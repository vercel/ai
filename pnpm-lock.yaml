--- conflicted
+++ resolved
@@ -27,15 +27,12 @@
   '@types/react':
     specifier: 18.2.6
     version: 18.2.6
-<<<<<<< HEAD
-=======
   '@typescript-eslint/eslint-plugin':
     specifier: 5.59.2
     version: 5.59.2(@typescript-eslint/parser@5.59.2)(eslint@8.39.0)(typescript@4.8.4)
   '@typescript-eslint/parser':
     specifier: 5.59.2
     version: 5.59.2(eslint@8.39.0)(typescript@4.8.4)
->>>>>>> 1d45f542
   '@vercel/style-guide':
     specifier: 4.0.2
     version: 4.0.2(eslint@8.39.0)(jest@29.2.1)(prettier@2.7.1)(typescript@4.8.4)
@@ -5644,7 +5641,6 @@
     engines: {node: '>= 0.4'}
     dev: true
 
-<<<<<<< HEAD
   /swr@2.1.5(react@18.2.0):
     resolution: {integrity: sha512-/OhfZMcEpuz77KavXST5q6XE9nrOBOVcBLWjMT+oAE/kQHyE3PASrevXCtQDZ8aamntOfFkbVJp7Il9tNBQWrw==}
     peerDependencies:
@@ -5654,12 +5650,8 @@
       use-sync-external-store: 1.2.0(react@18.2.0)
     dev: false
 
-  /synckit@0.8.4:
-    resolution: {integrity: sha512-Dn2ZkzMdSX827QbowGbU/4yjWuvNaCoScLLoMo/yKbu+P4GBR6cRGKZH27k6a9bRzdqcyd1DE96pQtQ6uNkmyw==}
-=======
   /synckit@0.8.5:
     resolution: {integrity: sha512-L1dapNV6vu2s/4Sputv8xGsCdAVlb5nRDMFU/E27D44l5U6cw1g0dGd45uLc+OXjNMmF4ntiMdCimzcjFKQI8Q==}
->>>>>>> 1d45f542
     engines: {node: ^14.18.0 || >=16.0.0}
     dependencies:
       '@pkgr/utils': 2.4.1
