# @ai-sdk/xai

<<<<<<< HEAD
## 1.2.16

### Patch Changes

- Updated dependencies [d87b9d1]
  - @ai-sdk/provider-utils@2.2.8
  - @ai-sdk/openai-compatible@0.2.14

## 1.2.15

### Patch Changes

- Updated dependencies [23571c9]
  - @ai-sdk/openai-compatible@0.2.13

## 1.2.14

### Patch Changes

- 13492fe: fix(providers/xai): return actual usage when streaming instead of NaN
- Updated dependencies [13492fe]
  - @ai-sdk/openai-compatible@0.2.12

## 1.2.13

### Patch Changes

- Updated dependencies [b5c9cd4]
  - @ai-sdk/openai-compatible@0.2.11

## 1.2.12

### Patch Changes

- ebeeb32: fix(providers/xai): edit supported models for structured output
- 9cebe48: chore (providers/xai): update grok-3 model aliases
- Updated dependencies [beef951]
  - @ai-sdk/provider@1.1.3
  - @ai-sdk/openai-compatible@0.2.10
  - @ai-sdk/provider-utils@2.2.7

## 1.2.11

### Patch Changes

- Updated dependencies [1bbc698]
  - @ai-sdk/openai-compatible@0.2.9

## 1.2.10

### Patch Changes

- 45de936: feat (providers/xai): add grok-3 models

## 1.2.9

### Patch Changes

- Updated dependencies [013faa8]
  - @ai-sdk/provider@1.1.2
  - @ai-sdk/openai-compatible@0.2.8
  - @ai-sdk/provider-utils@2.2.6

## 1.2.8

### Patch Changes

- Updated dependencies [c21fa6d]
  - @ai-sdk/provider-utils@2.2.5
  - @ai-sdk/provider@1.1.1
  - @ai-sdk/openai-compatible@0.2.7

## 1.2.7

### Patch Changes

- Updated dependencies [2c19b9a]
  - @ai-sdk/provider-utils@2.2.4
  - @ai-sdk/openai-compatible@0.2.6
=======
## 2.0.0-beta.2

### Patch Changes

- d1a034f: feature: using Zod 4 for internal stuff
- Updated dependencies [0571b98]
- Updated dependencies [39a4fab]
- Updated dependencies [d1a034f]
  - @ai-sdk/provider-utils@3.0.0-beta.2
  - @ai-sdk/openai-compatible@1.0.0-beta.2

## 2.0.0-beta.1

### Patch Changes

- Updated dependencies [742b7be]
- Updated dependencies [7cddb72]
- Updated dependencies [ccce59b]
- Updated dependencies [e2b9e4b]
- Updated dependencies [45c1ea2]
- Updated dependencies [e025824]
- Updated dependencies [0d06df6]
- Updated dependencies [472524a]
- Updated dependencies [dd3ff01]
- Updated dependencies [7435eb5]
- Updated dependencies [cb68df0]
- Updated dependencies [bfdca8d]
- Updated dependencies [44f4aba]
- Updated dependencies [023ba40]
- Updated dependencies [5e57fae]
- Updated dependencies [71f938d]
- Updated dependencies [28a5ed5]
  - @ai-sdk/provider@2.0.0-beta.1
  - @ai-sdk/provider-utils@3.0.0-beta.1
  - @ai-sdk/openai-compatible@1.0.0-beta.1

## 2.0.0-alpha.15

### Patch Changes

- Updated dependencies [48d257a]
- Updated dependencies [8ba77a7]
  - @ai-sdk/provider@2.0.0-alpha.15
  - @ai-sdk/provider-utils@3.0.0-alpha.15
  - @ai-sdk/openai-compatible@1.0.0-alpha.15

## 2.0.0-alpha.14

### Patch Changes

- Updated dependencies [b5da06a]
- Updated dependencies [63f9e9b]
- Updated dependencies [2e13791]
  - @ai-sdk/provider@2.0.0-alpha.14
  - @ai-sdk/openai-compatible@1.0.0-alpha.14
  - @ai-sdk/provider-utils@3.0.0-alpha.14

## 2.0.0-alpha.13

### Patch Changes

- Updated dependencies [68ecf2f]
  - @ai-sdk/provider@2.0.0-alpha.13
  - @ai-sdk/openai-compatible@1.0.0-alpha.13
  - @ai-sdk/provider-utils@3.0.0-alpha.13

## 2.0.0-alpha.12

### Patch Changes

- e2aceaf: feat: add raw chunk support
- Updated dependencies [e2aceaf]
  - @ai-sdk/openai-compatible@1.0.0-alpha.12
  - @ai-sdk/provider@2.0.0-alpha.12
  - @ai-sdk/provider-utils@3.0.0-alpha.12

## 2.0.0-alpha.11

### Patch Changes

- Updated dependencies [c1e6647]
  - @ai-sdk/provider@2.0.0-alpha.11
  - @ai-sdk/openai-compatible@1.0.0-alpha.11
  - @ai-sdk/provider-utils@3.0.0-alpha.11

## 2.0.0-alpha.10

### Patch Changes

- Updated dependencies [c4df419]
  - @ai-sdk/provider@2.0.0-alpha.10
  - @ai-sdk/openai-compatible@1.0.0-alpha.10
  - @ai-sdk/provider-utils@3.0.0-alpha.10

## 2.0.0-alpha.9

### Minor Changes

- b94b4ed: add live search

### Patch Changes

- 107cd62: Add native XAI chat language model implementation
- Updated dependencies [811dff3]
  - @ai-sdk/provider@2.0.0-alpha.9
  - @ai-sdk/openai-compatible@1.0.0-alpha.9
  - @ai-sdk/provider-utils@3.0.0-alpha.9

## 2.0.0-alpha.8

### Patch Changes

- Updated dependencies [4fef487]
- Updated dependencies [9222aeb]
  - @ai-sdk/provider-utils@3.0.0-alpha.8
  - @ai-sdk/provider@2.0.0-alpha.8
  - @ai-sdk/openai-compatible@1.0.0-alpha.8

## 2.0.0-alpha.7

### Patch Changes

- Updated dependencies [5c56081]
  - @ai-sdk/provider@2.0.0-alpha.7
  - @ai-sdk/openai-compatible@1.0.0-alpha.7
  - @ai-sdk/provider-utils@3.0.0-alpha.7

## 2.0.0-alpha.6

### Patch Changes

- Updated dependencies [0d2c085]
  - @ai-sdk/provider@2.0.0-alpha.6
  - @ai-sdk/openai-compatible@1.0.0-alpha.6
  - @ai-sdk/provider-utils@3.0.0-alpha.6

## 2.0.0-alpha.4

### Patch Changes

- Updated dependencies [dc714f3]
  - @ai-sdk/provider@2.0.0-alpha.4
  - @ai-sdk/openai-compatible@1.0.0-alpha.4
  - @ai-sdk/provider-utils@3.0.0-alpha.4

## 2.0.0-alpha.3

### Patch Changes

- Updated dependencies [6b98118]
  - @ai-sdk/provider@2.0.0-alpha.3
  - @ai-sdk/openai-compatible@1.0.0-alpha.3
  - @ai-sdk/provider-utils@3.0.0-alpha.3

## 2.0.0-alpha.2

### Patch Changes

- Updated dependencies [26535e0]
  - @ai-sdk/provider@2.0.0-alpha.2
  - @ai-sdk/openai-compatible@1.0.0-alpha.2
  - @ai-sdk/provider-utils@3.0.0-alpha.2

## 2.0.0-alpha.1

### Patch Changes

- Updated dependencies [3f2f00c]
  - @ai-sdk/provider@2.0.0-alpha.1
  - @ai-sdk/openai-compatible@1.0.0-alpha.1
  - @ai-sdk/provider-utils@3.0.0-alpha.1

## 2.0.0-canary.19

### Patch Changes

- Updated dependencies [faf8446]
  - @ai-sdk/provider-utils@3.0.0-canary.19
  - @ai-sdk/openai-compatible@1.0.0-canary.19

## 2.0.0-canary.18

### Patch Changes

- Updated dependencies [40acf9b]
  - @ai-sdk/provider-utils@3.0.0-canary.18
  - @ai-sdk/openai-compatible@1.0.0-canary.18

## 2.0.0-canary.17

### Major Changes

- 516be5b: ### Move Image Model Settings into generate options

  Image Models no longer have settings. Instead, `maxImagesPerCall` can be passed directly to `generateImage()`. All other image settings can be passed to `providerOptions[provider]`.

  Before

  ```js
  await generateImage({
    model: luma.image('photon-flash-1', {
      maxImagesPerCall: 5,
      pollIntervalMillis: 500,
    }),
    prompt,
    n: 10,
  });
  ```

  After

  ```js
  await generateImage({
    model: luma.image('photon-flash-1'),
    prompt,
    n: 10,
    maxImagesPerCall: 5,
    providerOptions: {
      luma: { pollIntervalMillis: 5 },
    },
  });
  ```

  Pull Request: https://github.com/vercel/ai/pull/6180

### Patch Changes

- Updated dependencies [516be5b]
- Updated dependencies [ea7a7c9]
  - @ai-sdk/openai-compatible@1.0.0-canary.17
  - @ai-sdk/provider-utils@3.0.0-canary.17

## 2.0.0-canary.16

### Patch Changes

- Updated dependencies [87b828f]
  - @ai-sdk/provider-utils@3.0.0-canary.16
  - @ai-sdk/openai-compatible@1.0.0-canary.16

## 2.0.0-canary.15

### Patch Changes

- Updated dependencies [a571d6e]
- Updated dependencies [a8c8bd5]
- Updated dependencies [7979f7f]
- Updated dependencies [41fa418]
  - @ai-sdk/provider-utils@3.0.0-canary.15
  - @ai-sdk/provider@2.0.0-canary.14
  - @ai-sdk/openai-compatible@1.0.0-canary.15

## 2.0.0-canary.14

### Patch Changes

- Updated dependencies [957b739]
- Updated dependencies [9bd5ab5]
  - @ai-sdk/provider-utils@3.0.0-canary.14
  - @ai-sdk/provider@2.0.0-canary.13
  - @ai-sdk/openai-compatible@1.0.0-canary.14

## 2.0.0-canary.13

### Patch Changes

- Updated dependencies [7b3ae3f]
- Updated dependencies [d9209ca]
- Updated dependencies [0ff02bb]
  - @ai-sdk/provider@2.0.0-canary.12
  - @ai-sdk/openai-compatible@1.0.0-canary.13
  - @ai-sdk/provider-utils@3.0.0-canary.13

## 2.0.0-canary.12

### Patch Changes

- Updated dependencies [9bf7291]
- Updated dependencies [4617fab]
- Updated dependencies [e030615]
  - @ai-sdk/provider@2.0.0-canary.11
  - @ai-sdk/openai-compatible@1.0.0-canary.12
  - @ai-sdk/provider-utils@3.0.0-canary.12

## 2.0.0-canary.11

### Patch Changes

- 9301f86: refactor (image-model): rename `ImageModelV1` to `ImageModelV2`
- Updated dependencies [db72adc]
- Updated dependencies [42e32b0]
- Updated dependencies [66962ed]
- Updated dependencies [9301f86]
- Updated dependencies [a3f768e]
  - @ai-sdk/openai-compatible@1.0.0-canary.11
  - @ai-sdk/provider-utils@3.0.0-canary.11
  - @ai-sdk/provider@2.0.0-canary.10

## 2.0.0-canary.10

### Patch Changes

- cf8280e: fix(providers/xai): return actual usage when streaming instead of NaN
- Updated dependencies [cf8280e]
- Updated dependencies [e86be6f]
  - @ai-sdk/openai-compatible@1.0.0-canary.10
  - @ai-sdk/provider@2.0.0-canary.9
  - @ai-sdk/provider-utils@3.0.0-canary.10

## 2.0.0-canary.9

### Patch Changes

- Updated dependencies [95857aa]
- Updated dependencies [7ea4132]
  - @ai-sdk/provider@2.0.0-canary.8
  - @ai-sdk/openai-compatible@1.0.0-canary.9
  - @ai-sdk/provider-utils@3.0.0-canary.9

## 2.0.0-canary.8

### Patch Changes

- Updated dependencies [5d142ab]
- Updated dependencies [b6b43c7]
- Updated dependencies [b9a6121]
- Updated dependencies [8aa9e20]
- Updated dependencies [3795467]
  - @ai-sdk/provider-utils@3.0.0-canary.8
  - @ai-sdk/provider@2.0.0-canary.7
  - @ai-sdk/openai-compatible@1.0.0-canary.8

## 2.0.0-canary.7

### Patch Changes

- 41cab5c: fix(providers/xai): edit supported models for structured output
- fa49207: feat(providers/openai-compatible): convert to providerOptions
- d9b26f2: chore (providers/xai): update grok-3 model aliases
- Updated dependencies [fa49207]
- Updated dependencies [26735b5]
- Updated dependencies [443d8ec]
- Updated dependencies [14c9410]
- Updated dependencies [d9c98f4]
- Updated dependencies [c4a2fec]
- Updated dependencies [0054544]
- Updated dependencies [9e9c809]
- Updated dependencies [32831c6]
- Updated dependencies [d0f9495]
- Updated dependencies [fd65bc6]
- Updated dependencies [393138b]
- Updated dependencies [7182d14]
  - @ai-sdk/openai-compatible@1.0.0-canary.7
  - @ai-sdk/provider@2.0.0-canary.6
  - @ai-sdk/provider-utils@3.0.0-canary.7

## 2.0.0-canary.6

### Patch Changes

- Updated dependencies [6db02c9]
- Updated dependencies [411e483]
- Updated dependencies [79457bd]
- Updated dependencies [ad80501]
- Updated dependencies [1766ede]
- Updated dependencies [f10304b]
  - @ai-sdk/openai-compatible@1.0.0-canary.6
  - @ai-sdk/provider@2.0.0-canary.5
  - @ai-sdk/provider-utils@3.0.0-canary.6

## 2.0.0-canary.5

### Patch Changes

- a7d3fbd: feat (providers/xai): add grok-3 models
- Updated dependencies [6f6bb89]
  - @ai-sdk/provider@2.0.0-canary.4
  - @ai-sdk/openai-compatible@1.0.0-canary.5
  - @ai-sdk/provider-utils@3.0.0-canary.5

## 2.0.0-canary.4

### Patch Changes

- Updated dependencies [d1a1aa1]
  - @ai-sdk/provider@2.0.0-canary.3
  - @ai-sdk/openai-compatible@1.0.0-canary.4
  - @ai-sdk/provider-utils@3.0.0-canary.4

## 2.0.0-canary.3

### Patch Changes

- Updated dependencies [a166433]
- Updated dependencies [abf9a79]
- Updated dependencies [9f95b35]
- Updated dependencies [0a87932]
- Updated dependencies [6dc848c]
  - @ai-sdk/provider-utils@3.0.0-canary.3
  - @ai-sdk/provider@2.0.0-canary.2
  - @ai-sdk/openai-compatible@1.0.0-canary.3

## 2.0.0-canary.2

### Patch Changes

- Updated dependencies [c57e248]
- Updated dependencies [33f4a6a]
  - @ai-sdk/provider@2.0.0-canary.1
  - @ai-sdk/openai-compatible@1.0.0-canary.2
  - @ai-sdk/provider-utils@3.0.0-canary.2

## 2.0.0-canary.1

### Patch Changes

- Updated dependencies [060370c]
- Updated dependencies [0c0c0b3]
- Updated dependencies [63d791d]
  - @ai-sdk/provider-utils@3.0.0-canary.1
  - @ai-sdk/openai-compatible@1.0.0-canary.1

## 2.0.0-canary.0

### Major Changes

- d5f588f: AI SDK 5

### Patch Changes

- Updated dependencies [d5f588f]
  - @ai-sdk/provider-utils@3.0.0-canary.0
  - @ai-sdk/openai-compatible@1.0.0-canary.0
  - @ai-sdk/provider@2.0.0-canary.0
>>>>>>> 713257cc

## 1.2.6

### Patch Changes

- Updated dependencies [d186cca]
  - @ai-sdk/openai-compatible@0.2.5

## 1.2.5

### Patch Changes

- Updated dependencies [28be004]
  - @ai-sdk/provider-utils@2.2.3
  - @ai-sdk/openai-compatible@0.2.4

## 1.2.4

### Patch Changes

- Updated dependencies [b01120e]
  - @ai-sdk/provider-utils@2.2.2
  - @ai-sdk/openai-compatible@0.2.3

## 1.2.3

### Patch Changes

- a6b55cc: feat (providers/openai-compatible): add openai-compatible image model and use as xai image model base
- Updated dependencies [a6b55cc]
  - @ai-sdk/openai-compatible@0.2.2

## 1.2.2

### Patch Changes

- Updated dependencies [f10f0fa]
  - @ai-sdk/provider-utils@2.2.1
  - @ai-sdk/openai-compatible@0.2.1

## 1.2.1

### Patch Changes

- 82b5620: fix (providers/xai): handle raw b64 image response data

## 1.2.0

### Minor Changes

- 5bc638d: AI SDK 4.2

### Patch Changes

- Updated dependencies [5bc638d]
  - @ai-sdk/openai-compatible@0.2.0
  - @ai-sdk/provider@1.1.0
  - @ai-sdk/provider-utils@2.2.0

## 1.1.18

### Patch Changes

- 6f0e741: feat (providers/xai): add xai image model support

## 1.1.17

### Patch Changes

- Updated dependencies [d0c4659]
  - @ai-sdk/provider-utils@2.1.15
  - @ai-sdk/openai-compatible@0.1.17

## 1.1.16

### Patch Changes

- Updated dependencies [0bd5bc6]
  - @ai-sdk/provider@1.0.12
  - @ai-sdk/openai-compatible@0.1.16
  - @ai-sdk/provider-utils@2.1.14

## 1.1.15

### Patch Changes

- Updated dependencies [2e1101a]
  - @ai-sdk/provider@1.0.11
  - @ai-sdk/openai-compatible@0.1.15
  - @ai-sdk/provider-utils@2.1.13

## 1.1.14

### Patch Changes

- Updated dependencies [1531959]
  - @ai-sdk/provider-utils@2.1.12
  - @ai-sdk/openai-compatible@0.1.14

## 1.1.13

### Patch Changes

- Updated dependencies [e1d3d42]
  - @ai-sdk/openai-compatible@0.1.13
  - @ai-sdk/provider@1.0.10
  - @ai-sdk/provider-utils@2.1.11

## 1.1.12

### Patch Changes

- Updated dependencies [ddf9740]
  - @ai-sdk/provider@1.0.9
  - @ai-sdk/openai-compatible@0.1.12
  - @ai-sdk/provider-utils@2.1.10

## 1.1.11

### Patch Changes

- Updated dependencies [2761f06]
  - @ai-sdk/provider@1.0.8
  - @ai-sdk/openai-compatible@0.1.11
  - @ai-sdk/provider-utils@2.1.9

## 1.1.10

### Patch Changes

- Updated dependencies [2e898b4]
  - @ai-sdk/provider-utils@2.1.8
  - @ai-sdk/openai-compatible@0.1.10

## 1.1.9

### Patch Changes

- Updated dependencies [3ff4ef8]
  - @ai-sdk/provider-utils@2.1.7
  - @ai-sdk/openai-compatible@0.1.9

## 1.1.8

### Patch Changes

- Updated dependencies [d89c3b9]
  - @ai-sdk/provider@1.0.7
  - @ai-sdk/openai-compatible@0.1.8
  - @ai-sdk/provider-utils@2.1.6

## 1.1.7

### Patch Changes

- Updated dependencies [f2c6c37]
  - @ai-sdk/openai-compatible@0.1.7

## 1.1.6

### Patch Changes

- Updated dependencies [3a602ca]
  - @ai-sdk/provider-utils@2.1.5
  - @ai-sdk/openai-compatible@0.1.6

## 1.1.5

### Patch Changes

- Updated dependencies [066206e]
  - @ai-sdk/provider-utils@2.1.4
  - @ai-sdk/openai-compatible@0.1.5

## 1.1.4

### Patch Changes

- Updated dependencies [39e5c1f]
  - @ai-sdk/provider-utils@2.1.3
  - @ai-sdk/openai-compatible@0.1.4

## 1.1.3

### Patch Changes

- Updated dependencies [361fd08]
  - @ai-sdk/openai-compatible@0.1.3

## 1.1.2

### Patch Changes

- Updated dependencies [ed012d2]
- Updated dependencies [3a58a2e]
  - @ai-sdk/openai-compatible@0.1.2
  - @ai-sdk/provider-utils@2.1.2
  - @ai-sdk/provider@1.0.6

## 1.1.1

### Patch Changes

- Updated dependencies [e7a9ec9]
- Updated dependencies [0a699f1]
  - @ai-sdk/provider-utils@2.1.1
  - @ai-sdk/openai-compatible@0.1.1
  - @ai-sdk/provider@1.0.5

## 1.1.0

### Minor Changes

- 62ba5ad: release: AI SDK 4.1

### Patch Changes

- Updated dependencies [62ba5ad]
  - @ai-sdk/openai-compatible@0.1.0
  - @ai-sdk/provider-utils@2.1.0

## 1.0.19

### Patch Changes

- Updated dependencies [00114c5]
  - @ai-sdk/provider-utils@2.0.8
  - @ai-sdk/openai-compatible@0.0.18

## 1.0.18

### Patch Changes

- Updated dependencies [ae57beb]
  - @ai-sdk/openai-compatible@0.0.17

## 1.0.17

### Patch Changes

- 7611964: feat (provider/xai): Support structured output for latest models.
- Updated dependencies [7611964]
  - @ai-sdk/openai-compatible@0.0.16

## 1.0.16

### Patch Changes

- Updated dependencies [90fb95a]
- Updated dependencies [e6dfef4]
- Updated dependencies [6636db6]
  - @ai-sdk/provider-utils@2.0.7
  - @ai-sdk/openai-compatible@0.0.15

## 1.0.15

### Patch Changes

- Updated dependencies [19a2ce7]
- Updated dependencies [19a2ce7]
- Updated dependencies [43b37f7]
- Updated dependencies [6337688]
  - @ai-sdk/provider@1.0.4
  - @ai-sdk/provider-utils@2.0.6
  - @ai-sdk/openai-compatible@0.0.14

## 1.0.14

### Patch Changes

- Updated dependencies [6564812]
  - @ai-sdk/openai-compatible@0.0.13

## 1.0.13

### Patch Changes

- Updated dependencies [70003b8]
  - @ai-sdk/openai-compatible@0.0.12

## 1.0.12

### Patch Changes

- 5ed5e45: chore (config): Use ts-library.json tsconfig for no-UI libs.
- Updated dependencies [5ed5e45]
- Updated dependencies [307c247]
  - @ai-sdk/openai-compatible@0.0.11
  - @ai-sdk/provider-utils@2.0.5
  - @ai-sdk/provider@1.0.3

## 1.0.11

### Patch Changes

- Updated dependencies [baae8f4]
  - @ai-sdk/openai-compatible@0.0.10

## 1.0.10

### Patch Changes

- Updated dependencies [9c7653b]
  - @ai-sdk/openai-compatible@0.0.9

## 1.0.9

### Patch Changes

- Updated dependencies [6faab13]
  - @ai-sdk/openai-compatible@0.0.8

## 1.0.8

### Patch Changes

- 50821de: feat (docs): Use new grok-2 model in xai example code.

## 1.0.7

### Patch Changes

- 4e9032c: feat (provider/xai): Add grok-2 models, use openai-compatible base impl.

## 1.0.6

### Patch Changes

- Updated dependencies [09a9cab]
  - @ai-sdk/provider@1.0.2
  - @ai-sdk/provider-utils@2.0.4

## 1.0.5

### Patch Changes

- Updated dependencies [0984f0b]
  - @ai-sdk/provider-utils@2.0.3

## 1.0.4

### Patch Changes

- b1f31da: chore (providers): Remove obsolete 'internal' from several packages.

## 1.0.3

### Patch Changes

- Updated dependencies [b446ae5]
  - @ai-sdk/provider@1.0.1
  - @ai-sdk/provider-utils@2.0.2

## 1.0.2

### Patch Changes

- Updated dependencies [c3ab5de]
  - @ai-sdk/provider-utils@2.0.1

## 1.0.1

### Patch Changes

- 870c09e: feat (provider/xai): add groq-vision-beta support

## 1.0.0

### Patch Changes

- 75d0065: feat (providers/xai): Initial xAI provider.
- Updated dependencies [b469a7e]
- Updated dependencies [dce4158]
- Updated dependencies [c0ddc24]
- Updated dependencies [b1da952]
- Updated dependencies [dce4158]
- Updated dependencies [8426f55]
- Updated dependencies [db46ce5]
  - @ai-sdk/provider-utils@2.0.0
  - @ai-sdk/provider@1.0.0

## 1.0.0-canary.1

### Patch Changes

- 75d0065: feat (providers/xai): Initial xAI provider.<|MERGE_RESOLUTION|>--- conflicted
+++ resolved
@@ -1,86 +1,5 @@
 # @ai-sdk/xai
 
-<<<<<<< HEAD
-## 1.2.16
-
-### Patch Changes
-
-- Updated dependencies [d87b9d1]
-  - @ai-sdk/provider-utils@2.2.8
-  - @ai-sdk/openai-compatible@0.2.14
-
-## 1.2.15
-
-### Patch Changes
-
-- Updated dependencies [23571c9]
-  - @ai-sdk/openai-compatible@0.2.13
-
-## 1.2.14
-
-### Patch Changes
-
-- 13492fe: fix(providers/xai): return actual usage when streaming instead of NaN
-- Updated dependencies [13492fe]
-  - @ai-sdk/openai-compatible@0.2.12
-
-## 1.2.13
-
-### Patch Changes
-
-- Updated dependencies [b5c9cd4]
-  - @ai-sdk/openai-compatible@0.2.11
-
-## 1.2.12
-
-### Patch Changes
-
-- ebeeb32: fix(providers/xai): edit supported models for structured output
-- 9cebe48: chore (providers/xai): update grok-3 model aliases
-- Updated dependencies [beef951]
-  - @ai-sdk/provider@1.1.3
-  - @ai-sdk/openai-compatible@0.2.10
-  - @ai-sdk/provider-utils@2.2.7
-
-## 1.2.11
-
-### Patch Changes
-
-- Updated dependencies [1bbc698]
-  - @ai-sdk/openai-compatible@0.2.9
-
-## 1.2.10
-
-### Patch Changes
-
-- 45de936: feat (providers/xai): add grok-3 models
-
-## 1.2.9
-
-### Patch Changes
-
-- Updated dependencies [013faa8]
-  - @ai-sdk/provider@1.1.2
-  - @ai-sdk/openai-compatible@0.2.8
-  - @ai-sdk/provider-utils@2.2.6
-
-## 1.2.8
-
-### Patch Changes
-
-- Updated dependencies [c21fa6d]
-  - @ai-sdk/provider-utils@2.2.5
-  - @ai-sdk/provider@1.1.1
-  - @ai-sdk/openai-compatible@0.2.7
-
-## 1.2.7
-
-### Patch Changes
-
-- Updated dependencies [2c19b9a]
-  - @ai-sdk/provider-utils@2.2.4
-  - @ai-sdk/openai-compatible@0.2.6
-=======
 ## 2.0.0-beta.2
 
 ### Patch Changes
@@ -515,7 +434,6 @@
   - @ai-sdk/provider-utils@3.0.0-canary.0
   - @ai-sdk/openai-compatible@1.0.0-canary.0
   - @ai-sdk/provider@2.0.0-canary.0
->>>>>>> 713257cc
 
 ## 1.2.6
 
