import type {
  ChatRequest,
  ChatRequestOptions,
  CreateMessage,
  FetchFunction,
  IdGenerator,
  JSONValue,
  Message,
  UseChatOptions as SharedUseChatOptions,
} from '@ai-sdk/ui-utils';
import {
  callChatApi,
  generateId as generateIdFunc,
  processChatStream,
} from '@ai-sdk/ui-utils';
import {
  Accessor,
  JSX,
  Setter,
  createEffect,
  createMemo,
  createSignal,
  createUniqueId,
} from 'solid-js';
import { createStore } from 'solid-js/store';

export type { CreateMessage, Message };

export type UseChatHelpers = {
  /** Current messages in the chat */
  messages: Accessor<Message[]>;
  /** The error object of the API request */
  error: Accessor<undefined | Error>;
  /**
   * Append a user message to the chat list. This triggers the API call to fetch
   * the assistant's response.
   * @param message The message to append
   * @param options Additional options to pass to the API call
   */
  append: (
    message: Message | CreateMessage,
    chatRequestOptions?: ChatRequestOptions,
  ) => Promise<string | null | undefined>;
  /**
   * Reload the last AI chat response for the given chat history. If the last
   * message isn't from the assistant, it will request the API to generate a
   * new response.
   */
  reload: (
    chatRequestOptions?: ChatRequestOptions,
  ) => Promise<string | null | undefined>;
  /**
   * Abort the current request immediately, keep the generated tokens if any.
   */
  stop: () => void;
  /**
   * Update the `messages` state locally. This is useful when you want to
   * edit the messages on the client, and then trigger the `reload` method
   * manually to regenerate the AI response.
   */
  setMessages: (messages: Message[]) => void;
  /** The current value of the input */
  input: Accessor<string>;
  /** Signal setter to update the input value */
  setInput: Setter<string>;
  /** An input/textarea-ready onChange handler to control the value of the input */
  handleInputChange: JSX.ChangeEventHandlerUnion<
    HTMLInputElement | HTMLTextAreaElement,
    Event
  >;
  /** Form submission handler to automatically reset input and append a user message */
  handleSubmit: (
    event?: { preventDefault?: () => void },
    chatRequestOptions?: ChatRequestOptions,
  ) => void;
  /** Whether the API request is in progress */
  isLoading: Accessor<boolean>;
  /** Additional data added on the server via StreamData */
  data: Accessor<JSONValue[] | undefined>;

  /**
Custom fetch implementation. You can use it as a middleware to intercept requests,
or to provide a custom fetch implementation for e.g. testing.
    */
  fetch?: FetchFunction;
};

const getStreamedResponse = async (
  api: string,
  chatRequest: ChatRequest,
  mutate: (data: Message[]) => void,
  setStreamData: Setter<JSONValue[] | undefined>,
  streamData: Accessor<JSONValue[] | undefined>,
  extraMetadata: any,
  messagesRef: Message[],
  abortController: AbortController | null,
  generateId: IdGenerator,
  streamMode: 'stream-data' | 'text' | undefined,
  onFinish: UseChatOptions['onFinish'] | undefined,
  onResponse: UseChatOptions['onResponse'] | undefined,
  onToolCall: UseChatOptions['onToolCall'] | undefined,
  sendExtraMessageFields: boolean | undefined,
  fetch: FetchFunction | undefined,
) => {
  // Do an optimistic update to the chat state to show the updated messages
  // immediately.
  const previousMessages = messagesRef;

  mutate(chatRequest.messages);

  const existingStreamData = streamData() ?? [];

  const constructedMessagesPayload = sendExtraMessageFields
    ? chatRequest.messages
    : chatRequest.messages.map(
        ({ role, content, name, data, annotations, toolInvocations }) => ({
          role,
          content,
          ...(name !== undefined && { name }),
          ...(data !== undefined && { data }),
          ...(annotations !== undefined && { annotations }),
          ...(toolInvocations !== undefined && { toolInvocations }),
        }),
      );

  return await callChatApi({
    api,
    body: {
      messages: constructedMessagesPayload,
      data: chatRequest.data,
      ...extraMetadata.body,
      ...chatRequest.body,
    },
    streamMode,
    credentials: extraMetadata.credentials,
    headers: {
      ...extraMetadata.headers,
      ...chatRequest.headers,
    },
    abortController: () => abortController,
    restoreMessagesOnFailure() {
      mutate(previousMessages);
    },
    onResponse,
    onUpdate(merged, data) {
      mutate([...chatRequest.messages, ...merged]);
      setStreamData([...existingStreamData, ...(data ?? [])]);
    },
    onToolCall,
    onFinish,
    generateId,
    fetch,
  });
};

// This store saves the messages for each chat ID
const [store, setStore] = createStore<Record<string, Message[]>>({});

export type UseChatOptions = SharedUseChatOptions & {
  /**
Maximal number of automatic roundtrips for tool calls.

An automatic tool call roundtrip is a call to the server with the 
tool call results when all tool calls in the last assistant 
message have results.

A maximum number is required to prevent infinite loops in the
case of misconfigured tools.

By default, it's set to 0, which will disable the feature.
 */
  maxToolRoundtrips?: number;
};

export function useChat(
  rawUseChatOptions: UseChatOptions | Accessor<UseChatOptions> = {},
): UseChatHelpers & {
  addToolResult: ({
    toolCallId,
    result,
  }: {
    toolCallId: string;
    result: any;
  }) => void;
} {
  const useChatOptions = createMemo(() =>
    convertToAccessorOptions(rawUseChatOptions),
  );

  const api = createMemo(() => useChatOptions().api?.() ?? '/api/chat');
  const generateId = createMemo(
    () => useChatOptions().generateId?.() ?? generateIdFunc,
  );

  const idKey = createMemo(
    () => useChatOptions().id?.() ?? `chat-${createUniqueId()}`,
  );
  const chatKey = createMemo(() => `${api()}|${idKey()}|messages`);

  const messages = createMemo(() => {
    return store[chatKey()] ?? useChatOptions().initialMessages?.() ?? [];
  });

  const mutate = (data: Message[]) => {
    setStore(chatKey(), data);
  };

  const [error, setError] = createSignal<undefined | Error>(undefined);
  const [streamData, setStreamData] = createSignal<JSONValue[] | undefined>(
    undefined,
  );
  const [isLoading, setIsLoading] = createSignal(false);

  let messagesRef: Message[] = messages() || [];
  createEffect(() => {
    messagesRef = messages() || [];
  });

  let abortController: AbortController | null = null;

  let extraMetadata = {
    credentials: useChatOptions().credentials?.(),
    headers: useChatOptions().headers?.(),
    body: useChatOptions().body?.(),
  };
  createEffect(() => {
    extraMetadata = {
      credentials: useChatOptions().credentials?.(),
      headers: useChatOptions().headers?.(),
      body: useChatOptions().body?.(),
    };
  });

  const triggerRequest = async (chatRequest: ChatRequest) => {
    const messageCount = messagesRef.length;

    try {
      setError(undefined);
      setIsLoading(true);

      abortController = new AbortController();

<<<<<<< HEAD
      const getCurrentMessages = () =>
        chatApiStore.get([key], {
          shouldRevalidate: false,
        });

      // Do an optimistic update to the chat state to show the updated messages
      // immediately.
      const previousMessages = messagesSnapshot;
      mutate(messagesSnapshot);

      let chatRequest: ChatRequest = {
        messages: messagesSnapshot,
        options,
        data,
      };

      await processChatStream({
        getStreamedResponse: async () => {
          const existingData = streamData() ?? [];

          const constructedMessagesPayload = sendExtraMessageFields
            ? chatRequest.messages
            : chatRequest.messages.map(
                ({
                  role,
                  content,
                  name,
                  data,
                  annotations,
                  function_call,
                }) => ({
                  role,
                  content,
                  ...(name !== undefined && { name }),
                  ...(data !== undefined && { data }),
                  ...(annotations !== undefined && { annotations }),
                  // outdated function/tool call handling (TODO deprecate):
                  ...(function_call !== undefined && { function_call }),
                }),
              );

          return await callChatApi({
            api,
            messages: constructedMessagesPayload,
            body: {
              messages: constructedMessagesPayload,
              data: chatRequest.data,
              ...body,
              ...options?.body,
            },
            streamMode,
            headers: {
              ...headers,
              ...options?.headers,
            },
            abortController: () => abortController,
            credentials,
            onResponse,
            onUpdate(merged, data) {
              mutate([...chatRequest.messages, ...merged]);
              setStreamData([...existingData, ...(data ?? [])]);
            },
            onFinish,
            restoreMessagesOnFailure() {
              // Restore the previous messages if the request fails.
              mutate(previousMessages);
            },
            generateId,
          });
        },
        experimental_onFunctionCall,
=======
      await processChatStream({
        getStreamedResponse: () =>
          getStreamedResponse(
            api(),
            chatRequest,
            mutate,
            setStreamData,
            streamData,
            extraMetadata,
            messagesRef,
            abortController,
            generateId(),
            useChatOptions().streamMode?.(),
            useChatOptions().onFinish?.(),
            useChatOptions().onResponse?.(),
            useChatOptions().onToolCall?.(),
            useChatOptions().sendExtraMessageFields?.(),
            useChatOptions().fetch?.(),
          ),
        experimental_onFunctionCall:
          useChatOptions().experimental_onFunctionCall?.(),
>>>>>>> 4dfe0b00
        updateChatRequest(newChatRequest) {
          chatRequest = newChatRequest;
        },
        getCurrentMessages: () => messagesRef,
      });

      abortController = null;
    } catch (err) {
      // Ignore abort errors as they are expected.
      if ((err as any).name === 'AbortError') {
        abortController = null;
        return null;
      }

      const onError = useChatOptions().onError?.();
      if (onError && err instanceof Error) {
        onError(err);
      }

      setError(err as Error);
    } finally {
      setIsLoading(false);
    }

    const maxToolRoundtrips = useChatOptions().maxToolRoundtrips?.() ?? 0;
    // auto-submit when all tool calls in the last assistant message have results:
    const messages = messagesRef;
    const lastMessage = messages[messages.length - 1];
    if (
      // ensure we actually have new messages (to prevent infinite loops in case of errors):
      messages.length > messageCount &&
      // ensure there is a last message:
      lastMessage != null &&
      // check if the feature is enabled:
      maxToolRoundtrips > 0 &&
      // check that roundtrip is possible:
      isAssistantMessageWithCompletedToolCalls(lastMessage) &&
      // limit the number of automatic roundtrips:
      countTrailingAssistantMessages(messages) <= maxToolRoundtrips
    ) {
      await triggerRequest({ messages });
    }
  };

  const append: UseChatHelpers['append'] = async (
    message,
    { options, data, headers, body } = {},
  ) => {
    if (!message.id) {
      message.id = generateId()();
    }

    const requestOptions = {
      headers: headers ?? options?.headers,
      body: body ?? options?.body,
    };

    const chatRequest: ChatRequest = {
      messages: messagesRef.concat(message as Message),
      options: requestOptions,
      headers: requestOptions.headers,
      body: requestOptions.body,
      data,
    };

    return triggerRequest(chatRequest);
  };

  const reload: UseChatHelpers['reload'] = async ({ options } = {}) => {
    if (messagesRef.length === 0) return null;

    // Remove last assistant message and retry last user message.
    const lastMessage = messagesRef[messagesRef.length - 1];
    if (lastMessage.role === 'assistant') {
      const chatRequest: ChatRequest = {
        messages: messagesRef.slice(0, -1),
        options,
      };

      return triggerRequest(chatRequest);
    }

    const chatRequest: ChatRequest = {
      messages: messagesRef,
      options,
    };

    return triggerRequest(chatRequest);
  };

  const stop = () => {
    if (abortController) {
      abortController.abort();
      abortController = null;
    }
  };

  const setMessages = (messages: Message[]) => {
    mutate(messages);
    messagesRef = messages;
  };

  const [input, setInput] = createSignal(
    useChatOptions().initialInput?.() || '',
  );

  const handleSubmit: UseChatHelpers['handleSubmit'] = (
    event,
    options = {},
    metadata?: Object,
  ) => {
    if (metadata) {
      extraMetadata = {
        ...extraMetadata,
        ...metadata,
      };
    }

    event?.preventDefault?.();
    const inputValue = input();

    const requestOptions = {
      headers: options.headers ?? options.options?.headers,
      body: options.body ?? options.options?.body,
    };

    const chatRequest: ChatRequest = {
      messages: inputValue
        ? messagesRef.concat({
            id: generateId()(),
            role: 'user',
            content: inputValue,
            createdAt: new Date(),
          })
        : messagesRef,
      options: requestOptions,
      body: requestOptions.body,
      headers: requestOptions.headers,
      data: options.data,
    };

    triggerRequest(chatRequest);

    setInput('');
  };

  const handleInputChange: UseChatHelpers['handleInputChange'] = e => {
    setInput(e.target.value);
  };

  const addToolResult = ({
    toolCallId,
    result,
  }: {
    toolCallId: string;
    result: any;
  }) => {
    const messagesSnapshot = messages() ?? [];

    const updatedMessages = messagesSnapshot.map((message, index, arr) =>
      // update the tool calls in the last assistant message:
      index === arr.length - 1 &&
      message.role === 'assistant' &&
      message.toolInvocations
        ? {
            ...message,
            toolInvocations: message.toolInvocations.map(toolInvocation =>
              toolInvocation.toolCallId === toolCallId
                ? { ...toolInvocation, result }
                : toolInvocation,
            ),
          }
        : message,
    );

    mutate(updatedMessages);

    // auto-submit when all tool calls in the last assistant message have results:
    const lastMessage = updatedMessages[updatedMessages.length - 1];
    if (isAssistantMessageWithCompletedToolCalls(lastMessage)) {
      triggerRequest({ messages: updatedMessages });
    }
  };

  return {
    messages,
    append,
    error,
    reload,
    stop,
    setMessages,
    input,
    setInput,
    handleInputChange,
    handleSubmit,
    isLoading,
    data: streamData,
    addToolResult,
  };
}

/**
Check if the message is an assistant message with completed tool calls. 
The message must have at least one tool invocation and all tool invocations
must have a result.
 */
function isAssistantMessageWithCompletedToolCalls(message: Message) {
  return (
    message.role === 'assistant' &&
    message.toolInvocations &&
    message.toolInvocations.length > 0 &&
    message.toolInvocations.every(toolInvocation => 'result' in toolInvocation)
  );
}

/**
Returns the number of trailing assistant messages in the array.
 */
function countTrailingAssistantMessages(messages: Message[]) {
  let count = 0;
  for (let i = messages.length - 1; i >= 0; i--) {
    if (messages[i].role === 'assistant') {
      count++;
    } else {
      break;
    }
  }
  return count;
}

/**
 * Handle reactive and non-reactive useChatOptions
 */
function convertToAccessorOptions(
  options: UseChatOptions | Accessor<UseChatOptions>,
) {
  const resolvedOptions = typeof options === 'function' ? options() : options;

  return Object.entries(resolvedOptions).reduce(
    (reactiveOptions, [key, value]) => {
      reactiveOptions[key as keyof UseChatOptions] = createMemo(
        () => value,
      ) as any;
      return reactiveOptions;
    },
    {} as {
      [K in keyof UseChatOptions]: Accessor<UseChatOptions[K]>;
    },
  );
}<|MERGE_RESOLUTION|>--- conflicted
+++ resolved
@@ -240,79 +240,6 @@
 
       abortController = new AbortController();
 
-<<<<<<< HEAD
-      const getCurrentMessages = () =>
-        chatApiStore.get([key], {
-          shouldRevalidate: false,
-        });
-
-      // Do an optimistic update to the chat state to show the updated messages
-      // immediately.
-      const previousMessages = messagesSnapshot;
-      mutate(messagesSnapshot);
-
-      let chatRequest: ChatRequest = {
-        messages: messagesSnapshot,
-        options,
-        data,
-      };
-
-      await processChatStream({
-        getStreamedResponse: async () => {
-          const existingData = streamData() ?? [];
-
-          const constructedMessagesPayload = sendExtraMessageFields
-            ? chatRequest.messages
-            : chatRequest.messages.map(
-                ({
-                  role,
-                  content,
-                  name,
-                  data,
-                  annotations,
-                  function_call,
-                }) => ({
-                  role,
-                  content,
-                  ...(name !== undefined && { name }),
-                  ...(data !== undefined && { data }),
-                  ...(annotations !== undefined && { annotations }),
-                  // outdated function/tool call handling (TODO deprecate):
-                  ...(function_call !== undefined && { function_call }),
-                }),
-              );
-
-          return await callChatApi({
-            api,
-            messages: constructedMessagesPayload,
-            body: {
-              messages: constructedMessagesPayload,
-              data: chatRequest.data,
-              ...body,
-              ...options?.body,
-            },
-            streamMode,
-            headers: {
-              ...headers,
-              ...options?.headers,
-            },
-            abortController: () => abortController,
-            credentials,
-            onResponse,
-            onUpdate(merged, data) {
-              mutate([...chatRequest.messages, ...merged]);
-              setStreamData([...existingData, ...(data ?? [])]);
-            },
-            onFinish,
-            restoreMessagesOnFailure() {
-              // Restore the previous messages if the request fails.
-              mutate(previousMessages);
-            },
-            generateId,
-          });
-        },
-        experimental_onFunctionCall,
-=======
       await processChatStream({
         getStreamedResponse: () =>
           getStreamedResponse(
@@ -334,7 +261,6 @@
           ),
         experimental_onFunctionCall:
           useChatOptions().experimental_onFunctionCall?.(),
->>>>>>> 4dfe0b00
         updateChatRequest(newChatRequest) {
           chatRequest = newChatRequest;
         },
