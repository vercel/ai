--- conflicted
+++ resolved
@@ -10,13 +10,9 @@
 } from '@ai-sdk/ui-utils';
 import {
   callChatApi,
-<<<<<<< HEAD
   extractMaxToolInvocationStep,
   generateId as generateIdFunc,
-=======
-  generateId as generateIdFunc,
   prepareAttachmentsForRequest,
->>>>>>> c73423ea
 } from '@ai-sdk/ui-utils';
 import {
   Accessor,
@@ -451,28 +447,14 @@
     }
 
     triggerRequest({
-<<<<<<< HEAD
       messages: messagesRef.concat({
         id: generateId()(),
         role: 'user',
         content: inputValue,
         createdAt: new Date(),
+        experimental_attachments:
+          attachmentsForRequest.length > 0 ? attachmentsForRequest : undefined,
       }),
-=======
-      messages:
-        !inputValue && options.allowEmptySubmit
-          ? messagesRef
-          : messagesRef.concat({
-              id: generateId()(),
-              role: 'user',
-              content: inputValue,
-              createdAt: new Date(),
-              experimental_attachments:
-                attachmentsForRequest.length > 0
-                  ? attachmentsForRequest
-                  : undefined,
-            }),
->>>>>>> c73423ea
       headers: options.headers,
       body: options.body,
       data: options.data,
