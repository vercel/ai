{
  "name": "@ai-sdk/vue",
  "version": "0.0.4",
  "license": "Apache-2.0",
  "sideEffects": false,
  "main": "./dist/index.js",
  "module": "./dist/index.mjs",
  "types": "./dist/index.d.ts",
  "scripts": {
    "build": "tsup",
    "clean": "rm -rf dist",
    "dev": "tsup --watch",
    "lint": "eslint \"./**/*.ts*\"",
    "type-check": "tsc --noEmit",
    "prettier-check": "prettier --check \"./**/*.ts*\"",
    "test": "vitest --config vitest.config.js --run",
    "test:watch": "vitest --config vitest.config.js"
  },
  "exports": {
    "./package.json": "./package.json",
    ".": {
      "types": "./dist/index.d.ts",
      "import": "./dist/index.mjs",
      "require": "./dist/index.js"
    }
  },
  "dependencies": {
<<<<<<< HEAD
    "@ai-sdk/provider-utils": "workspace:0.0.14",
    "@ai-sdk/ui-utils": "0.0.2",
=======
    "@ai-sdk/ui-utils": "0.0.4",
>>>>>>> 0565cd72
    "swrv": "1.0.4"
  },
  "devDependencies": {
    "@testing-library/jest-dom": "^6.4.5",
    "@testing-library/user-event": "^14.5.1",
    "@testing-library/vue": "^8.0.1",
    "@types/node": "^18",
    "@vercel/ai-tsconfig": "workspace:*",
    "@vitejs/plugin-vue": "4.5.0",
    "eslint": "^7.32.0",
    "eslint-config-vercel-ai": "workspace:*",
    "jsdom": "^24.0.0",
    "msw": "2.0.9",
    "tsup": "^7.2.0",
    "typescript": "5.1.3"
  },
  "peerDependencies": {
    "vue": "^3.3.4"
  },
  "peerDependenciesMeta": {
    "vue": {
      "optional": true
    }
  },
  "engines": {
    "node": ">=18"
  },
  "publishConfig": {
    "access": "public"
  },
  "homepage": "https://sdk.vercel.ai/docs",
  "repository": {
    "type": "git",
    "url": "git+https://github.com/vercel/ai.git"
  },
  "bugs": {
    "url": "https://github.com/vercel/ai/issues"
  },
  "keywords": [
    "ai",
    "vue"
  ]
}<|MERGE_RESOLUTION|>--- conflicted
+++ resolved
@@ -25,12 +25,8 @@
     }
   },
   "dependencies": {
-<<<<<<< HEAD
-    "@ai-sdk/provider-utils": "workspace:0.0.14",
-    "@ai-sdk/ui-utils": "0.0.2",
-=======
+    "@ai-sdk/provider-utils": "0.0.14",
     "@ai-sdk/ui-utils": "0.0.4",
->>>>>>> 0565cd72
     "swrv": "1.0.4"
   },
   "devDependencies": {
