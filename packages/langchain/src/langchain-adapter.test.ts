--- conflicted
+++ resolved
@@ -2,15 +2,11 @@
   convertArrayToReadableStream,
   convertReadableStreamToArray,
 } from 'ai/test';
-<<<<<<< HEAD
 import {
   toUIMessageStream,
   toTaggedUIMessageStream,
 } from './langchain-adapter';
-=======
-import { toUIMessageStream } from './langchain-adapter';
 import { describe, it, expect } from 'vitest';
->>>>>>> d130a2a8
 
 describe('toUIMessageStream', () => {
   it('should convert ReadableStream<LangChainAIMessageChunk>', async () => {
