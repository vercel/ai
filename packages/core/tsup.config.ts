--- conflicted
+++ resolved
@@ -106,15 +106,16 @@
 
   // AI Core: Providers
   {
-<<<<<<< HEAD
     entry: ['anthropic/index.ts'],
     format: ['cjs', 'esm'],
     outDir: 'anthropic/dist',
-=======
+    dts: true,
+    sourcemap: true,
+  },
+  {
     entry: ['google/index.ts'],
     format: ['cjs', 'esm'],
     outDir: 'google/dist',
->>>>>>> b7732d76
     dts: true,
     sourcemap: true,
   },
