import {
  ToolCallPayload,
  createCallbacksTransformer,
  readableFromAsyncIterable,
  type AIStreamCallbacksAndOptions,
} from './ai-stream';
import { createStreamDataTransformer } from './stream-data';
import { CreateMessage, JSONValue, ToolCall } from '../shared/types';
import { formatStreamPart } from '../shared/stream-parts';

const __internal__MistralFnMessagesSymbol = Symbol(
  'internal_mistral_fn_messages',
);

type MistralResponse = AsyncGenerator<
  ChatCompletionResponseChunk,
  void,
  unknown
>;

type MistralStreamCallbacksAndOptions = AIStreamCallbacksAndOptions & {
  /**
   * @example
   * ```js
   * const response = mistral.chatStream({
   *   model: 'mistral-large-latest',
   *   stream: true,
   *   messages,
   *   tools,
   *   tool_choice: "auto", // auto is default, but we'll be explicit
   * })
   *
   * const stream = MistralStream(response, {
   *   experimental_onToolCall: async (toolCallPayload, appendToolCallMessages) => {
   *    let messages: CreateMessage[] = []
   *    //   There might be multiple tool calls, so we need to iterate through them
   *    for (const tool of toolCallPayload.tools) {
   *     // ... run your custom logic here
   *     const result = await myFunction(tool.function)
   *    // Append the relevant "assistant" and "tool" call messages
   *     appendToolCallMessage({tool_call_id:tool.id, function_name:tool.function.name, tool_call_result:result})
   *    }
   *     // Ask for another completion, or return a string to send to the client as an assistant message.
   *     return mistral.chatStream({
   *       model: 'mistral-large-latest',
   *       stream: true,
   *       // Append the results messages, calling appendToolCallMessage without
   *       // any arguments will jsut return the accumulated messages
   *       messages: [...messages, ...appendToolCallMessage()],
   *       tools,
   *       tool_choice: "auto", // auto is default, but we'll be explicit
   *     })
   *   }
   * })
   * ```
   */
  experimental_onToolCall?: (
    toolCallPayload: ToolCallPayload,
    appendToolCallMessage: (result?: {
      tool_call_id: string;
      function_name: string;
      tool_call_result: JSONValue;
    }) => CreateMessage[],
  ) => Promise<undefined | void | string | MistralResponse>;
};

async function* streamable(
  stream: AsyncIterable<ChatCompletionResponseChunk>,
  callbacks: MistralStreamCallbacksAndOptions & {
    [__internal__MistralFnMessagesSymbol]?: CreateMessage[];
  } = {},
) {
  let aggregatedFinalCompletionResponse = '';

  let functionCallMessages: CreateMessage[] =
    callbacks[__internal__MistralFnMessagesSymbol] || [];

<<<<<<< HEAD
=======
interface ChatCompletionResponseChunk {
  id: string;
  object: 'chat.completion.chunk';
  created: number;
  model: string;
  choices: ChatCompletionResponseChunkChoice[];
}

interface ChatCompletionResponseChunkChoice {
  index: number;
  delta: {
    role?: string;
    content?: string;
    tool_calls?: ToolCalls[];
  };
  finish_reason: string;
}

interface FunctionCall {
  name: string;
  arguments: string;
}

interface ToolCalls {
  id: 'null';
  type: 'function';
  function: FunctionCall;
}

async function* streamable(stream: AsyncIterable<ChatCompletionResponseChunk>) {
>>>>>>> f3c3ea08
  for await (const chunk of stream) {
    const choice = chunk.choices[0];
    const message = choice?.delta?.content ?? '';

    aggregatedFinalCompletionResponse += message;

    if (choice.delta.tool_calls) {
      const toolCalls: ToolCallPayload = {
        tools: [],
      };
      for (const tool of choice.delta.tool_calls) {
        toolCalls.tools.push({
          id: tool.id,
          type: 'function',
          func: {
            name: tool.function.name,
            arguments: JSON.parse(tool.function.arguments),
          },
        });
      }

      let newFunctionCallMessages: CreateMessage[] = [...functionCallMessages];
      let responseIndex = 0;

      const functionResponse = await callbacks.experimental_onToolCall?.(
        toolCalls,
        result => {
          if (result) {
            const { tool_call_id, function_name, tool_call_result } = result;
            // Append the function call request and result messages to the list
            newFunctionCallMessages = [
              ...newFunctionCallMessages,
              // Only append the assistant message if it's the first response
              ...(responseIndex === 0
                ? [
                    {
                      role: 'assistant' as const,
                      content: '',
                      tool_calls: choice.delta.tool_calls?.map(
                        (tc: ToolCall) => ({
                          id: tc.id,
                          type: 'function',
                          function: {
                            name: tc.function.name,
                            // we send the arguments an object to the user, but as the API expects a string, we need to stringify it
                            arguments: JSON.stringify(tc.function.arguments),
                          },
                        }),
                      ),
                    },
                  ]
                : []),
              // Append the function call result message
              {
                role: 'tool',
                tool_call_id,
                name: function_name,
                content: JSON.stringify(tool_call_result),
              },
            ];
            responseIndex++;
          }
          return newFunctionCallMessages;
        },
      );

      if (!functionResponse) {
        // The user didn't do anything with the function call on the server and wants
        // to either do nothing or run it on the client
        // so we just return the function call as a message

        yield formatStreamPart('tool_calls', {
          tool_calls: choice.delta.tool_calls,
        });
        continue;
      }

      if (typeof functionResponse === 'string') {
        // The user returned a string, so we just return it as a message
        yield formatStreamPart('text', functionResponse);
        aggregatedFinalCompletionResponse = functionResponse;
        continue;
      }

      // Recursively:

      const mistralStream: AsyncGenerator<string, void, unknown> = streamable(
        functionResponse,
        {
          callbacks,
          [__internal__MistralFnMessagesSymbol]: newFunctionCallMessages,
        } as AIStreamCallbacksAndOptions,
      );

      for await (const message of mistralStream) {
        yield message;
      }
    }

    if (message === undefined || message === '') {
      continue;
    }

    yield message;
  }
}

export function MistralStream(
  response: MistralResponse,
  callbacks?: MistralStreamCallbacksAndOptions,
): ReadableStream {
  const stream = readableFromAsyncIterable(streamable(response, callbacks));
  return stream
    .pipeThrough(createCallbacksTransformer(callbacks))
    .pipeThrough(createStreamDataTransformer());
}<|MERGE_RESOLUTION|>--- conflicted
+++ resolved
@@ -64,19 +64,6 @@
   ) => Promise<undefined | void | string | MistralResponse>;
 };
 
-async function* streamable(
-  stream: AsyncIterable<ChatCompletionResponseChunk>,
-  callbacks: MistralStreamCallbacksAndOptions & {
-    [__internal__MistralFnMessagesSymbol]?: CreateMessage[];
-  } = {},
-) {
-  let aggregatedFinalCompletionResponse = '';
-
-  let functionCallMessages: CreateMessage[] =
-    callbacks[__internal__MistralFnMessagesSymbol] || [];
-
-<<<<<<< HEAD
-=======
 interface ChatCompletionResponseChunk {
   id: string;
   object: 'chat.completion.chunk';
@@ -106,8 +93,16 @@
   function: FunctionCall;
 }
 
-async function* streamable(stream: AsyncIterable<ChatCompletionResponseChunk>) {
->>>>>>> f3c3ea08
+async function* streamable(
+  stream: AsyncIterable<ChatCompletionResponseChunk>,
+  callbacks: MistralStreamCallbacksAndOptions & {
+    [__internal__MistralFnMessagesSymbol]?: CreateMessage[];
+  } = {},
+) {
+  let aggregatedFinalCompletionResponse = '';
+
+  let functionCallMessages: CreateMessage[] =
+    callbacks[__internal__MistralFnMessagesSymbol] || [];
   for await (const chunk of stream) {
     const choice = chunk.choices[0];
     const message = choice?.delta?.content ?? '';
