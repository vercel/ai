--- conflicted
+++ resolved
@@ -2,14 +2,9 @@
 import { Readable, get, writable } from 'svelte/store'
 
 import { Writable } from 'svelte/store'
-<<<<<<< HEAD
-import { decodeAIStreamChunk, nanoid } from '../shared/utils'
-import { UseCompletionOptions } from '../shared/types'
-=======
 
 import type { UseCompletionOptions, RequestOptions } from '../shared/types'
-import { createChunkDecoder } from '../shared/utils'
->>>>>>> fa5ebce0
+import { createChunkDecoder, nanoid } from '../shared/utils'
 
 export type UseCompletionHelpers = {
   /** The current completion result */
