--- conflicted
+++ resolved
@@ -19,11 +19,7 @@
   message: T,
   annotations: JSONValue[] | undefined,
 ): T {
-<<<<<<< HEAD
-  if (!(message && annotations && annotations.length)) return message;
-=======
   if (!message || !annotations || !annotations.length) return message;
->>>>>>> 22cda3a3
   return { ...message, annotations: [...annotations] } as T;
 }
 
