--- conflicted
+++ resolved
@@ -22,12 +22,7 @@
    * contains the function call name and arguments. Otherwise, the field should
    * not be set.
    */
-<<<<<<< HEAD
-  function_call?: string | ChatCompletionRequestMessageFunctionCall
-  data?: JSONValue[]
-=======
   function_call?: string | ChatCompletionMessage.FunctionCall
->>>>>>> c492ac81
 }
 
 export type CreateMessage = Omit<Message, 'id'> & {
