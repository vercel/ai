import swrv from 'swrv';
import type { Ref } from 'vue';
import { ref, unref } from 'vue';
import { callApi } from '../shared/call-api';
import { processChatStream } from '../shared/process-chat-stream';
import type {
  ChatRequest,
  CreateMessage,
  JSONValue,
  Message,
  RequestOptions,
  UseChatOptions,
} from '../shared/types';
import { nanoid } from '../shared/utils';

export type { CreateMessage, Message, UseChatOptions };

export type UseChatHelpers = {
  /** Current messages in the chat */
  messages: Ref<Message[]>;
  /** The error object of the API request */
  error: Ref<undefined | Error>;
  /**
   * Append a user message to the chat list. This triggers the API call to fetch
   * the assistant's response.
   */
  append: (
    message: Message | CreateMessage,
    options?: RequestOptions,
  ) => Promise<string | null | undefined>;
  /**
   * Reload the last AI chat response for the given chat history. If the last
   * message isn't from the assistant, it will request the API to generate a
   * new response.
   */
  reload: (options?: RequestOptions) => Promise<string | null | undefined>;
  /**
   * Abort the current request immediately, keep the generated tokens if any.
   */
  stop: () => void;
  /**
   * Update the `messages` state locally. This is useful when you want to
   * edit the messages on the client, and then trigger the `reload` method
   * manually to regenerate the AI response.
   */
  setMessages: (messages: Message[]) => void;
  /** The current value of the input */
  input: Ref<string>;
  /** Form submission handler to automatically reset input and append a user message  */
  handleSubmit: (e: any) => void;
  /** Whether the API request is in progress */
  isLoading: Ref<boolean | undefined>;

  /** Additional data added on the server via StreamData */
  data: Ref<JSONValue[] | undefined>;
};

let uniqueId = 0;

// @ts-expect-error - some issues with the default export of useSWRV
const useSWRV = (swrv.default as typeof import('swrv')['default']) || swrv;
const store: Record<string, Message[] | undefined> = {};

export function useChat({
  api = '/api/chat',
  id,
  initialMessages = [],
  initialInput = '',
  sendExtraMessageFields,
  experimental_onFunctionCall,
  onResponse,
  onFinish,
  onError,
  credentials,
  headers,
  body,
  generateId = nanoid,
}: UseChatOptions = {}): UseChatHelpers {
  // Generate a unique ID for the chat if not provided.
  const chatId = id || `chat-${uniqueId++}`;

  const key = `${api}|${chatId}`;
  const { data: messagesData, mutate: originalMutate } = useSWRV<Message[]>(
    key,
    () => store[key] || initialMessages,
  );

  const { data: isLoading, mutate: mutateLoading } = useSWRV<boolean>(
    `${chatId}-loading`,
    null,
  );

  isLoading.value ??= false;

  // Force the `data` to be `initialMessages` if it's `undefined`.
  messagesData.value ??= initialMessages;

  const mutate = (data?: Message[]) => {
    store[key] = data;
    return originalMutate();
  };

  // Because of the `initialData` option, the `data` will never be `undefined`.
  const messages = messagesData as Ref<Message[]>;

  const error = ref<undefined | Error>(undefined);
  // cannot use JSONValue[] in ref because of infinite Typescript recursion:
  const streamData = ref<undefined | unknown[]>(undefined);

  let abortController: AbortController | null = null;
  async function triggerRequest(
    messagesSnapshot: Message[],
    options?: RequestOptions,
  ) {
    try {
      error.value = undefined;
      mutateLoading(() => true);

      abortController = new AbortController();

      // Do an optimistic update to the chat state to show the updated messages
      // immediately.
      const previousMessages = messagesData.value;
      mutate(messagesSnapshot);

      let chatRequest: ChatRequest = {
        messages: messagesSnapshot,
        options,
      };

      await processChatStream({
        getStreamedResponse: async () => {
          const existingData = (streamData.value ?? []) as JSONValue[];

          return await callApi({
            api,
            messages: sendExtraMessageFields
              ? chatRequest.messages
              : chatRequest.messages.map(
                  ({ role, content, name, function_call }) => ({
                    role,
                    content,
                    ...(name !== undefined && { name }),
                    ...(function_call !== undefined && {
                      function_call: function_call,
                    }),
                  }),
                ),
            body: {
              ...unref(body), // Use unref to unwrap the ref value
              ...options?.body,
            },
            headers: {
              ...headers,
              ...options?.headers,
            },
            abortController: () => abortController,
            credentials,
            onResponse,
            onUpdate(merged, data) {
              mutate([...chatRequest.messages, ...merged]);
              streamData.value = [...existingData, ...(data ?? [])];
            },
            onFinish(message) {
              // workaround: sometimes the last chunk is not shown in the UI.
              // push it twice to make sure it's displayed.
              mutate([...chatRequest.messages, message]);
              onFinish?.(message);
            },
            appendMessage(message) {
              mutate([...chatRequest.messages, message]);
            },
            restoreMessagesOnFailure() {
              // Restore the previous messages if the request fails.
              mutate(previousMessages);
            },
          });
        },
        experimental_onFunctionCall,
        updateChatRequest(newChatRequest) {
          chatRequest = newChatRequest;
        },
        getCurrentMessages: () => messages.value,
      });

<<<<<<< HEAD
      if (onResponse) {
        try {
          await onResponse(res);
        } catch (err) {
          throw err;
        }
      }

      if (!res.ok) {
        // Restore the previous messages if the request fails.
        mutate(previousMessages);
        throw new Error(
          (await res.text()) || 'Failed to fetch the chat response.',
        );
      }
      if (!res.body) {
        throw new Error('The response body is empty.');
      }

      let result = '';
      const createdAt = new Date();
      const replyId = generateId();
      const reader = res.body.getReader();
      const decoder = createChunkDecoder();

      while (true) {
        const { done, value } = await reader.read();
        if (done) {
          break;
        }
        // Update the chat state with the new message tokens.
        result += decoder(value);
        mutate([
          ...messagesSnapshot,
          {
            id: replyId,
            createdAt,
            content: result,
            role: 'assistant',
          },
        ]);

        // The request has been aborted, stop reading the stream.
        if (abortController === null) {
          reader.cancel();
          break;
        }
      }

      if (onFinish) {
        onFinish({
          id: replyId,
          createdAt,
          content: result,
          role: 'assistant',
        });
      }

=======
>>>>>>> 23535339
      abortController = null;
    } catch (err) {
      // Ignore abort errors as they are expected.
      if ((err as any).name === 'AbortError') {
        abortController = null;
        return null;
      }

      if (onError && err instanceof Error) {
        onError(err);
      }

      error.value = err as Error;
    } finally {
      mutateLoading(() => false);
    }
  }

  const append: UseChatHelpers['append'] = async (message, options) => {
    if (!message.id) {
      message.id = generateId();
    }
    return triggerRequest(messages.value.concat(message as Message), options);
  };

  const reload: UseChatHelpers['reload'] = async options => {
    const messagesSnapshot = messages.value;
    if (messagesSnapshot.length === 0) return null;

    const lastMessage = messagesSnapshot[messagesSnapshot.length - 1];
    if (lastMessage.role === 'assistant') {
      return triggerRequest(messagesSnapshot.slice(0, -1), options);
    }
    return triggerRequest(messagesSnapshot, options);
  };

  const stop = () => {
    if (abortController) {
      abortController.abort();
      abortController = null;
    }
  };

  const setMessages = (messages: Message[]) => {
    mutate(messages);
  };

  const input = ref(initialInput);

  const handleSubmit = (e: any) => {
    e.preventDefault();
    const inputValue = input.value;
    if (!inputValue) return;
    append({
      content: inputValue,
      role: 'user',
    });
    input.value = '';
  };

  return {
    messages,
    append,
    error,
    reload,
    stop,
    setMessages,
    input,
    handleSubmit,
    isLoading,
    data: streamData as Ref<undefined | JSONValue[]>,
  };
}<|MERGE_RESOLUTION|>--- conflicted
+++ resolved
@@ -174,6 +174,7 @@
               // Restore the previous messages if the request fails.
               mutate(previousMessages);
             },
+            generateId,
           });
         },
         experimental_onFunctionCall,
@@ -183,67 +184,6 @@
         getCurrentMessages: () => messages.value,
       });
 
-<<<<<<< HEAD
-      if (onResponse) {
-        try {
-          await onResponse(res);
-        } catch (err) {
-          throw err;
-        }
-      }
-
-      if (!res.ok) {
-        // Restore the previous messages if the request fails.
-        mutate(previousMessages);
-        throw new Error(
-          (await res.text()) || 'Failed to fetch the chat response.',
-        );
-      }
-      if (!res.body) {
-        throw new Error('The response body is empty.');
-      }
-
-      let result = '';
-      const createdAt = new Date();
-      const replyId = generateId();
-      const reader = res.body.getReader();
-      const decoder = createChunkDecoder();
-
-      while (true) {
-        const { done, value } = await reader.read();
-        if (done) {
-          break;
-        }
-        // Update the chat state with the new message tokens.
-        result += decoder(value);
-        mutate([
-          ...messagesSnapshot,
-          {
-            id: replyId,
-            createdAt,
-            content: result,
-            role: 'assistant',
-          },
-        ]);
-
-        // The request has been aborted, stop reading the stream.
-        if (abortController === null) {
-          reader.cancel();
-          break;
-        }
-      }
-
-      if (onFinish) {
-        onFinish({
-          id: replyId,
-          createdAt,
-          content: result,
-          role: 'assistant',
-        });
-      }
-
-=======
->>>>>>> 23535339
       abortController = null;
     } catch (err) {
       // Ignore abort errors as they are expected.
