--- conflicted
+++ resolved
@@ -10,12 +10,8 @@
 import { getValidatedPrompt } from '../prompt/get-validated-prompt';
 import { prepareCallSettings } from '../prompt/prepare-call-settings';
 import { Prompt } from '../prompt/prompt';
-<<<<<<< HEAD
 import { CoreTool } from '../tool';
-=======
-import { ExperimentalTool } from '../tool';
 import { CallWarning, FinishReason, LanguageModel, LogProbs } from '../types';
->>>>>>> d2bc2aa2
 import {
   AsyncIterableStream,
   createAsyncIterableStream,
