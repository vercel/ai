import {
  LanguageModelV1,
  LanguageModelV1CallWarning,
  LanguageModelV1FinishReason,
  LanguageModelV1LogProbs,
  NoTextGeneratedError,
} from '@ai-sdk/provider';
import { safeParseJSON } from '@ai-sdk/provider-utils';
import { z } from 'zod';
import { TokenUsage, calculateTokenUsage } from '../generate-text/token-usage';
import { CallSettings } from '../prompt/call-settings';
import { convertToLanguageModelPrompt } from '../prompt/convert-to-language-model-prompt';
import { getValidatedPrompt } from '../prompt/get-validated-prompt';
import { prepareCallSettings } from '../prompt/prepare-call-settings';
import { Prompt } from '../prompt/prompt';
import { convertZodToJSONSchema } from '../util/convert-zod-to-json-schema';
import { retryWithExponentialBackoff } from '../util/retry-with-exponential-backoff';
import { injectJsonSchemaIntoSystem } from './inject-json-schema-into-system';

/**
Generate a structured, typed object for a given prompt and schema using a language model.

This function does not stream the output. If you want to stream the output, use `experimental_streamObject` instead.

@param model - The language model to use.

@param schema - The schema of the object that the model should generate.
@param mode - The mode to use for object generation. Not all models support all modes. Defaults to 'auto'.

@param system - A system message that will be part of the prompt.
@param prompt - A simple text prompt. You can either use `prompt` or `messages` but not both.
@param messages - A list of messages. You can either use `prompt` or `messages` but not both.

@param maxTokens - Maximum number of tokens to generate.
@param temperature - Temperature setting. 
The value is passed through to the provider. The range depends on the provider and model.
It is recommended to set either `temperature` or `topP`, but not both.
@param topP - Nucleus sampling.
The value is passed through to the provider. The range depends on the provider and model.
It is recommended to set either `temperature` or `topP`, but not both.
@param presencePenalty - Presence penalty setting. 
It affects the likelihood of the model to repeat information that is already in the prompt.
The value is passed through to the provider. The range depends on the provider and model.
@param frequencyPenalty - Frequency penalty setting.
It affects the likelihood of the model to repeatedly use the same words or phrases.
The value is passed through to the provider. The range depends on the provider and model.
@param seed - The seed (integer) to use for random sampling.
If set and supported by the model, calls will generate deterministic results.

@param maxRetries - Maximum number of retries. Set to 0 to disable retries. Default: 2.
@param abortSignal - An optional abort signal that can be used to cancel the call.

@returns 
A result object that contains the generated object, the finish reason, the token usage, and additional information.
 */
export async function experimental_generateObject<T>({
  model,
  schema,
  mode,
  system,
  prompt,
  messages,
  maxRetries,
  abortSignal,
  ...settings
}: CallSettings &
  Prompt & {
    /**
The language model to use.
     */
    model: LanguageModelV1;

    /**
The schema of the object that the model should generate.
     */
    schema: z.Schema<T>;

    /**
The mode to use for object generation. Not all models support all modes.

Default and recommended: 'auto' (best mode for the model).
     */
    mode?: 'auto' | 'json' | 'tool' | 'grammar';
  }): Promise<GenerateObjectResult<T>> {
  const retry = retryWithExponentialBackoff({ maxRetries });
  const jsonSchema = convertZodToJSONSchema(schema);

  // use the default provider mode when the mode is set to 'auto' or unspecified
  if (mode === 'auto' || mode == null) {
    mode = model.defaultObjectGenerationMode;
  }

  let result: string;
  let finishReason: LanguageModelV1FinishReason;
  let usage: Parameters<typeof calculateTokenUsage>[0];
  let warnings: LanguageModelV1CallWarning[] | undefined;
<<<<<<< HEAD
  let rawResponse: { headers?: Record<string, string> } | undefined;
=======
  let logprobs: LanguageModelV1LogProbs | undefined;
>>>>>>> d6431ae8

  switch (mode) {
    case 'json': {
      const validatedPrompt = getValidatedPrompt({
        system: injectJsonSchemaIntoSystem({ system, schema: jsonSchema }),
        prompt,
        messages,
      });

      const generateResult = await retry(() => {
        return model.doGenerate({
          mode: { type: 'object-json' },
          ...prepareCallSettings(settings),
          inputFormat: validatedPrompt.type,
          prompt: convertToLanguageModelPrompt(validatedPrompt),
          abortSignal,
        });
      });

      if (generateResult.text === undefined) {
        throw new NoTextGeneratedError();
      }

      result = generateResult.text;
      finishReason = generateResult.finishReason;
      usage = generateResult.usage;
      warnings = generateResult.warnings;
<<<<<<< HEAD
      rawResponse = generateResult.rawResponse;
=======
      logprobs = generateResult.logprobs;
>>>>>>> d6431ae8

      break;
    }

    case 'grammar': {
      const validatedPrompt = getValidatedPrompt({
        system: injectJsonSchemaIntoSystem({ system, schema: jsonSchema }),
        prompt,
        messages,
      });

      const generateResult = await retry(() =>
        model.doGenerate({
          mode: { type: 'object-grammar', schema: jsonSchema },
          ...settings,
          inputFormat: validatedPrompt.type,
          prompt: convertToLanguageModelPrompt(validatedPrompt),
          abortSignal,
        }),
      );

      if (generateResult.text === undefined) {
        throw new NoTextGeneratedError();
      }

      result = generateResult.text;
      finishReason = generateResult.finishReason;
      usage = generateResult.usage;
      warnings = generateResult.warnings;
<<<<<<< HEAD
      rawResponse = generateResult.rawResponse;
=======
      logprobs = generateResult.logprobs;
>>>>>>> d6431ae8

      break;
    }

    case 'tool': {
      const validatedPrompt = getValidatedPrompt({
        system,
        prompt,
        messages,
      });

      const generateResult = await retry(() =>
        model.doGenerate({
          mode: {
            type: 'object-tool',
            tool: {
              type: 'function',
              name: 'json',
              description: 'Respond with a JSON object.',
              parameters: jsonSchema,
            },
          },
          ...settings,
          inputFormat: validatedPrompt.type,
          prompt: convertToLanguageModelPrompt(validatedPrompt),
          abortSignal,
        }),
      );

      const functionArgs = generateResult.toolCalls?.[0]?.args;

      if (functionArgs === undefined) {
        throw new NoTextGeneratedError();
      }

      result = functionArgs;
      finishReason = generateResult.finishReason;
      usage = generateResult.usage;
      warnings = generateResult.warnings;
<<<<<<< HEAD
      rawResponse = generateResult.rawResponse;
=======
      logprobs = generateResult.logprobs;
>>>>>>> d6431ae8

      break;
    }

    case undefined: {
      throw new Error('Model does not have a default object generation mode.');
    }

    default: {
      const _exhaustiveCheck: never = mode;
      throw new Error(`Unsupported mode: ${_exhaustiveCheck}`);
    }
  }

  const parseResult = safeParseJSON({ text: result, schema });

  if (!parseResult.success) {
    throw parseResult.error;
  }

  return new GenerateObjectResult({
    object: parseResult.value,
    finishReason,
    usage: calculateTokenUsage(usage),
    warnings,
<<<<<<< HEAD
    rawResponse,
=======
    logprobs,
>>>>>>> d6431ae8
  });
}

/**
The result of a `generateObject` call.
 */
export class GenerateObjectResult<T> {
  /**
The generated object (typed according to the schema).
   */
  readonly object: T;

  /**
The reason why the generation finished.
   */
  readonly finishReason: LanguageModelV1FinishReason;

  /**
The token usage of the generated text.
   */
  readonly usage: TokenUsage;

  /**
Warnings from the model provider (e.g. unsupported settings)
   */
  readonly warnings: LanguageModelV1CallWarning[] | undefined;

  /**
<<<<<<< HEAD
Optional raw response data.
   */
  rawResponse?: {
    /**
Response headers.
 */
    headers?: Record<string, string>;
  };
=======
Logprobs for the completion. 
`undefined` if the mode does not support logprobs or if was not enabled
   */
  readonly logprobs: LanguageModelV1LogProbs | undefined;
>>>>>>> d6431ae8

  constructor(options: {
    object: T;
    finishReason: LanguageModelV1FinishReason;
    usage: TokenUsage;
    warnings: LanguageModelV1CallWarning[] | undefined;
<<<<<<< HEAD
    rawResponse?: {
      headers?: Record<string, string>;
    };
=======
    logprobs: LanguageModelV1LogProbs | undefined;
>>>>>>> d6431ae8
  }) {
    this.object = options.object;
    this.finishReason = options.finishReason;
    this.usage = options.usage;
    this.warnings = options.warnings;
<<<<<<< HEAD
    this.rawResponse = options.rawResponse;
=======
    this.logprobs = options.logprobs;
>>>>>>> d6431ae8
  }
}<|MERGE_RESOLUTION|>--- conflicted
+++ resolved
@@ -94,11 +94,8 @@
   let finishReason: LanguageModelV1FinishReason;
   let usage: Parameters<typeof calculateTokenUsage>[0];
   let warnings: LanguageModelV1CallWarning[] | undefined;
-<<<<<<< HEAD
   let rawResponse: { headers?: Record<string, string> } | undefined;
-=======
   let logprobs: LanguageModelV1LogProbs | undefined;
->>>>>>> d6431ae8
 
   switch (mode) {
     case 'json': {
@@ -126,11 +123,8 @@
       finishReason = generateResult.finishReason;
       usage = generateResult.usage;
       warnings = generateResult.warnings;
-<<<<<<< HEAD
       rawResponse = generateResult.rawResponse;
-=======
       logprobs = generateResult.logprobs;
->>>>>>> d6431ae8
 
       break;
     }
@@ -160,11 +154,8 @@
       finishReason = generateResult.finishReason;
       usage = generateResult.usage;
       warnings = generateResult.warnings;
-<<<<<<< HEAD
       rawResponse = generateResult.rawResponse;
-=======
       logprobs = generateResult.logprobs;
->>>>>>> d6431ae8
 
       break;
     }
@@ -204,11 +195,8 @@
       finishReason = generateResult.finishReason;
       usage = generateResult.usage;
       warnings = generateResult.warnings;
-<<<<<<< HEAD
       rawResponse = generateResult.rawResponse;
-=======
       logprobs = generateResult.logprobs;
->>>>>>> d6431ae8
 
       break;
     }
@@ -234,11 +222,8 @@
     finishReason,
     usage: calculateTokenUsage(usage),
     warnings,
-<<<<<<< HEAD
     rawResponse,
-=======
     logprobs,
->>>>>>> d6431ae8
   });
 }
 
@@ -267,7 +252,6 @@
   readonly warnings: LanguageModelV1CallWarning[] | undefined;
 
   /**
-<<<<<<< HEAD
 Optional raw response data.
    */
   rawResponse?: {
@@ -276,34 +260,28 @@
  */
     headers?: Record<string, string>;
   };
-=======
+
+  /**
 Logprobs for the completion. 
 `undefined` if the mode does not support logprobs or if was not enabled
    */
   readonly logprobs: LanguageModelV1LogProbs | undefined;
->>>>>>> d6431ae8
 
   constructor(options: {
     object: T;
     finishReason: LanguageModelV1FinishReason;
     usage: TokenUsage;
     warnings: LanguageModelV1CallWarning[] | undefined;
-<<<<<<< HEAD
     rawResponse?: {
       headers?: Record<string, string>;
     };
-=======
     logprobs: LanguageModelV1LogProbs | undefined;
->>>>>>> d6431ae8
   }) {
     this.object = options.object;
     this.finishReason = options.finishReason;
     this.usage = options.usage;
     this.warnings = options.warnings;
-<<<<<<< HEAD
     this.rawResponse = options.rawResponse;
-=======
     this.logprobs = options.logprobs;
->>>>>>> d6431ae8
   }
 }