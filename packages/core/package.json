--- conflicted
+++ resolved
@@ -88,11 +88,8 @@
     "@aws-sdk/client-bedrock-runtime": "3.451.0",
     "@edge-runtime/vm": "^3.1.7",
     "@huggingface/inference": "2.6.4",
-<<<<<<< HEAD
+    "@solidjs/testing-library": "0.8.4",
     "@sveltejs/vite-plugin-svelte": "3.0.1",
-=======
-    "@solidjs/testing-library": "0.8.4",
->>>>>>> 5a9ae2e6
     "@testing-library/jest-dom": "^6.1.4",
     "@testing-library/react": "^14.0.0",
     "@testing-library/svelte": "4.0.5",
