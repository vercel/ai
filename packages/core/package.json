--- conflicted
+++ resolved
@@ -24,17 +24,15 @@
     "test": "pnpm test:node && pnpm test:edge && pnpm test:ui",
     "test:edge": "vitest --config vitest.edge.config.js --run",
     "test:node": "vitest --config vitest.node.config.js --run",
-<<<<<<< HEAD
     "test:ui": "pnpm test:ui:react && pnpm test:ui:vue && pnpm test:ui:solid",
     "test:ui:react": "vitest --config vitest.ui.react.config.js --run",
     "test:ui:solid": "vitest --config vitest.ui.solid.config.js --run",
-    "test:ui:vue": "vitest --config vitest.ui.vue.config.js --run"
-=======
-    "test:ui": "vitest --config vitest.ui.config.js --run",
+    "test:ui:vue": "vitest --config vitest.ui.vue.config.js --run",
     "test:edge:watch": "vitest --config vitest.edge.config.js",
     "test:node:watch": "vitest --config vitest.node.config.js",
-    "test:ui:watch": "vitest --config vitest.ui.config.js"
->>>>>>> ec231204
+    "test:ui:react:watch": "vitest --config vitest.ui.react.config.js",
+    "test:ui:solid:watch": "vitest --config vitest.ui.solid.config.js",
+    "test:ui:vue:watch": "vitest --config vitest.ui.vue.config.js"
   },
   "exports": {
     "./package.json": "./package.json",
