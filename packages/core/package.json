--- conflicted
+++ resolved
@@ -22,11 +22,7 @@
   ],
   "scripts": {
     "build": "tsup && cat react/dist/index.server.d.ts >> react/dist/index.d.ts",
-<<<<<<< HEAD
-    "clean": "rm -rf dist && rm -rf core/dist && rm -rf openai/dist && rm -rf anthropic/dist && rm -rf mistral/dist && rm -rf spec/dist && rm -rf react/dist && rm -rf svelte/dist && rm -rf vue/dist && rm -rf solid/dist && rm -rf rsc/dist",
-=======
-    "clean": "rm -rf dist && rm -rf core/dist && rm -rf google/dist && rm -rf openai/dist && rm -rf mistral/dist && rm -rf spec/dist && rm -rf react/dist && rm -rf svelte/dist && rm -rf vue/dist && rm -rf solid/dist && rm -rf rsc/dist",
->>>>>>> b7732d76
+    "clean": "rm -rf dist && rm -rf core/dist && rm -rf google/dist && rm -rf anthropic/dist && rm -rf openai/dist && rm -rf mistral/dist && rm -rf spec/dist && rm -rf react/dist && rm -rf svelte/dist && rm -rf vue/dist && rm -rf solid/dist && rm -rf rsc/dist",
     "dev": "tsup --watch",
     "lint": "eslint \"./**/*.ts*\"",
     "type-check": "tsc --noEmit",
@@ -35,11 +31,8 @@
     "test:edge": "vitest --config vitest.edge.config.js --run --threads=false",
     "test:node": "vitest --config vitest.node.config.js --run --threads=false",
     "test:node:core": "pnpm vitest --config vitest.node.config.js --run --threads=false ./core/",
-<<<<<<< HEAD
     "test:node:anthropic": "pnpm vitest --config vitest.node.config.js --run --threads=false ./anthropic/",
-=======
     "test:node:google": "pnpm vitest --config vitest.node.config.js --run --threads=false ./google/",
->>>>>>> b7732d76
     "test:node:openai": "pnpm vitest --config vitest.node.config.js --run --threads=false ./openai/",
     "test:node:mistral": "pnpm vitest --config vitest.node.config.js --run --threads=false ./mistral/",
     "test:ui": "pnpm test:ui:react && pnpm test:ui:vue && pnpm test:ui:solid",
@@ -65,19 +58,17 @@
       "module": "./spec/dist/index.mjs",
       "require": "./spec/dist/index.js"
     },
-<<<<<<< HEAD
     "./anthropic": {
       "types": "./anthropic/dist/index.d.ts",
       "import": "./anthropic/dist/index.mjs",
       "module": "./anthropic/dist/index.mjs",
       "require": "./anthropic/dist/index.js"
-=======
+    },
     "./google": {
       "types": "./google/dist/index.d.ts",
       "import": "./google/dist/index.mjs",
       "module": "./google/dist/index.mjs",
       "require": "./google/dist/index.js"
->>>>>>> b7732d76
     },
     "./openai": {
       "types": "./openai/dist/index.d.ts",
