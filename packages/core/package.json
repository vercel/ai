--- conflicted
+++ resolved
@@ -76,22 +76,13 @@
   },
   "dependencies": {
     "@ai-sdk/provider": "0.0.11",
-<<<<<<< HEAD
-    "@ai-sdk/provider-utils": "1.0.0",
-    "@ai-sdk/react": "0.0.16",
-    "@ai-sdk/solid": "0.0.11",
-    "@ai-sdk/svelte": "0.0.12",
-    "@ai-sdk/ui-utils": "0.0.9",
-    "@ai-sdk/vue": "0.0.11",
-    "@opentelemetry/api": "1.9.0",
-=======
     "@ai-sdk/provider-utils": "1.0.1",
     "@ai-sdk/react": "0.0.17",
     "@ai-sdk/solid": "0.0.12",
     "@ai-sdk/svelte": "0.0.13",
     "@ai-sdk/ui-utils": "0.0.10",
     "@ai-sdk/vue": "0.0.12",
->>>>>>> b218ef21
+    "@opentelemetry/api": "1.9.0",
     "eventsource-parser": "1.1.2",
     "jsondiffpatch": "0.6.0",
     "json-schema": "0.4.0",
