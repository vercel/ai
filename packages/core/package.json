{
  "name": "ai",
  "version": "2.1.22",
  "license": "Apache-2.0",
  "sideEffects": false,
  "main": "./dist/index.js",
  "module": "./dist/index.mjs",
  "types": "./dist/index.d.ts",
  "files": [
    "dist/**/*",
    "react/dist/**/*",
    "svelte/dist/**/*",
    "vue/dist/**/*",
<<<<<<< HEAD
    "solid/dist/**/*"
=======
    "prompts/dist/**/*"
>>>>>>> 74e1f352
  ],
  "scripts": {
    "build": "tsup && cat react/dist/index.server.d.ts >> react/dist/index.d.ts",
    "clean": "rm -rf dist && rm -rf react/dist && rm -rf svelte/dist && rm -rf vue/dist && rm -rf solid/dist",
    "dev": "tsup --watch",
    "lint": "eslint \"./**/*.ts*\"",
    "type-check": "tsc --noEmit",
    "prettier-check": "prettier --check \"./**/*.ts*\"",
    "test": "jest --forceExit --env @edge-runtime/jest-environment .test.ts && jest --forceExit --env node .test.ts"
  },
  "exports": {
    "./package.json": "./package.json",
    ".": {
      "types": "./dist/index.d.ts",
      "import": "./dist/index.mjs",
      "module": "./dist/index.mjs",
      "require": "./dist/index.js"
    },
    "./prompts": {
      "types": "./prompts/dist/index.d.ts",
      "import": "./prompts/dist/index.mjs",
      "module": "./prompts/dist/index.mjs",
      "require": "./prompts/dist/index.js"
    },
    "./react": {
      "types": "./react/dist/index.d.ts",
      "react-server": "./react/dist/index.server.mjs",
      "import": "./react/dist/index.mjs",
      "module": "./react/dist/index.mjs",
      "require": "./react/dist/index.js"
    },
    "./svelte": {
      "types": "./svelte/dist/index.d.ts",
      "import": "./svelte/dist/index.mjs",
      "module": "./svelte/dist/index.mjs",
      "require": "./svelte/dist/index.js"
    },
    "./vue": {
      "types": "./vue/dist/index.d.ts",
      "import": "./vue/dist/index.mjs",
      "module": "./vue/dist/index.mjs",
      "require": "./vue/dist/index.js"
    },
    "./solid": {
      "types": "./solid/dist/index.d.ts",
      "import": "./solid/dist/index.mjs",
      "module": "./solid/dist/index.mjs",
      "require": "./solid/dist/index.js"
    }
  },
  "jest": {
    "preset": "ts-jest",
    "testEnvironment": "node"
  },
  "dependencies": {
    "eventsource-parser": "1.0.0",
    "nanoid": "^3.3.6",
    "solid-swr-store": "^0.10.7",
    "sswr": "^1.10.0",
    "swr": "2.1.5",
    "swr-store": "^0.10.6",
    "swrv": "1.0.3"
  },
  "devDependencies": {
    "@edge-runtime/jest-environment": "1.1.0-beta.31",
    "@types/jest": "29.2.0",
    "@types/node": "^17.0.12",
    "@types/react": "^18.2.8",
    "@types/react-dom": "^18.2.0",
    "@vercel/ai-tsconfig": "workspace:*",
    "eslint": "^7.32.0",
    "eslint-config-vercel-ai": "workspace:*",
    "jest": "29.2.1",
    "openai-edge": "^1.1.0",
    "ts-jest": "29.0.3",
    "tsup": "^6.7.0",
    "typescript": "5.1.3"
  },
  "peerDependencies": {
    "react": "^18.2.0",
    "solid-js": "^1.7.7",
    "svelte": "^3.0.0 || ^4.0.0",
    "vue": "^3.3.4"
  },
  "peerDependenciesMeta": {
    "react": {
      "optional": true
    },
    "svelte": {
      "optional": true
    },
    "vue": {
      "optional": true
    },
    "solid-js": {
      "optional": true
    }
  },
  "engines": {
    "node": ">=14.6"
  },
  "publishConfig": {
    "access": "public"
  },
  "homepage": "https://github.com/vercel-labs/ai#readme",
  "repository": {
    "type": "git",
    "url": "git+https://github.com/vercel-labs/ai.git"
  },
  "bugs": {
    "url": "https://github.com/vercel-labs/ai/issues"
  },
  "keywords": [
    "ai",
    "nextjs",
    "svelte",
    "react",
    "vue"
  ]
}<|MERGE_RESOLUTION|>--- conflicted
+++ resolved
@@ -11,11 +11,8 @@
     "react/dist/**/*",
     "svelte/dist/**/*",
     "vue/dist/**/*",
-<<<<<<< HEAD
-    "solid/dist/**/*"
-=======
+    "solid/dist/**/*",
     "prompts/dist/**/*"
->>>>>>> 74e1f352
   ],
   "scripts": {
     "build": "tsup && cat react/dist/index.server.d.ts >> react/dist/index.d.ts",
