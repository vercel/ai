--- conflicted
+++ resolved
@@ -69,19 +69,12 @@
   },
   "dependencies": {
     "eventsource-parser": "1.0.0",
-<<<<<<< HEAD
     "nanoid": "3.3.6",
     "sswr": "2.0.0",
     "swr": "2.2.0",
-    "swrv": "1.0.4"
-=======
-    "nanoid": "^3.3.6",
-    "solid-swr-store": "^0.10.7",
-    "sswr": "^1.10.0",
-    "swr": "2.1.5",
-    "swr-store": "^0.10.6",
-    "swrv": "1.0.3"
->>>>>>> f3f58664
+    "swrv": "1.0.4",
+    "solid-swr-store": "0.10.7",
+    "swr-store": "0.10.6"
   },
   "devDependencies": {
     "@edge-runtime/jest-environment": "1.1.0-beta.31",
