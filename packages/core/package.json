--- conflicted
+++ resolved
@@ -77,13 +77,10 @@
   },
   "devDependencies": {
     "@edge-runtime/jest-environment": "1.1.0-beta.31",
-<<<<<<< HEAD
+    "@huggingface/inference": "2.6.4",
     "@testing-library/jest-dom": "^6.1.4",
     "@testing-library/react": "^14.0.0",
     "@testing-library/user-event": "^14.5.1",
-=======
-    "@huggingface/inference": "2.6.4",
->>>>>>> b59e0d85
     "@types/jest": "29.2.0",
     "@types/node": "^17.0.12",
     "@types/react": "^18.2.8",
