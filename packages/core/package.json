--- conflicted
+++ resolved
@@ -22,26 +22,17 @@
     "type-check": "tsc --noEmit",
     "prettier-check": "prettier --check \"./**/*.ts*\"",
     "test": "pnpm test:node && pnpm test:edge && pnpm test:ui",
-<<<<<<< HEAD
-    "test:edge": "vitest --config vitest.edge.config.js --run",
-    "test:node": "vitest --config vitest.node.config.js --run",
+    "test:edge": "vitest --config vitest.edge.config.js --run --threads=false",
+    "test:node": "vitest --config vitest.node.config.js --run --threads=false",
     "test:ui": "pnpm test:ui:react && pnpm test:ui:vue && pnpm test:ui:solid",
     "test:ui:react": "vitest --config vitest.ui.react.config.js --run",
     "test:ui:solid": "vitest --config vitest.ui.solid.config.js --run",
     "test:ui:vue": "vitest --config vitest.ui.vue.config.js --run",
-    "test:edge:watch": "vitest --config vitest.edge.config.js",
-    "test:node:watch": "vitest --config vitest.node.config.js",
+    "test:edge:watch": "vitest --config vitest.edge.config.js --threads=false",
+    "test:node:watch": "vitest --config vitest.node.config.js --threads=false",
     "test:ui:react:watch": "vitest --config vitest.ui.react.config.js",
     "test:ui:solid:watch": "vitest --config vitest.ui.solid.config.js",
     "test:ui:vue:watch": "vitest --config vitest.ui.vue.config.js"
-=======
-    "test:edge": "vitest --config vitest.edge.config.js --run --threads=false",
-    "test:node": "vitest --config vitest.node.config.js --run --threads=false",
-    "test:ui": "vitest --config vitest.ui.config.js --run",
-    "test:edge:watch": "vitest --config vitest.edge.config.js --threads=false",
-    "test:node:watch": "vitest --config vitest.node.config.js --threads=false",
-    "test:ui:watch": "vitest --config vitest.ui.config.js"
->>>>>>> b8c25fde
   },
   "exports": {
     "./package.json": "./package.json",
