{
  "name": "ai",
  "version": "3.2.9",
  "license": "Apache-2.0",
  "sideEffects": false,
  "main": "./dist/index.js",
  "module": "./dist/index.mjs",
  "types": "./dist/index.d.ts",
  "files": [
    "dist/**/*",
    "react/dist/**/*",
    "svelte/dist/**/*",
    "vue/dist/**/*",
    "solid/dist/**/*",
    "prompts/dist/**/*",
    "rsc/dist/**/*",
    "google/dist/**/*",
    "mistral/dist/**/*"
  ],
  "scripts": {
    "build": "tsup && cat react/dist/index.server.d.ts >> react/dist/index.d.ts",
    "clean": "rm -rf dist && rm -rf react/dist && rm -rf svelte/dist && rm -rf vue/dist && rm -rf solid/dist && rm -rf rsc/dist",
    "dev": "tsup --watch",
    "lint": "eslint \"./**/*.ts*\"",
    "type-check": "tsc --noEmit",
    "prettier-check": "prettier --check \"./**/*.ts*\"",
    "test": "pnpm test:node && pnpm test:edge && pnpm test:ui && pnpm test:e2e",
    "test:edge": "vitest --config vitest.edge.config.js --run",
    "test:node": "vitest --config vitest.node.config.js --run",
    "test:node:core": "pnpm vitest --config vitest.node.config.js --run ./core/",
    "test:ui": "pnpm test:ui:react",
    "test:ui:react": "vitest --config vitest.ui.react.config.js --run",
    "test:e2e": "playwright test",
    "test:edge:watch": "vitest --config vitest.edge.config.js",
    "test:node:watch": "vitest --config vitest.node.config.js",
    "test:ui:react:watch": "vitest --config vitest.ui.react.config.js"
  },
  "exports": {
    "./package.json": "./package.json",
    ".": {
      "types": "./dist/index.d.ts",
      "import": "./dist/index.mjs",
      "require": "./dist/index.js"
    },
    "./rsc": {
      "types": "./rsc/dist/index.d.ts",
      "react-server": "./rsc/dist/rsc-server.mjs",
      "import": "./rsc/dist/rsc-client.mjs"
    },
    "./prompts": {
      "types": "./prompts/dist/index.d.ts",
      "import": "./prompts/dist/index.mjs",
      "require": "./prompts/dist/index.js"
    },
    "./react": {
      "types": "./react/dist/index.d.ts",
      "react-server": "./react/dist/index.server.mjs",
      "import": "./react/dist/index.mjs",
      "require": "./react/dist/index.js"
    },
    "./svelte": {
      "types": "./svelte/dist/index.d.ts",
      "import": "./svelte/dist/index.mjs",
      "require": "./svelte/dist/index.js"
    },
    "./vue": {
      "types": "./vue/dist/index.d.ts",
      "import": "./vue/dist/index.mjs",
      "require": "./vue/dist/index.js"
    },
    "./solid": {
      "types": "./solid/dist/index.d.ts",
      "import": "./solid/dist/index.mjs",
      "require": "./solid/dist/index.js"
    }
  },
  "dependencies": {
    "@ai-sdk/provider": "0.0.10",
    "@ai-sdk/provider-utils": "0.0.16",
    "@ai-sdk/react": "0.0.9",
    "@ai-sdk/solid": "0.0.7",
    "@ai-sdk/svelte": "0.0.8",
    "@ai-sdk/ui-utils": "0.0.6",
    "@ai-sdk/vue": "0.0.8",
    "eventsource-parser": "1.1.2",
    "jsondiffpatch": "0.6.0",
    "json-schema": "0.4.0",
    "nanoid": "3.3.6",
<<<<<<< HEAD
    "solid-swr-store": "0.10.7",
    "sswr": "2.1.0",
    "swr": "2.2.0",
    "swr-store": "0.10.6",
    "swrv": "1.0.4",
=======
    "secure-json-parse": "2.7.0",
    "sswr": "2.1.0",
>>>>>>> 31c6fba6
    "zod-to-json-schema": "3.22.5"
  },
  "devDependencies": {
    "@anthropic-ai/sdk": "0.18.0",
    "@aws-sdk/client-bedrock-runtime": "3.451.0",
    "@edge-runtime/vm": "^3.2.0",
    "@google/generative-ai": "0.1.1",
    "@huggingface/inference": "2.6.4",
    "@mistralai/mistralai": "0.1.3",
    "@testing-library/jest-dom": "^6.4.5",
    "@testing-library/react": "^15.0.7",
    "@testing-library/user-event": "^14.5.1",
    "@types/json-schema": "7.0.15",
    "@types/node": "^18",
    "@types/react": "^18",
    "@types/react-dom": "^18",
    "@vercel/ai-tsconfig": "workspace:*",
    "@vitejs/plugin-react": "4.2.0",
    "cohere-ai": "^7.6.2",
    "eslint": "^7.32.0",
    "eslint-config-vercel-ai": "workspace:*",
    "jsdom": "^24.0.0",
    "langchain": "0.0.196",
    "msw": "2.0.9",
    "openai": "4.47.1",
    "react-dom": "^18",
    "react-server-dom-webpack": "18.3.0-canary-eb33bd747-20240312",
    "tsup": "^7.2.0",
    "typescript": "5.1.3",
    "zod": "3.23.8"
  },
  "peerDependencies": {
    "openai": "^4.42.0",
    "react": "^18 || ^19",
    "zod": "^3.0.0",
    "svelte": "^3.0.0 || ^4.0.0"
  },
  "peerDependenciesMeta": {
    "react": {
      "optional": true
    },
    "zod": {
      "optional": true
    },
    "openai": {
      "optional": true
    },
    "svelte": {
      "optional": true
    }
  },
  "engines": {
    "node": ">=18"
  },
  "publishConfig": {
    "access": "public"
  },
  "homepage": "https://sdk.vercel.ai/docs",
  "repository": {
    "type": "git",
    "url": "git+https://github.com/vercel/ai.git"
  },
  "bugs": {
    "url": "https://github.com/vercel/ai/issues"
  },
  "keywords": [
    "ai",
    "nextjs",
    "svelte",
    "react",
    "vue"
  ]
}<|MERGE_RESOLUTION|>--- conflicted
+++ resolved
@@ -86,16 +86,8 @@
     "jsondiffpatch": "0.6.0",
     "json-schema": "0.4.0",
     "nanoid": "3.3.6",
-<<<<<<< HEAD
-    "solid-swr-store": "0.10.7",
-    "sswr": "2.1.0",
-    "swr": "2.2.0",
-    "swr-store": "0.10.6",
-    "swrv": "1.0.4",
-=======
     "secure-json-parse": "2.7.0",
     "sswr": "2.1.0",
->>>>>>> 31c6fba6
     "zod-to-json-schema": "3.22.5"
   },
   "devDependencies": {
