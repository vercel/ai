import type { FunctionCall, JSONValue, Message } from '../shared/types';
import { nanoid, createChunkDecoder } from '../shared/utils';

type PrefixMap = {
  text?: Message;
  function_call?:
    | string
    | Pick<Message, 'function_call' | 'role' | 'content' | 'name'>;
  data?: JSONValue[];
};

export async function parseComplexResponse({
  reader,
  abortControllerRef,
  update,
  onFinish,
}: {
  reader: ReadableStreamDefaultReader<Uint8Array>;
  abortControllerRef: {
    current: AbortController | null;
  };
<<<<<<< HEAD
  update: (merged: Message[], data: string[] | undefined) => void;
  onFinish?: (prefixMap: PrefixMap) => void;
=======
  update: (merged: Message[], data: JSONValue[] | undefined) => void;
>>>>>>> 5025ed4e
}) {
  const decode = createChunkDecoder(true);
  const createdAt = new Date();
  const prefixMap: PrefixMap = {};
  const NEWLINE = '\n'.charCodeAt(0);
  let chunks: Uint8Array[] = [];
  let totalLength = 0;

  while (true) {
    const { value } = await reader.read();
    if (value) {
      chunks.push(value);
      totalLength += value.length;
      if (value[value.length - 1] !== NEWLINE) {
        // if the last character is not a newline, we have not read the whole JSON value
        continue;
      }
    }

    if (chunks.length === 0) {
      // we have reached the end of the stream
      break;
    }

    // concatenate all the chunks into a single Uint8Array
    let concatenatedChunks = new Uint8Array(totalLength);
    let offset = 0;
    for (const chunk of chunks) {
      concatenatedChunks.set(chunk, offset);
      offset += chunk.length;
    }
    chunks.length = 0;
    totalLength = 0;

    // Update the chat state with the new message tokens.
    const lines = decode(concatenatedChunks);
    if (typeof lines === 'string') {
      throw new Error(
        'Invalid response format. Complex mode was set but the response is a string. This should never happen.',
      );
    }

    // we create a map of each prefix, and for each prefixed message we push to the map
    for (const { type, value } of lines) {
      if (type === 'text') {
        if (prefixMap['text']) {
          prefixMap['text'] = {
            ...prefixMap['text'],
            content: (prefixMap['text'].content || '') + value,
          };
        } else {
          prefixMap['text'] = {
            id: nanoid(),
            role: 'assistant',
            content: value,
            createdAt,
          };
        }
      }

      let functionCallMessage: Message | null = null;

      if (type === 'function_call') {
        prefixMap['function_call'] = value;

        let functionCall = prefixMap['function_call'];
        // Ensure it hasn't been parsed
        if (functionCall && typeof functionCall === 'string') {
          const parsedFunctionCall: FunctionCall = JSON.parse(
            functionCall as string,
          ).function_call;

          functionCallMessage = {
            id: nanoid(),
            role: 'assistant',
            content: '',
            function_call: parsedFunctionCall,
            name: parsedFunctionCall.name,
            createdAt,
          };

          prefixMap['function_call'] = functionCallMessage as any;
        }
      }

      if (type === 'data') {
        const parsedValue = JSON.parse(value);
        if (prefixMap['data']) {
          prefixMap['data'] = [...prefixMap['data'], ...parsedValue];
        } else {
          prefixMap['data'] = parsedValue;
        }
      }

      const data = prefixMap['data'];
      const responseMessage = prefixMap['text'];

      // We add function calls and response messages to the messages[], but data is its own thing
      const merged = [functionCallMessage, responseMessage].filter(
        Boolean,
      ) as Message[];

      update(merged, data);

      // The request has been aborted, stop reading the stream.
      if (abortControllerRef.current === null) {
        reader.cancel();
        break;
      }
    }
  }

  onFinish?.(prefixMap);

  return prefixMap;
}<|MERGE_RESOLUTION|>--- conflicted
+++ resolved
@@ -19,12 +19,8 @@
   abortControllerRef: {
     current: AbortController | null;
   };
-<<<<<<< HEAD
-  update: (merged: Message[], data: string[] | undefined) => void;
+  update: (merged: Message[], data: JSONValue[] | undefined) => void;
   onFinish?: (prefixMap: PrefixMap) => void;
-=======
-  update: (merged: Message[], data: JSONValue[] | undefined) => void;
->>>>>>> 5025ed4e
 }) {
   const decode = createChunkDecoder(true);
   const createdAt = new Date();
