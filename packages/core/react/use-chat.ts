import { useCallback, useId, useRef, useEffect, useState } from 'react'
import useSWRMutation from 'swr/mutation'
import useSWR from 'swr'
import { nanoid, createChunkDecoder } from '../shared/utils'

import type {
  Message,
  CreateMessage,
  UseChatOptions,
  RequestOptions
} from '../shared/types'
export type { Message, CreateMessage, UseChatOptions }

export type UseChatHelpers = {
  /** Current messages in the chat */
  messages: Message[]
  /** The error object of the API request */
  error: undefined | Error
  /**
   * Append a user message to the chat list. This triggers the API call to fetch
   * the assistant's response.
   * @param message The message to append
   * @param options Additional options to pass to the API call
   */
  append: (
    message: Message | CreateMessage,
    options?: RequestOptions
  ) => Promise<string | null | undefined>
  /**
   * Reload the last AI chat response for the given chat history. If the last
   * message isn't from the assistant, it will request the API to generate a
   * new response.
   */
  reload: (options?: RequestOptions) => Promise<string | null | undefined>
  /**
   * Abort the current request immediately, keep the generated tokens if any.
   */
  stop: () => void
  /**
   * Update the `messages` state locally. This is useful when you want to
   * edit the messages on the client, and then trigger the `reload` method
   * manually to regenerate the AI response.
   */
  setMessages: (messages: Message[]) => void
  /** The current value of the input */
  input: string
  /** setState-powered method to update the input value */
  setInput: React.Dispatch<React.SetStateAction<string>>
  /** An input/textarea-ready onChange handler to control the value of the input */
<<<<<<< HEAD
  handleInputChange: (e: React.ChangeEvent<HTMLInputElement> | React.ChangeEvent<HTMLTextAreaElement>) => void
=======
  handleInputChange: (
    e:
      | React.ChangeEvent<HTMLInputElement>
      | React.ChangeEvent<HTMLTextAreaElement>
  ) => void
>>>>>>> 107e436e
  /** Form submission handler to automattically reset input and append a user message  */
  handleSubmit: (e: React.FormEvent<HTMLFormElement>) => void
  /** Whether the API request is in progress */
  isLoading: boolean
}

export function useChat({
  api = '/api/chat',
  id,
  initialMessages = [],
  initialInput = '',
  sendExtraMessageFields,
  onResponse,
  onFinish,
  onError,
  headers,
  body
}: UseChatOptions = {}): UseChatHelpers {
  // Generate an unique id for the chat if not provided.
  const hookId = useId()
  const chatId = id || hookId

  // Store the chat state in SWR, using the chatId as the key to share states.
  const { data, mutate } = useSWR<Message[]>([api, chatId], null, {
    fallbackData: initialMessages
  })
  const messages = data!

  // Keep the latest messages in a ref.
  const messagesRef = useRef<Message[]>(messages)
  useEffect(() => {
    messagesRef.current = messages
  }, [messages])

  // Abort controller to cancel the current API call.
  const abortControllerRef = useRef<AbortController | null>(null)

  const extraMetadataRef = useRef<any>({
    headers,
    body
  })
  useEffect(() => {
    extraMetadataRef.current = {
      headers,
      body
    }
  }, [headers, body])

  // Actual mutation hook to send messages to the API endpoint and update the
  // chat state.
  const { error, trigger, isMutating } = useSWRMutation<
    string | null,
    any,
    [string, string],
    {
      messages: Message[]
      options?: RequestOptions
    }
  >(
    [api, chatId],
    async (_, { arg }) => {
      try {
        const { messages: messagesSnapshot, options } = arg
        const abortController = new AbortController()
        abortControllerRef.current = abortController

        // Do an optimistic update to the chat state to show the updated messages
        // immediately.
        const previousMessages = messagesRef.current
        mutate(messagesSnapshot, false)

        const res = await fetch(api, {
          method: 'POST',
          body: JSON.stringify({
            messages: sendExtraMessageFields
              ? messagesSnapshot
              : messagesSnapshot.map(({ role, content }) => ({
                  role,
                  content
                })),
            ...extraMetadataRef.current.body,
            ...options?.body
          }),
          headers: {
            ...extraMetadataRef.current.headers,
            ...options?.headers
          },
          signal: abortController.signal
        }).catch(err => {
          // Restore the previous messages if the request fails.
          mutate(previousMessages, false)
          throw err
        })

        if (onResponse) {
          try {
            await onResponse(res)
          } catch (err) {
            throw err
          }
        }

        if (!res.ok) {
          // Restore the previous messages if the request fails.
          mutate(previousMessages, false)
          throw new Error(
            (await res.text()) || 'Failed to fetch the chat response.'
          )
        }

        if (!res.body) {
          throw new Error('The response body is empty.')
        }

        let result = ''
        const createdAt = new Date()
        const replyId = nanoid()
        const reader = res.body.getReader()
        const decode = createChunkDecoder()

        while (true) {
          const { done, value } = await reader.read()
          if (done) {
            break
          }
          // Update the chat state with the new message tokens.
          result += decode(value)
          mutate(
            [
              ...messagesSnapshot,
              {
                id: replyId,
                createdAt,
                content: result,
                role: 'assistant'
              }
            ],
            false
          )

          // The request has been aborted, stop reading the stream.
          if (abortControllerRef.current === null) {
            reader.cancel()
            break
          }
        }

        if (onFinish) {
          onFinish({
            id: replyId,
            createdAt,
            content: result,
            role: 'assistant'
          })
        }

        abortControllerRef.current = null
        return result
      } catch (err) {
        // Ignore abort errors as they are expected.
        if ((err as any).name === 'AbortError') {
          abortControllerRef.current = null
          return null
        }

        if (onError && err instanceof Error) {
          onError(err)
        }

        throw err
      }
    },
    {
      populateCache: false,
      revalidate: false
    }
  )

  const append = useCallback<UseChatHelpers['append']>(
    async (message, options) => {
      if (!message.id) {
        message.id = nanoid()
      }
      return trigger({
        messages: messagesRef.current.concat(message as Message),
        options
      })
    },
    [trigger]
  )

  const reload = useCallback<UseChatHelpers['reload']>(
    async options => {
      if (messagesRef.current.length === 0) return null

      const lastMessage = messagesRef.current[messagesRef.current.length - 1]
      if (lastMessage.role === 'assistant') {
        return trigger({
          messages: messagesRef.current.slice(0, -1),
          options
        })
      }
      return trigger({
        messages: messagesRef.current,
        options
      })
    },
    [trigger]
  )

  const stop = useCallback(() => {
    if (abortControllerRef.current) {
      abortControllerRef.current.abort()
      abortControllerRef.current = null
    }
  }, [])

  const setMessages = useCallback(
    (messages: Message[]) => {
      mutate(messages, false)
      messagesRef.current = messages
    },
    [mutate]
  )

  // Input state and handlers.
  const [input, setInput] = useState(initialInput)

  const handleSubmit = useCallback(
    (e: React.FormEvent<HTMLFormElement>, metadata?: Object) => {
      if (metadata) {
        extraMetadataRef.current = {
          ...extraMetadataRef.current,
          ...metadata
        }
      }

      e.preventDefault()
      if (!input) return
      append({
        content: input,
        role: 'user',
        createdAt: new Date()
      })
      setInput('')
    },
    [input, append]
  )

  const handleInputChange = (e: any) => {
    setInput(e.target.value)
  }

  return {
    messages,
    error,
    append,
    reload,
    stop,
    setMessages,
    input,
    setInput,
    handleInputChange,
    handleSubmit,
    isLoading: isMutating
  }
}<|MERGE_RESOLUTION|>--- conflicted
+++ resolved
@@ -47,15 +47,11 @@
   /** setState-powered method to update the input value */
   setInput: React.Dispatch<React.SetStateAction<string>>
   /** An input/textarea-ready onChange handler to control the value of the input */
-<<<<<<< HEAD
-  handleInputChange: (e: React.ChangeEvent<HTMLInputElement> | React.ChangeEvent<HTMLTextAreaElement>) => void
-=======
   handleInputChange: (
     e:
       | React.ChangeEvent<HTMLInputElement>
       | React.ChangeEvent<HTMLTextAreaElement>
   ) => void
->>>>>>> 107e436e
   /** Form submission handler to automattically reset input and append a user message  */
   handleSubmit: (e: React.FormEvent<HTMLFormElement>) => void
   /** Whether the API request is in progress */
