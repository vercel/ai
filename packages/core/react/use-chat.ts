import { useCallback, useEffect, useId, useRef, useState } from 'react'
import useSWR, { KeyedMutator } from 'swr'
import {
  nanoid,
  createChunkDecoder,
  StreamStringPrefixes
} from '../shared/utils'

import type {
  ChatRequest,
  CreateMessage,
  Message,
  UseChatOptions,
  ChatRequestOptions
} from '../shared/types'
import { CreateChatCompletionRequestMessage } from 'openai/resources/chat'
export type { Message, CreateMessage, UseChatOptions }

export type UseChatHelpers = {
  /** Current messages in the chat */
  messages: Message[]
  /** The error object of the API request */
  error: undefined | Error
  /**
   * Append a user message to the chat list. This triggers the API call to fetch
   * the assistant's response.
   * @param message The message to append
   * @param options Additional options to pass to the API call
   */
  append: (
    message: Message | CreateMessage,
    chatRequestOptions?: ChatRequestOptions
  ) => Promise<string | null | undefined>
  /**
   * Reload the last AI chat response for the given chat history. If the last
   * message isn't from the assistant, it will request the API to generate a
   * new response.
   */
  reload: (
    chatRequestOptions?: ChatRequestOptions
  ) => Promise<string | null | undefined>
  /**
   * Abort the current request immediately, keep the generated tokens if any.
   */
  stop: () => void
  /**
   * Update the `messages` state locally. This is useful when you want to
   * edit the messages on the client, and then trigger the `reload` method
   * manually to regenerate the AI response.
   */
  setMessages: (messages: Message[]) => void
  /** The current value of the input */
  input: string
  /** setState-powered method to update the input value */
  setInput: React.Dispatch<React.SetStateAction<string>>
  /** An input/textarea-ready onChange handler to control the value of the input */
  handleInputChange: (
    e:
      | React.ChangeEvent<HTMLInputElement>
      | React.ChangeEvent<HTMLTextAreaElement>
  ) => void
  /** Form submission handler to automattically reset input and append a user message  */
  handleSubmit: (
    e: React.FormEvent<HTMLFormElement>,
    chatRequestOptions?: ChatRequestOptions
  ) => void
  metadata?: Object
  /** Whether the API request is in progress */
  isLoading: boolean
  /** Additional data added on the server via StreamData */
  data?: any
}

const getStreamedResponse = async (
  api: string,
  chatRequest: ChatRequest,
  mutate: KeyedMutator<Message[]>,
  mutateStreamData: KeyedMutator<any[]>,
  existingData: any,
  extraMetadataRef: React.MutableRefObject<any>,
  messagesRef: React.MutableRefObject<Message[]>,
  abortControllerRef: React.MutableRefObject<AbortController | null>,
  onFinish?: (message: Message) => void,
  onResponse?: (response: Response) => void | Promise<void>,
  sendExtraMessageFields?: boolean
) => {
  // Do an optimistic update to the chat state to show the updated
  // immediately.
  const previousMessages = messagesRef.current
  mutate(chatRequest.messages, false)

  const res = await fetch(api, {
    method: 'POST',
    body: JSON.stringify({
      messages: sendExtraMessageFields
        ? chatRequest.messages
        : chatRequest.messages.map(
            ({ role, content, name, function_call }) => ({
              role,
              content,
              ...(name !== undefined && { name }),
              ...(function_call !== undefined && {
                function_call: function_call
              })
            })
          ),
      ...extraMetadataRef.current.body,
      ...chatRequest.options?.body,
      ...(chatRequest.functions !== undefined && {
        functions: chatRequest.functions
      }),
      ...(chatRequest.function_call !== undefined && {
        function_call: chatRequest.function_call
      })
    }),
    credentials: extraMetadataRef.current.credentials,
    headers: {
      ...extraMetadataRef.current.headers,
      ...chatRequest.options?.headers
    },
    ...(abortControllerRef.current !== null && {
      signal: abortControllerRef.current.signal
    })
  }).catch(err => {
    // Restore the previous messages if the request fails.
    mutate(previousMessages, false)
    throw err
  })

  if (onResponse) {
    try {
      await onResponse(res)
    } catch (err) {
      throw err
    }
  }

  if (!res.ok) {
    // Restore the previous messages if the request fails.
    mutate(previousMessages, false)
    throw new Error((await res.text()) || 'Failed to fetch the chat response.')
  }

  if (!res.body) {
    throw new Error('The response body is empty.')
  }

  const isComplexMode = res.headers.get('X-Experimental-Stream-Data') === 'true'
  const createdAt = new Date()
  const reader = res.body.getReader()
  const decode = createChunkDecoder(isComplexMode)
  let responseMessages: Message[] = []

  // TODO-STREAMDATA: Remove this once Strem Data is not experimental
  let streamedResponse = ''
  const replyId = nanoid()
  let responseMessage: Message = {
    id: replyId,
    createdAt,
    content: '',
    role: 'assistant'
  }
  // END TODO-STREAMDATA
  let responseData: any = []
  type PrefixMap = {
    text?: Message
    function_call?: string | ChatCompletionRequestMessageFunctionCall
    data?: string[]
  }

  const prefixMap: PrefixMap = {}

  if (isComplexMode) {
    while (true) {
      const { done, value } = await reader.read()
      if (done) {
        break
      }
      // Update the chat state with the new message tokens.
      const lines = decode(value)
      if (typeof lines === 'string') {
        throw new Error(
          'Invalid response format. Complex mode was set but the response is a string. This should never happen.'
        )
      }

      // we create a map of each prefix, and for each prefixed message we push to the map
      for (const { type, value } of lines) {
        if (type === 'text') {
          if (prefixMap['text']) {
            prefixMap['text'] = {
              ...prefixMap['text'],
              content: (prefixMap['text'].content || '') + value
            }
          } else {
            prefixMap['text'] = {
              id: nanoid(),
              role: 'assistant',
              content: value,
              createdAt
            }
          }
        }

        if (type === 'function_call') {
          prefixMap['function_call'] = value
        }

        if (type === 'data') {
          const parsedValue = JSON.parse(value)
          if (prefixMap['data']) {
            prefixMap['data'] = [...prefixMap['data'], ...parsedValue]
          } else {
            prefixMap['data'] = parsedValue
          }
        }


        const data = prefixMap['data']
        const responseMessage = prefixMap['text']
        let functionCall = prefixMap['function_call']
        let functionCallMessage: Message | null = null
        if (functionCall) {
          const parsedFunctionCall: ChatCompletionRequestMessageFunctionCall =
            JSON.parse(functionCall as string).function_call

          functionCallMessage = {
            id: nanoid(),
            role: 'function',
            content: '',
            name: parsedFunctionCall.name,
            createdAt
          }
        }

        // We add function calls and response messages to the messages[], but data is its own thing
        const merged = [functionCallMessage, responseMessage].filter(
          Boolean
        ) as Message[]

        mutate([...chatRequest.messages, ...merged], false)
        mutateStreamData([...(existingData || []), ...(data || [])])

        // The request has been aborted, stop reading the stream.
        if (abortControllerRef.current === null) {
          reader.cancel()
          break
        }
      }
    }

    for (const [type, item] of Object.entries(prefixMap)) {
      if (onFinish && type === 'text') {
        onFinish(item as Message)
      }

      if (type === 'data') {
        responseData.push(item)
      } else {
        responseMessages.push(item as Message)
      }
    }
    return { messages: responseMessages, data: responseData }
  } else {
    // TODO-STREAMDATA: Remove this once Strem Data is not experimental
    while (true) {
      const { done, value } = await reader.read()
      if (done) {
        break
      }
      // Update the chat state with the new message tokens.
      streamedResponse += decode(value)

      if (streamedResponse.startsWith('{"function_call":')) {
        // While the function call is streaming, it will be a string.
        responseMessage['function_call'] = streamedResponse
      } else {
        responseMessage['content'] = streamedResponse
      }

      mutate([...chatRequest.messages, { ...responseMessage }], false)

      // The request has been aborted, stop reading the stream.
      if (abortControllerRef.current === null) {
        reader.cancel()
        break
      }
    }

<<<<<<< HEAD
    if (streamedResponse.startsWith('{"function_call":')) {
      // Once the stream is complete, the function call is parsed into an object.
      const parsedFunctionCall: ChatCompletionRequestMessageFunctionCall =
        JSON.parse(streamedResponse).function_call
=======
  if (streamedResponse.startsWith('{"function_call":')) {
    // Once the stream is complete, the function call is parsed into an object.
    const parsedFunctionCall: CreateChatCompletionRequestMessage['function_call'] =
      JSON.parse(streamedResponse).function_call
>>>>>>> c492ac81

      responseMessage['function_call'] = parsedFunctionCall

      mutate([...chatRequest.messages, { ...responseMessage }])
    }

    if (onFinish) {
      onFinish(responseMessage)
    }

    return responseMessage
  }
}

export function useChat({
  api = '/api/chat',
  id,
  initialMessages = [],
  initialInput = '',
  sendExtraMessageFields,
  experimental_onFunctionCall,
  onResponse,
  onFinish,
  onError,
  credentials,
  headers,
  body
}: UseChatOptions = {}): UseChatHelpers {
  // Generate a unique id for the chat if not provided.
  const hookId = useId()
  const chatId = id || hookId

  // Store the chat state in SWR, using the chatId as the key to share states.
  const { data: messages, mutate } = useSWR<Message[]>([api, chatId], null, {
    fallbackData: initialMessages
  })

  // We store loading state in another hook to sync loading states across hook invocations
  const { data: isLoading = false, mutate: mutateLoading } = useSWR<boolean>(
    [chatId, 'loading'],
    null
  )

  const { data: streamData, mutate: mutateStreamData } = useSWR<any>(
    [chatId, 'streamData'],
    null
  )

  // Keep the latest messages in a ref.
  const messagesRef = useRef<Message[]>(messages || [])
  useEffect(() => {
    messagesRef.current = messages || []
  }, [messages])

  // Abort controller to cancel the current API call.
  const abortControllerRef = useRef<AbortController | null>(null)

  const extraMetadataRef = useRef({
    credentials,
    headers,
    body
  })
  useEffect(() => {
    extraMetadataRef.current = {
      credentials,
      headers,
      body
    }
  }, [credentials, headers, body])

  // Actual mutation hook to send messages to the API endpoint and update the
  // chat state.
  const [error, setError] = useState<undefined | Error>()

  async function triggerRequest(chatRequest: ChatRequest) {
    try {
      mutateLoading(true)
      const abortController = new AbortController()
      abortControllerRef.current = abortController

      while (true) {
        // TODO-STREAMDATA: This should be {  const { messages: streamedResponseMessages, data } =
        // await getStreamedResponse(} once Stream Data is not experimental
        const messagesAndDataOrJustMessage = await getStreamedResponse(
          api,
          chatRequest,
          mutate,
          mutateStreamData,
          streamData,
          extraMetadataRef,
          messagesRef,
          abortControllerRef,
          onFinish,
          onResponse,
          sendExtraMessageFields
        )

        // Using experimental stream data
        if ('messages' in messagesAndDataOrJustMessage) {
          for (const message of messagesAndDataOrJustMessage.messages) {
            if (
              message.function_call === undefined ||
              typeof message.function_call === 'string'
            ) {
              break
            }

            // Streamed response is a function call, invoke the function call handler if it exists.
            if (experimental_onFunctionCall) {
              const functionCall = message.function_call

              // User handles the function call in their own functionCallHandler.
              // The "arguments" key of the function call object will still be a string which will have to be parsed in the function handler.
              // If the "arguments" JSON is malformed due to model error the user will have to handle that themselves.

              const functionCallResponse: ChatRequest | void =
                await experimental_onFunctionCall(
                  messagesRef.current,
                  functionCall
                )

              // If the user does not return anything as a result of the function call, the loop will break.
              if (functionCallResponse === undefined) break

              // A function call response was returned.
              // The updated chat with function call response will be sent to the API in the next iteration of the loop.
              chatRequest = functionCallResponse
            }
          }
        } else {
          const streamedResponseMessage = messagesAndDataOrJustMessage
          // TODO-STREAMDATA: Remove this once Strem Data is not experimental
          if (
            streamedResponseMessage.function_call === undefined ||
            typeof streamedResponseMessage.function_call === 'string'
          ) {
            break
          }

          // Streamed response is a function call, invoke the function call handler if it exists.
          if (experimental_onFunctionCall) {
            const functionCall = streamedResponseMessage.function_call
            const functionCallResponse: ChatRequest | void =
              await experimental_onFunctionCall(
                messagesRef.current,
                functionCall
              )

            // If the user does not return anything as a result of the function call, the loop will break.
            if (functionCallResponse === undefined) break
            // A function call response was returned.
            // The updated chat with function call response will be sent to the API in the next iteration of the loop.
            chatRequest = functionCallResponse
          }
        }
        abortControllerRef.current = null

        return null
      }
    } catch (err) {
      // Ignore abort errors as they are expected.
      if ((err as any).name === 'AbortError') {
        abortControllerRef.current = null
        return null
      }

      if (onError && err instanceof Error) {
        onError(err)
      }

      setError(err as Error)
    } finally {
      mutateLoading(false)
    }
  }

  const append = useCallback(
    async (
      message: Message | CreateMessage,
      { options, functions, function_call }: ChatRequestOptions = {}
    ) => {
      if (!message.id) {
        message.id = nanoid()
      }

      const chatRequest: ChatRequest = {
        messages: messagesRef.current.concat(message as Message),
        options,
        ...(functions !== undefined && { functions }),
        ...(function_call !== undefined && { function_call })
      }

      return triggerRequest(chatRequest)
    },
    [triggerRequest]
  )

  const reload = useCallback(
    async ({ options, functions, function_call }: ChatRequestOptions = {}) => {
      if (messagesRef.current.length === 0) return null

      // Remove last assistant message and retry last user message.
      const lastMessage = messagesRef.current[messagesRef.current.length - 1]
      if (lastMessage.role === 'assistant') {
        const chatRequest: ChatRequest = {
          messages: messagesRef.current.slice(0, -1),
          options,
          ...(functions !== undefined && { functions }),
          ...(function_call !== undefined && { function_call })
        }

        return triggerRequest(chatRequest)
      }

      const chatRequest: ChatRequest = {
        messages: messagesRef.current,
        options,
        ...(functions !== undefined && { functions }),
        ...(function_call !== undefined && { function_call })
      }

      return triggerRequest(chatRequest)
    },
    [triggerRequest]
  )

  const stop = useCallback(() => {
    if (abortControllerRef.current) {
      abortControllerRef.current.abort()
      abortControllerRef.current = null
    }
  }, [])

  const setMessages = useCallback(
    (messages: Message[]) => {
      mutate(messages, false)
      messagesRef.current = messages
    },
    [mutate]
  )

  // Input state and handlers.
  const [input, setInput] = useState(initialInput)

  const handleSubmit = useCallback(
    (
      e: React.FormEvent<HTMLFormElement>,
      { options, functions, function_call }: ChatRequestOptions = {},
      metadata?: Object
    ) => {
      if (metadata) {
        extraMetadataRef.current = {
          ...extraMetadataRef.current,
          ...metadata
        }
      }

      e.preventDefault()
      if (!input) return

      append(
        {
          content: input,
          role: 'user',
          createdAt: new Date()
        },
        { options, functions, function_call }
      )
      setInput('')
    },
    [input, append]
  )

  const handleInputChange = (e: any) => {
    setInput(e.target.value)
  }

  return {
    messages: messages || [],
    error,
    append,
    reload,
    stop,
    setMessages,
    input,
    setInput,
    handleInputChange,
    handleSubmit,
    isLoading,
    data: streamData
  }
}<|MERGE_RESOLUTION|>--- conflicted
+++ resolved
@@ -164,7 +164,7 @@
   let responseData: any = []
   type PrefixMap = {
     text?: Message
-    function_call?: string | ChatCompletionRequestMessageFunctionCall
+    function_call?: string | CreateChatCompletionRequestMessage
     data?: string[]
   }
 
@@ -215,13 +215,12 @@
           }
         }
 
-
         const data = prefixMap['data']
         const responseMessage = prefixMap['text']
         let functionCall = prefixMap['function_call']
         let functionCallMessage: Message | null = null
         if (functionCall) {
-          const parsedFunctionCall: ChatCompletionRequestMessageFunctionCall =
+          const parsedFunctionCall: CreateChatCompletionRequestMessage.FunctionCall =
             JSON.parse(functionCall as string).function_call
 
           functionCallMessage = {
@@ -287,17 +286,10 @@
       }
     }
 
-<<<<<<< HEAD
     if (streamedResponse.startsWith('{"function_call":')) {
       // Once the stream is complete, the function call is parsed into an object.
-      const parsedFunctionCall: ChatCompletionRequestMessageFunctionCall =
+      const parsedFunctionCall: CreateChatCompletionRequestMessage.FunctionCall =
         JSON.parse(streamedResponse).function_call
-=======
-  if (streamedResponse.startsWith('{"function_call":')) {
-    // Once the stream is complete, the function call is parsed into an object.
-    const parsedFunctionCall: CreateChatCompletionRequestMessage['function_call'] =
-      JSON.parse(streamedResponse).function_call
->>>>>>> c492ac81
 
       responseMessage['function_call'] = parsedFunctionCall
 
