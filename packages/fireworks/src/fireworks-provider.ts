--- conflicted
+++ resolved
@@ -6,15 +6,9 @@
 } from '@ai-sdk/openai-compatible';
 import {
   EmbeddingModelV3,
-<<<<<<< HEAD
-  ImageModelV2,
+  ImageModelV3,
   LanguageModelV3,
-  ProviderV2,
-=======
-  ImageModelV3,
-  LanguageModelV2,
   ProviderV3,
->>>>>>> 67f7e765
 } from '@ai-sdk/provider';
 import {
   FetchFunction,
