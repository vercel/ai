import { NoSuchModelError } from '@ai-sdk/provider';
import {
  loadOptionalSetting,
  withoutTrailingSlash,
  type FetchFunction,
} from '@ai-sdk/provider-utils';
import { asGatewayError, GatewayAuthenticationError } from './errors';
import {
  GATEWAY_AUTH_METHOD_HEADER,
  parseAuthMethod,
} from './errors/parse-auth-method';
import {
  GatewayFetchMetadata,
  type GatewayFetchMetadataResponse,
  type GatewayCreditsResponse,
} from './gateway-fetch-metadata';
import { GatewayLanguageModel } from './gateway-language-model';
import { GatewayEmbeddingModel } from './gateway-embedding-model';
import type { GatewayEmbeddingModelId } from './gateway-embedding-model-settings';
import { getVercelOidcToken, getVercelRequestId } from './vercel-environment';
import type { GatewayModelId } from './gateway-language-model-settings';
import type {
  LanguageModelV3,
  EmbeddingModelV3,
  ProviderV3,
} from '@ai-sdk/provider';
import { withUserAgentSuffix } from '@ai-sdk/provider-utils';
import { VERSION } from './version';

<<<<<<< HEAD
export interface GatewayProvider extends ProviderV2 {
  (modelId: GatewayModelId): LanguageModelV3;
=======
export interface GatewayProvider extends ProviderV3 {
  (modelId: GatewayModelId): LanguageModelV2;
>>>>>>> 67f7e765

  /**
Creates a model for text generation.
*/
  languageModel(modelId: GatewayModelId): LanguageModelV3;

  /**
Returns available providers and models for use with the remote provider.
 */
  getAvailableModels(): Promise<GatewayFetchMetadataResponse>;

  /**
Returns credit information for the authenticated user.
 */
  getCredits(): Promise<GatewayCreditsResponse>;

  /**
Creates a model for generating text embeddings.
*/
  textEmbeddingModel(
    modelId: GatewayEmbeddingModelId,
  ): EmbeddingModelV3<string>;
}

export interface GatewayProviderSettings {
  /**
The base URL prefix for API calls. Defaults to `https://ai-gateway.vercel.sh/v1/ai`.
   */
  baseURL?: string;

  /**
API key that is being sent using the `Authorization` header.
   */
  apiKey?: string;

  /**
Custom headers to include in the requests.
     */
  headers?: Record<string, string>;

  /**
Custom fetch implementation. You can use it as a middleware to intercept requests,
or to provide a custom fetch implementation for e.g. testing.
    */
  fetch?: FetchFunction;

  /**
How frequently to refresh the metadata cache in milliseconds.
   */
  metadataCacheRefreshMillis?: number;

  /**
   * @internal For testing purposes only
   */
  _internal?: {
    currentDate?: () => Date;
  };
}

const AI_GATEWAY_PROTOCOL_VERSION = '0.0.1';

/**
Create a remote provider instance.
 */
export function createGatewayProvider(
  options: GatewayProviderSettings = {},
): GatewayProvider {
  let pendingMetadata: Promise<GatewayFetchMetadataResponse> | null = null;
  let metadataCache: GatewayFetchMetadataResponse | null = null;
  const cacheRefreshMillis =
    options.metadataCacheRefreshMillis ?? 1000 * 60 * 5;
  let lastFetchTime = 0;

  const baseURL =
    withoutTrailingSlash(options.baseURL) ??
    'https://ai-gateway.vercel.sh/v1/ai';

  const getHeaders = async () => {
    const auth = await getGatewayAuthToken(options);
    if (auth) {
      return withUserAgentSuffix(
        {
          Authorization: `Bearer ${auth.token}`,
          'ai-gateway-protocol-version': AI_GATEWAY_PROTOCOL_VERSION,
          [GATEWAY_AUTH_METHOD_HEADER]: auth.authMethod,
          ...options.headers,
        },
        `ai-sdk/gateway/${VERSION}`,
      );
    }

    throw GatewayAuthenticationError.createContextualError({
      apiKeyProvided: false,
      oidcTokenProvided: false,
      statusCode: 401,
    });
  };

  const createO11yHeaders = () => {
    const deploymentId = loadOptionalSetting({
      settingValue: undefined,
      environmentVariableName: 'VERCEL_DEPLOYMENT_ID',
    });
    const environment = loadOptionalSetting({
      settingValue: undefined,
      environmentVariableName: 'VERCEL_ENV',
    });
    const region = loadOptionalSetting({
      settingValue: undefined,
      environmentVariableName: 'VERCEL_REGION',
    });

    return async () => {
      const requestId = await getVercelRequestId();
      return {
        ...(deploymentId && { 'ai-o11y-deployment-id': deploymentId }),
        ...(environment && { 'ai-o11y-environment': environment }),
        ...(region && { 'ai-o11y-region': region }),
        ...(requestId && { 'ai-o11y-request-id': requestId }),
      };
    };
  };

  const createLanguageModel = (modelId: GatewayModelId) => {
    return new GatewayLanguageModel(modelId, {
      provider: 'gateway',
      baseURL,
      headers: getHeaders,
      fetch: options.fetch,
      o11yHeaders: createO11yHeaders(),
    });
  };

  const getAvailableModels = async () => {
    const now = options._internal?.currentDate?.().getTime() ?? Date.now();
    if (!pendingMetadata || now - lastFetchTime > cacheRefreshMillis) {
      lastFetchTime = now;

      pendingMetadata = new GatewayFetchMetadata({
        baseURL,
        headers: getHeaders,
        fetch: options.fetch,
      })
        .getAvailableModels()
        .then(metadata => {
          metadataCache = metadata;
          return metadata;
        })
        .catch(async (error: unknown) => {
          throw asGatewayError(error, parseAuthMethod(await getHeaders()));
        });
    }

    return metadataCache ? Promise.resolve(metadataCache) : pendingMetadata;
  };

  const getCredits = async () => {
    return new GatewayFetchMetadata({
      baseURL,
      headers: getHeaders,
      fetch: options.fetch,
    })
      .getCredits()
      .catch(async (error: unknown) => {
        throw asGatewayError(error, parseAuthMethod(await getHeaders()));
      });
  };

  const provider = function (modelId: GatewayModelId) {
    if (new.target) {
      throw new Error(
        'The Gateway Provider model function cannot be called with the new keyword.',
      );
    }

    return createLanguageModel(modelId);
  };

  provider.getAvailableModels = getAvailableModels;
  provider.getCredits = getCredits;
  provider.imageModel = (modelId: string) => {
    throw new NoSuchModelError({ modelId, modelType: 'imageModel' });
  };
  provider.languageModel = createLanguageModel;
  provider.textEmbeddingModel = (modelId: GatewayEmbeddingModelId) => {
    return new GatewayEmbeddingModel(modelId, {
      provider: 'gateway',
      baseURL,
      headers: getHeaders,
      fetch: options.fetch,
      o11yHeaders: createO11yHeaders(),
    });
  };

  return provider;
}

export const gateway = createGatewayProvider();

export async function getGatewayAuthToken(
  options: GatewayProviderSettings,
): Promise<{
  token: string;
  authMethod: 'api-key' | 'oidc';
} | null> {
  const apiKey = loadOptionalSetting({
    settingValue: options.apiKey,
    environmentVariableName: 'AI_GATEWAY_API_KEY',
  });

  if (apiKey) {
    return {
      token: apiKey,
      authMethod: 'api-key',
    };
  }

  try {
    const oidcToken = await getVercelOidcToken();
    return {
      token: oidcToken,
      authMethod: 'oidc',
    };
  } catch {
    return null;
  }
}<|MERGE_RESOLUTION|>--- conflicted
+++ resolved
@@ -27,13 +27,8 @@
 import { withUserAgentSuffix } from '@ai-sdk/provider-utils';
 import { VERSION } from './version';
 
-<<<<<<< HEAD
-export interface GatewayProvider extends ProviderV2 {
+export interface GatewayProvider extends ProviderV3 {
   (modelId: GatewayModelId): LanguageModelV3;
-=======
-export interface GatewayProvider extends ProviderV3 {
-  (modelId: GatewayModelId): LanguageModelV2;
->>>>>>> 67f7e765
 
   /**
 Creates a model for text generation.
