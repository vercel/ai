--- conflicted
+++ resolved
@@ -1,13 +1,9 @@
-<<<<<<< HEAD
 import { z } from 'zod/v4';
-=======
 import {
   InferValidator,
   lazyValidator,
   zodSchema,
 } from '@ai-sdk/provider-utils';
-import * as z from 'zod/v4';
->>>>>>> 13be3490
 
 // https://vercel.com/docs/ai-gateway/provider-options
 const gatewayProviderOptions = lazyValidator(() =>
