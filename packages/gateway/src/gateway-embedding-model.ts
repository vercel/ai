import type {
  EmbeddingModelV2,
  SharedV2ProviderMetadata,
} from '@ai-sdk/provider';
import {
  combineHeaders,
  createJsonErrorResponseHandler,
  createJsonResponseHandler,
  lazyValidator,
  postJsonToApi,
  resolve,
  zodSchema,
  type Resolvable,
} from '@ai-sdk/provider-utils';
<<<<<<< HEAD
import { z } from 'zod/v4';
import type { GatewayConfig } from './gateway-config';
=======
import * as z from 'zod/v4';
>>>>>>> 13be3490
import { asGatewayError } from './errors';
import { parseAuthMethod } from './errors/parse-auth-method';
import type { GatewayConfig } from './gateway-config';

export class GatewayEmbeddingModel implements EmbeddingModelV2<string> {
  readonly specificationVersion = 'v2';
  readonly maxEmbeddingsPerCall = 2048;
  readonly supportsParallelCalls = true;

  constructor(
    readonly modelId: string,
    private readonly config: GatewayConfig & {
      provider: string;
      o11yHeaders: Resolvable<Record<string, string>>;
    },
  ) {}

  get provider(): string {
    return this.config.provider;
  }

  async doEmbed({
    values,
    headers,
    abortSignal,
    providerOptions,
  }: Parameters<EmbeddingModelV2<string>['doEmbed']>[0]): Promise<
    Awaited<ReturnType<EmbeddingModelV2<string>['doEmbed']>>
  > {
    const resolvedHeaders = await resolve(this.config.headers());
    try {
      const {
        responseHeaders,
        value: responseBody,
        rawValue,
      } = await postJsonToApi({
        url: this.getUrl(),
        headers: combineHeaders(
          resolvedHeaders,
          headers ?? {},
          this.getModelConfigHeaders(),
          await resolve(this.config.o11yHeaders),
        ),
        body: {
          input: values.length === 1 ? values[0] : values,
          ...(providerOptions ? { providerOptions } : {}),
        },
        successfulResponseHandler: createJsonResponseHandler(
          gatewayEmbeddingResponseSchema,
        ),
        failedResponseHandler: createJsonErrorResponseHandler({
          errorSchema: z.any(),
          errorToMessage: data => data,
        }),
        ...(abortSignal && { abortSignal }),
        fetch: this.config.fetch,
      });

      return {
        embeddings: responseBody.embeddings,
        usage: responseBody.usage ?? undefined,
        providerMetadata:
          responseBody.providerMetadata as unknown as SharedV2ProviderMetadata,
        response: { headers: responseHeaders, body: rawValue },
      };
    } catch (error) {
      throw await asGatewayError(error, await parseAuthMethod(resolvedHeaders));
    }
  }

  private getUrl() {
    return `${this.config.baseURL}/embedding-model`;
  }

  private getModelConfigHeaders() {
    return {
      'ai-embedding-model-specification-version': '2',
      'ai-model-id': this.modelId,
    };
  }
}

const gatewayEmbeddingResponseSchema = lazyValidator(() =>
  zodSchema(
    z.object({
      embeddings: z.array(z.array(z.number())),
      usage: z.object({ tokens: z.number() }).nullish(),
      providerMetadata: z
        .record(z.string(), z.record(z.string(), z.unknown()))
        .optional(),
    }),
  ),
);<|MERGE_RESOLUTION|>--- conflicted
+++ resolved
@@ -12,12 +12,7 @@
   zodSchema,
   type Resolvable,
 } from '@ai-sdk/provider-utils';
-<<<<<<< HEAD
-import { z } from 'zod/v4';
-import type { GatewayConfig } from './gateway-config';
-=======
 import * as z from 'zod/v4';
->>>>>>> 13be3490
 import { asGatewayError } from './errors';
 import { parseAuthMethod } from './errors/parse-auth-method';
 import type { GatewayConfig } from './gateway-config';
