--- conflicted
+++ resolved
@@ -1,13 +1,9 @@
-<<<<<<< HEAD
 import { z } from 'zod/v4';
-=======
 import {
   lazyValidator,
   safeValidateTypes,
   zodSchema,
 } from '@ai-sdk/provider-utils';
-import * as z from 'zod/v4';
->>>>>>> 13be3490
 
 export const GATEWAY_AUTH_METHOD_HEADER = 'ai-gateway-auth-method' as const;
 
