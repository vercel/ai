# AI SDK Codemods

The AI SDK provides automated code transformations (codemods) to help upgrade your codebase when features are deprecated, removed, or changed between versions.

Codemods are transformations that run on your codebase programmatically, allowing you to easily apply many changes without manually editing every file.

## Quick Start

### Run All Codemods (Recommended)

To run all codemods:

```sh
npx @ai-sdk/codemod upgrade
```

This will automatically detect and transform all applicable code patterns in your project.

### Run Version-Specific Codemods

To run codemods for a specific version:

```sh
npx @ai-sdk/codemod v4

npx @ai-sdk/codemod v5

npx @ai-sdk/codemod upgrade
```

### Run Individual Codemods

To run a specific codemod:

```sh
npx @ai-sdk/codemod <codemod-name> <path>
```

Examples:

```sh
# Transform a specific file
npx @ai-sdk/codemod v4/remove-experimental-ai-fn-exports src/app/api/chat/route.ts

# Transform a directory
npx @ai-sdk/codemod v4/replace-baseurl src/lib/

# Transform entire project
npx @ai-sdk/codemod v5/rename-format-stream-part .
```

## Available Codemods

### v4 Codemods (v3 → v4 Migration)

| Codemod                                               | Description                                                    |
| ----------------------------------------------------- | -------------------------------------------------------------- |
| `v4/remove-ai-stream-methods-from-stream-text-result` | Transforms v4/remove ai stream methods from stream text result |
| `v4/remove-anthropic-facade`                          | Transforms v4/remove anthropic facade                          |
| `v4/remove-await-streamobject`                        | Transforms v4/remove await streamobject                        |
| `v4/remove-await-streamtext`                          | Transforms v4/remove await streamtext                          |
| `v4/remove-deprecated-provider-registry-exports`      | Transforms v4/remove deprecated provider registry exports      |
| `v4/remove-experimental-ai-fn-exports`                | Transforms v4/remove experimental ai fn exports                |
| `v4/remove-experimental-message-types`                | Transforms v4/remove experimental message types                |
| `v4/remove-experimental-streamdata`                   | Transforms v4/remove experimental streamdata                   |
| `v4/remove-experimental-tool`                         | Transforms v4/remove experimental tool                         |
| `v4/remove-experimental-useassistant`                 | Transforms v4/remove experimental useassistant                 |
| `v4/remove-google-facade`                             | Transforms v4/remove google facade                             |
| `v4/remove-isxxxerror`                                | Transforms v4/remove isxxxerror                                |
| `v4/remove-metadata-with-headers`                     | Transforms v4/remove metadata with headers                     |
| `v4/remove-mistral-facade`                            | Transforms v4/remove mistral facade                            |
| `v4/remove-openai-facade`                             | Transforms v4/remove openai facade                             |
| `v4/rename-format-stream-part`                        | Transforms v4/rename format stream part                        |
| `v4/rename-parse-stream-part`                         | Transforms v4/rename parse stream part                         |
| `v4/replace-baseurl`                                  | Transforms v4/replace baseurl                                  |
| `v4/replace-continuation-steps`                       | Transforms v4/replace continuation steps                       |
| `v4/replace-langchain-toaistream`                     | Transforms v4/replace langchain toaistream                     |
| `v4/replace-nanoid`                                   | Transforms v4/replace nanoid                                   |
| `v4/replace-roundtrips-with-maxsteps`                 | Transforms v4/replace roundtrips with maxsteps                 |
| `v4/replace-token-usage-types`                        | Transforms v4/replace token usage types                        |
| `v4/rewrite-framework-imports`                        | Transforms v4/rewrite framework imports                        |

### v5 Codemods (v4 → v5 Migration)

| Codemod                                                               | Description                                                                    |
| --------------------------------------------------------------------- | ------------------------------------------------------------------------------ |
| `v5/flatten-streamtext-file-properties`                               | Transforms v5/flatten streamtext file properties                               |
| `v5/import-LanguageModelV2-from-provider-package`                     | Transforms v5/import LanguageModelV2 from provider package                     |
| `v5/migrate-to-data-stream-protocol-v2`                               | Transforms v5/migrate to data stream protocol v2                               |
| `v5/move-image-model-maxImagesPerCall`                                | Transforms v5/move image model maxImagesPerCall                                |
| `v5/move-langchain-adapter`                                           | Transforms v5/move langchain adapter                                           |
| `v5/move-maxsteps-to-stopwhen`                                        | Transforms v5/move maxsteps to stopwhen                                        |
| `v5/move-provider-options`                                            | Transforms v5/move provider options                                            |
| `v5/move-react-to-ai-sdk`                                             | Transforms v5/move react to ai sdk                                             |
| `v5/move-ui-utils-to-ai`                                              | Transforms v5/move ui utils to ai                                              |
| `v5/remove-experimental-wrap-language-model`                          | Transforms v5/remove experimental wrap language model                          |
| `v5/remove-get-ui-text`                                               | Transforms v5/remove get ui text                                               |
| `v5/remove-openai-compatibility`                                      | Transforms v5/remove openai compatibility                                      |
| `v5/remove-sendExtraMessageFields`                                    | Transforms v5/remove sendExtraMessageFields                                    |
| `v5/rename-IDGenerator-to-IdGenerator`                                | Transforms v5/rename IDGenerator to IdGenerator                                |
| `v5/rename-converttocoremessages-to-converttomodelmessages`           | Transforms v5/rename converttocoremessages to converttomodelmessages           |
| `v5/rename-core-message-to-model-message`                             | Transforms v5/rename core message to model message                             |
| `v5/rename-datastream-methods-to-uimessage`                           | Transforms v5/rename datastream methods to uimessage                           |
| `v5/rename-datastream-transform-stream`                               | Transforms v5/rename datastream transform stream                               |
| `v5/rename-languagemodelv1providermetadata`                           | Transforms v5/rename languagemodelv1providermetadata                           |
| `v5/rename-max-tokens-to-max-output-tokens`                           | Transforms v5/rename max tokens to max output tokens                           |
| `v5/rename-message-to-ui-message`                                     | Transforms v5/rename message to ui message                                     |
| `v5/rename-mime-type-to-media-type`                                   | Transforms v5/rename mime type to media type                                   |
| `v5/rename-pipedatastreamtoresponse-to-pipeuimessagestreamtoresponse` | Transforms v5/rename pipedatastreamtoresponse to pipeuimessagestreamtoresponse |
| `v5/rename-reasoning-properties`                                      | Transforms v5/rename reasoning properties                                      |
| `v5/rename-reasoning-to-reasoningText`                                | Transforms v5/rename reasoning to reasoningText                                |
| `v5/rename-request-options`                                           | Transforms v5/rename request options                                           |
| `v5/rename-todatastreamresponse-to-touimessagestreamresponse`         | Transforms v5/rename todatastreamresponse to touimessagestreamresponse         |
| `v5/rename-tool-parameters-to-inputschema`                            | Transforms v5/rename tool parameters to inputschema                            |
| `v5/replace-bedrock-snake-case`                                       | Transforms v5/replace bedrock snake case                                       |
| `v5/replace-content-with-parts`                                       | Transforms v5/replace content with parts                                       |
| `v5/replace-datastream-to-uimessagestream`                            | Transforms v5/replace datastream to uimessagestream                            |
| `v5/replace-experimental-provider-metadata`                           | Transforms v5/replace experimental provider metadata                           |
| `v5/replace-image-type-with-file-type`                                | Transforms v5/replace image type with file type                                |
| `v5/replace-llamaindex-adapter`                                       | Transforms v5/replace llamaindex adapter                                       |
| `v5/replace-oncompletion-with-onfinal`                                | Transforms v5/replace oncompletion with onfinal                                |
| `v5/replace-provider-metadata-with-provider-options`                  | Transforms v5/replace provider metadata with provider options                  |
| `v5/replace-rawresponse-with-response`                                | Transforms v5/replace rawresponse with response                                |
| `v5/replace-redacted-reasoning-type`                                  | Transforms v5/replace redacted reasoning type                                  |
| `v5/replace-simulate-streaming`                                       | Transforms v5/replace simulate streaming                                       |
| `v5/replace-textdelta-with-text`                                      | Transforms v5/replace textdelta with text                                      |
| `v5/replace-usage-token-properties`                                   | Transforms v5/replace usage token properties                                   |
<<<<<<< HEAD
| `v5/replace-usechat-api-with-transport`                               | Transforms v5/replace usechat api with transport                               |
=======
| `v5/replace-usechat-input-with-state`                                 | Transforms v5/replace usechat input with state                                 |
>>>>>>> 740d4bf2
| `v5/replace-zod-import-with-v3`                                       | Transforms v5/replace zod import with v3                                       |
| `v5/require-createIdGenerator-size-argument`                          | Transforms v5/require createIdGenerator size argument                          |
| `v5/restructure-file-stream-parts`                                    | Transforms v5/restructure file stream parts                                    |
| `v5/restructure-source-stream-parts`                                  | Transforms v5/restructure source stream parts                                  |
| `v5/rsc-package`                                                      | Transforms v5/rsc package                                                      |

## CLI Options

### Commands

```sh
npx @ai-sdk/codemod@beta <command> [options]
```

**Available Commands:**

- `upgrade` - Apply all codemods (v4 + v5)
- `v4` - Apply v4 codemods (v3 → v4 migration)
- `v5` - Apply v5 codemods (v4 → v5 migration)
- `<codemod-name> <path>` - Apply specific codemod

### Global Options

- `--dry` - Preview changes without applying them
- `--print` - Print transformed code to stdout
- `--verbose` - Show detailed transformation logs

### Examples

```sh
# Preview all changes without applying
npx @ai-sdk/codemod@beta --dry upgrade

# Preview v4 changes only
npx @ai-sdk/codemod@beta --dry v4

# Preview v5 changes only
npx @ai-sdk/codemod@beta --dry v5

# Show verbose output for specific codemod
npx @ai-sdk/codemod@beta --verbose v4/remove-experimental-ai-fn-exports src/

# Print transformed code for specific codemod
npx @ai-sdk/codemod@beta --print v4/replace-baseurl src/config.ts
```

## Best Practices

### Before Running Codemods

1. **Backup your code** - Commit all changes to version control
2. **Review current deprecation warnings** - Fix any obvious issues first
3. **Update dependencies** - Ensure you're on the target AI SDK version

### After Running Codemods

1. **Review changes** - Check the diff to understand what was transformed
2. **Test your application** - Ensure everything works as expected
3. **Handle edge cases** - Some complex patterns may need manual fixes
4. **Run type checking** - Fix any TypeScript errors that remain

### Troubleshooting

If a codemod doesn't transform some code:

1. **Check file extensions** - Codemods work on `.ts`, `.tsx`, `.js`, `.jsx` files
2. **Review patterns** - Complex or unusual code patterns may need manual updates
3. **Run specific codemods** - Try running individual codemods for targeted fixes
4. **Check documentation** - Some changes may not have automated codemods

## Contributing

### Adding New Codemods

1. Create the codemod in `src/codemods/`
2. Add test fixtures in `src/test/__testfixtures__/`
3. Create tests in `src/test/`
4. Update the bundle in `src/lib/upgrade.ts`

### Testing Codemods

First, navigate to the codemod directory:

```sh
cd packages/codemod
```

Then run the tests:

```sh
# Run all tests
pnpm test

# Run specific codemod tests
pnpm test <codemod-name>

# Test in development
pnpm test:watch
```

## Support

- **Documentation**: [AI SDK Migration Guides](https://ai-sdk.dev/docs/migration-guides)
- **Issues**: [GitHub Issues](https://github.com/vercel/ai/issues)
- **Community**: [Discord](https://discord.gg/vercel)

## Version Compatibility

- **AI SDK 5.0**: All codemods in this package
- **AI SDK 4.x**: Use `@ai-sdk/codemod@1.x`
- **AI SDK 3.x**: Manual migration required

---

For more detailed migration information, see the [AI SDK 5.0 Migration Guide](https://ai-sdk.dev/docs/migration-guides/migration-guide-5-0).<|MERGE_RESOLUTION|>--- conflicted
+++ resolved
@@ -125,11 +125,8 @@
 | `v5/replace-simulate-streaming`                                       | Transforms v5/replace simulate streaming                                       |
 | `v5/replace-textdelta-with-text`                                      | Transforms v5/replace textdelta with text                                      |
 | `v5/replace-usage-token-properties`                                   | Transforms v5/replace usage token properties                                   |
-<<<<<<< HEAD
 | `v5/replace-usechat-api-with-transport`                               | Transforms v5/replace usechat api with transport                               |
-=======
 | `v5/replace-usechat-input-with-state`                                 | Transforms v5/replace usechat input with state                                 |
->>>>>>> 740d4bf2
 | `v5/replace-zod-import-with-v3`                                       | Transforms v5/replace zod import with v3                                       |
 | `v5/require-createIdGenerator-size-argument`                          | Transforms v5/require createIdGenerator size argument                          |
 | `v5/restructure-file-stream-parts`                                    | Transforms v5/restructure file stream parts                                    |
