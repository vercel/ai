--- conflicted
+++ resolved
@@ -490,11 +490,6 @@
       prepareJsonResponse();
 
       await provider.responses('test-deployment').doGenerate({
-<<<<<<< HEAD
-        inputFormat: 'prompt',
-        mode: { type: 'regular' },
-=======
->>>>>>> 713257cc
         prompt: TEST_PROMPT,
       });
 
@@ -515,11 +510,6 @@
       });
 
       await provider.responses('test-deployment').doGenerate({
-<<<<<<< HEAD
-        inputFormat: 'prompt',
-        mode: { type: 'regular' },
-=======
->>>>>>> 713257cc
         prompt: TEST_PROMPT,
         headers: {
           'Custom-Request-Header': 'request-header-value',
@@ -543,11 +533,6 @@
       });
 
       await provider.responses('test-deployment').doGenerate({
-<<<<<<< HEAD
-        inputFormat: 'prompt',
-        mode: { type: 'regular' },
-=======
->>>>>>> 713257cc
         prompt: TEST_PROMPT,
       });
 
