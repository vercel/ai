--- conflicted
+++ resolved
@@ -72,16 +72,10 @@
         prompt: TEST_PROMPT,
       });
 
-<<<<<<< HEAD
       const searchParams = await server.getRequestUrlSearchParams();
       expect(searchParams.get('api-version')).toStrictEqual(
         '2025-03-01-preview',
       );
-=======
-      expect(
-        server.calls[0].requestUrlSearchParams.get('api-version'),
-      ).toStrictEqual('2024-10-01-preview');
->>>>>>> 3855103e
     });
 
     it('should set the correct modified api version', async () => {
@@ -139,15 +133,9 @@
         mode: { type: 'regular' },
         prompt: TEST_PROMPT,
       });
-
-<<<<<<< HEAD
       const requestUrl = await server.getRequestUrl();
       expect(requestUrl).toStrictEqual(
         'https://test-resource.openai.azure.com/openai/deployments/test-deployment/chat/completions?api-version=2025-03-01-preview',
-=======
-      expect(server.calls[0].requestUrl).toStrictEqual(
-        'https://test-resource.openai.azure.com/openai/deployments/test-deployment/chat/completions?api-version=2024-10-01-preview',
->>>>>>> 3855103e
       );
     });
   });
@@ -208,17 +196,10 @@
         mode: { type: 'regular' },
         prompt: TEST_PROMPT,
       });
-
-<<<<<<< HEAD
       const searchParams = await server.getRequestUrlSearchParams();
       expect(searchParams.get('api-version')).toStrictEqual(
         '2025-03-01-preview',
       );
-=======
-      expect(
-        server.calls[0].requestUrlSearchParams.get('api-version'),
-      ).toStrictEqual('2024-10-01-preview');
->>>>>>> 3855103e
     });
 
     it('should pass headers', async () => {
@@ -289,17 +270,10 @@
       await model.doEmbed({
         values: testValues,
       });
-
-<<<<<<< HEAD
       const searchParams = await server.getRequestUrlSearchParams();
       expect(searchParams.get('api-version')).toStrictEqual(
         '2025-03-01-preview',
       );
-=======
-      expect(
-        server.calls[0].requestUrlSearchParams.get('api-version'),
-      ).toStrictEqual('2024-10-01-preview');
->>>>>>> 3855103e
     });
 
     it('should pass headers', async () => {
@@ -367,16 +341,10 @@
         providerOptions: {},
       });
 
-<<<<<<< HEAD
       const searchParams = await server.getRequestUrlSearchParams();
       expect(searchParams.get('api-version')).toStrictEqual(
         '2025-03-01-preview',
       );
-=======
-      expect(
-        server.calls[0].requestUrlSearchParams.get('api-version'),
-      ).toStrictEqual('2024-10-01-preview');
->>>>>>> 3855103e
     });
 
     it('should set the correct modified api version', async () => {
@@ -446,14 +414,9 @@
         providerOptions: {},
       });
 
-<<<<<<< HEAD
       const requestUrl = await server.getRequestUrl();
       expect(requestUrl).toStrictEqual(
         'https://test-resource.openai.azure.com/openai/deployments/dalle-deployment/images/generations?api-version=2025-03-01-preview',
-=======
-      expect(server.calls[0].requestUrl).toStrictEqual(
-        'https://test-resource.openai.azure.com/openai/deployments/dalle-deployment/images/generations?api-version=2024-10-01-preview',
->>>>>>> 3855103e
       );
     });
 
