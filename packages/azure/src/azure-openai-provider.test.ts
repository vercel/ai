import {
  EmbeddingModelV3Embedding,
  LanguageModelV3,
  LanguageModelV3FunctionTool,
  LanguageModelV3Prompt,
} from '@ai-sdk/provider';
import {
  convertReadableStreamToArray,
  mockId,
} from '@ai-sdk/provider-utils/test';
import { createTestServer } from '@ai-sdk/test-server/with-vitest';
import fs from 'node:fs';
import { beforeEach, describe, it, expect, vi } from 'vitest';
import { OpenAIResponsesLanguageModel } from '@ai-sdk/openai/internal';
import { createAzure } from './azure-openai-provider';

vi.mock('./version', () => ({
  VERSION: '0.0.0-test',
}));

const TEST_PROMPT: LanguageModelV3Prompt = [
  { role: 'user', content: [{ type: 'text', text: 'Hello' }] },
];

const TEST_TOOLS: Array<LanguageModelV3FunctionTool> = [
  {
    type: 'function',
    name: 'weather',
    inputSchema: {
      type: 'object',
      properties: { location: { type: 'string' } },
      required: ['location'],
      additionalProperties: false,
    },
  },
  {
    type: 'function',
    name: 'cityAttractions',
    inputSchema: {
      type: 'object',
      properties: { city: { type: 'string' } },
      required: ['city'],
      additionalProperties: false,
    },
  },
];

function prepareJsonFixtureResponse(filename: string) {
  server.urls[
    'https://test-resource.openai.azure.com/openai/v1/responses'
  ].response = {
    type: 'json-value',
    body: JSON.parse(
      fs.readFileSync(`src/__fixtures__/${filename}.json`, 'utf8'),
    ),
  };
  return;
}

function prepareChunksFixtureResponse(filename: string) {
  const chunks = fs
    .readFileSync(`src/__fixtures__/${filename}.chunks.txt`, 'utf8')
    .split('\n')
    .map(line => `data: ${line}\n\n`);
  chunks.push('data: [DONE]\n\n');

  server.urls[
    'https://test-resource.openai.azure.com/openai/v1/responses'
  ].response = {
    type: 'stream-chunks',
    chunks,
  };
}

function createModel(modelId: string) {
  return new OpenAIResponsesLanguageModel(modelId, {
    provider: 'azure.responses',
    url: ({ path }) =>
      `https://test-resource.openai.azure.com/openai/v1${path}`,
    //headers: () => ({ Authorization: `Bearer APIKEY` }),
    headers: () => ({ Authorization: `Bearer APIKEY` }),
    generateId: mockId(),
    fileIdPrefixes: ['assistant-'],
  });
}

const provider = createAzure({
  resourceName: 'test-resource',
  apiKey: 'test-api-key',
});

const providerApiVersionChanged = createAzure({
  resourceName: 'test-resource',
  apiKey: 'test-api-key',
  apiVersion: '2025-04-01-preview',
});

const server = createTestServer({
  'https://test-resource.openai.azure.com/openai/v1/chat/completions': {},
  'https://test-resource.openai.azure.com/openai/v1/completions': {},
  'https://test-resource.openai.azure.com/openai/v1/embeddings': {},
  'https://test-resource.openai.azure.com/openai/v1/images/generations': {},
  'https://test-resource.openai.azure.com/openai/v1/responses': {},
  'https://test-resource.openai.azure.com/openai/v1/audio/transcriptions': {},
  'https://test-resource.openai.azure.com/openai/v1/audio/speech': {},
  'https://test-resource.openai.azure.com/openai/deployments/whisper-1/audio/transcriptions':
    {},
});

describe('responses (default language model)', () => {
  describe('doGenerate', () => {
    function prepareJsonResponse({
      content = '',
      usage = {
        input_tokens: 4,
        output_tokens: 30,
        total_tokens: 34,
      },
    } = {}) {
      server.urls[
        'https://test-resource.openai.azure.com/openai/v1/responses'
      ].response = {
        type: 'json-value',
        body: {
          id: 'resp_67c97c0203188190a025beb4a75242bc',
          object: 'response',
          created_at: 1741257730,
          status: 'completed',
          model: 'test-deployment',
          output: [
            {
              id: 'msg_67c97c02656c81908e080dfdf4a03cd1',
              type: 'message',
              status: 'completed',
              role: 'assistant',
              content: [
                {
                  type: 'output_text',
                  text: content,
                  annotations: [],
                },
              ],
            },
          ],
          usage,
          incomplete_details: null,
        },
      };
    }

    it('should set the correct default api version', async () => {
      prepareJsonResponse();

      await provider('test-deployment').doGenerate({
        prompt: TEST_PROMPT,
      });

      expect(
        server.calls[0].requestUrlSearchParams.get('api-version'),
      ).toStrictEqual('v1');
    });

    it('should set the correct modified api version', async () => {
      prepareJsonResponse();

      await providerApiVersionChanged('test-deployment').doGenerate({
        prompt: TEST_PROMPT,
      });

      expect(
        server.calls[0].requestUrlSearchParams.get('api-version'),
      ).toStrictEqual('2025-04-01-preview');
    });

    it('should pass headers', async () => {
      prepareJsonResponse();

      const provider = createAzure({
        resourceName: 'test-resource',
        apiKey: 'test-api-key',
        headers: {
          'Custom-Provider-Header': 'provider-header-value',
        },
      });

      await provider('test-deployment').doGenerate({
        prompt: TEST_PROMPT,
        headers: {
          'Custom-Request-Header': 'request-header-value',
        },
      });

      expect(server.calls[0].requestHeaders).toStrictEqual({
        'api-key': 'test-api-key',
        'content-type': 'application/json',
        'custom-provider-header': 'provider-header-value',
        'custom-request-header': 'request-header-value',
      });
      expect(server.calls[0].requestUserAgent).toContain(
        `ai-sdk/azure/0.0.0-test`,
      );
    });

    it('should use the baseURL correctly', async () => {
      prepareJsonResponse();

      const provider = createAzure({
        baseURL: 'https://test-resource.openai.azure.com/openai',
        apiKey: 'test-api-key',
      });

      await provider('test-deployment').doGenerate({
        prompt: TEST_PROMPT,
      });
      expect(server.calls[0].requestUrl).toStrictEqual(
        'https://test-resource.openai.azure.com/openai/v1/responses?api-version=v1',
      );
    });
  });
});

describe('chat', () => {
  describe('doGenerate', () => {
    function prepareJsonResponse({ content = '' }: { content?: string } = {}) {
      server.urls[
        'https://test-resource.openai.azure.com/openai/v1/chat/completions'
      ].response = {
        type: 'json-value',
        body: {
          id: 'chatcmpl-95ZTZkhr0mHNKqerQfiwkuox3PHAd',
          object: 'chat.completion',
          created: 1711115037,
          model: 'gpt-3.5-turbo-0125',
          choices: [
            {
              index: 0,
              message: {
                role: 'assistant',
                content,
              },
              finish_reason: 'stop',
            },
          ],
          usage: {
            prompt_tokens: 4,
            total_tokens: 34,
            completion_tokens: 30,
          },
          system_fingerprint: 'fp_3bc1b5746c',
        },
      };
    }

    it('should set the correct default api version', async () => {
      prepareJsonResponse();

      await provider.chat('test-deployment').doGenerate({
        prompt: TEST_PROMPT,
      });

      expect(
        server.calls[0].requestUrlSearchParams.get('api-version'),
      ).toStrictEqual('v1');
    });

    it('should set the correct modified api version', async () => {
      prepareJsonResponse();

      await providerApiVersionChanged.chat('test-deployment').doGenerate({
        prompt: TEST_PROMPT,
      });

      expect(
        server.calls[0].requestUrlSearchParams.get('api-version'),
      ).toStrictEqual('2025-04-01-preview');
    });

    it('should pass headers', async () => {
      prepareJsonResponse();

      const provider = createAzure({
        resourceName: 'test-resource',
        apiKey: 'test-api-key',
        headers: {
          'Custom-Provider-Header': 'provider-header-value',
        },
      });

      await provider.chat('test-deployment').doGenerate({
        prompt: TEST_PROMPT,
        headers: {
          'Custom-Request-Header': 'request-header-value',
        },
      });

      expect(server.calls[0].requestHeaders).toStrictEqual({
        'api-key': 'test-api-key',
        'content-type': 'application/json',
        'custom-provider-header': 'provider-header-value',
        'custom-request-header': 'request-header-value',
      });
      expect(server.calls[0].requestUserAgent).toContain(
        `ai-sdk/azure/0.0.0-test`,
      );
    });

    it('should use the baseURL correctly', async () => {
      prepareJsonResponse();

      const provider = createAzure({
        baseURL: 'https://test-resource.openai.azure.com/openai',
        apiKey: 'test-api-key',
      });

      await provider.chat('test-deployment').doGenerate({
        prompt: TEST_PROMPT,
      });
      expect(server.calls[0].requestUrl).toStrictEqual(
        'https://test-resource.openai.azure.com/openai/v1/chat/completions?api-version=v1',
      );
    });
  });
});

describe('completion', () => {
  describe('doGenerate', () => {
    function prepareJsonCompletionResponse({
      content = '',
      usage = {
        prompt_tokens: 4,
        total_tokens: 34,
        completion_tokens: 30,
      },
      finish_reason = 'stop',
    }: {
      content?: string;
      usage?: {
        prompt_tokens: number;
        total_tokens: number;
        completion_tokens: number;
      };
      finish_reason?: string;
    }) {
      server.urls[
        'https://test-resource.openai.azure.com/openai/v1/completions'
      ].response = {
        type: 'json-value',
        body: {
          id: 'cmpl-96cAM1v77r4jXa4qb2NSmRREV5oWB',
          object: 'text_completion',
          created: 1711363706,
          model: 'test-deployment',
          choices: [
            {
              text: content,
              index: 0,
              finish_reason,
            },
          ],
          usage,
        },
      };
    }

    it('should set the correct api version', async () => {
      prepareJsonCompletionResponse({ content: 'Hello World!' });

      await provider.completion('test-deployment').doGenerate({
        prompt: TEST_PROMPT,
      });
      expect(
        server.calls[0].requestUrlSearchParams.get('api-version'),
      ).toStrictEqual('v1');
    });

    it('should pass headers', async () => {
      prepareJsonCompletionResponse({ content: 'Hello World!' });

      const provider = createAzure({
        resourceName: 'test-resource',
        apiKey: 'test-api-key',
        headers: {
          'Custom-Provider-Header': 'provider-header-value',
        },
      });

      await provider.completion('test-deployment').doGenerate({
        prompt: TEST_PROMPT,
        headers: {
          'Custom-Request-Header': 'request-header-value',
        },
      });

      expect(server.calls[0].requestHeaders).toStrictEqual({
        'api-key': 'test-api-key',
        'content-type': 'application/json',
        'custom-provider-header': 'provider-header-value',
        'custom-request-header': 'request-header-value',
      });
      expect(server.calls[0].requestUserAgent).toContain(
        `ai-sdk/azure/0.0.0-test`,
      );
    });
  });
});

describe('transcription', () => {
  describe('doGenerate', () => {
    it('should use correct URL format', async () => {
      server.urls[
        'https://test-resource.openai.azure.com/openai/v1/audio/transcriptions'
      ].response = {
        type: 'json-value',
        body: {
          text: 'Hello, world!',
          segments: [],
          language: 'en',
          duration: 5.0,
        },
      };

      await provider.transcription('whisper-1').doGenerate({
        audio: new Uint8Array(),
        mediaType: 'audio/wav',
      });

      expect(server.calls[0].requestUrl).toStrictEqual(
        'https://test-resource.openai.azure.com/openai/v1/audio/transcriptions?api-version=v1',
      );
    });

    it('should use deployment-based URL format when useDeploymentBasedUrls is true', async () => {
      const providerWithDeploymentUrls = createAzure({
        resourceName: 'test-resource',
        apiKey: 'test-api-key',
        useDeploymentBasedUrls: true,
      });

      server.urls[
        'https://test-resource.openai.azure.com/openai/deployments/whisper-1/audio/transcriptions'
      ].response = {
        type: 'json-value',
        body: {
          text: 'Hello, world!',
          segments: [],
          language: 'en',
          duration: 5.0,
        },
      };

      await providerWithDeploymentUrls.transcription('whisper-1').doGenerate({
        audio: new Uint8Array(),
        mediaType: 'audio/wav',
      });

      expect(server.calls[0].requestUrl).toStrictEqual(
        'https://test-resource.openai.azure.com/openai/deployments/whisper-1/audio/transcriptions?api-version=v1',
      );
    });
  });
});

describe('speech', () => {
  describe('doGenerate', () => {
    it('should use correct URL format', async () => {
      server.urls[
        'https://test-resource.openai.azure.com/openai/v1/audio/speech'
      ].response = {
        type: 'json-value',
        body: new Uint8Array([1, 2, 3]),
      };

      await provider.speech('tts-1').doGenerate({
        text: 'Hello, world!',
      });

      expect(server.calls[0].requestUrl).toStrictEqual(
        'https://test-resource.openai.azure.com/openai/v1/audio/speech?api-version=v1',
      );
    });
  });
});

describe('embedding', () => {
  const dummyEmbeddings = [
    [0.1, 0.2, 0.3, 0.4, 0.5],
    [0.6, 0.7, 0.8, 0.9, 1.0],
  ];
  const testValues = ['sunny day at the beach', 'rainy day in the city'];

  describe('doEmbed', () => {
    const model = provider.embedding('my-embedding');

    function prepareJsonResponse({
      embeddings = dummyEmbeddings,
    }: {
      embeddings?: EmbeddingModelV3Embedding[];
    } = {}) {
      server.urls[
        'https://test-resource.openai.azure.com/openai/v1/embeddings'
      ].response = {
        type: 'json-value',
        body: {
          object: 'list',
          data: embeddings.map((embedding, i) => ({
            object: 'embedding',
            index: i,
            embedding,
          })),
          model: 'my-embedding',
          usage: { prompt_tokens: 8, total_tokens: 8 },
        },
      };
    }

    it('should set the correct api version', async () => {
      prepareJsonResponse();

      await model.doEmbed({
        values: testValues,
      });
      expect(
        server.calls[0].requestUrlSearchParams.get('api-version'),
      ).toStrictEqual('v1');
    });

    it('should pass headers', async () => {
      prepareJsonResponse();

      const provider = createAzure({
        resourceName: 'test-resource',
        apiKey: 'test-api-key',
        headers: {
          'Custom-Provider-Header': 'provider-header-value',
        },
      });

      await provider.embedding('my-embedding').doEmbed({
        values: testValues,
        headers: {
          'Custom-Request-Header': 'request-header-value',
        },
      });

      expect(server.calls[0].requestHeaders).toStrictEqual({
        'api-key': 'test-api-key',
        'content-type': 'application/json',
        'custom-provider-header': 'provider-header-value',
        'custom-request-header': 'request-header-value',
      });
      expect(server.calls[0].requestUserAgent).toContain(
        `ai-sdk/azure/0.0.0-test`,
      );
    });
  });
});

describe('image', () => {
  const prompt = 'A cute baby sea otter';

  describe('doGenerate', () => {
    function prepareJsonResponse() {
      server.urls[
        'https://test-resource.openai.azure.com/openai/v1/images/generations'
      ].response = {
        type: 'json-value',
        body: {
          created: 1733837122,
          data: [
            {
              revised_prompt:
                'A charming visual illustration of a baby sea otter swimming joyously.',
              b64_json: 'base64-image-1',
            },
            {
              b64_json: 'base64-image-2',
            },
          ],
        },
      };
    }

    it('should set the correct default api version', async () => {
      prepareJsonResponse();

      await provider.imageModel('dalle-deployment').doGenerate({
        prompt,
        n: 1,
        size: '1024x1024',
        aspectRatio: undefined,
        seed: undefined,
        providerOptions: {},
      });

      expect(
        server.calls[0].requestUrlSearchParams.get('api-version'),
      ).toStrictEqual('v1');
    });

    it('should set the correct modified api version', async () => {
      prepareJsonResponse();

      await providerApiVersionChanged
        .imageModel('dalle-deployment')
        .doGenerate({
          prompt,
          n: 1,
          size: '1024x1024',
          aspectRatio: undefined,
          seed: undefined,
          providerOptions: {},
        });

      expect(
        server.calls[0].requestUrlSearchParams.get('api-version'),
      ).toStrictEqual('2025-04-01-preview');
    });

    it('should pass headers', async () => {
      prepareJsonResponse();

      const provider = createAzure({
        resourceName: 'test-resource',
        apiKey: 'test-api-key',
        headers: {
          'Custom-Provider-Header': 'provider-header-value',
        },
      });

      await provider.imageModel('dalle-deployment').doGenerate({
        prompt,
        n: 1,
        size: '1024x1024',
        aspectRatio: undefined,
        seed: undefined,
        providerOptions: {},
        headers: {
          'Custom-Request-Header': 'request-header-value',
        },
      });

      expect(server.calls[0].requestHeaders).toStrictEqual({
        'api-key': 'test-api-key',
        'content-type': 'application/json',
        'custom-provider-header': 'provider-header-value',
        'custom-request-header': 'request-header-value',
      });
      expect(server.calls[0].requestUserAgent).toContain(
        `ai-sdk/azure/0.0.0-test`,
      );
    });

    it('should use the baseURL correctly', async () => {
      prepareJsonResponse();

      const provider = createAzure({
        baseURL: 'https://test-resource.openai.azure.com/openai',
        apiKey: 'test-api-key',
      });

      await provider.imageModel('dalle-deployment').doGenerate({
        prompt,
        n: 1,
        size: '1024x1024',
        aspectRatio: undefined,
        seed: undefined,
        providerOptions: {},
      });

      expect(server.calls[0].requestUrl).toStrictEqual(
        'https://test-resource.openai.azure.com/openai/v1/images/generations?api-version=v1',
      );
    });

    it('should extract the generated images', async () => {
      prepareJsonResponse();

      const result = await provider.imageModel('dalle-deployment').doGenerate({
        prompt,
        n: 1,
        size: '1024x1024',
        aspectRatio: undefined,
        seed: undefined,
        providerOptions: {},
      });

      expect(result.images).toStrictEqual(['base64-image-1', 'base64-image-2']);
    });

    it('should send the correct request body', async () => {
      prepareJsonResponse();

      await provider.imageModel('dalle-deployment').doGenerate({
        prompt,
        n: 2,
        size: '1024x1024',
        aspectRatio: undefined,
        seed: undefined,
        providerOptions: { openai: { style: 'natural' } },
      });

      expect(await server.calls[0].requestBodyJson).toStrictEqual({
        model: 'dalle-deployment',
        prompt,
        n: 2,
        size: '1024x1024',
        style: 'natural',
        response_format: 'b64_json',
      });
    });
  });

  describe('imageModel method', () => {
    it('should create the same model as image method', () => {
      const imageModel = provider.imageModel('dalle-deployment');
      const imageModelAlias = provider.imageModel('dalle-deployment');

      expect(imageModel.provider).toBe(imageModelAlias.provider);
      expect(imageModel.modelId).toBe(imageModelAlias.modelId);
    });
  });
});

describe('responses', () => {
  describe('doGenerate', () => {
    function prepareJsonResponse({
      content = '',
      usage = {
        input_tokens: 4,
        output_tokens: 30,
        total_tokens: 34,
      },
    } = {}) {
      server.urls[
        'https://test-resource.openai.azure.com/openai/v1/responses'
      ].response = {
        type: 'json-value',
        body: {
          id: 'resp_67c97c0203188190a025beb4a75242bc',
          object: 'response',
          created_at: 1741257730,
          status: 'completed',
          model: 'test-deployment',
          output: [
            {
              id: 'msg_67c97c02656c81908e080dfdf4a03cd1',
              type: 'message',
              status: 'completed',
              role: 'assistant',
              content: [
                {
                  type: 'output_text',
                  text: content,
                  annotations: [],
                },
              ],
            },
          ],
          usage,
          incomplete_details: null,
        },
      };
    }

    it('should set the correct api version', async () => {
      prepareJsonResponse();

      await provider.responses('test-deployment').doGenerate({
        prompt: TEST_PROMPT,
      });

      expect(
        server.calls[0].requestUrlSearchParams.get('api-version'),
      ).toStrictEqual('v1');
    });

    it('should pass headers', async () => {
      prepareJsonResponse();

      const provider = createAzure({
        resourceName: 'test-resource',
        apiKey: 'test-api-key',
        headers: {
          'Custom-Provider-Header': 'provider-header-value',
        },
      });

      await provider.responses('test-deployment').doGenerate({
        prompt: TEST_PROMPT,
        headers: {
          'Custom-Request-Header': 'request-header-value',
        },
      });

      expect(server.calls[0].requestHeaders).toStrictEqual({
        'api-key': 'test-api-key',
        'content-type': 'application/json',
        'custom-provider-header': 'provider-header-value',
        'custom-request-header': 'request-header-value',
      });
      expect(server.calls[0].requestUserAgent).toContain(
        `ai-sdk/azure/0.0.0-test`,
      );
    });

    it('should use the baseURL correctly', async () => {
      prepareJsonResponse();

      const provider = createAzure({
        baseURL: 'https://test-resource.openai.azure.com/openai',
        apiKey: 'test-api-key',
      });

      await provider.responses('test-deployment').doGenerate({
        prompt: TEST_PROMPT,
      });

      expect(server.calls[0].requestUrl).toStrictEqual(
        'https://test-resource.openai.azure.com/openai/v1/responses?api-version=v1',
      );
    });

    it('should handle Azure file IDs with assistant- prefix', async () => {
      prepareJsonResponse({ content: 'I can see the image.' });

      const TEST_PROMPT_WITH_AZURE_FILE: LanguageModelV3Prompt = [
        {
          role: 'user',
          content: [
            { type: 'text', text: 'Analyze this image' },
            {
              type: 'file',
              mediaType: 'image/jpeg',
              data: 'assistant-abc123',
            },
          ],
        },
      ];

      await provider.responses('test-deployment').doGenerate({
        prompt: TEST_PROMPT_WITH_AZURE_FILE,
      });

      const requestBody = await server.calls[0].requestBodyJson;
      expect(requestBody.input).toEqual([
        {
          role: 'user',
          content: [
            { type: 'input_text', text: 'Analyze this image' },
            { type: 'input_image', file_id: 'assistant-abc123' },
          ],
        },
      ]);
    });

    it('should handle PDF files with assistant- prefix', async () => {
      prepareJsonResponse({ content: 'I can analyze the PDF.' });

      const TEST_PROMPT_WITH_AZURE_PDF: LanguageModelV3Prompt = [
        {
          role: 'user',
          content: [
            { type: 'text', text: 'Analyze this PDF' },
            {
              type: 'file',
              mediaType: 'application/pdf',
              data: 'assistant-pdf123',
            },
          ],
        },
      ];

      await provider.responses('test-deployment').doGenerate({
        prompt: TEST_PROMPT_WITH_AZURE_PDF,
      });

      const requestBody = await server.calls[0].requestBodyJson;
      expect(requestBody.input).toEqual([
        {
          role: 'user',
          content: [
            { type: 'input_text', text: 'Analyze this PDF' },
            { type: 'input_file', file_id: 'assistant-pdf123' },
          ],
        },
      ]);
    });

    it('should fall back to base64 for non-assistant file IDs', async () => {
      prepareJsonResponse({ content: 'I can see the image.' });

      const TEST_PROMPT_WITH_OPENAI_FILE: LanguageModelV3Prompt = [
        {
          role: 'user',
          content: [
            { type: 'text', text: 'Analyze this image' },
            {
              type: 'file',
              mediaType: 'image/jpeg',
              data: 'file-abc123', // OpenAI prefix, should fall back to base64
            },
          ],
        },
      ];

      await provider.responses('test-deployment').doGenerate({
        prompt: TEST_PROMPT_WITH_OPENAI_FILE,
      });

      const requestBody = await server.calls[0].requestBodyJson;
      expect(requestBody.input).toEqual([
        {
          role: 'user',
          content: [
            { type: 'input_text', text: 'Analyze this image' },
            {
              type: 'input_image',
              image_url: 'data:image/jpeg;base64,file-abc123',
            },
          ],
        },
      ]);
    });

    it('should send include provider option for file search results', async () => {
      prepareJsonResponse();

      const { warnings } = await provider
        .responses('test-deployment')
        .doGenerate({
          prompt: TEST_PROMPT,
          tools: [
            {
              type: 'provider-defined',
              id: 'openai.file_search',
              name: 'file_search',
              args: {
                vectorStoreIds: ['vs_123', 'vs_456'],
                maxNumResults: 10,
                ranking: {
                  ranker: 'auto',
                },
              },
            },
          ],
        });

      expect(await server.calls[0].requestBodyJson).toMatchInlineSnapshot(`
        {
          "input": [
            {
              "content": [
                {
                  "text": "Hello",
                  "type": "input_text",
                },
              ],
              "role": "user",
            },
          ],
          "model": "test-deployment",
          "tools": [
            {
              "max_num_results": 10,
              "ranking_options": {
                "ranker": "auto",
              },
              "type": "file_search",
              "vector_store_ids": [
                "vs_123",
                "vs_456",
              ],
            },
          ],
        }
      `);

      expect(warnings).toStrictEqual([]);
    });

    it('should forward include provider options to request body', async () => {
      prepareJsonResponse();

      const { warnings } = await provider
        .responses('test-deployment')
        .doGenerate({
          prompt: TEST_PROMPT,
          providerOptions: {
            openai: {
              include: ['file_search_call.results'],
            },
          },
        });

      expect(await server.calls[0].requestBodyJson).toStrictEqual({
        model: 'test-deployment',
        input: [
          { role: 'user', content: [{ type: 'input_text', text: 'Hello' }] },
        ],
        include: ['file_search_call.results'],
      });

      expect(warnings).toStrictEqual([]);
    });

    describe('code interpreter tool', () => {
      let result: Awaited<ReturnType<LanguageModelV3['doGenerate']>>;

      beforeEach(async () => {
        prepareJsonFixtureResponse('azure-code-interpreter-tool.1');

        result = await createModel('test-deployment').doGenerate({
          prompt: TEST_PROMPT,
          tools: [
            {
              type: 'provider-defined',
              id: 'openai.code_interpreter',
              name: 'code_interpreter',
              args: {},
            },
          ],
        });
      });

      it('should send request body with include and tool', async () => {
        expect(await server.calls[0].requestBodyJson).toMatchInlineSnapshot(`
          {
            "include": [
              "code_interpreter_call.outputs",
            ],
            "input": [
              {
                "content": [
                  {
                    "text": "Hello",
                    "type": "input_text",
                  },
                ],
                "role": "user",
              },
            ],
            "model": "test-deployment",
            "tools": [
              {
                "container": {
                  "type": "auto",
                },
                "type": "code_interpreter",
              },
            ],
          }
        `);
      });

      it('should include code interpreter tool call and result in content', async () => {
        expect(result.content).toMatchSnapshot();
      });
    });

    describe('file search tool', () => {
      let result: Awaited<ReturnType<LanguageModelV3['doGenerate']>>;

      describe('without results include', () => {
        beforeEach(async () => {
          prepareJsonFixtureResponse('openai-file-search-tool.1');

          result = await createModel('test-deployment').doGenerate({
            prompt: TEST_PROMPT,
            tools: [
              {
                type: 'provider-defined',
                id: 'openai.file_search',
                name: 'file_search',
                args: {
                  vectorStoreIds: ['vs_68caad8bd5d88191ab766cf043d89a18'],
                  maxNumResults: 5,
                  filters: {
                    key: 'author',
                    type: 'eq',
                    value: 'Jane Smith',
                  },
                  ranking: {
                    ranker: 'auto',
                    scoreThreshold: 0.5,
                  },
                },
              },
            ],
          });
        });

        it('should send request body with tool', async () => {
          expect(await server.calls[0].requestBodyJson).toMatchInlineSnapshot(`
          {
            "input": [
              {
                "content": [
                  {
                    "text": "Hello",
                    "type": "input_text",
                  },
                ],
                "role": "user",
              },
            ],
            "model": "test-deployment",
            "tools": [
              {
                "filters": {
                  "key": "author",
                  "type": "eq",
                  "value": "Jane Smith",
                },
                "max_num_results": 5,
                "ranking_options": {
                  "ranker": "auto",
                  "score_threshold": 0.5,
                },
                "type": "file_search",
                "vector_store_ids": [
                  "vs_68caad8bd5d88191ab766cf043d89a18",
                ],
              },
            ],
          }
        `);
        });

        it('should include file search tool call and result in content', async () => {
          expect(result.content).toMatchSnapshot();
        });
      });

      describe('with results include', () => {
        beforeEach(async () => {
          prepareJsonFixtureResponse('openai-file-search-tool.2');

          result = await createModel('test-deployment').doGenerate({
            prompt: TEST_PROMPT,
            tools: [
              {
                type: 'provider-defined',
                id: 'openai.file_search',
                name: 'file_search',
                args: {
                  vectorStoreIds: ['vs_68caad8bd5d88191ab766cf043d89a18'],
                  maxNumResults: 5,
                  filters: {
                    key: 'author',
                    type: 'eq',
                    value: 'Jane Smith',
                  },
                  ranking: {
                    ranker: 'auto',
                    scoreThreshold: 0.5,
                  },
                },
              },
            ],
            providerOptions: {
              openai: {
                include: ['file_search_call.results'],
              },
            },
          });
        });

        it('should send request body with tool', async () => {
          expect(await server.calls[0].requestBodyJson).toMatchInlineSnapshot(`
            {
              "include": [
                "file_search_call.results",
              ],
              "input": [
                {
                  "content": [
                    {
                      "text": "Hello",
                      "type": "input_text",
                    },
                  ],
                  "role": "user",
                },
              ],
              "model": "test-deployment",
              "tools": [
                {
                  "filters": {
                    "key": "author",
                    "type": "eq",
                    "value": "Jane Smith",
                  },
                  "max_num_results": 5,
                  "ranking_options": {
                    "ranker": "auto",
                    "score_threshold": 0.5,
                  },
                  "type": "file_search",
                  "vector_store_ids": [
                    "vs_68caad8bd5d88191ab766cf043d89a18",
                  ],
                },
              ],
            }
          `);
        });

        it('should include file search tool call and result in content', async () => {
          expect(result.content).toMatchSnapshot();
        });
      });
    });

    describe('web search preview tool', () => {
      let result: Awaited<ReturnType<LanguageModelV3['doGenerate']>>;

      beforeEach(async () => {
        prepareJsonFixtureResponse('azure-web-search-preview-tool.1');

        result = await createModel('test-deployment').doGenerate({
          prompt: TEST_PROMPT,
          tools: [
            {
              type: 'provider-defined',
              id: 'openai.web_search_preview',
              name: 'web_search_preview',
              args: {},
            },
          ],
        });
      });
      it('should stream web search preview results include', async () => {
        expect(result.content).toMatchSnapshot();
      });
    });
  });

  describe('image generation tool', () => {
    let result: Awaited<ReturnType<LanguageModelV3['doGenerate']>>;

    beforeEach(async () => {
      prepareJsonFixtureResponse('azure-image-generation-tool.1');

      result = await createModel('test-deployment').doGenerate({
        prompt: TEST_PROMPT,
        tools: [
          {
            type: 'provider-defined',
            id: 'openai.image_generation',
            name: 'image_generation',
            args: {
              outputFormat: 'webp',
              quality: 'low',
              size: '1024x1024',
              partialImages: 2,
            },
          },
        ],
      });
    });

    it('should send request body with include and tool', async () => {
      expect(await server.calls[0].requestBodyJson).toMatchInlineSnapshot(`
          {
            "input": [
              {
                "content": [
                  {
                    "text": "Hello",
                    "type": "input_text",
                  },
                ],
                "role": "user",
              },
            ],
            "model": "test-deployment",
            "tools": [
              {
                "output_format": "webp",
                "partial_images": 2,
                "quality": "low",
                "size": "1024x1024",
                "type": "image_generation",
              },
            ],
          }
        `);
    });

    it('should include generate image tool call and result in content', async () => {
      expect(result.content).toMatchSnapshot();
    });
  });

  describe('doStream', () => {
    it('should stream text deltas', async () => {
      server.urls[
        'https://test-resource.openai.azure.com/openai/v1/responses'
      ].response = {
        type: 'stream-chunks',
        chunks: [
          `data:{"type":"response.created","response":{"id":"resp_67c9a81b6a048190a9ee441c5755a4e8","object":"response","created_at":1741269019,"status":"in_progress","error":null,"incomplete_details":null,"input":[],"instructions":null,"max_output_tokens":null,"model":"test-deployment","output":[],"parallel_tool_calls":true,"previous_response_id":null,"reasoning":{"effort":null,"summary":null},"store":true,"temperature":0.3,"text":{"format":{"type":"text"}},"tool_choice":"auto","tools":[],"top_p":1,"truncation":"disabled","usage":null,"user":null,"metadata":{}}}\n\n`,
          `data:{"type":"response.in_progress","response":{"id":"resp_67c9a81b6a048190a9ee441c5755a4e8","object":"response","created_at":1741269019,"status":"in_progress","error":null,"incomplete_details":null,"input":[],"instructions":null,"max_output_tokens":null,"model":"test-deployment","output":[],"parallel_tool_calls":true,"previous_response_id":null,"reasoning":{"effort":null,"summary":null},"store":true,"temperature":0.3,"text":{"format":{"type":"text"}},"tool_choice":"auto","tools":[],"top_p":1,"truncation":"disabled","usage":null,"user":null,"metadata":{}}}\n\n`,
          `data:{"type":"response.output_item.added","output_index":0,"item":{"id":"msg_67c9a81dea8c8190b79651a2b3adf91e","type":"message","status":"in_progress","role":"assistant","content":[]}}\n\n`,
          `data:{"type":"response.content_part.added","item_id":"msg_67c9a81dea8c8190b79651a2b3adf91e","output_index":0,"content_index":0,"part":{"type":"output_text","text":"","annotations":[],"logprobs": []}}\n\n`,
          `data:{"type":"response.output_text.delta","item_id":"msg_67c9a81dea8c8190b79651a2b3adf91e","output_index":0,"content_index":0,"delta":"Hello,","logprobs": []}\n\n`,
          `data:{"type":"response.output_text.delta","item_id":"msg_67c9a81dea8c8190b79651a2b3adf91e","output_index":0,"content_index":0,"delta":" World!","logprobs": []}\n\n`,
          `data:{"type":"response.output_text.done","item_id":"msg_67c9a8787f4c8190b49c858d4c1cf20c","output_index":0,"content_index":0,"text":"Hello, World!"}\n\n`,
          `data:{"type":"response.content_part.done","item_id":"msg_67c9a8787f4c8190b49c858d4c1cf20c","output_index":0,"content_index":0,"part":{"type":"output_text","text":"Hello, World!","annotations":[],"logprobs": []}}\n\n`,
          `data:{"type":"response.output_item.done","output_index":0,"item":{"id":"msg_67c9a8787f4c8190b49c858d4c1cf20c","type":"message","status":"completed","role":"assistant","content":[{"type":"output_text","text":"Hello, World!","annotations":[],"logprobs": []}]}}\n\n`,
          `data:{"type":"response.completed","response":{"id":"resp_67c9a878139c8190aa2e3105411b408b","object":"response","created_at":1741269112,"status":"completed","error":null,"incomplete_details":null,"input":[],"instructions":null,"max_output_tokens":null,"model":"test-deployment","output":[{"id":"msg_67c9a8787f4c8190b49c858d4c1cf20c","type":"message","status":"completed","role":"assistant","content":[{"type":"output_text","text":"Hello, World!","annotations":[]}]}],"parallel_tool_calls":true,"previous_response_id":null,"reasoning":{"effort":null,"summary":null},"store":true,"temperature":0.3,"text":{"format":{"type":"text"}},"tool_choice":"auto","tools":[],"top_p":1,"truncation":"disabled","usage":{"input_tokens":543,"input_tokens_details":{"cached_tokens":234},"output_tokens":478,"output_tokens_details":{"reasoning_tokens":123},"total_tokens":512},"user":null,"metadata":{}}}\n\n`,
        ],
      };

      const { stream } = await createModel('test-deployment').doStream({
        prompt: TEST_PROMPT,
        includeRawChunks: false,
      });

      expect(await convertReadableStreamToArray(stream)).toMatchInlineSnapshot(`
        [
          {
            "type": "stream-start",
            "warnings": [],
          },
          {
            "id": "resp_67c9a81b6a048190a9ee441c5755a4e8",
            "modelId": "test-deployment",
            "timestamp": 2025-03-06T13:50:19.000Z,
            "type": "response-metadata",
          },
          {
            "id": "msg_67c9a81dea8c8190b79651a2b3adf91e",
            "providerMetadata": {
              "openai": {
                "itemId": "msg_67c9a81dea8c8190b79651a2b3adf91e",
              },
            },
            "type": "text-start",
          },
          {
            "delta": "Hello,",
            "id": "msg_67c9a81dea8c8190b79651a2b3adf91e",
            "type": "text-delta",
          },
          {
            "delta": " World!",
            "id": "msg_67c9a81dea8c8190b79651a2b3adf91e",
            "type": "text-delta",
          },
          {
            "id": "msg_67c9a8787f4c8190b49c858d4c1cf20c",
            "providerMetadata": {
              "openai": {
                "itemId": "msg_67c9a8787f4c8190b49c858d4c1cf20c",
              },
            },
            "type": "text-end",
          },
          {
            "finishReason": "stop",
            "providerMetadata": {
              "openai": {
                "responseId": "resp_67c9a81b6a048190a9ee441c5755a4e8",
              },
            },
            "type": "finish",
            "usage": {
              "cachedInputTokens": 234,
              "inputTokens": 543,
              "outputTokens": 478,
              "reasoningTokens": 123,
              "totalTokens": 1021,
            },
          },
        ]
      `);
    });

    it('should send streaming tool calls', async () => {
      server.urls[
        'https://test-resource.openai.azure.com/openai/v1/responses'
      ].response = {
        type: 'stream-chunks',
        chunks: [
          `data:{"type":"response.created","response":{"id":"resp_67cb13a755c08190acbe3839a49632fc","object":"response","created_at":1741362087,"status":"in_progress","error":null,"incomplete_details":null,"instructions":null,"max_output_tokens":null,"model":"test-deployment","output":[],"parallel_tool_calls":true,"previous_response_id":null,"reasoning":{"effort":null,"summary":null},"store":true,"temperature":0,"text":{"format":{"type":"text"}},"tool_choice":"auto","tools":[{"type":"function","description":"Get the current location.","name":"currentLocation","parameters":{"type":"object","properties":{},"additionalProperties":false},"strict":true},{"type":"function","description":"Get the weather in a location","name":"weather","parameters":{"type":"object","properties":{"location":{"type":"string","description":"The location to get the weather for"}},"required":["location"],"additionalProperties":false},"strict":true}],"top_p":1,"truncation":"disabled","usage":null,"user":null,"metadata":{}}}\n\n`,
          `data:{"type":"response.in_progress","response":{"id":"resp_67cb13a755c08190acbe3839a49632fc","object":"response","created_at":1741362087,"status":"in_progress","error":null,"incomplete_details":null,"instructions":null,"max_output_tokens":null,"model":"test-deployment","output":[],"parallel_tool_calls":true,"previous_response_id":null,"reasoning":{"effort":null,"summary":null},"store":true,"temperature":0,"text":{"format":{"type":"text"}},"tool_choice":"auto","tools":[{"type":"function","description":"Get the current location.","name":"currentLocation","parameters":{"type":"object","properties":{},"additionalProperties":false},"strict":true},{"type":"function","description":"Get the weather in a location","name":"weather","parameters":{"type":"object","properties":{"location":{"type":"string","description":"The location to get the weather for"}},"required":["location"],"additionalProperties":false},"strict":true}],"top_p":1,"truncation":"disabled","usage":null,"user":null,"metadata":{}}}\n\n`,
          `data:{"type":"response.output_item.added","output_index":0,"item":{"type":"function_call","id":"fc_67cb13a838088190be08eb3927c87501","call_id":"call_6KxSghkb4MVnunFH2TxPErLP","name":"currentLocation","arguments":"","status":"completed"}}\n\n`,
          `data:{"type":"response.function_call_arguments.delta","item_id":"fc_67cb13a838088190be08eb3927c87501","output_index":0,"delta":"{}"}\n\n`,
          `data:{"type":"response.function_call_arguments.done","item_id":"fc_67cb13a838088190be08eb3927c87501","output_index":0,"arguments":"{}"}\n\n`,
          `data:{"type":"response.output_item.done","output_index":0,"item":{"type":"function_call","id":"fc_67cb13a838088190be08eb3927c87501","call_id":"call_pgjcAI4ZegMkP6bsAV7sfrJA","name":"currentLocation","arguments":"{}","status":"completed"}}\n\n`,
          `data:{"type":"response.output_item.added","output_index":1,"item":{"type":"function_call","id":"fc_67cb13a858f081908a600343fa040f47","call_id":"call_Dg6WUmFHNeR5JxX1s53s1G4b","name":"weather","arguments":"","status":"in_progress"}}\n\n`,
          `data:{"type":"response.function_call_arguments.delta","item_id":"fc_67cb13a858f081908a600343fa040f47","output_index":1,"delta":"{"}\n\n`,
          `data:{"type":"response.function_call_arguments.delta","item_id":"fc_67cb13a858f081908a600343fa040f47","output_index":1,"delta":"\\"location"}\n\n`,
          `data:{"type":"response.function_call_arguments.delta","item_id":"fc_67cb13a858f081908a600343fa040f47","output_index":1,"delta":"\\":"}\n\n`,
          `data:{"type":"response.function_call_arguments.delta","item_id":"fc_67cb13a858f081908a600343fa040f47","output_index":1,"delta":"\\"Rome"}\n\n`,
          `data:{"type":"response.function_call_arguments.delta","item_id":"fc_67cb13a858f081908a600343fa040f47","output_index":1,"delta":"\\"}"}\n\n`,
          `data:{"type":"response.function_call_arguments.done","item_id":"fc_67cb13a858f081908a600343fa040f47","output_index":1,"arguments":"{\\"location\\":\\"Rome\\"}"}\n\n`,
          `data:{"type":"response.output_item.done","output_index":1,"item":{"type":"function_call","id":"fc_67cb13a858f081908a600343fa040f47","call_id":"call_X2PAkDJInno9VVnNkDrfhboW","name":"weather","arguments":"{\\"location\\":\\"Rome\\"}","status":"completed"}}\n\n`,
          `data:{"type":"response.completed","response":{"id":"resp_67cb13a755c08190acbe3839a49632fc","object":"response","created_at":1741362087,"status":"completed","error":null,"incomplete_details":null,"instructions":null,"max_output_tokens":null,"model":"test-deployment","output":[{"type":"function_call","id":"fc_67cb13a838088190be08eb3927c87501","call_id":"call_KsVqaVAf3alAtCCkQe4itE7W","name":"currentLocation","arguments":"{}","status":"completed"},{"type":"function_call","id":"fc_67cb13a858f081908a600343fa040f47","call_id":"call_X2PAkDJInno9VVnNkDrfhboW","name":"weather","arguments":"{\\"location\\":\\"Rome\\"}","status":"completed"}],"parallel_tool_calls":true,"previous_response_id":null,"reasoning":{"effort":null,"summary":null},"store":true,"temperature":0,"text":{"format":{"type":"text"}},"tool_choice":"auto","tools":[{"type":"function","description":"Get the current location.","name":"currentLocation","parameters":{"type":"object","properties":{},"additionalProperties":false},"strict":true},{"type":"function","description":"Get the weather in a location","name":"weather","parameters":{"type":"object","properties":{"location":{"type":"string","description":"The location to get the weather for"}},"required":["location"],"additionalProperties":false},"strict":true}],"top_p":1,"truncation":"disabled","usage":{"input_tokens":0,"input_tokens_details":{"cached_tokens":0},"output_tokens":0,"output_tokens_details":{"reasoning_tokens":0},"total_tokens":0},"user":null,"metadata":{}}}\n\n`,
        ],
      };

      const { stream } = await createModel('test-deployment').doStream({
        tools: TEST_TOOLS,
        prompt: TEST_PROMPT,
        includeRawChunks: false,
      });

      expect(await convertReadableStreamToArray(stream)).toMatchInlineSnapshot(`
        [
          {
            "type": "stream-start",
            "warnings": [],
          },
          {
            "id": "resp_67cb13a755c08190acbe3839a49632fc",
            "modelId": "test-deployment",
            "timestamp": 2025-03-07T15:41:27.000Z,
            "type": "response-metadata",
          },
          {
            "id": "call_6KxSghkb4MVnunFH2TxPErLP",
            "toolName": "currentLocation",
            "type": "tool-input-start",
          },
          {
            "delta": "{}",
            "id": "call_6KxSghkb4MVnunFH2TxPErLP",
            "type": "tool-input-delta",
          },
          {
            "id": "call_pgjcAI4ZegMkP6bsAV7sfrJA",
            "type": "tool-input-end",
          },
          {
            "input": "{}",
            "providerMetadata": {
              "openai": {
                "itemId": "fc_67cb13a838088190be08eb3927c87501",
              },
            },
            "toolCallId": "call_pgjcAI4ZegMkP6bsAV7sfrJA",
            "toolName": "currentLocation",
            "type": "tool-call",
          },
          {
            "id": "call_Dg6WUmFHNeR5JxX1s53s1G4b",
            "toolName": "weather",
            "type": "tool-input-start",
          },
          {
            "delta": "{",
            "id": "call_Dg6WUmFHNeR5JxX1s53s1G4b",
            "type": "tool-input-delta",
          },
          {
            "delta": ""location",
            "id": "call_Dg6WUmFHNeR5JxX1s53s1G4b",
            "type": "tool-input-delta",
          },
          {
            "delta": "":",
            "id": "call_Dg6WUmFHNeR5JxX1s53s1G4b",
            "type": "tool-input-delta",
          },
          {
            "delta": ""Rome",
            "id": "call_Dg6WUmFHNeR5JxX1s53s1G4b",
            "type": "tool-input-delta",
          },
          {
            "delta": ""}",
            "id": "call_Dg6WUmFHNeR5JxX1s53s1G4b",
            "type": "tool-input-delta",
          },
          {
            "id": "call_X2PAkDJInno9VVnNkDrfhboW",
            "type": "tool-input-end",
          },
          {
            "input": "{"location":"Rome"}",
            "providerMetadata": {
              "openai": {
                "itemId": "fc_67cb13a858f081908a600343fa040f47",
              },
            },
            "toolCallId": "call_X2PAkDJInno9VVnNkDrfhboW",
            "toolName": "weather",
            "type": "tool-call",
          },
          {
            "finishReason": "tool-calls",
            "providerMetadata": {
              "openai": {
                "responseId": "resp_67cb13a755c08190acbe3839a49632fc",
              },
            },
            "type": "finish",
            "usage": {
              "cachedInputTokens": 0,
              "inputTokens": 0,
              "outputTokens": 0,
              "reasoningTokens": 0,
              "totalTokens": 0,
            },
          },
        ]
      `);
    });

    it('should handle file_citation annotations without optional fields in streaming', async () => {
      server.urls[
        'https://test-resource.openai.azure.com/openai/v1/responses'
      ].response = {
        type: 'stream-chunks',
        chunks: [
          `data:{"type":"response.content_part.added","item_id":"msg_456","output_index":0,"content_index":0,"part":{"type":"output_text","text":"","annotations":[]}}\n\n`,
          `data:{"type":"response.output_text.annotation.added","item_id":"msg_456","output_index":0,"content_index":0,"annotation_index":0,"annotation":{"type":"file_citation","file_id":"assistant-YRcoCqn3Fo2K4JgraG","filename":"resource1.json","index":145}}\n\n`,
          `data:{"type":"response.output_text.annotation.added","item_id":"msg_456","output_index":0,"content_index":0,"annotation_index":1,"annotation":{"type":"file_citation","file_id":"assistant-YRcoCqn3Fo2K4JgraG","filename":"resource1.json","index":192}}\n\n`,
          `data:{"type":"response.content_part.done","item_id":"msg_456","output_index":0,"content_index":0,"part":{"type":"output_text","text":"Answer for the specified years....","annotations":[{"type":"file_citation","file_id":"assistant-YRcoCqn3Fo2K4JgraG","filename":"resource1.json","index":145},{"type":"file_citation","file_id":"assistant-YRcoCqn3Fo2K4JgraG","filename":"resource1.json","index":192}]}}\n\n`,
          `data:{"type":"response.output_item.done","output_index":0,"item":{"id":"msg_456","type":"message","status":"completed","role":"assistant","content":[{"type":"output_text","text":"Answer for the specified years....","annotations":[{"type":"file_citation","file_id":"assistant-YRcoCqn3Fo2K4JgraG","filename":"resource1.json","index":145},{"type":"file_citation","file_id":"assistant-YRcoCqn3Fo2K4JgraG","filename":"resource1.json","index":192}]}]}}\n\n`,
          `data:{"type":"response.completed","response":{"id":"resp_456","object":"response","created_at":1234567890,"status":"completed","error":null,"incomplete_details":null,"instructions":null,"max_output_tokens":null,"model":"test-deployment","output":[{"id":"msg_456","type":"message","status":"completed","role":"assistant","content":[{"type":"output_text","text":"Answer for the specified years....","annotations":[{"type":"file_citation","file_id":"assistant-YRcoCqn3Fo2K4JgraG","filename":"resource1.json","index":145},{"type":"file_citation","file_id":"assistant-YRcoCqn3Fo2K4JgraG","filename":"resource1.json","index":192}]}]}],"parallel_tool_calls":true,"previous_response_id":null,"reasoning":{"effort":null,"summary":null},"store":true,"temperature":0,"text":{"format":{"type":"text"}},"tool_choice":"auto","tools":[],"top_p":1,"truncation":"disabled","usage":{"input_tokens":50,"input_tokens_details":{"cached_tokens":0},"output_tokens":25,"output_tokens_details":{"reasoning_tokens":0},"total_tokens":75},"user":null,"metadata":{}}}\n\n`,
          'data: [DONE]\n\n',
        ],
      };

      const { stream } = await createModel('test-deployment').doStream({
        prompt: TEST_PROMPT,
        includeRawChunks: false,
      });

      expect(await convertReadableStreamToArray(stream)).toMatchInlineSnapshot(`
        [
          {
            "type": "stream-start",
            "warnings": [],
          },
          {
            "filename": "resource1.json",
            "id": "id-0",
            "mediaType": "text/plain",
            "providerMetadata": {
              "openai": {
                "fileId": "assistant-YRcoCqn3Fo2K4JgraG",
              },
            },
            "sourceType": "document",
            "title": "resource1.json",
            "type": "source",
          },
          {
            "filename": "resource1.json",
            "id": "id-1",
            "mediaType": "text/plain",
            "providerMetadata": {
              "openai": {
                "fileId": "assistant-YRcoCqn3Fo2K4JgraG",
              },
            },
            "sourceType": "document",
            "title": "resource1.json",
            "type": "source",
          },
          {
            "id": "msg_456",
            "providerMetadata": {
              "openai": {
                "annotations": [
                  {
                    "file_id": "assistant-YRcoCqn3Fo2K4JgraG",
                    "filename": "resource1.json",
                    "index": 145,
                    "type": "file_citation",
                  },
                  {
                    "file_id": "assistant-YRcoCqn3Fo2K4JgraG",
                    "filename": "resource1.json",
                    "index": 192,
                    "type": "file_citation",
                  },
                ],
                "itemId": "msg_456",
              },
            },
            "type": "text-end",
          },
          {
            "finishReason": "stop",
            "providerMetadata": {
              "openai": {
                "responseId": null,
              },
            },
            "type": "finish",
            "usage": {
              "cachedInputTokens": 0,
              "inputTokens": 50,
              "outputTokens": 25,
              "reasoningTokens": 0,
              "totalTokens": 75,
            },
          },
        ]
      `);
    });

    it('should send code interpreter calls', async () => {
      prepareChunksFixtureResponse('azure-code-interpreter-tool.1');

      const result = await createModel('test-deployment').doStream({
        prompt: TEST_PROMPT,
        tools: [
          {
            type: 'provider-defined',
            id: 'openai.code_interpreter',
            name: 'code_interpreter',
            args: {},
          },
        ],
      });

      expect(
        await convertReadableStreamToArray(result.stream),
      ).toMatchSnapshot();
    });
  });
  describe('file search tool', () => {
    it('should stream file search results without results include', async () => {
      prepareChunksFixtureResponse('openai-file-search-tool.1');

      const result = await createModel('test-deployment').doStream({
        prompt: TEST_PROMPT,
        tools: [
          {
            type: 'provider-defined',
            id: 'openai.file_search',
            name: 'file_search',
            args: {
              vectorStoreIds: ['vs_68caad8bd5d88191ab766cf043d89a18'],
            },
          },
        ],
      });

      expect(
        await convertReadableStreamToArray(result.stream),
      ).toMatchSnapshot();
    });

    it('should stream file search results with results include', async () => {
      prepareChunksFixtureResponse('openai-file-search-tool.2');

      const result = await createModel('test-deployment').doStream({
        prompt: TEST_PROMPT,
        tools: [
          {
            type: 'provider-defined',
            id: 'openai.file_search',
            name: 'file_search',
            args: {
              vectorStoreIds: ['vs_68caad8bd5d88191ab766cf043d89a18'],
            },
          },
        ],
        providerOptions: {
          openai: {
            include: ['file_search_call.results'],
          },
        },
      });

      expect(
        await convertReadableStreamToArray(result.stream),
      ).toMatchSnapshot();
    });
  });
<<<<<<< HEAD
  describe('image generation tool', () => {
    it('should stream image generation tool results include', async () => {
      prepareChunksFixtureResponse('azure-image-generation-tool.1');
=======
  describe('web search preview tool', () => {
    it('should stream web search preview results include', async () => {
      prepareChunksFixtureResponse('azure-web-search-preview-tool.1');
>>>>>>> 502db423
      const result = await createModel('test-deployment').doStream({
        prompt: TEST_PROMPT,
        tools: [
          {
            type: 'provider-defined',
<<<<<<< HEAD
            id: 'openai.image_generation',
            name: 'image_generation',
=======
            id: 'openai.web_search_preview',
            name: 'web_search_preview',
>>>>>>> 502db423
            args: {},
          },
        ],
      });
<<<<<<< HEAD

=======
>>>>>>> 502db423
      expect(
        await convertReadableStreamToArray(result.stream),
      ).toMatchSnapshot();
    });
  });
});<|MERGE_RESOLUTION|>--- conflicted
+++ resolved
@@ -1675,35 +1675,41 @@
       ).toMatchSnapshot();
     });
   });
-<<<<<<< HEAD
+
+  describe('web search preview tool', () => {
+    it('should stream web search preview results include', async () => {
+      prepareChunksFixtureResponse('azure-web-search-preview-tool.1');
+      const result = await createModel('test-deployment').doStream({
+        prompt: TEST_PROMPT,
+        tools: [
+          {
+            type: 'provider-defined',
+            id: 'openai.web_search_preview',
+            name: 'web_search_preview',
+            args: {},
+          },
+        ],
+      });
+      expect(
+        await convertReadableStreamToArray(result.stream),
+      ).toMatchSnapshot();
+    });
+  });
   describe('image generation tool', () => {
     it('should stream image generation tool results include', async () => {
       prepareChunksFixtureResponse('azure-image-generation-tool.1');
-=======
-  describe('web search preview tool', () => {
-    it('should stream web search preview results include', async () => {
-      prepareChunksFixtureResponse('azure-web-search-preview-tool.1');
->>>>>>> 502db423
       const result = await createModel('test-deployment').doStream({
         prompt: TEST_PROMPT,
         tools: [
           {
             type: 'provider-defined',
-<<<<<<< HEAD
             id: 'openai.image_generation',
             name: 'image_generation',
-=======
-            id: 'openai.web_search_preview',
-            name: 'web_search_preview',
->>>>>>> 502db423
             args: {},
           },
         ],
       });
-<<<<<<< HEAD
-
-=======
->>>>>>> 502db423
+
       expect(
         await convertReadableStreamToArray(result.stream),
       ).toMatchSnapshot();
