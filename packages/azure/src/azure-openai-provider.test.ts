import { createTestServer } from '@ai-sdk/provider-utils/test';
import {
  EmbeddingModelV2Embedding,
  LanguageModelV2,
  LanguageModelV2FunctionTool,
  LanguageModelV2Prompt,
} from '@ai-sdk/provider';
<<<<<<< HEAD
import {
  convertReadableStreamToArray,
  mockId,
} from '@ai-sdk/provider-utils/test';
import fs from 'node:fs';
import { beforeEach, describe, it, expect, vi } from 'vitest';
import { OpenAIResponsesLanguageModel } from '@ai-sdk/openai/internal';
=======
import { createTestServer } from '@ai-sdk/test-server/with-vitest';
>>>>>>> 95224b94
import { createAzure } from './azure-openai-provider';

vi.mock('./version', () => ({
  VERSION: '0.0.0-test',
}));

const TEST_PROMPT: LanguageModelV2Prompt = [
  { role: 'user', content: [{ type: 'text', text: 'Hello' }] },
];

const TEST_TOOLS: Array<LanguageModelV2FunctionTool> = [
  {
    type: 'function',
    name: 'weather',
    inputSchema: {
      type: 'object',
      properties: { location: { type: 'string' } },
      required: ['location'],
      additionalProperties: false,
    },
  },
  {
    type: 'function',
    name: 'cityAttractions',
    inputSchema: {
      type: 'object',
      properties: { city: { type: 'string' } },
      required: ['city'],
      additionalProperties: false,
    },
  },
];

function prepareJsonFixtureResponse(filename: string) {
  server.urls[
    'https://test-resource.openai.azure.com/openai/v1/responses'
  ].response = {
    type: 'json-value',
    body: JSON.parse(
      fs.readFileSync(`src/__fixtures__/${filename}.json`, 'utf8'),
    ),
  };
  return;
}

function prepareChunksFixtureResponse(filename: string) {
  const chunks = fs
    .readFileSync(`src/__fixtures__/${filename}.chunks.txt`, 'utf8')
    .split('\n')
    .map(line => `data: ${line}\n\n`);
  chunks.push('data: [DONE]\n\n');

  server.urls[
    'https://test-resource.openai.azure.com/openai/v1/responses'
  ].response = {
    type: 'stream-chunks',
    chunks,
  };
}

function createModel(modelId: string) {
  return new OpenAIResponsesLanguageModel(modelId, {
    provider: 'azure.responses',
    url: ({ path }) =>
      `https://test-resource.openai.azure.com/openai/v1${path}`,
    //headers: () => ({ Authorization: `Bearer APIKEY` }),
    headers: () => ({ Authorization: `Bearer APIKEY` }),
    generateId: mockId(),
    fileIdPrefixes: ['assistant-'],
  });
}

const provider = createAzure({
  resourceName: 'test-resource',
  apiKey: 'test-api-key',
});

const providerApiVersionChanged = createAzure({
  resourceName: 'test-resource',
  apiKey: 'test-api-key',
  apiVersion: '2025-04-01-preview',
});

const server = createTestServer({
  'https://test-resource.openai.azure.com/openai/v1/chat/completions': {},
  'https://test-resource.openai.azure.com/openai/v1/completions': {},
  'https://test-resource.openai.azure.com/openai/v1/embeddings': {},
  'https://test-resource.openai.azure.com/openai/v1/images/generations': {},
  'https://test-resource.openai.azure.com/openai/v1/responses': {},
  'https://test-resource.openai.azure.com/openai/v1/audio/transcriptions': {},
  'https://test-resource.openai.azure.com/openai/v1/audio/speech': {},
  'https://test-resource.openai.azure.com/openai/deployments/whisper-1/audio/transcriptions':
    {},
});

describe('chat', () => {
  describe('doGenerate', () => {
    function prepareJsonResponse({ content = '' }: { content?: string } = {}) {
      server.urls[
        'https://test-resource.openai.azure.com/openai/v1/chat/completions'
      ].response = {
        type: 'json-value',
        body: {
          id: 'chatcmpl-95ZTZkhr0mHNKqerQfiwkuox3PHAd',
          object: 'chat.completion',
          created: 1711115037,
          model: 'test-deployment',
          choices: [
            {
              index: 0,
              message: {
                role: 'assistant',
                content,
              },
              finish_reason: 'stop',
            },
          ],
          usage: {
            prompt_tokens: 4,
            total_tokens: 34,
            completion_tokens: 30,
          },
          system_fingerprint: 'fp_3bc1b5746c',
        },
      };
    }

    it('should set the correct default api version', async () => {
      prepareJsonResponse();

      await provider('test-deployment').doGenerate({
        prompt: TEST_PROMPT,
      });

      expect(
        server.calls[0].requestUrlSearchParams.get('api-version'),
      ).toStrictEqual('v1');
    });

    it('should set the correct modified api version', async () => {
      prepareJsonResponse();

      await providerApiVersionChanged('test-deployment').doGenerate({
        prompt: TEST_PROMPT,
      });

      expect(
        server.calls[0].requestUrlSearchParams.get('api-version'),
      ).toStrictEqual('2025-04-01-preview');
    });

    it('should pass headers', async () => {
      prepareJsonResponse();

      const provider = createAzure({
        resourceName: 'test-resource',
        apiKey: 'test-api-key',
        headers: {
          'Custom-Provider-Header': 'provider-header-value',
        },
      });

      await provider('test-deployment').doGenerate({
        prompt: TEST_PROMPT,
        headers: {
          'Custom-Request-Header': 'request-header-value',
        },
      });

      expect(server.calls[0].requestHeaders).toStrictEqual({
        'api-key': 'test-api-key',
        'content-type': 'application/json',
        'custom-provider-header': 'provider-header-value',
        'custom-request-header': 'request-header-value',
      });
      expect(server.calls[0].requestUserAgent).toContain(
        `ai-sdk/azure/0.0.0-test`,
      );
    });

    it('should use the baseURL correctly', async () => {
      prepareJsonResponse();

      const provider = createAzure({
        baseURL: 'https://test-resource.openai.azure.com/openai',
        apiKey: 'test-api-key',
      });

      await provider('test-deployment').doGenerate({
        prompt: TEST_PROMPT,
      });
      expect(server.calls[0].requestUrl).toStrictEqual(
        'https://test-resource.openai.azure.com/openai/v1/chat/completions?api-version=v1',
      );
    });
  });
});

describe('completion', () => {
  describe('doGenerate', () => {
    function prepareJsonCompletionResponse({
      content = '',
      usage = {
        prompt_tokens: 4,
        total_tokens: 34,
        completion_tokens: 30,
      },
      finish_reason = 'stop',
    }: {
      content?: string;
      usage?: {
        prompt_tokens: number;
        total_tokens: number;
        completion_tokens: number;
      };
      finish_reason?: string;
    }) {
      server.urls[
        'https://test-resource.openai.azure.com/openai/v1/completions'
      ].response = {
        type: 'json-value',
        body: {
          id: 'cmpl-96cAM1v77r4jXa4qb2NSmRREV5oWB',
          object: 'text_completion',
          created: 1711363706,
          model: 'test-deployment',
          choices: [
            {
              text: content,
              index: 0,
              finish_reason,
            },
          ],
          usage,
        },
      };
    }

    it('should set the correct api version', async () => {
      prepareJsonCompletionResponse({ content: 'Hello World!' });

      await provider.completion('test-deployment').doGenerate({
        prompt: TEST_PROMPT,
      });
      expect(
        server.calls[0].requestUrlSearchParams.get('api-version'),
      ).toStrictEqual('v1');
    });

    it('should pass headers', async () => {
      prepareJsonCompletionResponse({ content: 'Hello World!' });

      const provider = createAzure({
        resourceName: 'test-resource',
        apiKey: 'test-api-key',
        headers: {
          'Custom-Provider-Header': 'provider-header-value',
        },
      });

      await provider.completion('test-deployment').doGenerate({
        prompt: TEST_PROMPT,
        headers: {
          'Custom-Request-Header': 'request-header-value',
        },
      });

      expect(server.calls[0].requestHeaders).toStrictEqual({
        'api-key': 'test-api-key',
        'content-type': 'application/json',
        'custom-provider-header': 'provider-header-value',
        'custom-request-header': 'request-header-value',
      });
      expect(server.calls[0].requestUserAgent).toContain(
        `ai-sdk/azure/0.0.0-test`,
      );
    });
  });
});

describe('transcription', () => {
  describe('doGenerate', () => {
    it('should use correct URL format', async () => {
      server.urls[
        'https://test-resource.openai.azure.com/openai/v1/audio/transcriptions'
      ].response = {
        type: 'json-value',
        body: {
          text: 'Hello, world!',
          segments: [],
          language: 'en',
          duration: 5.0,
        },
      };

      await provider.transcription('whisper-1').doGenerate({
        audio: new Uint8Array(),
        mediaType: 'audio/wav',
      });

      expect(server.calls[0].requestUrl).toStrictEqual(
        'https://test-resource.openai.azure.com/openai/v1/audio/transcriptions?api-version=v1',
      );
    });

    it('should use deployment-based URL format when useDeploymentBasedUrls is true', async () => {
      const providerWithDeploymentUrls = createAzure({
        resourceName: 'test-resource',
        apiKey: 'test-api-key',
        useDeploymentBasedUrls: true,
      });

      server.urls[
        'https://test-resource.openai.azure.com/openai/deployments/whisper-1/audio/transcriptions'
      ].response = {
        type: 'json-value',
        body: {
          text: 'Hello, world!',
          segments: [],
          language: 'en',
          duration: 5.0,
        },
      };

      await providerWithDeploymentUrls.transcription('whisper-1').doGenerate({
        audio: new Uint8Array(),
        mediaType: 'audio/wav',
      });

      expect(server.calls[0].requestUrl).toStrictEqual(
        'https://test-resource.openai.azure.com/openai/deployments/whisper-1/audio/transcriptions?api-version=v1',
      );
    });
  });
});

describe('speech', () => {
  describe('doGenerate', () => {
    it('should use correct URL format', async () => {
      server.urls[
        'https://test-resource.openai.azure.com/openai/v1/audio/speech'
      ].response = {
        type: 'json-value',
        body: new Uint8Array([1, 2, 3]),
      };

      await provider.speech('tts-1').doGenerate({
        text: 'Hello, world!',
      });

      expect(server.calls[0].requestUrl).toStrictEqual(
        'https://test-resource.openai.azure.com/openai/v1/audio/speech?api-version=v1',
      );
    });
  });
});

describe('embedding', () => {
  const dummyEmbeddings = [
    [0.1, 0.2, 0.3, 0.4, 0.5],
    [0.6, 0.7, 0.8, 0.9, 1.0],
  ];
  const testValues = ['sunny day at the beach', 'rainy day in the city'];

  describe('doEmbed', () => {
    const model = provider.embedding('my-embedding');

    function prepareJsonResponse({
      embeddings = dummyEmbeddings,
    }: {
      embeddings?: EmbeddingModelV2Embedding[];
    } = {}) {
      server.urls[
        'https://test-resource.openai.azure.com/openai/v1/embeddings'
      ].response = {
        type: 'json-value',
        body: {
          object: 'list',
          data: embeddings.map((embedding, i) => ({
            object: 'embedding',
            index: i,
            embedding,
          })),
          model: 'my-embedding',
          usage: { prompt_tokens: 8, total_tokens: 8 },
        },
      };
    }

    it('should set the correct api version', async () => {
      prepareJsonResponse();

      await model.doEmbed({
        values: testValues,
      });
      expect(
        server.calls[0].requestUrlSearchParams.get('api-version'),
      ).toStrictEqual('v1');
    });

    it('should pass headers', async () => {
      prepareJsonResponse();

      const provider = createAzure({
        resourceName: 'test-resource',
        apiKey: 'test-api-key',
        headers: {
          'Custom-Provider-Header': 'provider-header-value',
        },
      });

      await provider.embedding('my-embedding').doEmbed({
        values: testValues,
        headers: {
          'Custom-Request-Header': 'request-header-value',
        },
      });

      expect(server.calls[0].requestHeaders).toStrictEqual({
        'api-key': 'test-api-key',
        'content-type': 'application/json',
        'custom-provider-header': 'provider-header-value',
        'custom-request-header': 'request-header-value',
      });
      expect(server.calls[0].requestUserAgent).toContain(
        `ai-sdk/azure/0.0.0-test`,
      );
    });
  });
});

describe('image', () => {
  const prompt = 'A cute baby sea otter';

  describe('doGenerate', () => {
    function prepareJsonResponse() {
      server.urls[
        'https://test-resource.openai.azure.com/openai/v1/images/generations'
      ].response = {
        type: 'json-value',
        body: {
          created: 1733837122,
          data: [
            {
              revised_prompt:
                'A charming visual illustration of a baby sea otter swimming joyously.',
              b64_json: 'base64-image-1',
            },
            {
              b64_json: 'base64-image-2',
            },
          ],
        },
      };
    }

    it('should set the correct default api version', async () => {
      prepareJsonResponse();

      await provider.imageModel('dalle-deployment').doGenerate({
        prompt,
        n: 1,
        size: '1024x1024',
        aspectRatio: undefined,
        seed: undefined,
        providerOptions: {},
      });

      expect(
        server.calls[0].requestUrlSearchParams.get('api-version'),
      ).toStrictEqual('v1');
    });

    it('should set the correct modified api version', async () => {
      prepareJsonResponse();

      await providerApiVersionChanged
        .imageModel('dalle-deployment')
        .doGenerate({
          prompt,
          n: 1,
          size: '1024x1024',
          aspectRatio: undefined,
          seed: undefined,
          providerOptions: {},
        });

      expect(
        server.calls[0].requestUrlSearchParams.get('api-version'),
      ).toStrictEqual('2025-04-01-preview');
    });

    it('should pass headers', async () => {
      prepareJsonResponse();

      const provider = createAzure({
        resourceName: 'test-resource',
        apiKey: 'test-api-key',
        headers: {
          'Custom-Provider-Header': 'provider-header-value',
        },
      });

      await provider.imageModel('dalle-deployment').doGenerate({
        prompt,
        n: 1,
        size: '1024x1024',
        aspectRatio: undefined,
        seed: undefined,
        providerOptions: {},
        headers: {
          'Custom-Request-Header': 'request-header-value',
        },
      });

      expect(server.calls[0].requestHeaders).toStrictEqual({
        'api-key': 'test-api-key',
        'content-type': 'application/json',
        'custom-provider-header': 'provider-header-value',
        'custom-request-header': 'request-header-value',
      });
      expect(server.calls[0].requestUserAgent).toContain(
        `ai-sdk/azure/0.0.0-test`,
      );
    });

    it('should use the baseURL correctly', async () => {
      prepareJsonResponse();

      const provider = createAzure({
        baseURL: 'https://test-resource.openai.azure.com/openai',
        apiKey: 'test-api-key',
      });

      await provider.imageModel('dalle-deployment').doGenerate({
        prompt,
        n: 1,
        size: '1024x1024',
        aspectRatio: undefined,
        seed: undefined,
        providerOptions: {},
      });

      expect(server.calls[0].requestUrl).toStrictEqual(
        'https://test-resource.openai.azure.com/openai/v1/images/generations?api-version=v1',
      );
    });

    it('should extract the generated images', async () => {
      prepareJsonResponse();

      const result = await provider.imageModel('dalle-deployment').doGenerate({
        prompt,
        n: 1,
        size: '1024x1024',
        aspectRatio: undefined,
        seed: undefined,
        providerOptions: {},
      });

      expect(result.images).toStrictEqual(['base64-image-1', 'base64-image-2']);
    });

    it('should send the correct request body', async () => {
      prepareJsonResponse();

      await provider.imageModel('dalle-deployment').doGenerate({
        prompt,
        n: 2,
        size: '1024x1024',
        aspectRatio: undefined,
        seed: undefined,
        providerOptions: { openai: { style: 'natural' } },
      });

      expect(await server.calls[0].requestBodyJson).toStrictEqual({
        model: 'dalle-deployment',
        prompt,
        n: 2,
        size: '1024x1024',
        style: 'natural',
        response_format: 'b64_json',
      });
    });
  });

  describe('imageModel method', () => {
    it('should create the same model as image method', () => {
      const imageModel = provider.imageModel('dalle-deployment');
      const imageModelAlias = provider.imageModel('dalle-deployment');

      expect(imageModel.provider).toBe(imageModelAlias.provider);
      expect(imageModel.modelId).toBe(imageModelAlias.modelId);
    });
  });
});

describe('responses', () => {
  describe('doGenerate', () => {
    function prepareJsonResponse({
      content = '',
      usage = {
        input_tokens: 4,
        output_tokens: 30,
        total_tokens: 34,
      },
    } = {}) {
      server.urls[
        'https://test-resource.openai.azure.com/openai/v1/responses'
      ].response = {
        type: 'json-value',
        body: {
          id: 'resp_67c97c0203188190a025beb4a75242bc',
          object: 'response',
          created_at: 1741257730,
          status: 'completed',
          model: 'test-deployment',
          output: [
            {
              id: 'msg_67c97c02656c81908e080dfdf4a03cd1',
              type: 'message',
              status: 'completed',
              role: 'assistant',
              content: [
                {
                  type: 'output_text',
                  text: content,
                  annotations: [],
                },
              ],
            },
          ],
          usage,
          incomplete_details: null,
        },
      };
    }

    it('should set the correct api version', async () => {
      prepareJsonResponse();

      await provider.responses('test-deployment').doGenerate({
        prompt: TEST_PROMPT,
      });

      expect(
        server.calls[0].requestUrlSearchParams.get('api-version'),
      ).toStrictEqual('v1');
    });

    it('should pass headers', async () => {
      prepareJsonResponse();

      const provider = createAzure({
        resourceName: 'test-resource',
        apiKey: 'test-api-key',
        headers: {
          'Custom-Provider-Header': 'provider-header-value',
        },
      });

      await provider.responses('test-deployment').doGenerate({
        prompt: TEST_PROMPT,
        headers: {
          'Custom-Request-Header': 'request-header-value',
        },
      });

      expect(server.calls[0].requestHeaders).toStrictEqual({
        'api-key': 'test-api-key',
        'content-type': 'application/json',
        'custom-provider-header': 'provider-header-value',
        'custom-request-header': 'request-header-value',
      });
      expect(server.calls[0].requestUserAgent).toContain(
        `ai-sdk/azure/0.0.0-test`,
      );
    });

    it('should use the baseURL correctly', async () => {
      prepareJsonResponse();

      const provider = createAzure({
        baseURL: 'https://test-resource.openai.azure.com/openai',
        apiKey: 'test-api-key',
      });

      await provider.responses('test-deployment').doGenerate({
        prompt: TEST_PROMPT,
      });

      expect(server.calls[0].requestUrl).toStrictEqual(
        'https://test-resource.openai.azure.com/openai/v1/responses?api-version=v1',
      );
    });

    it('should handle Azure file IDs with assistant- prefix', async () => {
      prepareJsonResponse({ content: 'I can see the image.' });

      const TEST_PROMPT_WITH_AZURE_FILE: LanguageModelV2Prompt = [
        {
          role: 'user',
          content: [
            { type: 'text', text: 'Analyze this image' },
            {
              type: 'file',
              mediaType: 'image/jpeg',
              data: 'assistant-abc123',
            },
          ],
        },
      ];

      await provider.responses('test-deployment').doGenerate({
        prompt: TEST_PROMPT_WITH_AZURE_FILE,
      });

      const requestBody = await server.calls[0].requestBodyJson;
      expect(requestBody.input).toEqual([
        {
          role: 'user',
          content: [
            { type: 'input_text', text: 'Analyze this image' },
            { type: 'input_image', file_id: 'assistant-abc123' },
          ],
        },
      ]);
    });

    it('should handle PDF files with assistant- prefix', async () => {
      prepareJsonResponse({ content: 'I can analyze the PDF.' });

      const TEST_PROMPT_WITH_AZURE_PDF: LanguageModelV2Prompt = [
        {
          role: 'user',
          content: [
            { type: 'text', text: 'Analyze this PDF' },
            {
              type: 'file',
              mediaType: 'application/pdf',
              data: 'assistant-pdf123',
            },
          ],
        },
      ];

      await provider.responses('test-deployment').doGenerate({
        prompt: TEST_PROMPT_WITH_AZURE_PDF,
      });

      const requestBody = await server.calls[0].requestBodyJson;
      expect(requestBody.input).toEqual([
        {
          role: 'user',
          content: [
            { type: 'input_text', text: 'Analyze this PDF' },
            { type: 'input_file', file_id: 'assistant-pdf123' },
          ],
        },
      ]);
    });

    it('should fall back to base64 for non-assistant file IDs', async () => {
      prepareJsonResponse({ content: 'I can see the image.' });

      const TEST_PROMPT_WITH_OPENAI_FILE: LanguageModelV2Prompt = [
        {
          role: 'user',
          content: [
            { type: 'text', text: 'Analyze this image' },
            {
              type: 'file',
              mediaType: 'image/jpeg',
              data: 'file-abc123', // OpenAI prefix, should fall back to base64
            },
          ],
        },
      ];

      await provider.responses('test-deployment').doGenerate({
        prompt: TEST_PROMPT_WITH_OPENAI_FILE,
      });

      const requestBody = await server.calls[0].requestBodyJson;
      expect(requestBody.input).toEqual([
        {
          role: 'user',
          content: [
            { type: 'input_text', text: 'Analyze this image' },
            {
              type: 'input_image',
              image_url: 'data:image/jpeg;base64,file-abc123',
            },
          ],
        },
      ]);
    });

    it('should send include provider option for file search results', async () => {
      prepareJsonResponse();

      const { warnings } = await provider
        .responses('test-deployment')
        .doGenerate({
          prompt: TEST_PROMPT,
          tools: [
            {
              type: 'provider-defined',
              id: 'openai.file_search',
              name: 'file_search',
              args: {
                vectorStoreIds: ['vs_123', 'vs_456'],
                maxNumResults: 10,
                ranking: {
                  ranker: 'auto',
                },
              },
            },
          ],
        });

      expect(await server.calls[0].requestBodyJson).toMatchInlineSnapshot(`
        {
          "input": [
            {
              "content": [
                {
                  "text": "Hello",
                  "type": "input_text",
                },
              ],
              "role": "user",
            },
          ],
          "model": "test-deployment",
          "tools": [
            {
              "max_num_results": 10,
              "ranking_options": {
                "ranker": "auto",
              },
              "type": "file_search",
              "vector_store_ids": [
                "vs_123",
                "vs_456",
              ],
            },
          ],
        }
      `);

      expect(warnings).toStrictEqual([]);
    });

    it('should forward include provider options to request body', async () => {
      prepareJsonResponse();

      const { warnings } = await provider
        .responses('test-deployment')
        .doGenerate({
          prompt: TEST_PROMPT,
          providerOptions: {
            openai: {
              include: ['file_search_call.results'],
            },
          },
        });

      expect(await server.calls[0].requestBodyJson).toStrictEqual({
        model: 'test-deployment',
        input: [
          { role: 'user', content: [{ type: 'input_text', text: 'Hello' }] },
        ],
        include: ['file_search_call.results'],
      });

      expect(warnings).toStrictEqual([]);
    });

    describe('code interpreter tool', () => {
      let result: Awaited<ReturnType<LanguageModelV2['doGenerate']>>;

      beforeEach(async () => {
        prepareJsonFixtureResponse('azure-code-interpreter-tool.1');

        result = await createModel('test-deployment').doGenerate({
          prompt: TEST_PROMPT,
          tools: [
            {
              type: 'provider-defined',
              id: 'openai.code_interpreter',
              name: 'code_interpreter',
              args: {},
            },
          ],
        });
      });

      it('should send request body with include and tool', async () => {
        expect(await server.calls[0].requestBodyJson).toMatchInlineSnapshot(`
          {
            "include": [
              "code_interpreter_call.outputs",
            ],
            "input": [
              {
                "content": [
                  {
                    "text": "Hello",
                    "type": "input_text",
                  },
                ],
                "role": "user",
              },
            ],
            "model": "test-deployment",
            "tools": [
              {
                "container": {
                  "type": "auto",
                },
                "type": "code_interpreter",
              },
            ],
          }
        `);
      });

      it('should include code interpreter tool call and result in content', async () => {
        expect(result.content).toMatchSnapshot();
      });
    });

    describe('file search tool', () => {
      let result: Awaited<ReturnType<LanguageModelV2['doGenerate']>>;

      describe('without results include', () => {
        beforeEach(async () => {
          prepareJsonFixtureResponse('openai-file-search-tool.1');

          result = await createModel('test-deployment').doGenerate({
            prompt: TEST_PROMPT,
            tools: [
              {
                type: 'provider-defined',
                id: 'openai.file_search',
                name: 'file_search',
                args: {
                  vectorStoreIds: ['vs_68caad8bd5d88191ab766cf043d89a18'],
                  maxNumResults: 5,
                  filters: {
                    key: 'author',
                    type: 'eq',
                    value: 'Jane Smith',
                  },
                  ranking: {
                    ranker: 'auto',
                    scoreThreshold: 0.5,
                  },
                },
              },
            ],
          });
        });

        it('should send request body with tool', async () => {
          expect(await server.calls[0].requestBodyJson).toMatchInlineSnapshot(`
          {
            "input": [
              {
                "content": [
                  {
                    "text": "Hello",
                    "type": "input_text",
                  },
                ],
                "role": "user",
              },
            ],
            "model": "test-deployment",
            "tools": [
              {
                "filters": {
                  "key": "author",
                  "type": "eq",
                  "value": "Jane Smith",
                },
                "max_num_results": 5,
                "ranking_options": {
                  "ranker": "auto",
                  "score_threshold": 0.5,
                },
                "type": "file_search",
                "vector_store_ids": [
                  "vs_68caad8bd5d88191ab766cf043d89a18",
                ],
              },
            ],
          }
        `);
        });

        it('should include file search tool call and result in content', async () => {
          expect(result.content).toMatchSnapshot();
        });
      });

      describe('with results include', () => {
        beforeEach(async () => {
          prepareJsonFixtureResponse('openai-file-search-tool.2');

          result = await createModel('test-deployment').doGenerate({
            prompt: TEST_PROMPT,
            tools: [
              {
                type: 'provider-defined',
                id: 'openai.file_search',
                name: 'file_search',
                args: {
                  vectorStoreIds: ['vs_68caad8bd5d88191ab766cf043d89a18'],
                  maxNumResults: 5,
                  filters: {
                    key: 'author',
                    type: 'eq',
                    value: 'Jane Smith',
                  },
                  ranking: {
                    ranker: 'auto',
                    scoreThreshold: 0.5,
                  },
                },
              },
            ],
            providerOptions: {
              openai: {
                include: ['file_search_call.results'],
              },
            },
          });
        });

        it('should send request body with tool', async () => {
          expect(await server.calls[0].requestBodyJson).toMatchInlineSnapshot(`
            {
              "include": [
                "file_search_call.results",
              ],
              "input": [
                {
                  "content": [
                    {
                      "text": "Hello",
                      "type": "input_text",
                    },
                  ],
                  "role": "user",
                },
              ],
              "model": "test-deployment",
              "tools": [
                {
                  "filters": {
                    "key": "author",
                    "type": "eq",
                    "value": "Jane Smith",
                  },
                  "max_num_results": 5,
                  "ranking_options": {
                    "ranker": "auto",
                    "score_threshold": 0.5,
                  },
                  "type": "file_search",
                  "vector_store_ids": [
                    "vs_68caad8bd5d88191ab766cf043d89a18",
                  ],
                },
              ],
            }
          `);
        });

        it('should include file search tool call and result in content', async () => {
          expect(result.content).toMatchSnapshot();
        });
      });
    });
  });

  describe('image generation tool', () => {
    let result: Awaited<ReturnType<LanguageModelV2['doGenerate']>>;

    beforeEach(async () => {
      prepareJsonFixtureResponse('openai-image-generation-tool.1');

      result = await createModel('test-deployment').doGenerate({
        prompt: TEST_PROMPT,
        tools: [
          {
            type: 'provider-defined',
            id: 'openai.image_generation',
            name: 'image_generation',
            args: {
              outputFormat: 'webp',
              quality: 'low',
              size: '1024x1024',
              partialImages: 2,
            },
          },
        ],
      });
    });

    it('should send request body with include and tool', async () => {
      expect(await server.calls[0].requestBodyJson).toMatchInlineSnapshot(`
        {
          "input": [
            {
              "content": [
                {
                  "text": "Hello",
                  "type": "input_text",
                },
              ],
              "role": "user",
            },
          ],
          "model": "test-deployment",
          "tools": [
            {
              "output_format": "webp",
              "quality": "low",
              "size": "1024x1024",
              "type": "image_generation",
            },
          ],
        }
      `);
    });

    it('should include generate image tool call and result in content', async () => {
      expect(result.content).toMatchSnapshot();
    });
  });

  describe('doStream', () => {
    it('should stream text deltas', async () => {
      server.urls[
        'https://test-resource.openai.azure.com/openai/v1/responses'
      ].response = {
        type: 'stream-chunks',
        chunks: [
          `data:{"type":"response.created","response":{"id":"resp_67c9a81b6a048190a9ee441c5755a4e8","object":"response","created_at":1741269019,"status":"in_progress","error":null,"incomplete_details":null,"input":[],"instructions":null,"max_output_tokens":null,"model":"test-deployment","output":[],"parallel_tool_calls":true,"previous_response_id":null,"reasoning":{"effort":null,"summary":null},"store":true,"temperature":0.3,"text":{"format":{"type":"text"}},"tool_choice":"auto","tools":[],"top_p":1,"truncation":"disabled","usage":null,"user":null,"metadata":{}}}\n\n`,
          `data:{"type":"response.in_progress","response":{"id":"resp_67c9a81b6a048190a9ee441c5755a4e8","object":"response","created_at":1741269019,"status":"in_progress","error":null,"incomplete_details":null,"input":[],"instructions":null,"max_output_tokens":null,"model":"test-deployment","output":[],"parallel_tool_calls":true,"previous_response_id":null,"reasoning":{"effort":null,"summary":null},"store":true,"temperature":0.3,"text":{"format":{"type":"text"}},"tool_choice":"auto","tools":[],"top_p":1,"truncation":"disabled","usage":null,"user":null,"metadata":{}}}\n\n`,
          `data:{"type":"response.output_item.added","output_index":0,"item":{"id":"msg_67c9a81dea8c8190b79651a2b3adf91e","type":"message","status":"in_progress","role":"assistant","content":[]}}\n\n`,
          `data:{"type":"response.content_part.added","item_id":"msg_67c9a81dea8c8190b79651a2b3adf91e","output_index":0,"content_index":0,"part":{"type":"output_text","text":"","annotations":[],"logprobs": []}}\n\n`,
          `data:{"type":"response.output_text.delta","item_id":"msg_67c9a81dea8c8190b79651a2b3adf91e","output_index":0,"content_index":0,"delta":"Hello,","logprobs": []}\n\n`,
          `data:{"type":"response.output_text.delta","item_id":"msg_67c9a81dea8c8190b79651a2b3adf91e","output_index":0,"content_index":0,"delta":" World!","logprobs": []}\n\n`,
          `data:{"type":"response.output_text.done","item_id":"msg_67c9a8787f4c8190b49c858d4c1cf20c","output_index":0,"content_index":0,"text":"Hello, World!"}\n\n`,
          `data:{"type":"response.content_part.done","item_id":"msg_67c9a8787f4c8190b49c858d4c1cf20c","output_index":0,"content_index":0,"part":{"type":"output_text","text":"Hello, World!","annotations":[],"logprobs": []}}\n\n`,
          `data:{"type":"response.output_item.done","output_index":0,"item":{"id":"msg_67c9a8787f4c8190b49c858d4c1cf20c","type":"message","status":"completed","role":"assistant","content":[{"type":"output_text","text":"Hello, World!","annotations":[],"logprobs": []}]}}\n\n`,
          `data:{"type":"response.completed","response":{"id":"resp_67c9a878139c8190aa2e3105411b408b","object":"response","created_at":1741269112,"status":"completed","error":null,"incomplete_details":null,"input":[],"instructions":null,"max_output_tokens":null,"model":"test-deployment","output":[{"id":"msg_67c9a8787f4c8190b49c858d4c1cf20c","type":"message","status":"completed","role":"assistant","content":[{"type":"output_text","text":"Hello, World!","annotations":[]}]}],"parallel_tool_calls":true,"previous_response_id":null,"reasoning":{"effort":null,"summary":null},"store":true,"temperature":0.3,"text":{"format":{"type":"text"}},"tool_choice":"auto","tools":[],"top_p":1,"truncation":"disabled","usage":{"input_tokens":543,"input_tokens_details":{"cached_tokens":234},"output_tokens":478,"output_tokens_details":{"reasoning_tokens":123},"total_tokens":512},"user":null,"metadata":{}}}\n\n`,
        ],
      };

      const { stream } = await createModel('test-deployment').doStream({
        prompt: TEST_PROMPT,
        includeRawChunks: false,
      });

      expect(await convertReadableStreamToArray(stream)).toMatchInlineSnapshot(`
        [
          {
            "type": "stream-start",
            "warnings": [],
          },
          {
            "id": "resp_67c9a81b6a048190a9ee441c5755a4e8",
            "modelId": "test-deployment",
            "timestamp": 2025-03-06T13:50:19.000Z,
            "type": "response-metadata",
          },
          {
            "id": "msg_67c9a81dea8c8190b79651a2b3adf91e",
            "providerMetadata": {
              "openai": {
                "itemId": "msg_67c9a81dea8c8190b79651a2b3adf91e",
              },
            },
            "type": "text-start",
          },
          {
            "delta": "Hello,",
            "id": "msg_67c9a81dea8c8190b79651a2b3adf91e",
            "type": "text-delta",
          },
          {
            "delta": " World!",
            "id": "msg_67c9a81dea8c8190b79651a2b3adf91e",
            "type": "text-delta",
          },
          {
            "id": "msg_67c9a8787f4c8190b49c858d4c1cf20c",
            "type": "text-end",
          },
          {
            "finishReason": "stop",
            "providerMetadata": {
              "openai": {
                "responseId": "resp_67c9a81b6a048190a9ee441c5755a4e8",
              },
            },
            "type": "finish",
            "usage": {
              "cachedInputTokens": 234,
              "inputTokens": 543,
              "outputTokens": 478,
              "reasoningTokens": 123,
              "totalTokens": 1021,
            },
          },
        ]
      `);
    });

    it('should send streaming tool calls', async () => {
      server.urls[
        'https://test-resource.openai.azure.com/openai/v1/responses'
      ].response = {
        type: 'stream-chunks',
        chunks: [
          `data:{"type":"response.created","response":{"id":"resp_67cb13a755c08190acbe3839a49632fc","object":"response","created_at":1741362087,"status":"in_progress","error":null,"incomplete_details":null,"instructions":null,"max_output_tokens":null,"model":"test-deployment","output":[],"parallel_tool_calls":true,"previous_response_id":null,"reasoning":{"effort":null,"summary":null},"store":true,"temperature":0,"text":{"format":{"type":"text"}},"tool_choice":"auto","tools":[{"type":"function","description":"Get the current location.","name":"currentLocation","parameters":{"type":"object","properties":{},"additionalProperties":false},"strict":true},{"type":"function","description":"Get the weather in a location","name":"weather","parameters":{"type":"object","properties":{"location":{"type":"string","description":"The location to get the weather for"}},"required":["location"],"additionalProperties":false},"strict":true}],"top_p":1,"truncation":"disabled","usage":null,"user":null,"metadata":{}}}\n\n`,
          `data:{"type":"response.in_progress","response":{"id":"resp_67cb13a755c08190acbe3839a49632fc","object":"response","created_at":1741362087,"status":"in_progress","error":null,"incomplete_details":null,"instructions":null,"max_output_tokens":null,"model":"test-deployment","output":[],"parallel_tool_calls":true,"previous_response_id":null,"reasoning":{"effort":null,"summary":null},"store":true,"temperature":0,"text":{"format":{"type":"text"}},"tool_choice":"auto","tools":[{"type":"function","description":"Get the current location.","name":"currentLocation","parameters":{"type":"object","properties":{},"additionalProperties":false},"strict":true},{"type":"function","description":"Get the weather in a location","name":"weather","parameters":{"type":"object","properties":{"location":{"type":"string","description":"The location to get the weather for"}},"required":["location"],"additionalProperties":false},"strict":true}],"top_p":1,"truncation":"disabled","usage":null,"user":null,"metadata":{}}}\n\n`,
          `data:{"type":"response.output_item.added","output_index":0,"item":{"type":"function_call","id":"fc_67cb13a838088190be08eb3927c87501","call_id":"call_6KxSghkb4MVnunFH2TxPErLP","name":"currentLocation","arguments":"","status":"completed"}}\n\n`,
          `data:{"type":"response.function_call_arguments.delta","item_id":"fc_67cb13a838088190be08eb3927c87501","output_index":0,"delta":"{}"}\n\n`,
          `data:{"type":"response.function_call_arguments.done","item_id":"fc_67cb13a838088190be08eb3927c87501","output_index":0,"arguments":"{}"}\n\n`,
          `data:{"type":"response.output_item.done","output_index":0,"item":{"type":"function_call","id":"fc_67cb13a838088190be08eb3927c87501","call_id":"call_pgjcAI4ZegMkP6bsAV7sfrJA","name":"currentLocation","arguments":"{}","status":"completed"}}\n\n`,
          `data:{"type":"response.output_item.added","output_index":1,"item":{"type":"function_call","id":"fc_67cb13a858f081908a600343fa040f47","call_id":"call_Dg6WUmFHNeR5JxX1s53s1G4b","name":"weather","arguments":"","status":"in_progress"}}\n\n`,
          `data:{"type":"response.function_call_arguments.delta","item_id":"fc_67cb13a858f081908a600343fa040f47","output_index":1,"delta":"{"}\n\n`,
          `data:{"type":"response.function_call_arguments.delta","item_id":"fc_67cb13a858f081908a600343fa040f47","output_index":1,"delta":"\\"location"}\n\n`,
          `data:{"type":"response.function_call_arguments.delta","item_id":"fc_67cb13a858f081908a600343fa040f47","output_index":1,"delta":"\\":"}\n\n`,
          `data:{"type":"response.function_call_arguments.delta","item_id":"fc_67cb13a858f081908a600343fa040f47","output_index":1,"delta":"\\"Rome"}\n\n`,
          `data:{"type":"response.function_call_arguments.delta","item_id":"fc_67cb13a858f081908a600343fa040f47","output_index":1,"delta":"\\"}"}\n\n`,
          `data:{"type":"response.function_call_arguments.done","item_id":"fc_67cb13a858f081908a600343fa040f47","output_index":1,"arguments":"{\\"location\\":\\"Rome\\"}"}\n\n`,
          `data:{"type":"response.output_item.done","output_index":1,"item":{"type":"function_call","id":"fc_67cb13a858f081908a600343fa040f47","call_id":"call_X2PAkDJInno9VVnNkDrfhboW","name":"weather","arguments":"{\\"location\\":\\"Rome\\"}","status":"completed"}}\n\n`,
          `data:{"type":"response.completed","response":{"id":"resp_67cb13a755c08190acbe3839a49632fc","object":"response","created_at":1741362087,"status":"completed","error":null,"incomplete_details":null,"instructions":null,"max_output_tokens":null,"model":"test-deployment","output":[{"type":"function_call","id":"fc_67cb13a838088190be08eb3927c87501","call_id":"call_KsVqaVAf3alAtCCkQe4itE7W","name":"currentLocation","arguments":"{}","status":"completed"},{"type":"function_call","id":"fc_67cb13a858f081908a600343fa040f47","call_id":"call_X2PAkDJInno9VVnNkDrfhboW","name":"weather","arguments":"{\\"location\\":\\"Rome\\"}","status":"completed"}],"parallel_tool_calls":true,"previous_response_id":null,"reasoning":{"effort":null,"summary":null},"store":true,"temperature":0,"text":{"format":{"type":"text"}},"tool_choice":"auto","tools":[{"type":"function","description":"Get the current location.","name":"currentLocation","parameters":{"type":"object","properties":{},"additionalProperties":false},"strict":true},{"type":"function","description":"Get the weather in a location","name":"weather","parameters":{"type":"object","properties":{"location":{"type":"string","description":"The location to get the weather for"}},"required":["location"],"additionalProperties":false},"strict":true}],"top_p":1,"truncation":"disabled","usage":{"input_tokens":0,"input_tokens_details":{"cached_tokens":0},"output_tokens":0,"output_tokens_details":{"reasoning_tokens":0},"total_tokens":0},"user":null,"metadata":{}}}\n\n`,
        ],
      };

      const { stream } = await createModel('test-deployment').doStream({
        tools: TEST_TOOLS,
        prompt: TEST_PROMPT,
        includeRawChunks: false,
      });

      expect(await convertReadableStreamToArray(stream)).toMatchInlineSnapshot(`
        [
          {
            "type": "stream-start",
            "warnings": [],
          },
          {
            "id": "resp_67cb13a755c08190acbe3839a49632fc",
            "modelId": "test-deployment",
            "timestamp": 2025-03-07T15:41:27.000Z,
            "type": "response-metadata",
          },
          {
            "id": "call_6KxSghkb4MVnunFH2TxPErLP",
            "toolName": "currentLocation",
            "type": "tool-input-start",
          },
          {
            "delta": "{}",
            "id": "call_6KxSghkb4MVnunFH2TxPErLP",
            "type": "tool-input-delta",
          },
          {
            "id": "call_pgjcAI4ZegMkP6bsAV7sfrJA",
            "type": "tool-input-end",
          },
          {
            "input": "{}",
            "providerMetadata": {
              "openai": {
                "itemId": "fc_67cb13a838088190be08eb3927c87501",
              },
            },
            "toolCallId": "call_pgjcAI4ZegMkP6bsAV7sfrJA",
            "toolName": "currentLocation",
            "type": "tool-call",
          },
          {
            "id": "call_Dg6WUmFHNeR5JxX1s53s1G4b",
            "toolName": "weather",
            "type": "tool-input-start",
          },
          {
            "delta": "{",
            "id": "call_Dg6WUmFHNeR5JxX1s53s1G4b",
            "type": "tool-input-delta",
          },
          {
            "delta": ""location",
            "id": "call_Dg6WUmFHNeR5JxX1s53s1G4b",
            "type": "tool-input-delta",
          },
          {
            "delta": "":",
            "id": "call_Dg6WUmFHNeR5JxX1s53s1G4b",
            "type": "tool-input-delta",
          },
          {
            "delta": ""Rome",
            "id": "call_Dg6WUmFHNeR5JxX1s53s1G4b",
            "type": "tool-input-delta",
          },
          {
            "delta": ""}",
            "id": "call_Dg6WUmFHNeR5JxX1s53s1G4b",
            "type": "tool-input-delta",
          },
          {
            "id": "call_X2PAkDJInno9VVnNkDrfhboW",
            "type": "tool-input-end",
          },
          {
            "input": "{"location":"Rome"}",
            "providerMetadata": {
              "openai": {
                "itemId": "fc_67cb13a858f081908a600343fa040f47",
              },
            },
            "toolCallId": "call_X2PAkDJInno9VVnNkDrfhboW",
            "toolName": "weather",
            "type": "tool-call",
          },
          {
            "finishReason": "tool-calls",
            "providerMetadata": {
              "openai": {
                "responseId": "resp_67cb13a755c08190acbe3839a49632fc",
              },
            },
            "type": "finish",
            "usage": {
              "cachedInputTokens": 0,
              "inputTokens": 0,
              "outputTokens": 0,
              "reasoningTokens": 0,
              "totalTokens": 0,
            },
          },
        ]
      `);
    });

    it('should handle file_citation annotations without optional fields in streaming', async () => {
      server.urls[
        'https://test-resource.openai.azure.com/openai/v1/responses'
      ].response = {
        type: 'stream-chunks',
        chunks: [
          `data:{"type":"response.content_part.added","item_id":"msg_456","output_index":0,"content_index":0,"part":{"type":"output_text","text":"","annotations":[]}}\n\n`,
          `data:{"type":"response.output_text.annotation.added","item_id":"msg_456","output_index":0,"content_index":0,"annotation_index":0,"annotation":{"type":"file_citation","file_id":"assistant-YRcoCqn3Fo2K4JgraG","filename":"resource1.json","index":145}}\n\n`,
          `data:{"type":"response.output_text.annotation.added","item_id":"msg_456","output_index":0,"content_index":0,"annotation_index":1,"annotation":{"type":"file_citation","file_id":"assistant-YRcoCqn3Fo2K4JgraG","filename":"resource1.json","index":192}}\n\n`,
          `data:{"type":"response.content_part.done","item_id":"msg_456","output_index":0,"content_index":0,"part":{"type":"output_text","text":"Answer for the specified years....","annotations":[{"type":"file_citation","file_id":"assistant-YRcoCqn3Fo2K4JgraG","filename":"resource1.json","index":145},{"type":"file_citation","file_id":"assistant-YRcoCqn3Fo2K4JgraG","filename":"resource1.json","index":192}]}}\n\n`,
          `data:{"type":"response.output_item.done","output_index":0,"item":{"id":"msg_456","type":"message","status":"completed","role":"assistant","content":[{"type":"output_text","text":"Answer for the specified years....","annotations":[{"type":"file_citation","file_id":"assistant-YRcoCqn3Fo2K4JgraG","filename":"resource1.json","index":145},{"type":"file_citation","file_id":"assistant-YRcoCqn3Fo2K4JgraG","filename":"resource1.json","index":192}]}]}}\n\n`,
          `data:{"type":"response.completed","response":{"id":"resp_456","object":"response","created_at":1234567890,"status":"completed","error":null,"incomplete_details":null,"instructions":null,"max_output_tokens":null,"model":"test-deployment","output":[{"id":"msg_456","type":"message","status":"completed","role":"assistant","content":[{"type":"output_text","text":"Answer for the specified years....","annotations":[{"type":"file_citation","file_id":"assistant-YRcoCqn3Fo2K4JgraG","filename":"resource1.json","index":145},{"type":"file_citation","file_id":"assistant-YRcoCqn3Fo2K4JgraG","filename":"resource1.json","index":192}]}]}],"parallel_tool_calls":true,"previous_response_id":null,"reasoning":{"effort":null,"summary":null},"store":true,"temperature":0,"text":{"format":{"type":"text"}},"tool_choice":"auto","tools":[],"top_p":1,"truncation":"disabled","usage":{"input_tokens":50,"input_tokens_details":{"cached_tokens":0},"output_tokens":25,"output_tokens_details":{"reasoning_tokens":0},"total_tokens":75},"user":null,"metadata":{}}}\n\n`,
          'data: [DONE]\n\n',
        ],
      };

      const { stream } = await createModel('test-deployment').doStream({
        prompt: TEST_PROMPT,
        includeRawChunks: false,
      });

      expect(await convertReadableStreamToArray(stream)).toMatchInlineSnapshot(`
        [
          {
            "type": "stream-start",
            "warnings": [],
          },
          {
            "filename": "resource1.json",
            "id": "id-0",
            "mediaType": "text/plain",
            "providerMetadata": {
              "openai": {
                "fileId": "assistant-YRcoCqn3Fo2K4JgraG",
              },
            },
            "sourceType": "document",
            "title": "resource1.json",
            "type": "source",
          },
          {
            "filename": "resource1.json",
            "id": "id-1",
            "mediaType": "text/plain",
            "providerMetadata": {
              "openai": {
                "fileId": "assistant-YRcoCqn3Fo2K4JgraG",
              },
            },
            "sourceType": "document",
            "title": "resource1.json",
            "type": "source",
          },
          {
            "id": "msg_456",
            "type": "text-end",
          },
          {
            "finishReason": "stop",
            "providerMetadata": {
              "openai": {
                "responseId": null,
              },
            },
            "type": "finish",
            "usage": {
              "cachedInputTokens": 0,
              "inputTokens": 50,
              "outputTokens": 25,
              "reasoningTokens": 0,
              "totalTokens": 75,
            },
          },
        ]
      `);
    });

    it('should send code interpreter calls', async () => {
      prepareChunksFixtureResponse('azure-code-interpreter-tool.1');

      const result = await createModel('test-deployment').doStream({
        prompt: TEST_PROMPT,
        tools: [
          {
            type: 'provider-defined',
            id: 'openai.code_interpreter',
            name: 'code_interpreter',
            args: {},
          },
        ],
      });

      expect(
        await convertReadableStreamToArray(result.stream),
      ).toMatchSnapshot();
    });
  });
  describe('file search tool', () => {
    it('should stream file search results without results include', async () => {
      prepareChunksFixtureResponse('openai-file-search-tool.1');

      const result = await createModel('test-deployment').doStream({
        prompt: TEST_PROMPT,
        tools: [
          {
            type: 'provider-defined',
            id: 'openai.file_search',
            name: 'file_search',
            args: {
              vectorStoreIds: ['vs_68caad8bd5d88191ab766cf043d89a18'],
            },
          },
        ],
      });

      expect(
        await convertReadableStreamToArray(result.stream),
      ).toMatchSnapshot();
    });

    it('should stream file search results with results include', async () => {
      prepareChunksFixtureResponse('openai-file-search-tool.2');

      const result = await createModel('test-deployment').doStream({
        prompt: TEST_PROMPT,
        tools: [
          {
            type: 'provider-defined',
            id: 'openai.file_search',
            name: 'file_search',
            args: {
              vectorStoreIds: ['vs_68caad8bd5d88191ab766cf043d89a18'],
            },
          },
        ],
        providerOptions: {
          openai: {
            include: ['file_search_call.results'],
          },
        },
      });

      expect(
        await convertReadableStreamToArray(result.stream),
      ).toMatchSnapshot();
    });
  });
});<|MERGE_RESOLUTION|>--- conflicted
+++ resolved
@@ -1,11 +1,10 @@
-import { createTestServer } from '@ai-sdk/provider-utils/test';
+import { createTestServer } from '@ai-sdk/test-server/with-vitest';
 import {
   EmbeddingModelV2Embedding,
   LanguageModelV2,
   LanguageModelV2FunctionTool,
   LanguageModelV2Prompt,
 } from '@ai-sdk/provider';
-<<<<<<< HEAD
 import {
   convertReadableStreamToArray,
   mockId,
@@ -13,9 +12,6 @@
 import fs from 'node:fs';
 import { beforeEach, describe, it, expect, vi } from 'vitest';
 import { OpenAIResponsesLanguageModel } from '@ai-sdk/openai/internal';
-=======
-import { createTestServer } from '@ai-sdk/test-server/with-vitest';
->>>>>>> 95224b94
 import { createAzure } from './azure-openai-provider';
 
 vi.mock('./version', () => ({
