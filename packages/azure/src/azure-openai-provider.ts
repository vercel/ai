import {
  OpenAIChatLanguageModel,
  OpenAICompletionLanguageModel,
  OpenAIEmbeddingModel,
  OpenAIImageModel,
  OpenAIResponsesLanguageModel,
  OpenAISpeechModel,
  OpenAITranscriptionModel,
} from '@ai-sdk/openai/internal';
import {
  EmbeddingModelV3,
  LanguageModelV2,
<<<<<<< HEAD
  ProviderV2,
  ImageModelV3,
=======
  ProviderV3,
  ImageModelV2,
>>>>>>> ed329cb9
  SpeechModelV2,
  TranscriptionModelV2,
} from '@ai-sdk/provider';
import {
  FetchFunction,
  loadApiKey,
  loadSetting,
  withUserAgentSuffix,
} from '@ai-sdk/provider-utils';
import { VERSION } from './version';

export interface AzureOpenAIProvider extends ProviderV3 {
  (deploymentId: string): LanguageModelV2;

  /**
Creates an Azure OpenAI chat model for text generation.
   */
  languageModel(deploymentId: string): LanguageModelV2;

  /**
Creates an Azure OpenAI chat model for text generation.
   */
  chat(deploymentId: string): LanguageModelV2;

  /**
Creates an Azure OpenAI responses API model for text generation.
   */
  responses(deploymentId: string): LanguageModelV2;

  /**
Creates an Azure OpenAI completion model for text generation.
   */
  completion(deploymentId: string): LanguageModelV2;

  /**
@deprecated Use `textEmbedding` instead.
   */
  embedding(deploymentId: string): EmbeddingModelV3<string>;

  /**
   * Creates an Azure OpenAI DALL-E model for image generation.
   */
  image(deploymentId: string): ImageModelV3;

  /**
   * Creates an Azure OpenAI DALL-E model for image generation.
   */
  imageModel(deploymentId: string): ImageModelV3;

  textEmbedding(deploymentId: string): EmbeddingModelV3<string>;

  /**
Creates an Azure OpenAI model for text embeddings.
   */
  textEmbeddingModel(deploymentId: string): EmbeddingModelV3<string>;

  /**
   * Creates an Azure OpenAI model for audio transcription.
   */
  transcription(deploymentId: string): TranscriptionModelV2;

  /**
   * Creates an Azure OpenAI model for speech generation.
   */
  speech(deploymentId: string): SpeechModelV2;
}

export interface AzureOpenAIProviderSettings {
  /**
Name of the Azure OpenAI resource. Either this or `baseURL` can be used.

The resource name is used in the assembled URL: `https://{resourceName}.openai.azure.com/openai/v1{path}`.
     */
  resourceName?: string;

  /**
Use a different URL prefix for API calls, e.g. to use proxy servers. Either this or `resourceName` can be used.
When a baseURL is provided, the resourceName is ignored.

With a baseURL, the resolved URL is `{baseURL}/v1{path}`.
   */
  baseURL?: string;

  /**
API key for authenticating requests.
     */
  apiKey?: string;

  /**
Custom headers to include in the requests.
     */
  headers?: Record<string, string>;

  /**
Custom fetch implementation. You can use it as a middleware to intercept requests,
or to provide a custom fetch implementation for e.g. testing.
    */
  fetch?: FetchFunction;

  /**
Custom api version to use. Defaults to `preview`.
    */
  apiVersion?: string;

  /**
Use deployment-based URLs for specific model types. Set to true to use legacy deployment format: 
`{baseURL}/deployments/{deploymentId}{path}?api-version={apiVersion}` instead of 
`{baseURL}/v1{path}?api-version={apiVersion}`.
   */
  useDeploymentBasedUrls?: boolean;
}

/**
Create an Azure OpenAI provider instance.
 */
export function createAzure(
  options: AzureOpenAIProviderSettings = {},
): AzureOpenAIProvider {
  const getHeaders = () => {
    const baseHeaders = {
      'api-key': loadApiKey({
        apiKey: options.apiKey,
        environmentVariableName: 'AZURE_API_KEY',
        description: 'Azure OpenAI',
      }),
      ...options.headers,
    };
    return withUserAgentSuffix(baseHeaders, `ai-sdk/azure/${VERSION}`);
  };

  const getResourceName = () =>
    loadSetting({
      settingValue: options.resourceName,
      settingName: 'resourceName',
      environmentVariableName: 'AZURE_RESOURCE_NAME',
      description: 'Azure OpenAI resource name',
    });

  const apiVersion = options.apiVersion ?? 'preview';

  const url = ({ path, modelId }: { path: string; modelId: string }) => {
    const baseUrlPrefix =
      options.baseURL ?? `https://${getResourceName()}.openai.azure.com/openai`;

    let fullUrl: URL;
    if (options.useDeploymentBasedUrls) {
      // Use deployment-based format for compatibility with certain Azure OpenAI models
      fullUrl = new URL(`${baseUrlPrefix}/deployments/${modelId}${path}`);
    } else {
      // Use v1 API format - no deployment ID in URL
      fullUrl = new URL(`${baseUrlPrefix}/v1${path}`);
    }

    fullUrl.searchParams.set('api-version', apiVersion);
    return fullUrl.toString();
  };

  const createChatModel = (deploymentName: string) =>
    new OpenAIChatLanguageModel(deploymentName, {
      provider: 'azure.chat',
      url,
      headers: getHeaders,
      fetch: options.fetch,
    });

  const createCompletionModel = (modelId: string) =>
    new OpenAICompletionLanguageModel(modelId, {
      provider: 'azure.completion',
      url,
      headers: getHeaders,
      fetch: options.fetch,
    });

  const createEmbeddingModel = (modelId: string) =>
    new OpenAIEmbeddingModel(modelId, {
      provider: 'azure.embeddings',
      headers: getHeaders,
      url,
      fetch: options.fetch,
    });

  const createResponsesModel = (modelId: string) =>
    new OpenAIResponsesLanguageModel(modelId, {
      provider: 'azure.responses',
      url,
      headers: getHeaders,
      fetch: options.fetch,
      fileIdPrefixes: ['assistant-'],
    });

  const createImageModel = (modelId: string) =>
    new OpenAIImageModel(modelId, {
      provider: 'azure.image',
      url,
      headers: getHeaders,
      fetch: options.fetch,
    });

  const createTranscriptionModel = (modelId: string) =>
    new OpenAITranscriptionModel(modelId, {
      provider: 'azure.transcription',
      url,
      headers: getHeaders,
      fetch: options.fetch,
    });

  const createSpeechModel = (modelId: string) =>
    new OpenAISpeechModel(modelId, {
      provider: 'azure.speech',
      url,
      headers: getHeaders,
      fetch: options.fetch,
    });

  const provider = function (deploymentId: string) {
    if (new.target) {
      throw new Error(
        'The Azure OpenAI model function cannot be called with the new keyword.',
      );
    }

    return createChatModel(deploymentId);
  };

  provider.languageModel = createChatModel;
  provider.chat = createChatModel;
  provider.completion = createCompletionModel;
  provider.embedding = createEmbeddingModel;
  provider.image = createImageModel;
  provider.imageModel = createImageModel;
  provider.textEmbedding = createEmbeddingModel;
  provider.textEmbeddingModel = createEmbeddingModel;
  provider.responses = createResponsesModel;
  provider.transcription = createTranscriptionModel;
  provider.speech = createSpeechModel;
  return provider;
}

/**
Default Azure OpenAI provider instance.
 */
export const azure = createAzure();<|MERGE_RESOLUTION|>--- conflicted
+++ resolved
@@ -10,13 +10,8 @@
 import {
   EmbeddingModelV3,
   LanguageModelV2,
-<<<<<<< HEAD
-  ProviderV2,
+  ProviderV3,
   ImageModelV3,
-=======
-  ProviderV3,
-  ImageModelV2,
->>>>>>> ed329cb9
   SpeechModelV2,
   TranscriptionModelV2,
 } from '@ai-sdk/provider';
