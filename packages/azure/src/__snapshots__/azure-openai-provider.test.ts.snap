--- conflicted
+++ resolved
@@ -150,8 +150,6 @@
     "type": "reasoning",
   },
   {
-<<<<<<< HEAD
-=======
     "providerMetadata": {
       "openai": {
         "annotations": [
@@ -169,7 +167,6 @@
     "type": "text",
   },
   {
->>>>>>> adf9f406
     "filename": "ai.pdf",
     "id": "id-0",
     "mediaType": "text/plain",
@@ -239,8 +236,6 @@
     "type": "reasoning",
   },
   {
-<<<<<<< HEAD
-=======
     "providerMetadata": {
       "openai": {
         "annotations": [
@@ -258,7 +253,6 @@
     "type": "text",
   },
   {
->>>>>>> adf9f406
     "filename": "ai.pdf",
     "id": "id-0",
     "mediaType": "text/plain",
