import {
  createTestServer,
  TestResponseController,
} from '@ai-sdk/provider-utils/test';
<<<<<<< HEAD
import { Completion } from './completion.svelte.js';
=======
>>>>>>> 713257cc
import { render } from '@testing-library/svelte';
import type { UIMessageStreamPart } from 'ai';
import { Completion } from './completion.svelte.js';
import CompletionSynchronization from './tests/completion-synchronization.svelte';

<<<<<<< HEAD
=======
function formatStreamPart(part: UIMessageStreamPart) {
  return `data: ${JSON.stringify(part)}\n\n`;
}

>>>>>>> 713257cc
const server = createTestServer({
  '/api/completion': {},
});

describe('Completion', () => {
  it('should render a data stream', async () => {
    server.urls['/api/completion'].response = {
      type: 'stream-chunks',
<<<<<<< HEAD
      chunks: ['0:"Hello"\n', '0:","\n', '0:" world"\n', '0:"."\n'],
=======
      chunks: [
        formatStreamPart({ type: 'text-start', id: '0' }),
        formatStreamPart({ type: 'text-delta', id: '0', delta: 'Hello' }),
        formatStreamPart({ type: 'text-delta', id: '0', delta: ',' }),
        formatStreamPart({ type: 'text-delta', id: '0', delta: ' world' }),
        formatStreamPart({ type: 'text-delta', id: '0', delta: '.' }),
        formatStreamPart({ type: 'text-end', id: '0' }),
      ],
>>>>>>> 713257cc
    };

    const completion = new Completion();
    await completion.complete('hi');
    expect(completion.completion).toBe('Hello, world.');
  });

  it('should render a text stream', async () => {
    server.urls['/api/completion'].response = {
      type: 'stream-chunks',
      chunks: ['Hello', ',', ' world', '.'],
    };

    const completion = new Completion({ streamProtocol: 'text' });
    await completion.complete('hi');
    expect(completion.completion).toBe('Hello, world.');
  });

  it('should call `onFinish` callback', async () => {
    server.urls['/api/completion'].response = {
      type: 'stream-chunks',
<<<<<<< HEAD
      chunks: ['0:"Hello"\n', '0:","\n', '0:" world"\n', '0:"."\n'],
=======
      chunks: [
        formatStreamPart({ type: 'text-start', id: '0' }),
        formatStreamPart({ type: 'text-delta', id: '0', delta: 'Hello' }),
        formatStreamPart({ type: 'text-delta', id: '0', delta: ',' }),
        formatStreamPart({ type: 'text-delta', id: '0', delta: ' world' }),
        formatStreamPart({ type: 'text-delta', id: '0', delta: '.' }),
        formatStreamPart({ type: 'text-end', id: '0' }),
      ],
>>>>>>> 713257cc
    };

    const onFinish = vi.fn();
    const completion = new Completion({ onFinish });
    await completion.complete('hi');
    expect(onFinish).toHaveBeenCalledExactlyOnceWith('hi', 'Hello, world.');
  });

  it('should show loading state', async () => {
    const controller = new TestResponseController();
    server.urls['/api/completion'].response = {
      type: 'controlled-stream',
      controller,
    };
<<<<<<< HEAD

    const completion = new Completion();
    const completionOperation = completion.complete('hi');
    controller.write('0:"Hello"\n');
    await vi.waitFor(() => expect(completion.loading).toBe(true));
    controller.close();
    await completionOperation;
    expect(completion.loading).toBe(false);
  });

  it('should reset loading state on error', async () => {
    server.urls['/api/completion'].response = {
      type: 'error',
      status: 404,
      body: 'Not found',
    };

    const completion = new Completion();
=======

    const completion = new Completion();
    const completionOperation = completion.complete('hi');
    controller.write('0:"Hello"\n');
    await vi.waitFor(() => expect(completion.loading).toBe(true));
    controller.close();
    await completionOperation;
    expect(completion.loading).toBe(false);
  });

  it('should reset loading state on error', async () => {
    server.urls['/api/completion'].response = {
      type: 'error',
      status: 404,
      body: 'Not found',
    };

    const completion = new Completion();
>>>>>>> 713257cc
    await completion.complete('hi');
    expect(completion.error).toBeInstanceOf(Error);
    expect(completion.loading).toBe(false);
  });

  it('should reset error state on subsequent completion', async () => {
    server.urls['/api/completion'].response = [
      {
        type: 'error',
        status: 404,
        body: 'Not found',
      },
      {
        type: 'stream-chunks',
<<<<<<< HEAD
        chunks: ['0:"Hello"\n', '0:","\n', '0:" world"\n', '0:"."\n'],
=======
        chunks: [
          formatStreamPart({ type: 'text-start', id: '0' }),
          formatStreamPart({ type: 'text-delta', id: '0', delta: 'Hello' }),
          formatStreamPart({ type: 'text-delta', id: '0', delta: ',' }),
          formatStreamPart({ type: 'text-delta', id: '0', delta: ' world' }),
          formatStreamPart({ type: 'text-delta', id: '0', delta: '.' }),
          formatStreamPart({ type: 'text-end', id: '0' }),
        ],
>>>>>>> 713257cc
      },
    ];

    const completion = new Completion();
    await completion.complete('hi');
    expect(completion.error).toBeInstanceOf(Error);
    expect(completion.loading).toBe(false);
    await completion.complete('hi');
    expect(completion.error).toBe(undefined);
    expect(completion.completion).toBe('Hello, world.');
  });
});

describe('synchronization', () => {
  it('correctly synchronizes content between hook instances', async () => {
    server.urls['/api/completion'].response = {
      type: 'stream-chunks',
<<<<<<< HEAD
      chunks: ['0:"Hello"\n', '0:","\n', '0:" world"\n', '0:"."\n'],
=======
      chunks: [
        formatStreamPart({ type: 'text-start', id: '0' }),
        formatStreamPart({ type: 'text-delta', id: '0', delta: 'Hello' }),
        formatStreamPart({ type: 'text-delta', id: '0', delta: ',' }),
        formatStreamPart({ type: 'text-delta', id: '0', delta: ' world' }),
        formatStreamPart({ type: 'text-delta', id: '0', delta: '.' }),
        formatStreamPart({ type: 'text-end', id: '0' }),
      ],
>>>>>>> 713257cc
    };

    const {
      component: { completion1, completion2 },
    } = render(CompletionSynchronization, { id: crypto.randomUUID() });

    await completion1.complete('hi');

    expect(completion1.completion).toBe('Hello, world.');
    expect(completion2.completion).toBe('Hello, world.');
  });

  it('correctly synchronizes loading and error state between hook instances', async () => {
    const controller = new TestResponseController();
    server.urls['/api/completion'].response = {
      type: 'controlled-stream',
      controller,
    };

    const {
      component: { completion1, completion2 },
    } = render(CompletionSynchronization, { id: crypto.randomUUID() });

    const completionOperation = completion1.complete('hi');

    await vi.waitFor(() => {
      expect(completion1.loading).toBe(true);
      expect(completion2.loading).toBe(true);
    });

<<<<<<< HEAD
    controller.write('0:"Hello"\n');
=======
    controller.write(formatStreamPart({ type: 'text-start', id: '0' }));
    controller.write(
      formatStreamPart({ type: 'text-delta', id: '0', delta: 'Hello' }),
    );
    controller.write(formatStreamPart({ type: 'text-end', id: '0' }));
>>>>>>> 713257cc
    await vi.waitFor(() => {
      expect(completion1.completion).toBe('Hello');
      expect(completion2.completion).toBe('Hello');
    });

    controller.error(new Error('Failed to be cool enough'));
    await completionOperation;

    expect(completion1.loading).toBe(false);
    expect(completion2.loading).toBe(false);
    expect(completion1.error).toBeInstanceOf(Error);
    expect(completion1.error?.message).toBe('Failed to be cool enough');
    expect(completion2.error).toBeInstanceOf(Error);
    expect(completion2.error?.message).toBe('Failed to be cool enough');
  });
});<|MERGE_RESOLUTION|>--- conflicted
+++ resolved
@@ -2,22 +2,15 @@
   createTestServer,
   TestResponseController,
 } from '@ai-sdk/provider-utils/test';
-<<<<<<< HEAD
-import { Completion } from './completion.svelte.js';
-=======
->>>>>>> 713257cc
 import { render } from '@testing-library/svelte';
 import type { UIMessageStreamPart } from 'ai';
 import { Completion } from './completion.svelte.js';
 import CompletionSynchronization from './tests/completion-synchronization.svelte';
 
-<<<<<<< HEAD
-=======
 function formatStreamPart(part: UIMessageStreamPart) {
   return `data: ${JSON.stringify(part)}\n\n`;
 }
 
->>>>>>> 713257cc
 const server = createTestServer({
   '/api/completion': {},
 });
@@ -26,9 +19,6 @@
   it('should render a data stream', async () => {
     server.urls['/api/completion'].response = {
       type: 'stream-chunks',
-<<<<<<< HEAD
-      chunks: ['0:"Hello"\n', '0:","\n', '0:" world"\n', '0:"."\n'],
-=======
       chunks: [
         formatStreamPart({ type: 'text-start', id: '0' }),
         formatStreamPart({ type: 'text-delta', id: '0', delta: 'Hello' }),
@@ -37,7 +27,6 @@
         formatStreamPart({ type: 'text-delta', id: '0', delta: '.' }),
         formatStreamPart({ type: 'text-end', id: '0' }),
       ],
->>>>>>> 713257cc
     };
 
     const completion = new Completion();
@@ -59,9 +48,6 @@
   it('should call `onFinish` callback', async () => {
     server.urls['/api/completion'].response = {
       type: 'stream-chunks',
-<<<<<<< HEAD
-      chunks: ['0:"Hello"\n', '0:","\n', '0:" world"\n', '0:"."\n'],
-=======
       chunks: [
         formatStreamPart({ type: 'text-start', id: '0' }),
         formatStreamPart({ type: 'text-delta', id: '0', delta: 'Hello' }),
@@ -70,7 +56,6 @@
         formatStreamPart({ type: 'text-delta', id: '0', delta: '.' }),
         formatStreamPart({ type: 'text-end', id: '0' }),
       ],
->>>>>>> 713257cc
     };
 
     const onFinish = vi.fn();
@@ -85,7 +70,6 @@
       type: 'controlled-stream',
       controller,
     };
-<<<<<<< HEAD
 
     const completion = new Completion();
     const completionOperation = completion.complete('hi');
@@ -104,26 +88,6 @@
     };
 
     const completion = new Completion();
-=======
-
-    const completion = new Completion();
-    const completionOperation = completion.complete('hi');
-    controller.write('0:"Hello"\n');
-    await vi.waitFor(() => expect(completion.loading).toBe(true));
-    controller.close();
-    await completionOperation;
-    expect(completion.loading).toBe(false);
-  });
-
-  it('should reset loading state on error', async () => {
-    server.urls['/api/completion'].response = {
-      type: 'error',
-      status: 404,
-      body: 'Not found',
-    };
-
-    const completion = new Completion();
->>>>>>> 713257cc
     await completion.complete('hi');
     expect(completion.error).toBeInstanceOf(Error);
     expect(completion.loading).toBe(false);
@@ -138,9 +102,6 @@
       },
       {
         type: 'stream-chunks',
-<<<<<<< HEAD
-        chunks: ['0:"Hello"\n', '0:","\n', '0:" world"\n', '0:"."\n'],
-=======
         chunks: [
           formatStreamPart({ type: 'text-start', id: '0' }),
           formatStreamPart({ type: 'text-delta', id: '0', delta: 'Hello' }),
@@ -149,7 +110,6 @@
           formatStreamPart({ type: 'text-delta', id: '0', delta: '.' }),
           formatStreamPart({ type: 'text-end', id: '0' }),
         ],
->>>>>>> 713257cc
       },
     ];
 
@@ -167,9 +127,6 @@
   it('correctly synchronizes content between hook instances', async () => {
     server.urls['/api/completion'].response = {
       type: 'stream-chunks',
-<<<<<<< HEAD
-      chunks: ['0:"Hello"\n', '0:","\n', '0:" world"\n', '0:"."\n'],
-=======
       chunks: [
         formatStreamPart({ type: 'text-start', id: '0' }),
         formatStreamPart({ type: 'text-delta', id: '0', delta: 'Hello' }),
@@ -178,7 +135,6 @@
         formatStreamPart({ type: 'text-delta', id: '0', delta: '.' }),
         formatStreamPart({ type: 'text-end', id: '0' }),
       ],
->>>>>>> 713257cc
     };
 
     const {
@@ -209,15 +165,11 @@
       expect(completion2.loading).toBe(true);
     });
 
-<<<<<<< HEAD
-    controller.write('0:"Hello"\n');
-=======
     controller.write(formatStreamPart({ type: 'text-start', id: '0' }));
     controller.write(
       formatStreamPart({ type: 'text-delta', id: '0', delta: 'Hello' }),
     );
     controller.write(formatStreamPart({ type: 'text-end', id: '0' }));
->>>>>>> 713257cc
     await vi.waitFor(() => {
       expect(completion1.completion).toBe('Hello');
       expect(completion2.completion).toBe('Hello');
