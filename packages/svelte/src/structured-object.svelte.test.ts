--- conflicted
+++ resolved
@@ -36,11 +36,7 @@
     });
 
     it('should send the correct input to the API', async () => {
-<<<<<<< HEAD
-      expect(await server.calls[0].requestBody).toBe('test-input');
-=======
       expect(await server.calls[0].requestBodyJson).toBe('test-input');
->>>>>>> 713257cc
     });
 
     it('should not have an error', () => {
@@ -95,13 +91,8 @@
         expect(structuredObject.loading).toBe(false);
       });
 
-<<<<<<< HEAD
-      controller.write('ello, world!"}');
-      controller.close();
-=======
       await expect(controller.write('ello, world!"}')).rejects.toThrow();
       await expect(controller.close()).rejects.toThrow();
->>>>>>> 713257cc
       await submitOperation;
 
       expect(structuredObject.loading).toBe(false);
