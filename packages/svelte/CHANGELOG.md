--- conflicted
+++ resolved
@@ -1,58 +1,5 @@
 # @ai-sdk/svelte
 
-<<<<<<< HEAD
-## 2.1.12
-
-### Patch Changes
-
-- Updated dependencies [d87b9d1]
-  - @ai-sdk/provider-utils@2.2.8
-  - @ai-sdk/ui-utils@1.2.11
-
-## 2.1.11
-
-### Patch Changes
-
-- Updated dependencies [6c59ae7]
-  - @ai-sdk/ui-utils@1.2.10
-
-## 2.1.10
-
-### Patch Changes
-
-- Updated dependencies [62181ef]
-  - @ai-sdk/ui-utils@1.2.9
-
-## 2.1.9
-
-### Patch Changes
-
-- @ai-sdk/provider-utils@2.2.7
-- @ai-sdk/ui-utils@1.2.8
-
-## 2.1.8
-
-### Patch Changes
-
-- @ai-sdk/provider-utils@2.2.6
-- @ai-sdk/ui-utils@1.2.7
-
-## 2.1.7
-
-### Patch Changes
-
-- Updated dependencies [c21fa6d]
-  - @ai-sdk/provider-utils@2.2.5
-  - @ai-sdk/ui-utils@1.2.6
-
-## 2.1.6
-
-### Patch Changes
-
-- Updated dependencies [2c19b9a]
-  - @ai-sdk/provider-utils@2.2.4
-  - @ai-sdk/ui-utils@1.2.5
-=======
 ## 3.0.0-beta.6
 
 ### Patch Changes
@@ -558,7 +505,6 @@
 - Updated dependencies [9477ebb]
   - @ai-sdk/provider-utils@3.0.0-canary.0
   - @ai-sdk/ui-utils@2.0.0-canary.0
->>>>>>> 713257cc
 
 ## 2.1.5
 
