--- conflicted
+++ resolved
@@ -38,26 +38,8 @@
       "svelte": "./dist/index.js"
     }
   },
-<<<<<<< HEAD
   "publishConfig": {
     "access": "public"
-=======
-  "files": [
-    "dist/**/*",
-    "CHANGELOG.md"
-  ],
-  "dependencies": {
-    "@ai-sdk/provider-utils": "2.1.11",
-    "@ai-sdk/ui-utils": "1.1.17"
-  },
-  "devDependencies": {
-    "@types/node": "^18",
-    "@vercel/ai-tsconfig": "workspace:*",
-    "eslint": "8.57.1",
-    "eslint-config-vercel-ai": "workspace:*",
-    "tsup": "^7.2.0",
-    "typescript": "5.6.3"
->>>>>>> 9b081a7a
   },
   "peerDependencies": {
     "svelte": "^5.0.0"
