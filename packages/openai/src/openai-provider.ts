import {
<<<<<<< HEAD
  EmbeddingModelV1,
  ImageModelV1,
  TranscriptionModelV1,
  LanguageModelV1,
  ProviderV1,
  SpeechModelV1,
=======
  EmbeddingModelV2,
  ImageModelV2,
  LanguageModelV2,
  ProviderV2,
  TranscriptionModelV2,
  SpeechModelV2,
>>>>>>> 713257cc
} from '@ai-sdk/provider';
import {
  FetchFunction,
  loadApiKey,
  withoutTrailingSlash,
} from '@ai-sdk/provider-utils';
import { OpenAIChatLanguageModel } from './openai-chat-language-model';
import { OpenAIChatModelId } from './openai-chat-options';
import { OpenAICompletionLanguageModel } from './openai-completion-language-model';
import { OpenAICompletionModelId } from './openai-completion-options';
import { OpenAIEmbeddingModel } from './openai-embedding-model';
import { OpenAIEmbeddingModelId } from './openai-embedding-options';
import { OpenAIImageModel } from './openai-image-model';
<<<<<<< HEAD
import {
  OpenAIImageModelId,
  OpenAIImageSettings,
} from './openai-image-settings';
import { OpenAITranscriptionModel } from './openai-transcription-model';
import { OpenAITranscriptionModelId } from './openai-transcription-settings';
import { OpenAIResponsesLanguageModel } from './responses/openai-responses-language-model';
import { OpenAIResponsesModelId } from './responses/openai-responses-settings';
import { openaiTools } from './openai-tools';
import { OpenAISpeechModel } from './openai-speech-model';
import { OpenAISpeechModelId } from './openai-speech-settings';
=======
import { OpenAIImageModelId } from './openai-image-settings';
import { openaiTools } from './openai-tools';
import { OpenAITranscriptionModel } from './openai-transcription-model';
import { OpenAITranscriptionModelId } from './openai-transcription-options';
import { OpenAIResponsesLanguageModel } from './responses/openai-responses-language-model';
import { OpenAIResponsesModelId } from './responses/openai-responses-settings';
import { OpenAISpeechModel } from './openai-speech-model';
import { OpenAISpeechModelId } from './openai-speech-options';
>>>>>>> 713257cc

export interface OpenAIProvider extends ProviderV2 {
  (modelId: OpenAIResponsesModelId): LanguageModelV2;

  /**
Creates an OpenAI model for text generation.
   */
  languageModel(modelId: OpenAIResponsesModelId): OpenAIResponsesLanguageModel;

  /**
Creates an OpenAI chat model for text generation.
   */
  chat(modelId: OpenAIChatModelId): LanguageModelV2;

  /**
Creates an OpenAI responses API model for text generation.
   */
  responses(modelId: OpenAIResponsesModelId): LanguageModelV2;

  /**
Creates an OpenAI completion model for text generation.
   */
  completion(modelId: OpenAICompletionModelId): LanguageModelV2;

  /**
Creates a model for text embeddings.
   */
  embedding(modelId: OpenAIEmbeddingModelId): EmbeddingModelV2<string>;

  /**
Creates a model for text embeddings.

@deprecated Use `textEmbeddingModel` instead.
   */
  textEmbedding(modelId: OpenAIEmbeddingModelId): EmbeddingModelV2<string>;

  /**
Creates a model for text embeddings.
   */
  textEmbeddingModel(modelId: OpenAIEmbeddingModelId): EmbeddingModelV2<string>;

  /**
Creates a model for image generation.
@deprecated Use `imageModel` instead.
   */
  image(modelId: OpenAIImageModelId): ImageModelV2;

  /**
Creates a model for image generation.
   */
  imageModel(modelId: OpenAIImageModelId): ImageModelV2;

  /**
Creates a model for transcription.
   */
  transcription(modelId: OpenAITranscriptionModelId): TranscriptionModelV2;

  /**
Creates a model for speech generation.
   */
  speech(modelId: OpenAISpeechModelId): SpeechModelV2;

  /**
Creates a model for transcription.
   */
  transcription(modelId: OpenAITranscriptionModelId): TranscriptionModelV1;

  /**
Creates a model for speech generation.
   */
  speech(modelId: OpenAISpeechModelId): SpeechModelV1;

  /**
OpenAI-specific tools.
   */
  tools: typeof openaiTools;
}

export interface OpenAIProviderSettings {
  /**
Base URL for the OpenAI API calls.
     */
  baseURL?: string;

  /**
API key for authenticating requests.
     */
  apiKey?: string;

  /**
OpenAI Organization.
     */
  organization?: string;

  /**
OpenAI project.
     */
  project?: string;

  /**
Custom headers to include in the requests.
     */
  headers?: Record<string, string>;

  /**
Provider name. Overrides the `openai` default name for 3rd party providers.
   */
  name?: string;

  /**
Custom fetch implementation. You can use it as a middleware to intercept requests,
or to provide a custom fetch implementation for e.g. testing.
    */
  fetch?: FetchFunction;
}

/**
Create an OpenAI provider instance.
 */
export function createOpenAI(
  options: OpenAIProviderSettings = {},
): OpenAIProvider {
  const baseURL =
    withoutTrailingSlash(options.baseURL) ?? 'https://api.openai.com/v1';

  const providerName = options.name ?? 'openai';

  const getHeaders = () => ({
    Authorization: `Bearer ${loadApiKey({
      apiKey: options.apiKey,
      environmentVariableName: 'OPENAI_API_KEY',
      description: 'OpenAI',
    })}`,
    'OpenAI-Organization': options.organization,
    'OpenAI-Project': options.project,
    ...options.headers,
  });

  const createChatModel = (modelId: OpenAIChatModelId) =>
    new OpenAIChatLanguageModel(modelId, {
      provider: `${providerName}.chat`,
      url: ({ path }) => `${baseURL}${path}`,
      headers: getHeaders,
      fetch: options.fetch,
    });

  const createCompletionModel = (modelId: OpenAICompletionModelId) =>
    new OpenAICompletionLanguageModel(modelId, {
      provider: `${providerName}.completion`,
      url: ({ path }) => `${baseURL}${path}`,
      headers: getHeaders,
      fetch: options.fetch,
    });

  const createEmbeddingModel = (modelId: OpenAIEmbeddingModelId) =>
    new OpenAIEmbeddingModel(modelId, {
      provider: `${providerName}.embedding`,
      url: ({ path }) => `${baseURL}${path}`,
      headers: getHeaders,
      fetch: options.fetch,
    });

  const createImageModel = (modelId: OpenAIImageModelId) =>
    new OpenAIImageModel(modelId, {
      provider: `${providerName}.image`,
      url: ({ path }) => `${baseURL}${path}`,
      headers: getHeaders,
      fetch: options.fetch,
    });

  const createTranscriptionModel = (modelId: OpenAITranscriptionModelId) =>
    new OpenAITranscriptionModel(modelId, {
      provider: `${providerName}.transcription`,
      url: ({ path }) => `${baseURL}${path}`,
      headers: getHeaders,
      fetch: options.fetch,
    });

  const createSpeechModel = (modelId: OpenAISpeechModelId) =>
    new OpenAISpeechModel(modelId, {
      provider: `${providerName}.speech`,
      url: ({ path }) => `${baseURL}${path}`,
      headers: getHeaders,
      fetch: options.fetch,
    });

<<<<<<< HEAD
  const createLanguageModel = (
    modelId: OpenAIChatModelId | OpenAICompletionModelId,
    settings?: OpenAIChatSettings | OpenAICompletionSettings,
  ) => {
=======
  const createLanguageModel = (modelId: OpenAIResponsesModelId) => {
>>>>>>> 713257cc
    if (new.target) {
      throw new Error(
        'The OpenAI model function cannot be called with the new keyword.',
      );
    }

    return createResponsesModel(modelId);
  };

  const createResponsesModel = (modelId: OpenAIResponsesModelId) => {
    return new OpenAIResponsesLanguageModel(modelId, {
      provider: `${providerName}.responses`,
      url: ({ path }) => `${baseURL}${path}`,
      headers: getHeaders,
      fetch: options.fetch,
    });
  };

  const provider = function (modelId: OpenAIResponsesModelId) {
    return createLanguageModel(modelId);
  };

  provider.languageModel = createLanguageModel;
  provider.chat = createChatModel;
  provider.completion = createCompletionModel;
  provider.responses = createResponsesModel;
  provider.embedding = createEmbeddingModel;
  provider.textEmbedding = createEmbeddingModel;
  provider.textEmbeddingModel = createEmbeddingModel;

  provider.image = createImageModel;
  provider.imageModel = createImageModel;

  provider.transcription = createTranscriptionModel;
  provider.transcriptionModel = createTranscriptionModel;

  provider.speech = createSpeechModel;
  provider.speechModel = createSpeechModel;

  provider.tools = openaiTools;

  return provider as OpenAIProvider;
}

/**
Default OpenAI provider instance.
 */
export const openai = createOpenAI();<|MERGE_RESOLUTION|>--- conflicted
+++ resolved
@@ -1,19 +1,10 @@
 import {
-<<<<<<< HEAD
-  EmbeddingModelV1,
-  ImageModelV1,
-  TranscriptionModelV1,
-  LanguageModelV1,
-  ProviderV1,
-  SpeechModelV1,
-=======
   EmbeddingModelV2,
   ImageModelV2,
   LanguageModelV2,
   ProviderV2,
   TranscriptionModelV2,
   SpeechModelV2,
->>>>>>> 713257cc
 } from '@ai-sdk/provider';
 import {
   FetchFunction,
@@ -27,19 +18,6 @@
 import { OpenAIEmbeddingModel } from './openai-embedding-model';
 import { OpenAIEmbeddingModelId } from './openai-embedding-options';
 import { OpenAIImageModel } from './openai-image-model';
-<<<<<<< HEAD
-import {
-  OpenAIImageModelId,
-  OpenAIImageSettings,
-} from './openai-image-settings';
-import { OpenAITranscriptionModel } from './openai-transcription-model';
-import { OpenAITranscriptionModelId } from './openai-transcription-settings';
-import { OpenAIResponsesLanguageModel } from './responses/openai-responses-language-model';
-import { OpenAIResponsesModelId } from './responses/openai-responses-settings';
-import { openaiTools } from './openai-tools';
-import { OpenAISpeechModel } from './openai-speech-model';
-import { OpenAISpeechModelId } from './openai-speech-settings';
-=======
 import { OpenAIImageModelId } from './openai-image-settings';
 import { openaiTools } from './openai-tools';
 import { OpenAITranscriptionModel } from './openai-transcription-model';
@@ -48,7 +26,6 @@
 import { OpenAIResponsesModelId } from './responses/openai-responses-settings';
 import { OpenAISpeechModel } from './openai-speech-model';
 import { OpenAISpeechModelId } from './openai-speech-options';
->>>>>>> 713257cc
 
 export interface OpenAIProvider extends ProviderV2 {
   (modelId: OpenAIResponsesModelId): LanguageModelV2;
@@ -110,16 +87,6 @@
 Creates a model for speech generation.
    */
   speech(modelId: OpenAISpeechModelId): SpeechModelV2;
-
-  /**
-Creates a model for transcription.
-   */
-  transcription(modelId: OpenAITranscriptionModelId): TranscriptionModelV1;
-
-  /**
-Creates a model for speech generation.
-   */
-  speech(modelId: OpenAISpeechModelId): SpeechModelV1;
 
   /**
 OpenAI-specific tools.
@@ -235,14 +202,7 @@
       fetch: options.fetch,
     });
 
-<<<<<<< HEAD
-  const createLanguageModel = (
-    modelId: OpenAIChatModelId | OpenAICompletionModelId,
-    settings?: OpenAIChatSettings | OpenAICompletionSettings,
-  ) => {
-=======
   const createLanguageModel = (modelId: OpenAIResponsesModelId) => {
->>>>>>> 713257cc
     if (new.target) {
       throw new Error(
         'The OpenAI model function cannot be called with the new keyword.',
