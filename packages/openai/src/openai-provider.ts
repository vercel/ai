import {
  EmbeddingModelV3,
  ImageModelV3,
  LanguageModelV3,
  ProviderV3,
<<<<<<< HEAD
  SpeechModelV2,
  TranscriptionModelV3,
=======
  SpeechModelV3,
  TranscriptionModelV2,
>>>>>>> 046aa3bd
} from '@ai-sdk/provider';
import {
  FetchFunction,
  loadApiKey,
  loadOptionalSetting,
  withoutTrailingSlash,
  withUserAgentSuffix,
} from '@ai-sdk/provider-utils';
import { OpenAIChatLanguageModel } from './chat/openai-chat-language-model';
import { OpenAIChatModelId } from './chat/openai-chat-options';
import { OpenAICompletionLanguageModel } from './completion/openai-completion-language-model';
import { OpenAICompletionModelId } from './completion/openai-completion-options';
import { OpenAIEmbeddingModel } from './embedding/openai-embedding-model';
import { OpenAIEmbeddingModelId } from './embedding/openai-embedding-options';
import { OpenAIImageModel } from './image/openai-image-model';
import { OpenAIImageModelId } from './image/openai-image-options';
import { openaiTools } from './openai-tools';
import { OpenAIResponsesLanguageModel } from './responses/openai-responses-language-model';
import { OpenAIResponsesModelId } from './responses/openai-responses-settings';
import { OpenAISpeechModel } from './speech/openai-speech-model';
import { OpenAISpeechModelId } from './speech/openai-speech-options';
import { OpenAITranscriptionModel } from './transcription/openai-transcription-model';
import { OpenAITranscriptionModelId } from './transcription/openai-transcription-options';
import { VERSION } from './version';

export interface OpenAIProvider extends ProviderV3 {
  (modelId: OpenAIResponsesModelId): LanguageModelV3;

  /**
Creates an OpenAI model for text generation.
   */
  languageModel(modelId: OpenAIResponsesModelId): LanguageModelV3;

  /**
Creates an OpenAI chat model for text generation.
   */
  chat(modelId: OpenAIChatModelId): LanguageModelV3;

  /**
Creates an OpenAI responses API model for text generation.
   */
  responses(modelId: OpenAIResponsesModelId): LanguageModelV3;

  /**
Creates an OpenAI completion model for text generation.
   */
  completion(modelId: OpenAICompletionModelId): LanguageModelV3;

  /**
Creates a model for text embeddings.
   */
  embedding(modelId: OpenAIEmbeddingModelId): EmbeddingModelV3<string>;

  /**
Creates a model for text embeddings.
   */
  textEmbedding(modelId: OpenAIEmbeddingModelId): EmbeddingModelV3<string>;

  /**
Creates a model for text embeddings.
   */
  textEmbeddingModel(modelId: OpenAIEmbeddingModelId): EmbeddingModelV3<string>;

  /**
Creates a model for image generation.
   */
  image(modelId: OpenAIImageModelId): ImageModelV3;

  /**
Creates a model for image generation.
   */
  imageModel(modelId: OpenAIImageModelId): ImageModelV3;

  /**
Creates a model for transcription.
   */
  transcription(modelId: OpenAITranscriptionModelId): TranscriptionModelV3;

  /**
Creates a model for speech generation.
   */
  speech(modelId: OpenAISpeechModelId): SpeechModelV3;

  /**
OpenAI-specific tools.
   */
  tools: typeof openaiTools;
}

export interface OpenAIProviderSettings {
  /**
Base URL for the OpenAI API calls.
     */
  baseURL?: string;

  /**
API key for authenticating requests.
     */
  apiKey?: string;

  /**
OpenAI Organization.
     */
  organization?: string;

  /**
OpenAI project.
     */
  project?: string;

  /**
Custom headers to include in the requests.
     */
  headers?: Record<string, string>;

  /**
Provider name. Overrides the `openai` default name for 3rd party providers.
   */
  name?: string;

  /**
Custom fetch implementation. You can use it as a middleware to intercept requests,
or to provide a custom fetch implementation for e.g. testing.
    */
  fetch?: FetchFunction;
}

/**
Create an OpenAI provider instance.
 */
export function createOpenAI(
  options: OpenAIProviderSettings = {},
): OpenAIProvider {
  const baseURL =
    withoutTrailingSlash(
      loadOptionalSetting({
        settingValue: options.baseURL,
        environmentVariableName: 'OPENAI_BASE_URL',
      }),
    ) ?? 'https://api.openai.com/v1';

  const providerName = options.name ?? 'openai';

  const getHeaders = () =>
    withUserAgentSuffix(
      {
        Authorization: `Bearer ${loadApiKey({
          apiKey: options.apiKey,
          environmentVariableName: 'OPENAI_API_KEY',
          description: 'OpenAI',
        })}`,
        'OpenAI-Organization': options.organization,
        'OpenAI-Project': options.project,
        ...options.headers,
      },
      `ai-sdk/openai/${VERSION}`,
    );

  const createChatModel = (modelId: OpenAIChatModelId) =>
    new OpenAIChatLanguageModel(modelId, {
      provider: `${providerName}.chat`,
      url: ({ path }) => `${baseURL}${path}`,
      headers: getHeaders,
      fetch: options.fetch,
    });

  const createCompletionModel = (modelId: OpenAICompletionModelId) =>
    new OpenAICompletionLanguageModel(modelId, {
      provider: `${providerName}.completion`,
      url: ({ path }) => `${baseURL}${path}`,
      headers: getHeaders,
      fetch: options.fetch,
    });

  const createEmbeddingModel = (modelId: OpenAIEmbeddingModelId) =>
    new OpenAIEmbeddingModel(modelId, {
      provider: `${providerName}.embedding`,
      url: ({ path }) => `${baseURL}${path}`,
      headers: getHeaders,
      fetch: options.fetch,
    });

  const createImageModel = (modelId: OpenAIImageModelId) =>
    new OpenAIImageModel(modelId, {
      provider: `${providerName}.image`,
      url: ({ path }) => `${baseURL}${path}`,
      headers: getHeaders,
      fetch: options.fetch,
    });

  const createTranscriptionModel = (modelId: OpenAITranscriptionModelId) =>
    new OpenAITranscriptionModel(modelId, {
      provider: `${providerName}.transcription`,
      url: ({ path }) => `${baseURL}${path}`,
      headers: getHeaders,
      fetch: options.fetch,
    });

  const createSpeechModel = (modelId: OpenAISpeechModelId) =>
    new OpenAISpeechModel(modelId, {
      provider: `${providerName}.speech`,
      url: ({ path }) => `${baseURL}${path}`,
      headers: getHeaders,
      fetch: options.fetch,
    });

  const createLanguageModel = (modelId: OpenAIResponsesModelId) => {
    if (new.target) {
      throw new Error(
        'The OpenAI model function cannot be called with the new keyword.',
      );
    }

    return createResponsesModel(modelId);
  };

  const createResponsesModel = (modelId: OpenAIResponsesModelId) => {
    return new OpenAIResponsesLanguageModel(modelId, {
      provider: `${providerName}.responses`,
      url: ({ path }) => `${baseURL}${path}`,
      headers: getHeaders,
      fetch: options.fetch,
      fileIdPrefixes: ['file-'],
    });
  };

  const provider = function (modelId: OpenAIResponsesModelId) {
    return createLanguageModel(modelId);
  };

  provider.languageModel = createLanguageModel;
  provider.chat = createChatModel;
  provider.completion = createCompletionModel;
  provider.responses = createResponsesModel;
  provider.embedding = createEmbeddingModel;
  provider.textEmbedding = createEmbeddingModel;
  provider.textEmbeddingModel = createEmbeddingModel;

  provider.image = createImageModel;
  provider.imageModel = createImageModel;

  provider.transcription = createTranscriptionModel;
  provider.transcriptionModel = createTranscriptionModel;

  provider.speech = createSpeechModel;
  provider.speechModel = createSpeechModel;

  provider.tools = openaiTools;

  return provider as OpenAIProvider;
}

/**
Default OpenAI provider instance.
 */
export const openai = createOpenAI();<|MERGE_RESOLUTION|>--- conflicted
+++ resolved
@@ -3,13 +3,8 @@
   ImageModelV3,
   LanguageModelV3,
   ProviderV3,
-<<<<<<< HEAD
-  SpeechModelV2,
+  SpeechModelV3,
   TranscriptionModelV3,
-=======
-  SpeechModelV3,
-  TranscriptionModelV2,
->>>>>>> 046aa3bd
 } from '@ai-sdk/provider';
 import {
   FetchFunction,
