--- conflicted
+++ resolved
@@ -237,13 +237,10 @@
   provider.embedding = createEmbeddingModel;
   provider.textEmbedding = createEmbeddingModel;
   provider.textEmbeddingModel = createEmbeddingModel;
-<<<<<<< HEAD
+  provider.image = createImageModel;
   provider.rerankingModel = (modelId: string) => {
     throw new NoSuchModelError({ modelId, modelType: 'rerankingModel' });
   };
-=======
-  provider.image = createImageModel;
->>>>>>> 5b59fce0
 
   return provider as OpenAIProvider;
 }
