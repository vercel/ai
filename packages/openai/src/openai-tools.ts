import { codeInterpreter } from './tool/code-interpreter';
import { fileSearch } from './tool/file-search';
<<<<<<< HEAD
import { imageGeneration } from './tool/image-generation';
=======
import { webSearch } from './tool/web-search';
>>>>>>> 3a10095a
import { webSearchPreview } from './tool/web-search-preview';

export const openaiTools = {
  /**
   * The Code Interpreter tool allows models to write and run Python code in a
   * sandboxed environment to solve complex problems in domains like data analysis,
   * coding, and math.
   *
   * @param container - The container to use for the code interpreter.
   *
   * Must have name `code_interpreter`.
   */
  codeInterpreter,

  /**
   * File search is a tool available in the Responses API. It enables models to
   * retrieve information in a knowledge base of previously uploaded files through
   * semantic and keyword search.
   *
   * Must have name `file_search`.
   *
   * @param vectorStoreIds - The vector store IDs to use for the file search.
   * @param maxNumResults - The maximum number of results to return.
   * @param ranking - The ranking options to use for the file search.
   * @param filters - The filters to use for the file search.
   */
  fileSearch,
<<<<<<< HEAD
  imageGeneration,
=======

  /**
   * Web search allows models to access up-to-date information from the internet
   * and provide answers with sourced citations.
   *
   * Must have name `web_search_preview`.
   *
   * @param searchContextSize - The search context size to use for the web search.
   * @param userLocation - The user location to use for the web search.
   *
   * @deprecated Use `webSearch` instead.
   */
>>>>>>> 3a10095a
  webSearchPreview,

  /**
   * Web search allows models to access up-to-date information from the internet
   * and provide answers with sourced citations.
   *
   * Must have name `web_search`.
   *
   * @param filters - The filters to use for the web search.
   * @param searchContextSize - The search context size to use for the web search.
   * @param userLocation - The user location to use for the web search.
   */
  webSearch,
};<|MERGE_RESOLUTION|>--- conflicted
+++ resolved
@@ -1,10 +1,7 @@
 import { codeInterpreter } from './tool/code-interpreter';
 import { fileSearch } from './tool/file-search';
-<<<<<<< HEAD
 import { imageGeneration } from './tool/image-generation';
-=======
 import { webSearch } from './tool/web-search';
->>>>>>> 3a10095a
 import { webSearchPreview } from './tool/web-search-preview';
 
 export const openaiTools = {
@@ -32,9 +29,7 @@
    * @param filters - The filters to use for the file search.
    */
   fileSearch,
-<<<<<<< HEAD
   imageGeneration,
-=======
 
   /**
    * Web search allows models to access up-to-date information from the internet
@@ -47,7 +42,6 @@
    *
    * @deprecated Use `webSearch` instead.
    */
->>>>>>> 3a10095a
   webSearchPreview,
 
   /**
