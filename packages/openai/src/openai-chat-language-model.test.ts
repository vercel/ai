--- conflicted
+++ resolved
@@ -1864,86 +1864,6 @@
     ]);
   });
 
-<<<<<<< HEAD
-  it('should stream function deltas with legacy function calling', async () => {
-    server.urls['https://api.openai.com/v1/chat/completions'].response = {
-      type: 'stream-chunks',
-      chunks: [
-        `data: {"id":"chatcmpl-9o4RjdXk92In6yOzgND3bJxtedhS2","object":"chat.completion.chunk","created":1721720519,"model":"gpt-4-turbo-2024-04-09","system_fingerprint":"fp_7b3074c4b0",` +
-          `"choices":[{"index":0,"delta":{"role":"assistant","content":null,"function_call":{"name":"test-tool","arguments":""}},"logprobs":null,"finish_reason":null}],"usage":null}\n\n`,
-        `data: {"id":"chatcmpl-9o4RjdXk92In6yOzgND3bJxtedhS2","object":"chat.completion.chunk","created":1721720519,"model":"gpt-4-turbo-2024-04-09","system_fingerprint":"fp_7b3074c4b0",` +
-          `"choices":[{"index":0,"delta":{"function_call":{"arguments":"{\\"value\\""}},"logprobs":null,"finish_reason":null}],"usage":null}\n\n`,
-        `data: {"id":"chatcmpl-9o4RjdXk92In6yOzgND3bJxtedhS2","object":"chat.completion.chunk","created":1721720519,"model":"gpt-4-turbo-2024-04-09","system_fingerprint":"fp_7b3074c4b0",` +
-          `"choices":[{"index":0,"delta":{"function_call":{"arguments":":\\"Sparkle Day\\"}"}},"logprobs":null,"finish_reason":null}],"usage":null}\n\n`,
-        `data: {"id":"chatcmpl-9o4RjdXk92In6yOzgND3bJxtedhS2","object":"chat.completion.chunk","created":1721720519,"model":"gpt-4-turbo-2024-04-09","system_fingerprint":"fp_7b3074c4b0",` +
-          `"choices":[{"index":0,"delta":{},"logprobs":null,"finish_reason":"stop"}],"usage":null}\n\n`,
-        `data: {"id":"chatcmpl-9o4RjdXk92In6yOzgND3bJxtedhS2","object":"chat.completion.chunk","created":1721720519,"model":"gpt-4-turbo-2024-04-09","system_fingerprint":"fp_7b3074c4b0",` +
-          `"choices":[],"usage":{"prompt_tokens":53,"completion_tokens":17,"total_tokens":70}}\n\n`,
-      ],
-    };
-
-    const model = provider.chat('gpt-4-turbo', {
-      useLegacyFunctionCalling: true,
-    });
-
-    const { stream } = await model.doStream({
-      inputFormat: 'prompt',
-      tools: [
-        {
-          type: 'function',
-          name: 'test-tool',
-          parameters: {
-            type: 'object',
-            properties: { value: { type: 'string' } },
-            required: ['value'],
-            additionalProperties: false,
-            $schema: 'http://json-schema.org/draft-07/schema#',
-          },
-        },
-      ],
-      prompt: TEST_PROMPT,
-    });
-
-    expect(await convertReadableStreamToArray(stream)).toStrictEqual([
-      {
-        type: 'response-metadata',
-        id: 'chatcmpl-9o4RjdXk92In6yOzgND3bJxtedhS2',
-        modelId: 'gpt-4-turbo-2024-04-09',
-        timestamp: new Date('2024-07-23T07:41:59.000Z'),
-      },
-      {
-        type: 'tool-call-delta',
-        toolCallId: expect.any(String),
-        toolCallType: 'function',
-        toolName: 'test-tool',
-        argsTextDelta: '{"value"',
-      },
-      {
-        type: 'tool-call-delta',
-        toolCallId: expect.any(String),
-        toolCallType: 'function',
-        toolName: 'test-tool',
-        argsTextDelta: ':"Sparkle Day"}',
-      },
-      {
-        type: 'tool-call',
-        toolCallId: expect.any(String),
-        toolCallType: 'function',
-        toolName: 'test-tool',
-        args: '{"value":"Sparkle Day"}',
-      },
-      {
-        type: 'finish',
-        finishReason: 'stop',
-        logprobs: undefined,
-        usage: { inputTokens: 53, outputTokens: 17 },
-        providerMetadata: { openai: {} },
-      },
-    ]);
-  });
-
-=======
->>>>>>> a4085b27
   it('should handle error stream parts', async () => {
     server.urls['https://api.openai.com/v1/chat/completions'].response = {
       type: 'stream-chunks',
