--- conflicted
+++ resolved
@@ -375,54 +375,6 @@
     });
   });
 
-<<<<<<< HEAD
-  it('should scale the temperature', async () => {
-    prepareStreamResponse({ content: [] });
-
-    await model.doStream({
-      inputFormat: 'prompt',
-      mode: { type: 'regular' },
-      prompt: TEST_PROMPT,
-      temperature: 0.5,
-    });
-
-    expect((await server.getRequestBodyJson()).temperature).toBeCloseTo(1, 5);
-  });
-
-  it('should scale the frequency penalty', async () => {
-    prepareStreamResponse({ content: [] });
-
-    await model.doStream({
-      inputFormat: 'prompt',
-      mode: { type: 'regular' },
-      prompt: TEST_PROMPT,
-      frequencyPenalty: 0.2,
-    });
-
-    expect((await server.getRequestBodyJson()).frequency_penalty).toBeCloseTo(
-      0.4,
-      5,
-    );
-  });
-
-  it('should scale the presence penalty', async () => {
-    prepareStreamResponse({ content: [] });
-
-    await model.doStream({
-      inputFormat: 'prompt',
-      mode: { type: 'regular' },
-      prompt: TEST_PROMPT,
-      presencePenalty: -0.9,
-    });
-
-    expect((await server.getRequestBodyJson()).presence_penalty).toBeCloseTo(
-      -1.8,
-      5,
-    );
-  });
-
-=======
->>>>>>> 75afa32f
   it('should pass custom headers', async () => {
     prepareStreamResponse({ content: [] });
 
