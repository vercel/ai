--- conflicted
+++ resolved
@@ -40,112 +40,6 @@
   | 'gpt-5-chat-latest'
   | (string & {});
 
-<<<<<<< HEAD
-export const openaiChatLanguageModelOptions = z.object({
-  /**
-   * Modify the likelihood of specified tokens appearing in the completion.
-   *
-   * Accepts a JSON object that maps tokens (specified by their token ID in
-   * the GPT tokenizer) to an associated bias value from -100 to 100.
-   */
-  logitBias: z.record(z.coerce.number<string>(), z.number()).optional(),
-
-  /**
-   * Return the log probabilities of the tokens.
-   *
-   * Setting to true will return the log probabilities of the tokens that
-   * were generated.
-   *
-   * Setting to a number will return the log probabilities of the top n
-   * tokens that were generated.
-   */
-  logprobs: z.union([z.boolean(), z.number()]).optional(),
-
-  /**
-   * Whether to enable parallel function calling during tool use. Default to true.
-   */
-  parallelToolCalls: z.boolean().optional(),
-
-  /**
-   * A unique identifier representing your end-user, which can help OpenAI to
-   * monitor and detect abuse.
-   */
-  user: z.string().optional(),
-
-  /**
-   * Reasoning effort for reasoning models. Defaults to `medium`.
-   */
-  reasoningEffort: z.enum(['minimal', 'low', 'medium', 'high']).optional(),
-
-  /**
-   * Maximum number of completion tokens to generate. Useful for reasoning models.
-   */
-  maxCompletionTokens: z.number().optional(),
-
-  /**
-   * Whether to enable persistence in responses API.
-   */
-  store: z.boolean().optional(),
-
-  /**
-   * Metadata to associate with the request.
-   */
-  metadata: z.record(z.string().max(64), z.string().max(512)).optional(),
-
-  /**
-   * Parameters for prediction mode.
-   */
-  prediction: z.record(z.string(), z.any()).optional(),
-
-  /**
-   * Whether to use structured outputs.
-   *
-   * @default true
-   */
-  structuredOutputs: z.boolean().optional(),
-
-  /**
-   * Service tier for the request.
-   * - 'auto': Default service tier
-   * - 'flex': 50% cheaper processing at the cost of increased latency. Only available for o3 and o4-mini models.
-   * - 'priority': Higher-speed processing with predictably low latency at premium cost. Available for Enterprise customers.
-   * - 'default': Request will be processed with the standard pricing and performance for the selected model.
-   *
-   * @default 'auto'
-   */
-  serviceTier: z.enum(['auto', 'flex', 'priority', 'default']).optional(),
-
-  /**
-   * Whether to use strict JSON schema validation.
-   *
-   * @default false
-   */
-  strictJsonSchema: z.boolean().optional(),
-
-  /**
-   * Controls the verbosity of the model's responses.
-   * Lower values will result in more concise responses, while higher values will result in more verbose responses.
-   */
-  textVerbosity: z.enum(['low', 'medium', 'high']).optional(),
-
-  /**
-   * A cache key for prompt caching. Allows manual control over prompt caching behavior.
-   * Useful for improving cache hit rates and working around automatic caching issues.
-   */
-  promptCacheKey: z.string().optional(),
-
-  /**
-   * A stable identifier used to help detect users of your application
-   * that may be violating OpenAI's usage policies. The IDs should be a
-   * string that uniquely identifies each user. We recommend hashing their
-   * username or email address, in order to avoid sending us any identifying
-   * information.
-   */
-  safetyIdentifier: z.string().optional(),
-});
-
-export type OpenAIChatLanguageModelOptions = z.infer<
-=======
 export const openaiChatLanguageModelOptions = lazySchema(() =>
   zodSchema(
     z.object({
@@ -255,6 +149,5 @@
 );
 
 export type OpenAIChatLanguageModelOptions = InferSchema<
->>>>>>> 8f2510a8
   typeof openaiChatLanguageModelOptions
 >;