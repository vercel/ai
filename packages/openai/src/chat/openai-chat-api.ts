--- conflicted
+++ resolved
@@ -1,15 +1,6 @@
 import { JSONSchema7 } from '@ai-sdk/provider';
-<<<<<<< HEAD
 import { InferSchema, lazySchema, zodSchema } from '@ai-sdk/provider-utils';
-import * as z from 'zod/v4';
-=======
-import {
-  InferValidator,
-  lazyValidator,
-  zodSchema,
-} from '@ai-sdk/provider-utils';
 import { z } from 'zod/v4';
->>>>>>> 4b6464b7
 import { openaiErrorDataSchema } from '../openai-error';
 
 export interface OpenAIChatFunctionTool {
