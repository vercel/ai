--- conflicted
+++ resolved
@@ -78,7 +78,7 @@
           /**
            * The URL opened by the model.
            */
-          url: string;
+          url?: string | null;
         }
       | {
           /**
@@ -86,40 +86,15 @@
            */
           type: 'find';
 
-<<<<<<< HEAD
-            /**
-             * The URL opened by the model.
-             */
-            url?: string | null;
-          }
-        | {
-            /**
-             * Action type "find": Searches for a pattern within a loaded page.
-             */
-            type: 'find';
-
-            /**
-             * The URL of the page searched for the pattern.
-             */
-            url?: string | null;
-
-            /**
-             * The pattern or text to search for within the page.
-             */
-            pattern?: string | null;
-          };
-    },
-    {
-=======
           /**
            * The URL of the page searched for the pattern.
            */
-          url: string;
+          url?: string | null;
 
           /**
            * The pattern or text to search for within the page.
            */
-          pattern: string;
+          pattern?: string | null;
         };
   },
   {
@@ -135,7 +110,6 @@
      * User location information to provide geographically relevant search results.
      */
     userLocation?: {
->>>>>>> 0a796ef5
       /**
        * Type of location (always 'approximate')
        */
