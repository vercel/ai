--- conflicted
+++ resolved
@@ -7,11 +7,8 @@
 import { fileSearchArgsSchema } from '../tool/file-search';
 import { webSearchArgsSchema } from '../tool/web-search';
 import { webSearchPreviewArgsSchema } from '../tool/web-search-preview';
-<<<<<<< HEAD
 import { imageGenerationArgsSchema } from '../tool/image-generation';
-=======
 import { OpenAIResponsesTool } from './openai-responses-api-types';
->>>>>>> 3a10095a
 
 export function prepareResponsesTools({
   tools,
@@ -146,12 +143,9 @@
         toolChoice:
           toolChoice.toolName === 'code_interpreter' ||
           toolChoice.toolName === 'file_search' ||
+          toolChoice.toolName === 'image_generation' ||
           toolChoice.toolName === 'web_search_preview' ||
-<<<<<<< HEAD
-          toolChoice.toolName === 'image_generation'
-=======
           toolChoice.toolName === 'web_search'
->>>>>>> 3a10095a
             ? { type: toolChoice.toolName }
             : { type: 'function', name: toolChoice.toolName },
         toolWarnings,
