--- conflicted
+++ resolved
@@ -2517,7 +2517,6 @@
               "status": "completed",
               "type": "computer_use_tool_result",
             },
-<<<<<<< HEAD
             "toolCallId": "computer_67cf2b3051e88190b006770db6fdb13d",
             "toolName": "computer_use",
             "type": "tool-result",
@@ -2526,14 +2525,6 @@
             "providerMetadata": {
               "openai": {
                 "itemId": "msg_computer_test",
-=======
-            {
-              "providerMetadata": {
-                "openai": {
-                  "annotations": [],
-                  "itemId": "msg_computer_test",
-                },
->>>>>>> 40cf3df1
               },
             },
             "text": "I've completed the computer task.",
@@ -2770,14 +2761,11 @@
             "filename": "file-xyz789",
             "id": "id-0",
             "mediaType": "text/plain",
-<<<<<<< HEAD
-=======
             "providerMetadata": {
               "openai": {
                 "fileId": "file-xyz789",
               },
             },
->>>>>>> 40cf3df1
             "sourceType": "document",
             "title": "resource1.json",
             "type": "source",
