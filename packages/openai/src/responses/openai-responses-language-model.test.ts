import {
  LanguageModelV3,
  LanguageModelV3FunctionTool,
  LanguageModelV3Prompt,
} from '@ai-sdk/provider';
import {
  convertReadableStreamToArray,
  mockId,
} from '@ai-sdk/provider-utils/test';
import { createTestServer } from '@ai-sdk/test-server/with-vitest';
import fs from 'node:fs';
import { beforeEach, describe, expect, it } from 'vitest';
import { OpenAIResponsesLanguageModel } from './openai-responses-language-model';
import {
  openaiResponsesModelIds,
  OpenAIResponsesProviderOptions,
  openaiResponsesReasoningModelIds,
} from './openai-responses-options';

const TEST_PROMPT: LanguageModelV3Prompt = [
  { role: 'user', content: [{ type: 'text', text: 'Hello' }] },
];

const TEST_TOOLS: Array<LanguageModelV3FunctionTool> = [
  {
    type: 'function',
    name: 'weather',
    inputSchema: {
      type: 'object',
      properties: { location: { type: 'string' } },
      required: ['location'],
      additionalProperties: false,
    },
  },
  {
    type: 'function',
    name: 'cityAttractions',
    inputSchema: {
      type: 'object',
      properties: { city: { type: 'string' } },
      required: ['city'],
      additionalProperties: false,
    },
  },
];

const nonReasoningModelIds = openaiResponsesModelIds.filter(
  modelId =>
    !openaiResponsesReasoningModelIds.includes(
      modelId as (typeof openaiResponsesReasoningModelIds)[number],
    ),
);

function createModel(modelId: string, fileIdPrefixes?: readonly string[]) {
  return new OpenAIResponsesLanguageModel(modelId, {
    provider: 'openai',
    url: ({ path }) => `https://api.openai.com/v1${path}`,
    headers: () => ({ Authorization: `Bearer APIKEY` }),
    generateId: mockId(),
    fileIdPrefixes,
  });
}

describe('OpenAIResponsesLanguageModel', () => {
  const server = createTestServer({
    'https://api.openai.com/v1/responses': {},
  });

  function prepareJsonFixtureResponse(filename: string) {
    server.urls['https://api.openai.com/v1/responses'].response = {
      type: 'json-value',
      body: JSON.parse(
        fs.readFileSync(`src/responses/__fixtures__/${filename}.json`, 'utf8'),
      ),
    };
    return;
  }

  function prepareChunksFixtureResponse(filename: string) {
    const chunks = fs
      .readFileSync(`src/responses/__fixtures__/${filename}.chunks.txt`, 'utf8')
      .split('\n')
      .map(line => `data: ${line}\n\n`);
    chunks.push('data: [DONE]\n\n');

    server.urls['https://api.openai.com/v1/responses'].response = {
      type: 'stream-chunks',
      chunks,
    };
  }

  describe('doGenerate', () => {
    function prepareJsonResponse(body: any) {
      server.urls['https://api.openai.com/v1/responses'].response = {
        type: 'json-value',
        body,
      };
    }

    describe('basic text response', () => {
      beforeEach(() => {
        prepareJsonResponse({
          id: 'resp_67c97c0203188190a025beb4a75242bc',
          object: 'response',
          created_at: 1741257730,
          status: 'completed',
          error: null,
          incomplete_details: null,
          input: [],
          instructions: null,
          max_output_tokens: null,
          model: 'gpt-4o-2024-07-18',
          output: [
            {
              id: 'msg_67c97c02656c81908e080dfdf4a03cd1',
              type: 'message',
              status: 'completed',
              role: 'assistant',
              content: [
                {
                  type: 'output_text',
                  text: 'answer text',
                  annotations: [],
                },
              ],
            },
          ],
          parallel_tool_calls: true,
          previous_response_id: null,
          reasoning: {
            effort: null,
            summary: null,
          },
          store: true,
          temperature: 1,
          text: {
            format: {
              type: 'text',
            },
          },
          tool_choice: 'auto',
          tools: [],
          top_p: 1,
          truncation: 'disabled',
          usage: {
            input_tokens: 345,
            input_tokens_details: {
              cached_tokens: 234,
            },
            output_tokens: 538,
            output_tokens_details: {
              reasoning_tokens: 123,
            },
            total_tokens: 572,
          },
          user: null,
          metadata: {},
        });
      });

      it('should generate text', async () => {
        const result = await createModel('gpt-4o').doGenerate({
          prompt: TEST_PROMPT,
        });

        expect(result.content).toMatchInlineSnapshot(`
          [
            {
              "providerMetadata": {
                "openai": {
                  "annotations": [],
                  "itemId": "msg_67c97c02656c81908e080dfdf4a03cd1",
                },
              },
              "text": "answer text",
              "type": "text",
            },
          ]
        `);
      });

      it('should extract usage', async () => {
        const result = await createModel('gpt-4o').doGenerate({
          prompt: TEST_PROMPT,
        });

        expect(result.usage).toMatchInlineSnapshot(`
          {
            "cachedInputTokens": 234,
            "inputTokens": 345,
            "outputTokens": 538,
            "reasoningTokens": 123,
            "totalTokens": 883,
          }
        `);
      });

      it('should extract response id metadata ', async () => {
        const result = await createModel('gpt-4o').doGenerate({
          prompt: TEST_PROMPT,
        });

        expect(result.providerMetadata).toStrictEqual({
          openai: {
            responseId: 'resp_67c97c0203188190a025beb4a75242bc',
          },
        });
      });

      it('should send model id, settings, and input', async () => {
        const { warnings } = await createModel('gpt-4o').doGenerate({
          prompt: [
            { role: 'system', content: 'You are a helpful assistant.' },
            { role: 'user', content: [{ type: 'text', text: 'Hello' }] },
          ],
          temperature: 0.5,
          topP: 0.3,
          providerOptions: {
            openai: {
              maxToolCalls: 10,
            },
          },
        });

        expect(await server.calls[0].requestBodyJson).toMatchInlineSnapshot(`
          {
            "input": [
              {
                "content": "You are a helpful assistant.",
                "role": "system",
              },
              {
                "content": [
                  {
                    "text": "Hello",
                    "type": "input_text",
                  },
                ],
                "role": "user",
              },
            ],
            "max_tool_calls": 10,
            "model": "gpt-4o",
            "temperature": 0.5,
            "top_p": 0.3,
          }
        `);

        expect(warnings).toStrictEqual([]);
      });

      it('should remove unsupported settings for o1', async () => {
        const { warnings } = await createModel('o1-mini').doGenerate({
          prompt: [
            { role: 'system', content: 'You are a helpful assistant.' },
            { role: 'user', content: [{ type: 'text', text: 'Hello' }] },
          ],
          temperature: 0.5,
          topP: 0.3,
        });

        expect(await server.calls[0].requestBodyJson).toStrictEqual({
          model: 'o1-mini',
          input: [
            { role: 'user', content: [{ type: 'input_text', text: 'Hello' }] },
          ],
        });

        expect(warnings).toStrictEqual([
          {
            type: 'other',
            message: 'system messages are removed for this model',
          },
          {
            details: 'temperature is not supported for reasoning models',
            setting: 'temperature',
            type: 'unsupported-setting',
          },
          {
            details: 'topP is not supported for reasoning models',
            setting: 'topP',
            type: 'unsupported-setting',
          },
        ]);
      });

      it.each(openaiResponsesReasoningModelIds)(
        'should remove and warn about unsupported settings for reasoning model %s',
        async modelId => {
          const { warnings } = await createModel(modelId).doGenerate({
            prompt: [
              { role: 'system', content: 'You are a helpful assistant.' },
              { role: 'user', content: [{ type: 'text', text: 'Hello' }] },
            ],
            temperature: 0.5,
            topP: 0.3,
          });

          const expectedMessages = [
            // o1 models prior to o1-2024-12-17 should remove system messages, all other models should replace
            // them with developer messages
            ...(![
              'o1-mini',
              'o1-mini-2024-09-12',
              'o1-preview',
              'o1-preview-2024-09-12',
            ].includes(modelId)
              ? [
                  {
                    role: 'developer',
                    content: 'You are a helpful assistant.',
                  },
                ]
              : []),
            { role: 'user', content: [{ type: 'input_text', text: 'Hello' }] },
          ];

          expect(await server.calls[0].requestBodyJson).toStrictEqual({
            model: modelId,
            input: expectedMessages,
          });

          expect(warnings).toStrictEqual([
            // o1 models prior to o1-2024-12-17 should remove system messages, all other models should replace
            // them with developer messages
            ...([
              'o1-mini',
              'o1-mini-2024-09-12',
              'o1-preview',
              'o1-preview-2024-09-12',
            ].includes(modelId)
              ? [
                  {
                    message: 'system messages are removed for this model',
                    type: 'other',
                  },
                ]
              : []),
            {
              details: 'temperature is not supported for reasoning models',
              setting: 'temperature',
              type: 'unsupported-setting',
            },
            {
              details: 'topP is not supported for reasoning models',
              setting: 'topP',
              type: 'unsupported-setting',
            },
          ]);
        },
      );

      it('should send response format json schema', async () => {
        const { warnings } = await createModel('gpt-4o').doGenerate({
          prompt: TEST_PROMPT,
          responseFormat: {
            type: 'json',
            name: 'response',
            description: 'A response',
            schema: {
              type: 'object',
              properties: { value: { type: 'string' } },
              required: ['value'],
              additionalProperties: false,
              $schema: 'http://json-schema.org/draft-07/schema#',
            },
          },
        });

        expect(await server.calls[0].requestBodyJson).toMatchInlineSnapshot(`
          {
            "input": [
              {
                "content": [
                  {
                    "text": "Hello",
                    "type": "input_text",
                  },
                ],
                "role": "user",
              },
            ],
            "model": "gpt-4o",
            "text": {
              "format": {
                "description": "A response",
                "name": "response",
                "schema": {
                  "$schema": "http://json-schema.org/draft-07/schema#",
                  "additionalProperties": false,
                  "properties": {
                    "value": {
                      "type": "string",
                    },
                  },
                  "required": [
                    "value",
                  ],
                  "type": "object",
                },
                "strict": false,
                "type": "json_schema",
              },
            },
          }
        `);

        expect(warnings).toStrictEqual([]);
      });

      it('should send response format json object', async () => {
        const { warnings } = await createModel('gpt-4o').doGenerate({
          prompt: TEST_PROMPT,
          responseFormat: {
            type: 'json',
          },
        });

        expect(await server.calls[0].requestBodyJson).toMatchInlineSnapshot(`
          {
            "input": [
              {
                "content": [
                  {
                    "text": "Hello",
                    "type": "input_text",
                  },
                ],
                "role": "user",
              },
            ],
            "model": "gpt-4o",
            "text": {
              "format": {
                "type": "json_object",
              },
            },
          }
        `);

        expect(warnings).toStrictEqual([]);
      });

      it('should send parallelToolCalls provider option', async () => {
        const { warnings } = await createModel('gpt-4o').doGenerate({
          prompt: TEST_PROMPT,
          providerOptions: {
            openai: {
              parallelToolCalls: false,
            } satisfies OpenAIResponsesProviderOptions,
          },
        });

        expect(await server.calls[0].requestBodyJson).toMatchInlineSnapshot(`
          {
            "input": [
              {
                "content": [
                  {
                    "text": "Hello",
                    "type": "input_text",
                  },
                ],
                "role": "user",
              },
            ],
            "model": "gpt-4o",
            "parallel_tool_calls": false,
          }
        `);

        expect(warnings).toStrictEqual([]);
      });

      it('should send store = false provider option and opt into reasoning.encrypted_content for reasoning models', async () => {
        const { warnings } = await createModel('gpt-5-mini').doGenerate({
          prompt: TEST_PROMPT,
          providerOptions: {
            openai: {
              store: false,
            } satisfies OpenAIResponsesProviderOptions,
          },
        });

        expect(await server.calls[0].requestBodyJson).toMatchInlineSnapshot(`
          {
            "include": [
              "reasoning.encrypted_content",
            ],
            "input": [
              {
                "content": [
                  {
                    "text": "Hello",
                    "type": "input_text",
                  },
                ],
                "role": "user",
              },
            ],
            "model": "gpt-5-mini",
            "store": false,
          }
        `);

        expect(warnings).toStrictEqual([]);
      });

      it('should send store = false provider option and not opt into reasoning.encrypted_content for non-reasoning models', async () => {
        const { warnings } = await createModel('gpt-4o').doGenerate({
          prompt: TEST_PROMPT,
          providerOptions: {
            openai: {
              store: false,
            } satisfies OpenAIResponsesProviderOptions,
          },
        });

        expect(await server.calls[0].requestBodyJson).toMatchInlineSnapshot(`
          {
            "input": [
              {
                "content": [
                  {
                    "text": "Hello",
                    "type": "input_text",
                  },
                ],
                "role": "user",
              },
            ],
            "model": "gpt-4o",
            "store": false,
          }
        `);

        expect(warnings).toStrictEqual([]);
      });

      it('should send store = true provider option without reasoning.encrypted_content', async () => {
        const { warnings } = await createModel('gpt-4o').doGenerate({
          prompt: TEST_PROMPT,
          providerOptions: {
            openai: {
              store: true,
            } satisfies OpenAIResponsesProviderOptions,
          },
        });

        expect(await server.calls[0].requestBodyJson).toMatchInlineSnapshot(`
          {
            "input": [
              {
                "content": [
                  {
                    "text": "Hello",
                    "type": "input_text",
                  },
                ],
                "role": "user",
              },
            ],
            "model": "gpt-4o",
            "store": true,
          }
        `);

        expect(warnings).toStrictEqual([]);
      });

      it('should send user provider option', async () => {
        const { warnings } = await createModel('gpt-4o').doGenerate({
          prompt: TEST_PROMPT,
          providerOptions: {
            openai: {
              user: 'user_123',
            } satisfies OpenAIResponsesProviderOptions,
          },
        });

        expect(await server.calls[0].requestBodyJson).toMatchInlineSnapshot(`
          {
            "input": [
              {
                "content": [
                  {
                    "text": "Hello",
                    "type": "input_text",
                  },
                ],
                "role": "user",
              },
            ],
            "model": "gpt-4o",
            "user": "user_123",
          }
        `);

        expect(warnings).toStrictEqual([]);
      });

      it('should send previous response id provider option', async () => {
        const { warnings } = await createModel('gpt-4o').doGenerate({
          prompt: TEST_PROMPT,
          providerOptions: {
            openai: {
              previousResponseId: 'resp_123',
            },
          },
        });

        expect(await server.calls[0].requestBodyJson).toStrictEqual({
          model: 'gpt-4o',
          input: [
            { role: 'user', content: [{ type: 'input_text', text: 'Hello' }] },
          ],
          previous_response_id: 'resp_123',
        });

        expect(warnings).toStrictEqual([]);
      });

      it('should send metadata provider option', async () => {
        const { warnings } = await createModel('gpt-4o').doGenerate({
          prompt: TEST_PROMPT,
          providerOptions: {
            openai: {
              user: 'user_123',
            },
          },
        });

        expect(await server.calls[0].requestBodyJson).toStrictEqual({
          model: 'gpt-4o',
          input: [
            { role: 'user', content: [{ type: 'input_text', text: 'Hello' }] },
          ],
          user: 'user_123',
        });

        expect(warnings).toStrictEqual([]);
      });

      it.each(openaiResponsesReasoningModelIds)(
        'should send reasoningEffort and reasoningSummary provider options for %s',
        async modelId => {
          const { warnings } = await createModel(modelId).doGenerate({
            prompt: TEST_PROMPT,
            providerOptions: {
              openai: {
                reasoningEffort: 'low',
                reasoningSummary: 'auto',
              } satisfies OpenAIResponsesProviderOptions,
            },
          });

          expect(await server.calls[0].requestBodyJson).toStrictEqual({
            model: modelId,
            input: [
              {
                role: 'user',
                content: [{ type: 'input_text', text: 'Hello' }],
              },
            ],
            reasoning: {
              effort: 'low',
              summary: 'auto',
            },
          });

          expect(warnings).toStrictEqual([]);
        },
      );

      it.each(nonReasoningModelIds)(
        'should not send and warn about unsupported reasoningEffort and reasoningSummary provider options for %s',
        async modelId => {
          const { warnings } = await createModel(modelId).doGenerate({
            prompt: TEST_PROMPT,
            providerOptions: {
              openai: {
                reasoningEffort: 'low',
              } satisfies OpenAIResponsesProviderOptions,
            },
          });

          expect(await server.calls[0].requestBodyJson).toStrictEqual({
            model: modelId,
            input: [
              {
                role: 'user',
                content: [{ type: 'input_text', text: 'Hello' }],
              },
            ],
          });

          expect(warnings).toStrictEqual([
            {
              type: 'unsupported-setting',
              setting: 'reasoningEffort',
              details:
                'reasoningEffort is not supported for non-reasoning models',
            },
          ]);
        },
      );

      it('should send instructions provider option', async () => {
        const { warnings } = await createModel('gpt-4o').doGenerate({
          prompt: TEST_PROMPT,
          providerOptions: {
            openai: {
              instructions: 'You are a friendly assistant.',
            } satisfies OpenAIResponsesProviderOptions,
          },
        });

        expect(await server.calls[0].requestBodyJson).toStrictEqual({
          model: 'gpt-4o',
          input: [
            { role: 'user', content: [{ type: 'input_text', text: 'Hello' }] },
          ],
          instructions: 'You are a friendly assistant.',
        });

        expect(warnings).toStrictEqual([]);
      });

      it('should send include provider option', async () => {
        const { warnings } = await createModel('o3-mini').doGenerate({
          prompt: TEST_PROMPT,
          providerOptions: {
            openai: {
              include: ['reasoning.encrypted_content'],
            },
          },
        });

        expect(await server.calls[0].requestBodyJson).toStrictEqual({
          model: 'o3-mini',
          input: [
            { role: 'user', content: [{ type: 'input_text', text: 'Hello' }] },
          ],
          include: ['reasoning.encrypted_content'],
        });

        expect(warnings).toStrictEqual([]);
      });

      it('should send include provider option with multiple values', async () => {
        const { warnings } = await createModel('o3-mini').doGenerate({
          prompt: TEST_PROMPT,
          providerOptions: {
            openai: {
              include: [
                'reasoning.encrypted_content',
                'file_search_call.results',
              ],
            },
          },
        });

        expect(await server.calls[0].requestBodyJson).toStrictEqual({
          model: 'o3-mini',
          input: [
            { role: 'user', content: [{ type: 'input_text', text: 'Hello' }] },
          ],
          include: ['reasoning.encrypted_content', 'file_search_call.results'],
        });

        expect(warnings).toStrictEqual([]);
      });

      it('should send textVerbosity provider option', async () => {
        const { warnings } = await createModel('gpt-5').doGenerate({
          prompt: TEST_PROMPT,
          providerOptions: {
            openai: {
              textVerbosity: 'low',
            },
          },
        });

        expect(await server.calls[0].requestBodyJson).toMatchInlineSnapshot(`
          {
            "input": [
              {
                "content": [
                  {
                    "text": "Hello",
                    "type": "input_text",
                  },
                ],
                "role": "user",
              },
            ],
            "model": "gpt-5",
            "text": {
              "verbosity": "low",
            },
          }
        `);

        expect(warnings).toStrictEqual([]);
      });

      it('should send textVerbosity provider option', async () => {
        const { warnings } = await createModel('gpt-5').doGenerate({
          prompt: TEST_PROMPT,
          providerOptions: {
            openai: {
              textVerbosity: 'medium',
            },
          },
        });

        expect(await server.calls[0].requestBodyJson).toMatchInlineSnapshot(`
          {
            "input": [
              {
                "content": [
                  {
                    "text": "Hello",
                    "type": "input_text",
                  },
                ],
                "role": "user",
              },
            ],
            "model": "gpt-5",
            "text": {
              "verbosity": "medium",
            },
          }
        `);

        expect(warnings).toStrictEqual([]);
      });

      it('should send textVerbosity provider option', async () => {
        const { warnings } = await createModel('gpt-5').doGenerate({
          prompt: TEST_PROMPT,
          providerOptions: {
            openai: {
              textVerbosity: 'high',
            },
          },
        });

        expect(await server.calls[0].requestBodyJson).toMatchInlineSnapshot(`
          {
            "input": [
              {
                "content": [
                  {
                    "text": "Hello",
                    "type": "input_text",
                  },
                ],
                "role": "user",
              },
            ],
            "model": "gpt-5",
            "text": {
              "verbosity": "high",
            },
          }
        `);

        expect(warnings).toStrictEqual([]);
      });

      it('should send promptCacheKey provider option', async () => {
        const { warnings } = await createModel('gpt-5').doGenerate({
          prompt: TEST_PROMPT,
          providerOptions: {
            openai: {
              promptCacheKey: 'test-cache-key-123',
            },
          },
        });

        expect(await server.calls[0].requestBodyJson).toStrictEqual({
          model: 'gpt-5',
          input: [
            { role: 'user', content: [{ type: 'input_text', text: 'Hello' }] },
          ],
          prompt_cache_key: 'test-cache-key-123',
        });

        expect(warnings).toStrictEqual([]);
      });

      it('should send safetyIdentifier provider option', async () => {
        const { warnings } = await createModel('gpt-5').doGenerate({
          prompt: TEST_PROMPT,
          providerOptions: {
            openai: {
              safetyIdentifier: 'test-safety-identifier-123',
            },
          },
        });

        expect(await server.calls[0].requestBodyJson).toStrictEqual({
          model: 'gpt-5',
          input: [
            { role: 'user', content: [{ type: 'input_text', text: 'Hello' }] },
          ],
          safety_identifier: 'test-safety-identifier-123',
        });

        expect(warnings).toStrictEqual([]);
      });

      it('should send truncation auto provider option', async () => {
        const { warnings } = await createModel('gpt-5').doGenerate({
          prompt: TEST_PROMPT,
          providerOptions: {
            openai: {
              truncation: 'auto',
            } satisfies OpenAIResponsesProviderOptions,
          },
        });

        expect(await server.calls[0].requestBodyJson).toStrictEqual({
          model: 'gpt-5',
          input: [
            { role: 'user', content: [{ type: 'input_text', text: 'Hello' }] },
          ],
          truncation: 'auto',
        });

        expect(warnings).toStrictEqual([]);
      });

      it('should send truncation disabled provider option', async () => {
        const { warnings } = await createModel('gpt-5').doGenerate({
          prompt: TEST_PROMPT,
          providerOptions: {
            openai: {
              truncation: 'disabled',
            } satisfies OpenAIResponsesProviderOptions,
          },
        });

        expect(await server.calls[0].requestBodyJson).toStrictEqual({
          model: 'gpt-5',
          input: [
            { role: 'user', content: [{ type: 'input_text', text: 'Hello' }] },
          ],
          truncation: 'disabled',
        });

        expect(warnings).toStrictEqual([]);
      });

      it('should not send truncation when not specified', async () => {
        const { warnings } = await createModel('gpt-5').doGenerate({
          prompt: TEST_PROMPT,
        });

        expect(await server.calls[0].requestBodyJson).toStrictEqual({
          model: 'gpt-5',
          input: [
            { role: 'user', content: [{ type: 'input_text', text: 'Hello' }] },
          ],
        });

        expect(warnings).toStrictEqual([]);
      });

      it('should send logprobs provider option', async () => {
        const { warnings } = await createModel('gpt-5').doGenerate({
          prompt: TEST_PROMPT,
          providerOptions: {
            openai: {
              logprobs: 5,
            },
          },
        });

        expect(await server.calls[0].requestBodyJson).toStrictEqual({
          model: 'gpt-5',
          input: [
            { role: 'user', content: [{ type: 'input_text', text: 'Hello' }] },
          ],
          top_logprobs: 5,
          include: ['message.output_text.logprobs'],
        });

        expect(warnings).toStrictEqual([]);
      });

      it('should send responseFormat json format', async () => {
        const { warnings } = await createModel('gpt-4o').doGenerate({
          responseFormat: { type: 'json' },
          prompt: TEST_PROMPT,
        });

        expect(await server.calls[0].requestBodyJson).toStrictEqual({
          model: 'gpt-4o',
          text: { format: { type: 'json_object' } },
          input: [
            { role: 'user', content: [{ type: 'input_text', text: 'Hello' }] },
          ],
        });

        expect(warnings).toStrictEqual([]);
      });

      it('should send responseFormat json_schema format', async () => {
        const { warnings } = await createModel('gpt-4o').doGenerate({
          responseFormat: {
            type: 'json',
            name: 'response',
            description: 'A response',
            schema: {
              type: 'object',
              properties: { value: { type: 'string' } },
              required: ['value'],
              additionalProperties: false,
              $schema: 'http://json-schema.org/draft-07/schema#',
            },
          },
          prompt: TEST_PROMPT,
        });

        expect(await server.calls[0].requestBodyJson).toMatchInlineSnapshot(`
          {
            "input": [
              {
                "content": [
                  {
                    "text": "Hello",
                    "type": "input_text",
                  },
                ],
                "role": "user",
              },
            ],
            "model": "gpt-4o",
            "text": {
              "format": {
                "description": "A response",
                "name": "response",
                "schema": {
                  "$schema": "http://json-schema.org/draft-07/schema#",
                  "additionalProperties": false,
                  "properties": {
                    "value": {
                      "type": "string",
                    },
                  },
                  "required": [
                    "value",
                  ],
                  "type": "object",
                },
                "strict": false,
                "type": "json_schema",
              },
            },
          }
        `);

        expect(warnings).toStrictEqual([]);
      });

      it('should send responseFormat json_schema format with strictSchemas false', async () => {
        const { warnings } = await createModel('gpt-4o').doGenerate({
          responseFormat: {
            type: 'json',
            name: 'response',
            description: 'A response',
            schema: {
              type: 'object',
              properties: { value: { type: 'string' } },
              required: ['value'],
              additionalProperties: false,
              $schema: 'http://json-schema.org/draft-07/schema#',
            },
          },
          prompt: TEST_PROMPT,
          providerOptions: {
            openai: {
              strictSchemas: false,
            },
          },
        });

        expect(await server.calls[0].requestBodyJson).toStrictEqual({
          model: 'gpt-4o',
          text: {
            format: {
              type: 'json_schema',
              strict: false,
              name: 'response',
              description: 'A response',
              schema: {
                type: 'object',
                properties: { value: { type: 'string' } },
                required: ['value'],
                additionalProperties: false,
                $schema: 'http://json-schema.org/draft-07/schema#',
              },
            },
          },
          input: [
            {
              role: 'user',
              content: [{ type: 'input_text', text: 'Hello' }],
            },
          ],
        });

        expect(warnings).toStrictEqual([]);
      });

      it('should warn about unsupported settings', async () => {
        const { warnings } = await createModel('gpt-4o').doGenerate({
          prompt: TEST_PROMPT,
          stopSequences: ['\n\n'],
          topK: 0.1,
          presencePenalty: 0,
          frequencyPenalty: 0,
          seed: 42,
        });

        expect(warnings).toStrictEqual([
          { type: 'unsupported-setting', setting: 'topK' },
          { type: 'unsupported-setting', setting: 'seed' },
          { type: 'unsupported-setting', setting: 'presencePenalty' },
          { type: 'unsupported-setting', setting: 'frequencyPenalty' },
          { type: 'unsupported-setting', setting: 'stopSequences' },
        ]);
      });

      it('should extract logprobs in providerMetadata', async () => {
        prepareJsonResponse({
          id: 'resp_67c97c0203188190a025beb4a75242bc',
          object: 'response',
          created_at: 1741257730,
          status: 'completed',
          error: null,
          incomplete_details: null,
          input: [],
          instructions: null,
          max_output_tokens: null,
          model: 'gpt-4o-2024-07-18',
          output: [
            {
              id: 'msg_67c97c02656c81908e080dfdf4a03cd1',
              type: 'message',
              status: 'completed',
              role: 'assistant',
              content: [
                {
                  type: 'output_text',
                  text: 'answer text',
                  annotations: [],
                  logprobs: [
                    {
                      token: 'Hello',
                      logprob: -0.0009994634,
                      top_logprobs: [
                        {
                          token: 'Hello',
                          logprob: -0.0009994634,
                        },
                        {
                          token: 'Hi',
                          logprob: -0.2,
                        },
                      ],
                    },
                    {
                      token: '!',
                      logprob: -0.13410144,
                      top_logprobs: [
                        {
                          token: '!',
                          logprob: -0.13410144,
                        },
                      ],
                    },
                  ],
                },
              ],
            },
          ],
          parallel_tool_calls: true,
          previous_response_id: null,
          reasoning: {
            effort: null,
            summary: null,
          },
          store: true,
          temperature: 1,
          text: {
            format: {
              type: 'text',
            },
          },
          tool_choice: 'auto',
          tools: [],
          top_p: 1,
          truncation: 'disabled',
          usage: {
            input_tokens: 345,
            input_tokens_details: {
              cached_tokens: 234,
            },
            output_tokens: 538,
            output_tokens_details: {
              reasoning_tokens: 123,
            },
            total_tokens: 572,
          },
          user: null,
          metadata: {},
        });

        const result = await createModel('gpt-4o').doGenerate({
          prompt: TEST_PROMPT,
          providerOptions: {
            openai: {
              logprobs: 2,
            },
          },
        });

        expect(result.providerMetadata?.openai.logprobs).toMatchInlineSnapshot(`
          [
            [
              {
                "logprob": -0.0009994634,
                "token": "Hello",
                "top_logprobs": [
                  {
                    "logprob": -0.0009994634,
                    "token": "Hello",
                  },
                  {
                    "logprob": -0.2,
                    "token": "Hi",
                  },
                ],
              },
              {
                "logprob": -0.13410144,
                "token": "!",
                "top_logprobs": [
                  {
                    "logprob": -0.13410144,
                    "token": "!",
                  },
                ],
              },
            ],
          ]
        `);
      });
    });

    describe('reasoning', () => {
      it('should handle reasoning with summary', async () => {
        server.urls['https://api.openai.com/v1/responses'].response = {
          type: 'json-value',
          body: {
            id: 'resp_67c97c0203188190a025beb4a75242bc',
            object: 'response',
            created_at: 1741257730,
            status: 'completed',
            error: null,
            incomplete_details: null,
            input: [],
            instructions: null,
            max_output_tokens: null,
            model: 'o3-mini-2025-01-31',
            output: [
              {
                id: 'rs_6808709f6fcc8191ad2e2fdd784017b3',
                type: 'reasoning',
                summary: [
                  {
                    type: 'summary_text',
                    text: '**Exploring burrito origins**\n\nThe user is curious about the debate regarding Taqueria La Cumbre and El Farolito.',
                  },
                  {
                    type: 'summary_text',
                    text: "**Investigating burrito origins**\n\nThere's a fascinating debate about who created the Mission burrito.",
                  },
                ],
              },
              {
                id: 'msg_67c97c02656c81908e080dfdf4a03cd1',
                type: 'message',
                status: 'completed',
                role: 'assistant',
                content: [
                  {
                    type: 'output_text',
                    text: 'answer text',
                    annotations: [],
                  },
                ],
              },
            ],
            parallel_tool_calls: true,
            previous_response_id: null,
            reasoning: {
              effort: 'low',
              summary: 'auto',
            },
            store: true,
            temperature: 1,
            text: {
              format: {
                type: 'text',
              },
            },
            tool_choice: 'auto',
            tools: [],
            top_p: 1,
            truncation: 'disabled',
            usage: {
              input_tokens: 34,
              input_tokens_details: {
                cached_tokens: 0,
              },
              output_tokens: 538,
              output_tokens_details: {
                reasoning_tokens: 320,
              },
              total_tokens: 572,
            },
            user: null,
            metadata: {},
          },
        };

        const result = await createModel('o3-mini').doGenerate({
          prompt: TEST_PROMPT,
          providerOptions: {
            openai: {
              reasoningEffort: 'low',
              reasoningSummary: 'auto',
            },
          },
        });

        expect(result.content).toMatchInlineSnapshot(`
          [
            {
              "providerMetadata": {
                "openai": {
                  "itemId": "rs_6808709f6fcc8191ad2e2fdd784017b3",
                  "reasoningEncryptedContent": null,
                },
              },
              "text": "**Exploring burrito origins**

          The user is curious about the debate regarding Taqueria La Cumbre and El Farolito.",
              "type": "reasoning",
            },
            {
              "providerMetadata": {
                "openai": {
                  "itemId": "rs_6808709f6fcc8191ad2e2fdd784017b3",
                  "reasoningEncryptedContent": null,
                },
              },
              "text": "**Investigating burrito origins**

          There's a fascinating debate about who created the Mission burrito.",
              "type": "reasoning",
            },
            {
              "providerMetadata": {
                "openai": {
                  "annotations": [],
                  "itemId": "msg_67c97c02656c81908e080dfdf4a03cd1",
                },
              },
              "text": "answer text",
              "type": "text",
            },
          ]
        `);

        expect(await server.calls[0].requestBodyJson).toMatchObject({
          model: 'o3-mini',
          reasoning: {
            effort: 'low',
            summary: 'auto',
          },
        });
      });

      it('should handle reasoning with empty summary', async () => {
        server.urls['https://api.openai.com/v1/responses'].response = {
          type: 'json-value',
          body: {
            id: 'resp_67c97c0203188190a025beb4a75242bc',
            object: 'response',
            created_at: 1741257730,
            status: 'completed',
            error: null,
            incomplete_details: null,
            input: [],
            instructions: null,
            max_output_tokens: null,
            model: 'o3-mini-2025-01-31',
            output: [
              {
                id: 'rs_6808709f6fcc8191ad2e2fdd784017b3',
                type: 'reasoning',
                summary: [],
              },
              {
                id: 'msg_67c97c02656c81908e080dfdf4a03cd1',
                type: 'message',
                status: 'completed',
                role: 'assistant',
                content: [
                  {
                    type: 'output_text',
                    text: 'answer text',
                    annotations: [],
                  },
                ],
              },
            ],
            parallel_tool_calls: true,
            previous_response_id: null,
            reasoning: {
              effort: 'low',
              summary: 'auto',
            },
            store: true,
            temperature: 1,
            text: {
              format: {
                type: 'text',
              },
            },
            tool_choice: 'auto',
            tools: [],
            top_p: 1,
            truncation: 'disabled',
            usage: {
              input_tokens: 34,
              input_tokens_details: {
                cached_tokens: 0,
              },
              output_tokens: 538,
              output_tokens_details: {
                reasoning_tokens: 320,
              },
              total_tokens: 572,
            },
            user: null,
            metadata: {},
          },
        };

        const result = await createModel('o3-mini').doGenerate({
          prompt: TEST_PROMPT,
          providerOptions: {
            openai: {
              reasoningEffort: 'low',
              reasoningSummary: null,
            },
          },
        });

        expect(result.content).toMatchInlineSnapshot(`
          [
            {
              "providerMetadata": {
                "openai": {
                  "itemId": "rs_6808709f6fcc8191ad2e2fdd784017b3",
                  "reasoningEncryptedContent": null,
                },
              },
              "text": "",
              "type": "reasoning",
            },
            {
              "providerMetadata": {
                "openai": {
                  "annotations": [],
                  "itemId": "msg_67c97c02656c81908e080dfdf4a03cd1",
                },
              },
              "text": "answer text",
              "type": "text",
            },
          ]
        `);

        expect(await server.calls[0].requestBodyJson).toMatchObject({
          model: 'o3-mini',
          reasoning: {
            effort: 'low',
          },
        });
      });

      it('should handle encrypted content with summary', async () => {
        server.urls['https://api.openai.com/v1/responses'].response = {
          type: 'json-value',
          body: {
            id: 'resp_67c97c0203188190a025beb4a75242bc',
            object: 'response',
            created_at: 1741257730,
            status: 'completed',
            error: null,
            incomplete_details: null,
            input: [],
            instructions: null,
            max_output_tokens: null,
            model: 'o3-mini-2025-01-31',
            output: [
              {
                id: 'rs_6808709f6fcc8191ad2e2fdd784017b3',
                type: 'reasoning',
                encrypted_content: 'encrypted_reasoning_data_abc123',
                summary: [
                  {
                    type: 'summary_text',
                    text: '**Exploring burrito origins**\n\nThe user is curious about the debate regarding Taqueria La Cumbre and El Farolito.',
                  },
                  {
                    type: 'summary_text',
                    text: "**Investigating burrito origins**\n\nThere's a fascinating debate about who created the Mission burrito.",
                  },
                ],
              },
              {
                id: 'msg_67c97c02656c81908e080dfdf4a03cd1',
                type: 'message',
                status: 'completed',
                role: 'assistant',
                content: [
                  {
                    type: 'output_text',
                    text: 'answer text',
                    annotations: [],
                  },
                ],
              },
            ],
            parallel_tool_calls: true,
            previous_response_id: null,
            reasoning: {
              effort: 'low',
              summary: 'auto',
            },
            store: true,
            temperature: 1,
            text: {
              format: {
                type: 'text',
              },
            },
            tool_choice: 'auto',
            tools: [],
            top_p: 1,
            truncation: 'disabled',
            usage: {
              input_tokens: 34,
              input_tokens_details: {
                cached_tokens: 0,
              },
              output_tokens: 538,
              output_tokens_details: {
                reasoning_tokens: 320,
              },
              total_tokens: 572,
            },
            user: null,
            metadata: {},
          },
        };

        const result = await createModel('o3-mini').doGenerate({
          prompt: TEST_PROMPT,
          providerOptions: {
            openai: {
              reasoningEffort: 'low',
              reasoningSummary: 'auto',
              include: ['reasoning.encrypted_content'],
            },
          },
        });

        expect(result.content).toMatchInlineSnapshot(`
          [
            {
              "providerMetadata": {
                "openai": {
                  "itemId": "rs_6808709f6fcc8191ad2e2fdd784017b3",
                  "reasoningEncryptedContent": "encrypted_reasoning_data_abc123",
                },
              },
              "text": "**Exploring burrito origins**

          The user is curious about the debate regarding Taqueria La Cumbre and El Farolito.",
              "type": "reasoning",
            },
            {
              "providerMetadata": {
                "openai": {
                  "itemId": "rs_6808709f6fcc8191ad2e2fdd784017b3",
                  "reasoningEncryptedContent": "encrypted_reasoning_data_abc123",
                },
              },
              "text": "**Investigating burrito origins**

          There's a fascinating debate about who created the Mission burrito.",
              "type": "reasoning",
            },
            {
              "providerMetadata": {
                "openai": {
                  "annotations": [],
                  "itemId": "msg_67c97c02656c81908e080dfdf4a03cd1",
                },
              },
              "text": "answer text",
              "type": "text",
            },
          ]
        `);

        expect(await server.calls[0].requestBodyJson).toMatchObject({
          model: 'o3-mini',
          reasoning: {
            effort: 'low',
            summary: 'auto',
          },
          include: ['reasoning.encrypted_content'],
        });
      });

      it('should handle encrypted content with empty summary', async () => {
        server.urls['https://api.openai.com/v1/responses'].response = {
          type: 'json-value',
          body: {
            id: 'resp_67c97c0203188190a025beb4a75242bc',
            object: 'response',
            created_at: 1741257730,
            status: 'completed',
            error: null,
            incomplete_details: null,
            input: [],
            instructions: null,
            max_output_tokens: null,
            model: 'o3-mini-2025-01-31',
            output: [
              {
                id: 'rs_6808709f6fcc8191ad2e2fdd784017b3',
                type: 'reasoning',
                encrypted_content: 'encrypted_reasoning_data_abc123',
                summary: [],
              },
              {
                id: 'msg_67c97c02656c81908e080dfdf4a03cd1',
                type: 'message',
                status: 'completed',
                role: 'assistant',
                content: [
                  {
                    type: 'output_text',
                    text: 'answer text',
                    annotations: [],
                  },
                ],
              },
            ],
            parallel_tool_calls: true,
            previous_response_id: null,
            reasoning: {
              effort: 'low',
              summary: 'auto',
            },
            store: true,
            temperature: 1,
            text: {
              format: {
                type: 'text',
              },
            },
            tool_choice: 'auto',
            tools: [],
            top_p: 1,
            truncation: 'disabled',
            usage: {
              input_tokens: 34,
              input_tokens_details: {
                cached_tokens: 0,
              },
              output_tokens: 538,
              output_tokens_details: {
                reasoning_tokens: 320,
              },
              total_tokens: 572,
            },
            user: null,
            metadata: {},
          },
        };

        const result = await createModel('o3-mini').doGenerate({
          prompt: TEST_PROMPT,
          providerOptions: {
            openai: {
              reasoningEffort: 'low',
              reasoningSummary: null,
              include: ['reasoning.encrypted_content'],
            },
          },
        });

        expect(result.content).toMatchInlineSnapshot(`
          [
            {
              "providerMetadata": {
                "openai": {
                  "itemId": "rs_6808709f6fcc8191ad2e2fdd784017b3",
                  "reasoningEncryptedContent": "encrypted_reasoning_data_abc123",
                },
              },
              "text": "",
              "type": "reasoning",
            },
            {
              "providerMetadata": {
                "openai": {
                  "annotations": [],
                  "itemId": "msg_67c97c02656c81908e080dfdf4a03cd1",
                },
              },
              "text": "answer text",
              "type": "text",
            },
          ]
        `);

        expect(await server.calls[0].requestBodyJson).toMatchObject({
          model: 'o3-mini',
          reasoning: {
            effort: 'low',
          },
          include: ['reasoning.encrypted_content'],
        });
      });

      it('should handle multiple reasoning blocks', async () => {
        server.urls['https://api.openai.com/v1/responses'].response = {
          type: 'json-value',
          body: {
            id: 'resp_67c97c0203188190a025beb4a75242bc',
            object: 'response',
            created_at: 1741257730,
            status: 'completed',
            error: null,
            incomplete_details: null,
            input: [],
            instructions: null,
            max_output_tokens: null,
            model: 'o3-mini-2025-01-31',
            output: [
              {
                id: 'rs_first_6808709f6fcc8191ad2e2fdd784017b3',
                type: 'reasoning',
                summary: [
                  {
                    type: 'summary_text',
                    text: '**Initial analysis**\n\nFirst reasoning block: analyzing the problem structure.',
                  },
                  {
                    type: 'summary_text',
                    text: '**Deeper consideration**\n\nLet me think about the various approaches available.',
                  },
                ],
              },
              {
                id: 'msg_67c97c02656c81908e080dfdf4a03cd1',
                type: 'message',
                status: 'completed',
                role: 'assistant',
                content: [
                  {
                    type: 'output_text',
                    text: 'Let me think about this step by step.',
                    annotations: [],
                  },
                ],
              },
              {
                id: 'rs_second_7908809g7gcc9291be3e3fee895028c4',
                type: 'reasoning',
                summary: [
                  {
                    type: 'summary_text',
                    text: 'Second reasoning block: considering alternative approaches.',
                  },
                ],
              },
              {
                id: 'msg_final_78d08d03767d92908f25523f5ge51e77',
                type: 'message',
                status: 'completed',
                role: 'assistant',
                content: [
                  {
                    type: 'output_text',
                    text: 'Based on my analysis, here is the solution.',
                    annotations: [],
                  },
                ],
              },
            ],
            parallel_tool_calls: true,
            previous_response_id: null,
            reasoning: {
              effort: 'medium',
              summary: 'auto',
            },
            store: true,
            temperature: null,
            text: {
              format: {
                type: 'text',
              },
            },
            tool_choice: 'auto',
            tools: [],
            top_p: null,
            truncation: 'disabled',
            usage: {
              input_tokens: 45,
              input_tokens_details: {
                cached_tokens: 0,
              },
              output_tokens: 628,
              output_tokens_details: {
                reasoning_tokens: 420,
              },
              total_tokens: 673,
            },
            user: null,
            metadata: {},
          },
        };

        const result = await createModel('o3-mini').doGenerate({
          prompt: TEST_PROMPT,
          providerOptions: {
            openai: {
              reasoningEffort: 'medium',
              reasoningSummary: 'auto',
            },
          },
        });

        expect(result.content).toMatchInlineSnapshot(`
          [
            {
              "providerMetadata": {
                "openai": {
                  "itemId": "rs_first_6808709f6fcc8191ad2e2fdd784017b3",
                  "reasoningEncryptedContent": null,
                },
              },
              "text": "**Initial analysis**

          First reasoning block: analyzing the problem structure.",
              "type": "reasoning",
            },
            {
              "providerMetadata": {
                "openai": {
                  "itemId": "rs_first_6808709f6fcc8191ad2e2fdd784017b3",
                  "reasoningEncryptedContent": null,
                },
              },
              "text": "**Deeper consideration**

          Let me think about the various approaches available.",
              "type": "reasoning",
            },
            {
              "providerMetadata": {
                "openai": {
                  "annotations": [],
                  "itemId": "msg_67c97c02656c81908e080dfdf4a03cd1",
                },
              },
              "text": "Let me think about this step by step.",
              "type": "text",
            },
            {
              "providerMetadata": {
                "openai": {
                  "itemId": "rs_second_7908809g7gcc9291be3e3fee895028c4",
                  "reasoningEncryptedContent": null,
                },
              },
              "text": "Second reasoning block: considering alternative approaches.",
              "type": "reasoning",
            },
            {
              "providerMetadata": {
                "openai": {
                  "annotations": [],
                  "itemId": "msg_final_78d08d03767d92908f25523f5ge51e77",
                },
              },
              "text": "Based on my analysis, here is the solution.",
              "type": "text",
            },
          ]
        `);

        expect(await server.calls[0].requestBodyJson).toMatchObject({
          model: 'o3-mini',
          reasoning: {
            effort: 'medium',
            summary: 'auto',
          },
        });
      });
    });

    describe('tool calls', () => {
      beforeEach(() => {
        server.urls['https://api.openai.com/v1/responses'].response = {
          type: 'json-value',
          body: {
            id: 'resp_67c97c0203188190a025beb4a75242bc',
            object: 'response',
            created_at: 1741257730,
            status: 'completed',
            error: null,
            incomplete_details: null,
            input: [],
            instructions: null,
            max_output_tokens: null,
            model: 'gpt-4o-2024-07-18',
            output: [
              {
                type: 'function_call',
                id: 'fc_67caf7f4c1ec8190b27edfb5580cfd31',
                call_id: 'call_0NdsJqOS8N3J9l2p0p4WpYU9',
                name: 'weather',
                arguments: '{"location":"San Francisco"}',
                status: 'completed',
              },
              {
                type: 'function_call',
                id: 'fc_67caf7f5071c81908209c2909c77af05',
                call_id: 'call_gexo0HtjUfmAIW4gjNOgyrcr',
                name: 'cityAttractions',
                arguments: '{"city":"San Francisco"}',
                status: 'completed',
              },
            ],
            parallel_tool_calls: true,
            previous_response_id: null,
            reasoning: {
              effort: null,
              summary: null,
            },
            store: true,
            temperature: 1,
            text: {
              format: {
                type: 'text',
              },
            },
            tool_choice: 'auto',
            tools: [
              {
                type: 'function',
                description: 'Get the weather in a location',
                name: 'weather',
                parameters: {
                  type: 'object',
                  properties: {
                    location: {
                      type: 'string',
                      description: 'The location to get the weather for',
                    },
                  },
                  required: ['location'],
                  additionalProperties: false,
                },
                strict: true,
              },
              {
                type: 'function',
                description: null,
                name: 'cityAttractions',
                parameters: {
                  type: 'object',
                  properties: {
                    city: {
                      type: 'string',
                    },
                  },
                  required: ['city'],
                  additionalProperties: false,
                },
                strict: true,
              },
            ],
            top_p: 1,
            truncation: 'disabled',
            usage: {
              input_tokens: 34,
              output_tokens: 538,
              output_tokens_details: {
                reasoning_tokens: 0,
              },
              total_tokens: 572,
            },
            user: null,
            metadata: {},
          },
        };
      });

      it('should generate tool calls', async () => {
        const result = await createModel('gpt-4o').doGenerate({
          prompt: TEST_PROMPT,
          tools: TEST_TOOLS,
        });

        expect(result.content).toMatchInlineSnapshot(`
          [
            {
              "input": "{"location":"San Francisco"}",
              "providerMetadata": {
                "openai": {
                  "itemId": "fc_67caf7f4c1ec8190b27edfb5580cfd31",
                },
              },
              "toolCallId": "call_0NdsJqOS8N3J9l2p0p4WpYU9",
              "toolName": "weather",
              "type": "tool-call",
            },
            {
              "input": "{"city":"San Francisco"}",
              "providerMetadata": {
                "openai": {
                  "itemId": "fc_67caf7f5071c81908209c2909c77af05",
                },
              },
              "toolCallId": "call_gexo0HtjUfmAIW4gjNOgyrcr",
              "toolName": "cityAttractions",
              "type": "tool-call",
            },
          ]
        `);
      });

      it('should have tool-calls finish reason', async () => {
        const result = await createModel('gpt-4o').doGenerate({
          prompt: TEST_PROMPT,
          tools: TEST_TOOLS,
        });

        expect(result.finishReason).toStrictEqual('tool-calls');
      });
    });

    describe('code interpreter tool', () => {
      let result: Awaited<ReturnType<LanguageModelV3['doGenerate']>>;

      beforeEach(async () => {
        prepareJsonFixtureResponse('openai-code-interpreter-tool.1');

        result = await createModel('gpt-5-nano').doGenerate({
          prompt: TEST_PROMPT,
          tools: [
            {
              type: 'provider-defined',
              id: 'openai.code_interpreter',
              name: 'code_interpreter',
              args: {},
            },
          ],
        });
      });

      it('should send request body with include and tool', async () => {
        expect(await server.calls[0].requestBodyJson).toMatchInlineSnapshot(`
          {
            "include": [
              "code_interpreter_call.outputs",
            ],
            "input": [
              {
                "content": [
                  {
                    "text": "Hello",
                    "type": "input_text",
                  },
                ],
                "role": "user",
              },
            ],
            "model": "gpt-5-nano",
            "tools": [
              {
                "container": {
                  "type": "auto",
                },
                "type": "code_interpreter",
              },
            ],
          }
        `);
      });

      it('should include code interpreter tool call and result in content', async () => {
        expect(result.content).toMatchSnapshot();
      });
    });

    describe('image generation tool', () => {
      let result: Awaited<ReturnType<LanguageModelV3['doGenerate']>>;

      beforeEach(async () => {
        prepareJsonFixtureResponse('openai-image-generation-tool.1');

        result = await createModel('gpt-5-nano').doGenerate({
          prompt: TEST_PROMPT,
          tools: [
            {
              type: 'provider-defined',
              id: 'openai.image_generation',
              name: 'image_generation',
              args: {
                outputFormat: 'webp',
                quality: 'low',
                size: '1024x1024',
                partialImages: 2,
              },
            },
          ],
        });
      });

      it('should send request body with include and tool', async () => {
        expect(await server.calls[0].requestBodyJson).toMatchInlineSnapshot(`
          {
            "input": [
              {
                "content": [
                  {
                    "text": "Hello",
                    "type": "input_text",
                  },
                ],
                "role": "user",
              },
            ],
            "model": "gpt-5-nano",
            "tools": [
              {
                "output_format": "webp",
                "partial_images": 2,
                "quality": "low",
                "size": "1024x1024",
                "type": "image_generation",
              },
            ],
          }
        `);
      });

      it('should include generate image tool call and result in content', async () => {
        expect(result.content).toMatchSnapshot();
      });
    });

    describe('local shell tool', () => {
      let result: Awaited<ReturnType<LanguageModelV3['doGenerate']>>;

      beforeEach(async () => {
        prepareJsonFixtureResponse('openai-local-shell-tool.1');

        result = await createModel('gpt-5-codex').doGenerate({
          prompt: TEST_PROMPT,
          tools: [
            {
              type: 'provider-defined',
              id: 'openai.local_shell',
              name: 'local_shell',
              args: {},
            },
          ],
        });
      });

      it('should send request body with include and tool', async () => {
        expect(await server.calls[0].requestBodyJson).toMatchInlineSnapshot(`
          {
            "input": [
              {
                "content": [
                  {
                    "text": "Hello",
                    "type": "input_text",
                  },
                ],
                "role": "user",
              },
            ],
            "model": "gpt-5-codex",
            "tools": [
              {
                "type": "local_shell",
              },
            ],
          }
        `);
      });

      it('should include generate image tool call and result in content', async () => {
        expect(result.content).toMatchSnapshot();
      });
    });

    describe('web search tool', () => {
      let result: Awaited<ReturnType<LanguageModelV3['doGenerate']>>;

      beforeEach(async () => {
        prepareJsonFixtureResponse('openai-web-search-tool.1');

        result = await createModel('gpt-5-nano').doGenerate({
          tools: [
            {
              type: 'provider-defined',
              id: 'openai.web_search',
              name: 'web_search',
              args: {},
            },
          ],
          prompt: TEST_PROMPT,
        });
      });

      it('should send request body with include and tool', async () => {
        expect(await server.calls[0].requestBodyJson).toMatchInlineSnapshot(`
          {
            "include": [
              "web_search_call.action.sources",
            ],
            "input": [
              {
                "content": [
                  {
                    "text": "Hello",
                    "type": "input_text",
                  },
                ],
                "role": "user",
              },
            ],
            "model": "gpt-5-nano",
            "tools": [
              {
                "type": "web_search",
              },
            ],
          }
        `);
      });

      it('should include web search tool call and result in content', async () => {
        expect(result.content).toMatchSnapshot();
      });
    });

    describe('file search tool', () => {
      let result: Awaited<ReturnType<LanguageModelV3['doGenerate']>>;

      describe('without results include', () => {
        beforeEach(async () => {
          prepareJsonFixtureResponse('openai-file-search-tool.1');

          result = await createModel('gpt-5-nano').doGenerate({
            prompt: TEST_PROMPT,
            tools: [
              {
                type: 'provider-defined',
                id: 'openai.file_search',
                name: 'file_search',
                args: {
                  vectorStoreIds: ['vs_68caad8bd5d88191ab766cf043d89a18'],
                  maxNumResults: 5,
                  filters: {
                    key: 'author',
                    type: 'eq',
                    value: 'Jane Smith',
                  },
                  ranking: {
                    ranker: 'auto',
                    scoreThreshold: 0.5,
                  },
                },
              },
            ],
          });
        });

        it('should send request body with tool', async () => {
          expect(await server.calls[0].requestBodyJson).toMatchInlineSnapshot(`
          {
            "input": [
              {
                "content": [
                  {
                    "text": "Hello",
                    "type": "input_text",
                  },
                ],
                "role": "user",
              },
            ],
            "model": "gpt-5-nano",
            "tools": [
              {
                "filters": {
                  "key": "author",
                  "type": "eq",
                  "value": "Jane Smith",
                },
                "max_num_results": 5,
                "ranking_options": {
                  "ranker": "auto",
                  "score_threshold": 0.5,
                },
                "type": "file_search",
                "vector_store_ids": [
                  "vs_68caad8bd5d88191ab766cf043d89a18",
                ],
              },
            ],
          }
        `);
        });

        it('should include file search tool call and result in content', async () => {
          expect(result.content).toMatchSnapshot();
        });
      });

      describe('with results include', () => {
        beforeEach(async () => {
          prepareJsonFixtureResponse('openai-file-search-tool.2');

          result = await createModel('gpt-5-nano').doGenerate({
            prompt: TEST_PROMPT,
            tools: [
              {
                type: 'provider-defined',
                id: 'openai.file_search',
                name: 'file_search',
                args: {
                  vectorStoreIds: ['vs_68caad8bd5d88191ab766cf043d89a18'],
                  maxNumResults: 5,
                  filters: {
                    key: 'author',
                    type: 'eq',
                    value: 'Jane Smith',
                  },
                  ranking: {
                    ranker: 'auto',
                    scoreThreshold: 0.5,
                  },
                },
              },
            ],
            providerOptions: {
              openai: {
                include: ['file_search_call.results'],
              },
            },
          });
        });

        it('should send request body with tool', async () => {
          expect(await server.calls[0].requestBodyJson).toMatchInlineSnapshot(`
            {
              "include": [
                "file_search_call.results",
              ],
              "input": [
                {
                  "content": [
                    {
                      "text": "Hello",
                      "type": "input_text",
                    },
                  ],
                  "role": "user",
                },
              ],
              "model": "gpt-5-nano",
              "tools": [
                {
                  "filters": {
                    "key": "author",
                    "type": "eq",
                    "value": "Jane Smith",
                  },
                  "max_num_results": 5,
                  "ranking_options": {
                    "ranker": "auto",
                    "score_threshold": 0.5,
                  },
                  "type": "file_search",
                  "vector_store_ids": [
                    "vs_68caad8bd5d88191ab766cf043d89a18",
                  ],
                },
              ],
            }
          `);
        });

        it('should include file search tool call and result in content', async () => {
          expect(result.content).toMatchSnapshot();
        });
      });
    });

    it('should handle computer use tool calls', async () => {
      function prepareJsonResponse(body: any) {
        server.urls['https://api.openai.com/v1/responses'].response = {
          type: 'json-value',
          body,
        };
      }
      prepareJsonResponse({
        id: 'resp_computer_test',
        object: 'response',
        created_at: 1741630255,
        status: 'completed',
        error: null,
        incomplete_details: null,
        instructions: null,
        max_output_tokens: null,
        model: 'gpt-4o-mini',
        output: [
          {
            type: 'computer_call',
            id: 'computer_67cf2b3051e88190b006770db6fdb13d',
            status: 'completed',
          },
          {
            type: 'message',
            id: 'msg_computer_test',
            status: 'completed',
            role: 'assistant',
            content: [
              {
                type: 'output_text',
                text: "I've completed the computer task.",
                annotations: [],
              },
            ],
          },
        ],
        usage: { input_tokens: 100, output_tokens: 50 },
      });

      const result = await createModel('gpt-4o-mini').doGenerate({
        prompt: [
          {
            role: 'user' as const,
            content: [
              {
                type: 'text' as const,
                text: 'Use the computer to complete a task.',
              },
            ],
          },
        ],
        tools: [
          {
            type: 'provider-defined',
            id: 'openai.computer_use',
            name: 'computer_use',
            args: {},
          },
        ],
      });

      expect(result.content).toMatchInlineSnapshot(`
        [
          {
            "input": "",
            "providerExecuted": true,
            "toolCallId": "computer_67cf2b3051e88190b006770db6fdb13d",
            "toolName": "computer_use",
            "type": "tool-call",
          },
          {
            "result": {
              "status": "completed",
              "type": "computer_use_tool_result",
            },
<<<<<<< HEAD
            {
              "providerMetadata": {
                "openai": {
                  "annotations": [],
                  "itemId": "msg_computer_test",
                },
=======
            "toolCallId": "computer_67cf2b3051e88190b006770db6fdb13d",
            "toolName": "computer_use",
            "type": "tool-result",
          },
          {
            "providerMetadata": {
              "openai": {
                "itemId": "msg_computer_test",
>>>>>>> 460d23e1
              },
            },
            "text": "I've completed the computer task.",
            "type": "text",
          },
        ]
      `);
    });

    describe('errors', () => {
      it('should throw an API call error when the response contains an error part', async () => {
        server.urls['https://api.openai.com/v1/responses'].response = {
          type: 'json-value',
          body: {
            id: 'resp_67c97c0203188190a025beb4a75242bc',
            object: 'response',
            created_at: 1741257730,
            status: 'completed',
            error: {
              code: 'ERR_SOMETHING',
              message: 'Something went wrong',
            },
            incomplete_details: null,
            input: [],
            instructions: null,
            max_output_tokens: null,
            model: 'gpt-4o-2024-07-18',
            output: [],
            parallel_tool_calls: true,
            previous_response_id: null,
            reasoning: {
              effort: null,
              summary: null,
            },
            store: true,
            temperature: 1,
            text: {
              format: {
                type: 'text',
              },
            },
            tool_choice: 'auto',
            tools: [],
            top_p: 1,
            truncation: 'disabled',
            usage: {
              input_tokens: 345,
              input_tokens_details: {
                cached_tokens: 234,
              },
              output_tokens: 538,
              output_tokens_details: {
                reasoning_tokens: 123,
              },
              total_tokens: 572,
            },
            user: null,
            metadata: {},
          },
        };

        expect(
          createModel('gpt-4o').doGenerate({
            prompt: TEST_PROMPT,
          }),
        ).rejects.toThrow('Something went wrong');
      });
    });

    it('should handle mixed url_citation and file_citation annotations', async () => {
      prepareJsonResponse({
        id: 'resp_123',
        object: 'response',
        created_at: 1234567890,
        status: 'completed',
        error: null,
        incomplete_details: null,
        input: [],
        instructions: null,
        max_output_tokens: null,
        model: 'gpt-4o',
        output: [
          {
            id: 'msg_123',
            type: 'message',
            status: 'completed',
            role: 'assistant',
            content: [
              {
                type: 'output_text',
                text: 'Based on web search and file content.',
                annotations: [
                  {
                    type: 'url_citation',
                    start_index: 0,
                    end_index: 10,
                    url: 'https://example.com',
                    title: 'Example URL',
                  },
                  {
                    type: 'file_citation',
                    index: 20,
                    file_id: 'file-abc123',
                    filename: 'resource1.json',
                  },
                ],
              },
            ],
          },
        ],
        parallel_tool_calls: true,
        previous_response_id: null,
        reasoning: { effort: null, summary: null },
        store: true,
        temperature: 0,
        text: { format: { type: 'text' } },
        tool_choice: 'auto',
        tools: [],
        top_p: 1,
        truncation: 'disabled',
        usage: {
          input_tokens: 100,
          input_tokens_details: { cached_tokens: 0 },
          output_tokens: 50,
          output_tokens_details: { reasoning_tokens: 0 },
          total_tokens: 150,
        },
        user: null,
        metadata: {},
      });

      const result = await createModel('gpt-4o').doGenerate({
        prompt: TEST_PROMPT,
      });

      expect(result.content).toMatchInlineSnapshot(`
        [
          {
            "id": "id-0",
            "sourceType": "url",
            "title": "Example URL",
            "type": "source",
            "url": "https://example.com",
          },
          {
            "filename": "file-abc123",
            "id": "id-1",
            "mediaType": "text/plain",
            "providerMetadata": {
              "openai": {
                "fileId": "file-abc123",
              },
            },
            "sourceType": "document",
            "title": "resource1.json",
            "type": "source",
          },
          {
            "providerMetadata": {
              "openai": {
                "annotations": [],
                "itemId": "msg_123",
              },
            },
            "text": "Based on web search and file content.",
            "type": "text",
          },
        ]
      `);
    });

    it('should handle file_citation annotations only', async () => {
      prepareJsonResponse({
        id: 'resp_456',
        object: 'response',
        created_at: 1234567890,
        status: 'completed',
        error: null,
        incomplete_details: null,
        input: [],
        instructions: null,
        max_output_tokens: null,
        model: 'gpt-4o',
        output: [
          {
            id: 'msg_456',
            type: 'message',
            status: 'completed',
            role: 'assistant',
            content: [
              {
                type: 'output_text',
                text: 'Based on the file content.',
                annotations: [
                  {
                    type: 'file_citation',
                    index: 0,
                    file_id: 'file-xyz789',
                    filename: 'resource1.json',
                  },
                ],
              },
            ],
          },
        ],
        parallel_tool_calls: true,
        previous_response_id: null,
        reasoning: { effort: null, summary: null },
        store: true,
        temperature: 0,
        text: { format: { type: 'text' } },
        tool_choice: 'auto',
        tools: [],
        top_p: 1,
        truncation: 'disabled',
        usage: {
          input_tokens: 50,
          input_tokens_details: { cached_tokens: 0 },
          output_tokens: 25,
          output_tokens_details: { reasoning_tokens: 0 },
          total_tokens: 75,
        },
        user: null,
        metadata: {},
      });

      const result = await createModel('gpt-4o').doGenerate({
        prompt: TEST_PROMPT,
      });

      expect(result.content).toMatchInlineSnapshot(`
        [
          {
            "filename": "file-xyz789",
            "id": "id-0",
            "mediaType": "text/plain",
            "sourceType": "document",
            "title": "resource1.json",
            "type": "source",
          },
          {
            "providerMetadata": {
              "openai": {
                "annotations": [],
                "itemId": "msg_456",
              },
            },
            "text": "Based on the file content.",
            "type": "text",
          },
<<<<<<< HEAD
=======
          {
            "filename": "file-xyz789",
            "id": "id-0",
            "mediaType": "text/plain",
            "providerMetadata": {
              "openai": {
                "fileId": "file-xyz789",
              },
            },
            "sourceType": "document",
            "title": "Important information from document",
            "type": "source",
          },
>>>>>>> 460d23e1
        ]
      `);
    });

    it('should handle file_citation annotations without optional fields', async () => {
      prepareJsonResponse({
        id: 'resp_789',
        object: 'response',
        created_at: 1234567890,
        status: 'completed',
        error: null,
        incomplete_details: null,
        input: [],
        instructions: null,
        max_output_tokens: null,
        model: 'gpt-5',
        output: [
          {
            id: 'msg_789',
            type: 'message',
            status: 'completed',
            role: 'assistant',
            content: [
              {
                type: 'output_text',
                text: 'Answer for the specified years....',
                annotations: [
                  {
                    type: 'file_citation',
                    file_id: 'file-YRcoCqn3Fo2K4JgraG',
                    filename: 'resource1.json',
                    index: 145,
                  },
                  {
                    type: 'file_citation',
                    file_id: 'file-YRcoCqn3Fo2K4JgraG',
                    filename: 'resource1.json',
                    index: 192,
                  },
                ],
              },
            ],
          },
        ],
        parallel_tool_calls: true,
        previous_response_id: null,
        reasoning: { effort: null, summary: null },
        store: true,
        temperature: 0,
        text: { format: { type: 'text' } },
        tool_choice: 'auto',
        tools: [],
        top_p: 1,
        truncation: 'disabled',
        usage: {
          input_tokens: 50,
          input_tokens_details: { cached_tokens: 0 },
          output_tokens: 25,
          output_tokens_details: { reasoning_tokens: 0 },
          total_tokens: 75,
        },
        user: null,
        metadata: {},
      });

      const result = await createModel('gpt-5').doGenerate({
        prompt: TEST_PROMPT,
      });

      expect(result.content).toMatchInlineSnapshot(`
        [
          {
            "filename": "file-YRcoCqn3Fo2K4JgraG",
            "id": "id-0",
            "mediaType": "text/plain",
            "providerMetadata": {
              "openai": {
                "fileId": "file-YRcoCqn3Fo2K4JgraG",
              },
            },
            "sourceType": "document",
            "title": "resource1.json",
            "type": "source",
          },
          {
            "filename": "file-YRcoCqn3Fo2K4JgraG",
            "id": "id-1",
            "mediaType": "text/plain",
            "providerMetadata": {
              "openai": {
                "fileId": "file-YRcoCqn3Fo2K4JgraG",
              },
            },
            "sourceType": "document",
            "title": "resource1.json",
            "type": "source",
          },
          {
            "providerMetadata": {
              "openai": {
                "annotations": [],
                "itemId": "msg_789",
              },
            },
            "text": "Answer for the specified years....",
            "type": "text",
          },
        ]
      `);
    });
  });

  describe('doStream', () => {
    it('should stream text deltas', async () => {
      server.urls['https://api.openai.com/v1/responses'].response = {
        type: 'stream-chunks',
        chunks: [
          `data:{"type":"response.created","response":{"id":"resp_67c9a81b6a048190a9ee441c5755a4e8","object":"response","created_at":1741269019,"status":"in_progress","error":null,"incomplete_details":null,"input":[],"instructions":null,"max_output_tokens":null,"model":"gpt-4o-2024-07-18","output":[],"parallel_tool_calls":true,"previous_response_id":null,"reasoning":{"effort":null,"summary":null},"store":true,"temperature":0.3,"text":{"format":{"type":"text"}},"tool_choice":"auto","tools":[],"top_p":1,"truncation":"disabled","usage":null,"user":null,"metadata":{}}}\n\n`,
          `data:{"type":"response.in_progress","response":{"id":"resp_67c9a81b6a048190a9ee441c5755a4e8","object":"response","created_at":1741269019,"status":"in_progress","error":null,"incomplete_details":null,"input":[],"instructions":null,"max_output_tokens":null,"model":"gpt-4o-2024-07-18","output":[],"parallel_tool_calls":true,"previous_response_id":null,"reasoning":{"effort":null,"summary":null},"store":true,"temperature":0.3,"text":{"format":{"type":"text"}},"tool_choice":"auto","tools":[],"top_p":1,"truncation":"disabled","usage":null,"user":null,"metadata":{}}}\n\n`,
          `data:{"type":"response.output_item.added","output_index":0,"item":{"id":"msg_67c9a81dea8c8190b79651a2b3adf91e","type":"message","status":"in_progress","role":"assistant","content":[]}}\n\n`,
          `data:{"type":"response.content_part.added","item_id":"msg_67c9a81dea8c8190b79651a2b3adf91e","output_index":0,"content_index":0,"part":{"type":"output_text","text":"","annotations":[],"logprobs": []}}\n\n`,
          `data:{"type":"response.output_text.delta","item_id":"msg_67c9a81dea8c8190b79651a2b3adf91e","output_index":0,"content_index":0,"delta":"Hello,","logprobs": []}\n\n`,
          `data:{"type":"response.output_text.delta","item_id":"msg_67c9a81dea8c8190b79651a2b3adf91e","output_index":0,"content_index":0,"delta":" World!","logprobs": []}\n\n`,
          `data:{"type":"response.output_text.done","item_id":"msg_67c9a8787f4c8190b49c858d4c1cf20c","output_index":0,"content_index":0,"text":"Hello, World!"}\n\n`,
          `data:{"type":"response.content_part.done","item_id":"msg_67c9a8787f4c8190b49c858d4c1cf20c","output_index":0,"content_index":0,"part":{"type":"output_text","text":"Hello, World!","annotations":[],"logprobs": []}}\n\n`,
          `data:{"type":"response.output_item.done","output_index":0,"item":{"id":"msg_67c9a8787f4c8190b49c858d4c1cf20c","type":"message","status":"completed","role":"assistant","content":[{"type":"output_text","text":"Hello, World!","annotations":[],"logprobs": []}]}}\n\n`,
          `data:{"type":"response.completed","response":{"id":"resp_67c9a878139c8190aa2e3105411b408b","object":"response","created_at":1741269112,"status":"completed","error":null,"incomplete_details":null,"input":[],"instructions":null,"max_output_tokens":null,"model":"gpt-4o-2024-07-18","output":[{"id":"msg_67c9a8787f4c8190b49c858d4c1cf20c","type":"message","status":"completed","role":"assistant","content":[{"type":"output_text","text":"Hello, World!","annotations":[]}]}],"parallel_tool_calls":true,"previous_response_id":null,"reasoning":{"effort":null,"summary":null},"store":true,"temperature":0.3,"text":{"format":{"type":"text"}},"tool_choice":"auto","tools":[],"top_p":1,"truncation":"disabled","usage":{"input_tokens":543,"input_tokens_details":{"cached_tokens":234},"output_tokens":478,"output_tokens_details":{"reasoning_tokens":123},"total_tokens":512},"user":null,"metadata":{}}}\n\n`,
        ],
      };

      const { stream } = await createModel('gpt-4o').doStream({
        prompt: TEST_PROMPT,
        includeRawChunks: false,
      });

      expect(await convertReadableStreamToArray(stream)).toMatchInlineSnapshot(`
        [
          {
            "type": "stream-start",
            "warnings": [],
          },
          {
            "id": "resp_67c9a81b6a048190a9ee441c5755a4e8",
            "modelId": "gpt-4o-2024-07-18",
            "timestamp": 2025-03-06T13:50:19.000Z,
            "type": "response-metadata",
          },
          {
            "id": "msg_67c9a81dea8c8190b79651a2b3adf91e",
            "providerMetadata": {
              "openai": {
                "itemId": "msg_67c9a81dea8c8190b79651a2b3adf91e",
              },
            },
            "type": "text-start",
          },
          {
            "delta": "Hello,",
            "id": "msg_67c9a81dea8c8190b79651a2b3adf91e",
            "type": "text-delta",
          },
          {
            "delta": " World!",
            "id": "msg_67c9a81dea8c8190b79651a2b3adf91e",
            "type": "text-delta",
          },
          {
            "id": "msg_67c9a8787f4c8190b49c858d4c1cf20c",
            "providerMetadata": {
              "openai": {
                "annotations": [],
                "itemId": "msg_67c9a8787f4c8190b49c858d4c1cf20c",
              },
            },
            "type": "text-end",
          },
          {
            "finishReason": "stop",
            "providerMetadata": {
              "openai": {
                "responseId": "resp_67c9a81b6a048190a9ee441c5755a4e8",
              },
            },
            "type": "finish",
            "usage": {
              "cachedInputTokens": 234,
              "inputTokens": 543,
              "outputTokens": 478,
              "reasoningTokens": 123,
              "totalTokens": 1021,
            },
          },
        ]
      `);
    });

    it('should send finish reason for incomplete response', async () => {
      server.urls['https://api.openai.com/v1/responses'].response = {
        type: 'stream-chunks',
        chunks: [
          `data:{"type":"response.created","response":{"id":"resp_67c9a81b6a048190a9ee441c5755a4e8","object":"response","created_at":1741269019,"status":"in_progress","error":null,"incomplete_details":null,"input":[],"instructions":null,"max_output_tokens":null,"model":"gpt-4o-2024-07-18","output":[],"parallel_tool_calls":true,"previous_response_id":null,"reasoning":{"effort":null,"summary":null},"store":true,"temperature":0.3,"text":{"format":{"type":"text"}},"tool_choice":"auto","tools":[],"top_p":1,"truncation":"disabled","usage":null,"user":null,"metadata":{}}}\n\n`,
          `data:{"type":"response.in_progress","response":{"id":"resp_67c9a81b6a048190a9ee441c5755a4e8","object":"response","created_at":1741269019,"status":"in_progress","error":null,"incomplete_details":null,"input":[],"instructions":null,"max_output_tokens":null,"model":"gpt-4o-2024-07-18","output":[],"parallel_tool_calls":true,"previous_response_id":null,"reasoning":{"effort":null,"summary":null},"store":true,"temperature":0.3,"text":{"format":{"type":"text"}},"tool_choice":"auto","tools":[],"top_p":1,"truncation":"disabled","usage":null,"user":null,"metadata":{}}}\n\n`,
          `data:{"type":"response.output_item.added","output_index":0,"item":{"id":"msg_67c9a81dea8c8190b79651a2b3adf91e","type":"message","status":"in_progress","role":"assistant","content":[]}}\n\n`,
          `data:{"type":"response.content_part.added","item_id":"msg_67c9a81dea8c8190b79651a2b3adf91e","output_index":0,"content_index":0,"part":{"type":"output_text","text":"","annotations":[]}}\n\n`,
          `data:{"type":"response.output_text.delta","item_id":"msg_67c9a81dea8c8190b79651a2b3adf91e","output_index":0,"content_index":0,"delta":"Hello,"}\n\n`,
          `data:{"type":"response.output_text.done","item_id":"msg_67c9a8787f4c8190b49c858d4c1cf20c","output_index":0,"content_index":0,"text":"Hello,!"}\n\n`,
          `data:{"type":"response.content_part.done","item_id":"msg_67c9a8787f4c8190b49c858d4c1cf20c","output_index":0,"content_index":0,"part":{"type":"output_text","text":"Hello,","annotations":[]}}\n\n`,
          `data:{"type":"response.output_item.done","output_index":0,"item":{"id":"msg_67c9a8787f4c8190b49c858d4c1cf20c","type":"message","status":"incomplete","role":"assistant","content":[{"type":"output_text","text":"Hello,","annotations":[]}]}}\n\n`,
          `data:{"type":"response.incomplete","response":{"id":"resp_67cadb40a0708190ac2763c0b6960f6f","object":"response","created_at":1741347648,"status":"incomplete","error":null,"incomplete_details":{"reason":"max_output_tokens"},"instructions":null,"max_output_tokens":100,"model":"gpt-4o-2024-07-18","output":[{"type":"message","id":"msg_67cadb410ccc81909fe1d8f427b9cf02","status":"incomplete","role":"assistant","content":[{"type":"output_text","text":"Hello,","annotations":[]}]}],"parallel_tool_calls":true,"previous_response_id":null,"reasoning":{"effort":null,"summary":null},"store":true,"temperature":0,"text":{"format":{"type":"text"}},"tool_choice":"auto","tools":[],"top_p":1,"truncation":"disabled","usage":{"input_tokens":0,"input_tokens_details":{"cached_tokens":0},"output_tokens":0,"output_tokens_details":{"reasoning_tokens":0},"total_tokens":0},"user":null,"metadata":{}}}\n\n`,
        ],
      };

      const { stream } = await createModel('gpt-4o').doStream({
        prompt: TEST_PROMPT,
        includeRawChunks: false,
      });

      expect(await convertReadableStreamToArray(stream)).toMatchInlineSnapshot(`
        [
          {
            "type": "stream-start",
            "warnings": [],
          },
          {
            "id": "resp_67c9a81b6a048190a9ee441c5755a4e8",
            "modelId": "gpt-4o-2024-07-18",
            "timestamp": 2025-03-06T13:50:19.000Z,
            "type": "response-metadata",
          },
          {
            "id": "msg_67c9a81dea8c8190b79651a2b3adf91e",
            "providerMetadata": {
              "openai": {
                "itemId": "msg_67c9a81dea8c8190b79651a2b3adf91e",
              },
            },
            "type": "text-start",
          },
          {
            "delta": "Hello,",
            "id": "msg_67c9a81dea8c8190b79651a2b3adf91e",
            "type": "text-delta",
          },
          {
            "id": "msg_67c9a8787f4c8190b49c858d4c1cf20c",
            "providerMetadata": {
              "openai": {
                "annotations": [],
                "itemId": "msg_67c9a8787f4c8190b49c858d4c1cf20c",
              },
            },
            "type": "text-end",
          },
          {
            "finishReason": "length",
            "providerMetadata": {
              "openai": {
                "responseId": "resp_67c9a81b6a048190a9ee441c5755a4e8",
              },
            },
            "type": "finish",
            "usage": {
              "cachedInputTokens": 0,
              "inputTokens": 0,
              "outputTokens": 0,
              "reasoningTokens": 0,
              "totalTokens": 0,
            },
          },
        ]
      `);
    });

    it('should send streaming tool calls', async () => {
      server.urls['https://api.openai.com/v1/responses'].response = {
        type: 'stream-chunks',
        chunks: [
          `data:{"type":"response.created","response":{"id":"resp_67cb13a755c08190acbe3839a49632fc","object":"response","created_at":1741362087,"status":"in_progress","error":null,"incomplete_details":null,"instructions":null,"max_output_tokens":null,"model":"gpt-4o-2024-07-18","output":[],"parallel_tool_calls":true,"previous_response_id":null,"reasoning":{"effort":null,"summary":null},"store":true,"temperature":0,"text":{"format":{"type":"text"}},"tool_choice":"auto","tools":[{"type":"function","description":"Get the current location.","name":"currentLocation","parameters":{"type":"object","properties":{},"additionalProperties":false},"strict":true},{"type":"function","description":"Get the weather in a location","name":"weather","parameters":{"type":"object","properties":{"location":{"type":"string","description":"The location to get the weather for"}},"required":["location"],"additionalProperties":false},"strict":true}],"top_p":1,"truncation":"disabled","usage":null,"user":null,"metadata":{}}}\n\n`,
          `data:{"type":"response.in_progress","response":{"id":"resp_67cb13a755c08190acbe3839a49632fc","object":"response","created_at":1741362087,"status":"in_progress","error":null,"incomplete_details":null,"instructions":null,"max_output_tokens":null,"model":"gpt-4o-2024-07-18","output":[],"parallel_tool_calls":true,"previous_response_id":null,"reasoning":{"effort":null,"summary":null},"store":true,"temperature":0,"text":{"format":{"type":"text"}},"tool_choice":"auto","tools":[{"type":"function","description":"Get the current location.","name":"currentLocation","parameters":{"type":"object","properties":{},"additionalProperties":false},"strict":true},{"type":"function","description":"Get the weather in a location","name":"weather","parameters":{"type":"object","properties":{"location":{"type":"string","description":"The location to get the weather for"}},"required":["location"],"additionalProperties":false},"strict":true}],"top_p":1,"truncation":"disabled","usage":null,"user":null,"metadata":{}}}\n\n`,
          `data:{"type":"response.output_item.added","output_index":0,"item":{"type":"function_call","id":"fc_67cb13a838088190be08eb3927c87501","call_id":"call_6KxSghkb4MVnunFH2TxPErLP","name":"currentLocation","arguments":"","status":"completed"}}\n\n`,
          `data:{"type":"response.function_call_arguments.delta","item_id":"fc_67cb13a838088190be08eb3927c87501","output_index":0,"delta":"{}"}\n\n`,
          `data:{"type":"response.function_call_arguments.done","item_id":"fc_67cb13a838088190be08eb3927c87501","output_index":0,"arguments":"{}"}\n\n`,
          `data:{"type":"response.output_item.done","output_index":0,"item":{"type":"function_call","id":"fc_67cb13a838088190be08eb3927c87501","call_id":"call_pgjcAI4ZegMkP6bsAV7sfrJA","name":"currentLocation","arguments":"{}","status":"completed"}}\n\n`,
          `data:{"type":"response.output_item.added","output_index":1,"item":{"type":"function_call","id":"fc_67cb13a858f081908a600343fa040f47","call_id":"call_Dg6WUmFHNeR5JxX1s53s1G4b","name":"weather","arguments":"","status":"in_progress"}}\n\n`,
          `data:{"type":"response.function_call_arguments.delta","item_id":"fc_67cb13a858f081908a600343fa040f47","output_index":1,"delta":"{"}\n\n`,
          `data:{"type":"response.function_call_arguments.delta","item_id":"fc_67cb13a858f081908a600343fa040f47","output_index":1,"delta":"\\"location"}\n\n`,
          `data:{"type":"response.function_call_arguments.delta","item_id":"fc_67cb13a858f081908a600343fa040f47","output_index":1,"delta":"\\":"}\n\n`,
          `data:{"type":"response.function_call_arguments.delta","item_id":"fc_67cb13a858f081908a600343fa040f47","output_index":1,"delta":"\\"Rome"}\n\n`,
          `data:{"type":"response.function_call_arguments.delta","item_id":"fc_67cb13a858f081908a600343fa040f47","output_index":1,"delta":"\\"}"}\n\n`,
          `data:{"type":"response.function_call_arguments.done","item_id":"fc_67cb13a858f081908a600343fa040f47","output_index":1,"arguments":"{\\"location\\":\\"Rome\\"}"}\n\n`,
          `data:{"type":"response.output_item.done","output_index":1,"item":{"type":"function_call","id":"fc_67cb13a858f081908a600343fa040f47","call_id":"call_X2PAkDJInno9VVnNkDrfhboW","name":"weather","arguments":"{\\"location\\":\\"Rome\\"}","status":"completed"}}\n\n`,
          `data:{"type":"response.completed","response":{"id":"resp_67cb13a755c08190acbe3839a49632fc","object":"response","created_at":1741362087,"status":"completed","error":null,"incomplete_details":null,"instructions":null,"max_output_tokens":null,"model":"gpt-4o-2024-07-18","output":[{"type":"function_call","id":"fc_67cb13a838088190be08eb3927c87501","call_id":"call_KsVqaVAf3alAtCCkQe4itE7W","name":"currentLocation","arguments":"{}","status":"completed"},{"type":"function_call","id":"fc_67cb13a858f081908a600343fa040f47","call_id":"call_X2PAkDJInno9VVnNkDrfhboW","name":"weather","arguments":"{\\"location\\":\\"Rome\\"}","status":"completed"}],"parallel_tool_calls":true,"previous_response_id":null,"reasoning":{"effort":null,"summary":null},"store":true,"temperature":0,"text":{"format":{"type":"text"}},"tool_choice":"auto","tools":[{"type":"function","description":"Get the current location.","name":"currentLocation","parameters":{"type":"object","properties":{},"additionalProperties":false},"strict":true},{"type":"function","description":"Get the weather in a location","name":"weather","parameters":{"type":"object","properties":{"location":{"type":"string","description":"The location to get the weather for"}},"required":["location"],"additionalProperties":false},"strict":true}],"top_p":1,"truncation":"disabled","usage":{"input_tokens":0,"input_tokens_details":{"cached_tokens":0},"output_tokens":0,"output_tokens_details":{"reasoning_tokens":0},"total_tokens":0},"user":null,"metadata":{}}}\n\n`,
        ],
      };

      const { stream } = await createModel('gpt-4o').doStream({
        tools: TEST_TOOLS,
        prompt: TEST_PROMPT,
        includeRawChunks: false,
      });

      expect(await convertReadableStreamToArray(stream)).toMatchInlineSnapshot(`
        [
          {
            "type": "stream-start",
            "warnings": [],
          },
          {
            "id": "resp_67cb13a755c08190acbe3839a49632fc",
            "modelId": "gpt-4o-2024-07-18",
            "timestamp": 2025-03-07T15:41:27.000Z,
            "type": "response-metadata",
          },
          {
            "id": "call_6KxSghkb4MVnunFH2TxPErLP",
            "toolName": "currentLocation",
            "type": "tool-input-start",
          },
          {
            "delta": "{}",
            "id": "call_6KxSghkb4MVnunFH2TxPErLP",
            "type": "tool-input-delta",
          },
          {
            "id": "call_pgjcAI4ZegMkP6bsAV7sfrJA",
            "type": "tool-input-end",
          },
          {
            "input": "{}",
            "providerMetadata": {
              "openai": {
                "itemId": "fc_67cb13a838088190be08eb3927c87501",
              },
            },
            "toolCallId": "call_pgjcAI4ZegMkP6bsAV7sfrJA",
            "toolName": "currentLocation",
            "type": "tool-call",
          },
          {
            "id": "call_Dg6WUmFHNeR5JxX1s53s1G4b",
            "toolName": "weather",
            "type": "tool-input-start",
          },
          {
            "delta": "{",
            "id": "call_Dg6WUmFHNeR5JxX1s53s1G4b",
            "type": "tool-input-delta",
          },
          {
            "delta": ""location",
            "id": "call_Dg6WUmFHNeR5JxX1s53s1G4b",
            "type": "tool-input-delta",
          },
          {
            "delta": "":",
            "id": "call_Dg6WUmFHNeR5JxX1s53s1G4b",
            "type": "tool-input-delta",
          },
          {
            "delta": ""Rome",
            "id": "call_Dg6WUmFHNeR5JxX1s53s1G4b",
            "type": "tool-input-delta",
          },
          {
            "delta": ""}",
            "id": "call_Dg6WUmFHNeR5JxX1s53s1G4b",
            "type": "tool-input-delta",
          },
          {
            "id": "call_X2PAkDJInno9VVnNkDrfhboW",
            "type": "tool-input-end",
          },
          {
            "input": "{"location":"Rome"}",
            "providerMetadata": {
              "openai": {
                "itemId": "fc_67cb13a858f081908a600343fa040f47",
              },
            },
            "toolCallId": "call_X2PAkDJInno9VVnNkDrfhboW",
            "toolName": "weather",
            "type": "tool-call",
          },
          {
            "finishReason": "tool-calls",
            "providerMetadata": {
              "openai": {
                "responseId": "resp_67cb13a755c08190acbe3839a49632fc",
              },
            },
            "type": "finish",
            "usage": {
              "cachedInputTokens": 0,
              "inputTokens": 0,
              "outputTokens": 0,
              "reasoningTokens": 0,
              "totalTokens": 0,
            },
          },
        ]
      `);
    });

    it('Should handle service tier', async () => {
      server.urls['https://api.openai.com/v1/responses'].response = {
        type: 'stream-chunks',
        chunks: [
          'data:{"type":"response.created","sequence_number":0,"response":{"id":"resp_68b08bfa71908196889e9ae5668b2ae40cd677a623b867d5","object":"response","created_at":1756400634,"status":"in_progress","background":false,"error":null,"incomplete_details":null,"instructions":null,"max_output_tokens":null,"max_tool_calls":null,"model":"gpt-5-nano-2025-08-07","output":[],"parallel_tool_calls":true,"previous_response_id":null,"prompt_cache_key":null,"reasoning":{"effort":"medium","summary":null},"safety_identifier":null,"service_tier":"flex","store":true,"temperature":1,"text":{"format":{"type":"text"},"verbosity":"medium"},"tool_choice":"auto","tools":[],"top_logprobs":0,"top_p":1,"truncation":"disabled","usage":null,"user":null,"metadata":{}}}\n\n',
          'data:{"type":"response.in_progress","sequence_number":1,"response":{"id":"resp_68b08bfa71908196889e9ae5668b2ae40cd677a623b867d5","object":"response","created_at":1756400634,"status":"in_progress","background":false,"error":null,"incomplete_details":null,"instructions":null,"max_output_tokens":null,"max_tool_calls":null,"model":"gpt-5-nano-2025-08-07","output":[],"parallel_tool_calls":true,"previous_response_id":null,"prompt_cache_key":null,"reasoning":{"effort":"medium","summary":null},"safety_identifier":null,"service_tier":"flex","store":true,"temperature":1,"text":{"format":{"type":"text"},"verbosity":"medium"},"tool_choice":"auto","tools":[],"top_logprobs":0,"top_p":1,"truncation":"disabled","usage":null,"user":null,"metadata":{}}}\n\n',
          'data:{"type":"response.output_item.added","sequence_number":2,"output_index":0,"item":{"id":"rs_68b08bfb9f3c819682c5cff6edee6e4d0cd677a623b867d5","type":"reasoning","summary":[]}}\n\n',
          'data:{"type":"response.output_item.done","sequence_number":3,"output_index":0,"item":{"id":"rs_68b08bfb9f3c819682c5cff6edee6e4d0cd677a623b867d5","type":"reasoning","summary":[]}}\n\n',
          'data:{"type":"response.output_item.added","sequence_number":4,"output_index":1,"item":{"id":"msg_68b08bfc9a548196b15465b6020b04e40cd677a623b867d5","type":"message","status":"in_progress","content":[],"role":"assistant"}}\n\n',
          'data:{"type":"response.content_part.added","sequence_number":5,"item_id":"msg_68b08bfc9a548196b15465b6020b04e40cd677a623b867d5","output_index":1,"content_index":0,"part":{"type":"output_text","annotations":[],"logprobs":[],"text":""}}\n\n',
          'data:{"type":"response.output_text.delta","sequence_number":6,"item_id":"msg_68b08bfc9a548196b15465b6020b04e40cd677a623b867d5","output_index":1,"content_index":0,"delta":"blue","logprobs":[],"obfuscation":"A3q16QVxivdK"}\n\n',
          'data:{"type":"response.output_text.done","sequence_number":7,"item_id":"msg_68b08bfc9a548196b15465b6020b04e40cd677a623b867d5","output_index":1,"content_index":0,"text":"blue","logprobs":[]}\n\n',
          'data:{"type":"response.content_part.done","sequence_number":8,"item_id":"msg_68b08bfc9a548196b15465b6020b04e40cd677a623b867d5","output_index":1,"content_index":0,"part":{"type":"output_text","annotations":[],"logprobs":[],"text":"blue"}}\n\n',
          'data:{"type":"response.output_item.done","sequence_number":9,"output_index":1,"item":{"id":"msg_68b08bfc9a548196b15465b6020b04e40cd677a623b867d5","type":"message","status":"completed","content":[{"type":"output_text","annotations":[],"logprobs":[],"text":"blue"}],"role":"assistant"}}\n\n',
          'data:{"type":"response.completed","sequence_number":10,"response":{"id":"resp_68b08bfa71908196889e9ae5668b2ae40cd677a623b867d5","object":"response","created_at":1756400634,"status":"completed","background":false,"error":null,"incomplete_details":null,"instructions":null,"max_output_tokens":null,"max_tool_calls":null,"model":"gpt-5-nano-2025-08-07","output":[{"id":"rs_68b08bfb9f3c819682c5cff6edee6e4d0cd677a623b867d5","type":"reasoning","summary":[]},{"id":"msg_68b08bfc9a548196b15465b6020b04e40cd677a623b867d5","type":"message","status":"completed","content":[{"type":"output_text","annotations":[],"logprobs":[],"text":"blue"}],"role":"assistant"}],"parallel_tool_calls":true,"previous_response_id":null,"prompt_cache_key":null,"reasoning":{"effort":"medium","summary":null},"safety_identifier":null,"service_tier":"flex","store":true,"temperature":1,"text":{"format":{"type":"text"},"verbosity":"medium"},"tool_choice":"auto","tools":[],"top_logprobs":0,"top_p":1,"truncation":"disabled","usage":{"input_tokens":15,"input_tokens_details":{"cached_tokens":0},"output_tokens":263,"output_tokens_details":{"reasoning_tokens":256},"total_tokens":278},"user":null,"metadata":{}}}\n\n',
        ],
      };

      const { stream } = await createModel('gpt-5-nano').doStream({
        prompt: TEST_PROMPT,
        providerOptions: {
          openai: {
            serviceTier: 'flex',
          },
        },
      });

      expect(await convertReadableStreamToArray(stream)).toMatchInlineSnapshot(`
        [
          {
            "type": "stream-start",
            "warnings": [],
          },
          {
            "id": "resp_68b08bfa71908196889e9ae5668b2ae40cd677a623b867d5",
            "modelId": "gpt-5-nano-2025-08-07",
            "timestamp": 2025-08-28T17:03:54.000Z,
            "type": "response-metadata",
          },
          {
            "id": "rs_68b08bfb9f3c819682c5cff6edee6e4d0cd677a623b867d5:0",
            "providerMetadata": {
              "openai": {
                "itemId": "rs_68b08bfb9f3c819682c5cff6edee6e4d0cd677a623b867d5",
                "reasoningEncryptedContent": null,
              },
            },
            "type": "reasoning-start",
          },
          {
            "id": "rs_68b08bfb9f3c819682c5cff6edee6e4d0cd677a623b867d5:0",
            "providerMetadata": {
              "openai": {
                "itemId": "rs_68b08bfb9f3c819682c5cff6edee6e4d0cd677a623b867d5",
                "reasoningEncryptedContent": null,
              },
            },
            "type": "reasoning-end",
          },
          {
            "id": "msg_68b08bfc9a548196b15465b6020b04e40cd677a623b867d5",
            "providerMetadata": {
              "openai": {
                "itemId": "msg_68b08bfc9a548196b15465b6020b04e40cd677a623b867d5",
              },
            },
            "type": "text-start",
          },
          {
            "delta": "blue",
            "id": "msg_68b08bfc9a548196b15465b6020b04e40cd677a623b867d5",
            "type": "text-delta",
          },
          {
            "id": "msg_68b08bfc9a548196b15465b6020b04e40cd677a623b867d5",
            "providerMetadata": {
              "openai": {
                "annotations": [],
                "itemId": "msg_68b08bfc9a548196b15465b6020b04e40cd677a623b867d5",
              },
            },
            "type": "text-end",
          },
          {
            "finishReason": "stop",
            "providerMetadata": {
              "openai": {
                "responseId": "resp_68b08bfa71908196889e9ae5668b2ae40cd677a623b867d5",
                "serviceTier": "flex",
              },
            },
            "type": "finish",
            "usage": {
              "cachedInputTokens": 0,
              "inputTokens": 15,
              "outputTokens": 263,
              "reasoningTokens": 256,
              "totalTokens": 278,
            },
          },
        ]
      `);
    });

    it('should handle logprobs', async () => {
      server.urls['https://api.openai.com/v1/responses'].response = {
        type: 'stream-chunks',
        chunks: [
          'data:{"type":"response.created","sequence_number":0,"response":{"id":"resp_689cec4cf608819583c56813ccb0f5040f92af1765dd5aad","object":"response","created_at":1755114572,"status":"in_progress","background":false,"error":null,"incomplete_details":null,"instructions":null,"max_output_tokens":1024,"max_tool_calls":null,"model":"gpt-4.1-nano-2025-04-14","output":[],"parallel_tool_calls":true,"previous_response_id":null,"prompt_cache_key":null,"reasoning":{"effort":null,"summary":null},"safety_identifier":null,"service_tier":"auto","store":true,"temperature":1,"text":{"format":{"type":"text"},"verbosity":"medium"},"tool_choice":"auto","tools":[],"top_logprobs":5,"top_p":1,"truncation":"disabled","usage":null,"user":null,"metadata":{}}}\n\n',
          'data:{"type":"response.in_progress","sequence_number":1,"response":{"id":"resp_689cec4cf608819583c56813ccb0f5040f92af1765dd5aad","object":"response","created_at":1755114572,"status":"in_progress","background":false,"error":null,"incomplete_details":null,"instructions":null,"max_output_tokens":1024,"max_tool_calls":null,"model":"gpt-4.1-nano-2025-04-14","output":[],"parallel_tool_calls":true,"previous_response_id":null,"prompt_cache_key":null,"reasoning":{"effort":null,"summary":null},"safety_identifier":null,"service_tier":"auto","store":true,"temperature":1,"text":{"format":{"type":"text"},"verbosity":"medium"},"tool_choice":"auto","tools":[],"top_logprobs":5,"top_p":1,"truncation":"disabled","usage":null,"user":null,"metadata":{}}}\n\n',
          'data:{"type":"response.output_item.added","sequence_number":2,"output_index":0,"item":{"id":"msg_689cec4d46448195905a27fb9e12ff670f92af1765dd5aad","type":"message","status":"in_progress","content":[],"role":"assistant"}}\n\n',
          'data:{"type":"response.content_part.added","sequence_number":3,"item_id":"msg_689cec4d46448195905a27fb9e12ff670f92af1765dd5aad","output_index":0,"content_index":0,"part":{"type":"output_text","annotations":[],"logprobs":[],"text":""}}\n\n',
          'data:{"type":"response.output_text.delta","sequence_number":4,"item_id":"msg_689cec4d46448195905a27fb9e12ff670f92af1765dd5aad","output_index":0,"content_index":0,"delta":"N","logprobs":[{"bytes":[78],"logprob":-2.9266366958618164,"token":"N","top_logprobs":[{"bytes":[80,108,101,97,115,101],"logprob":-0.5516367554664612,"token":"Please"},{"bytes":[89],"logprob":-1.0516366958618164,"token":"Y"},{"bytes":[78],"logprob":-2.9266366958618164,"token":"N"},{"bytes":[83,117,114,101],"logprob":-4.551636695861816,"token":"Sure"},{"bytes":[67,111,117,108,100],"logprob":-5.176636695861816,"token":"Could"}]}],"obfuscation":"t9egcKewVOXiQ6N"}\n\n',
          'data:{"type":"response.output_text.done","sequence_number":5,"item_id":"msg_689cec4d46448195905a27fb9e12ff670f92af1765dd5aad","output_index":0,"content_index":0,"text":"N","logprobs":[{"bytes":[78],"logprob":-2.9266366958618164,"token":"N","top_logprobs":[{"bytes":[80,108,101,97,115,101],"logprob":-0.5516367554664612,"token":"Please"},{"bytes":[89],"logprob":-1.0516366958618164,"token":"Y"},{"bytes":[78],"logprob":-2.9266366958618164,"token":"N"},{"bytes":[83,117,114,101],"logprob":-4.551636695861816,"token":"Sure"},{"bytes":[67,111,117,108,100],"logprob":-5.176636695861816,"token":"Could"}]}]}\n\n',
          'data:{"type":"response.content_part.done","sequence_number":6,"item_id":"msg_689cec4d46448195905a27fb9e12ff670f92af1765dd5aad","output_index":0,"content_index":0,"part":{"type":"output_text","annotations":[],"logprobs":[],"text":"N"}}\n\n',
          'data:{"type":"response.output_item.done","sequence_number":7,"output_index":0,"item":{"id":"msg_689cec4d46448195905a27fb9e12ff670f92af1765dd5aad","type":"message","status":"completed","content":[{"type":"output_text","annotations":[],"logprobs":[{"bytes":[78],"logprob":-2.926637,"token":"N","top_logprobs":[{"bytes":[80,108,101,97,115,101],"logprob":-0.551637,"token":"Please"},{"bytes":[89],"logprob":-1.051637,"token":"Y"},{"bytes":[78],"logprob":-2.926637,"token":"N"},{"bytes":[83,117,114,101],"logprob":-4.551637,"token":"Sure"},{"bytes":[67,111,117,108,100],"logprob":-5.176637,"token":"Could"}]}],"text":"N"}],"role":"assistant"}}\n\n',
          'data:{"type":"response.completed","sequence_number":8,"response":{"id":"resp_689cec4cf608819583c56813ccb0f5040f92af1765dd5aad","object":"response","created_at":1755114572,"status":"completed","background":false,"error":null,"incomplete_details":null,"instructions":null,"max_output_tokens":1024,"max_tool_calls":null,"model":"gpt-4.1-nano-2025-04-14","output":[{"id":"msg_689cec4d46448195905a27fb9e12ff670f92af1765dd5aad","type":"message","status":"completed","content":[{"type":"output_text","annotations":[],"logprobs":[{"bytes":[78],"logprob":-2.926637,"token":"N","top_logprobs":[{"bytes":[80,108,101,97,115,101],"logprob":-0.551637,"token":"Please"},{"bytes":[89],"logprob":-1.051637,"token":"Y"},{"bytes":[78],"logprob":-2.926637,"token":"N"},{"bytes":[83,117,114,101],"logprob":-4.551637,"token":"Sure"},{"bytes":[67,111,117,108,100],"logprob":-5.176637,"token":"Could"}]}],"text":"N"}],"role":"assistant"}],"parallel_tool_calls":true,"previous_response_id":null,"prompt_cache_key":null,"reasoning":{"effort":null,"summary":null},"safety_identifier":null,"service_tier":"default","store":true,"temperature":1,"text":{"format":{"type":"text"},"verbosity":"medium"},"tool_choice":"auto","tools":[],"top_logprobs":5,"top_p":1,"truncation":"disabled","usage":{"input_tokens":12,"input_tokens_details":{"cached_tokens":0},"output_tokens":2,"output_tokens_details":{"reasoning_tokens":0},"total_tokens":14},"user":null,"metadata":{}}}\n\n',
        ],
      };

      const { stream } = await createModel('gpt-4o').doStream({
        prompt: TEST_PROMPT,
        providerOptions: {
          openai: {
            logprobs: 1,
          },
        },
      });

      expect(await convertReadableStreamToArray(stream)).toMatchInlineSnapshot(`
        [
          {
            "type": "stream-start",
            "warnings": [],
          },
          {
            "id": "resp_689cec4cf608819583c56813ccb0f5040f92af1765dd5aad",
            "modelId": "gpt-4.1-nano-2025-04-14",
            "timestamp": 2025-08-13T19:49:32.000Z,
            "type": "response-metadata",
          },
          {
            "id": "msg_689cec4d46448195905a27fb9e12ff670f92af1765dd5aad",
            "providerMetadata": {
              "openai": {
                "itemId": "msg_689cec4d46448195905a27fb9e12ff670f92af1765dd5aad",
              },
            },
            "type": "text-start",
          },
          {
            "delta": "N",
            "id": "msg_689cec4d46448195905a27fb9e12ff670f92af1765dd5aad",
            "type": "text-delta",
          },
          {
            "id": "msg_689cec4d46448195905a27fb9e12ff670f92af1765dd5aad",
            "providerMetadata": {
              "openai": {
                "annotations": [],
                "itemId": "msg_689cec4d46448195905a27fb9e12ff670f92af1765dd5aad",
              },
            },
            "type": "text-end",
          },
          {
            "finishReason": "stop",
            "providerMetadata": {
              "openai": {
                "logprobs": [
                  [
                    {
                      "logprob": -2.9266366958618164,
                      "token": "N",
                      "top_logprobs": [
                        {
                          "logprob": -0.5516367554664612,
                          "token": "Please",
                        },
                        {
                          "logprob": -1.0516366958618164,
                          "token": "Y",
                        },
                        {
                          "logprob": -2.9266366958618164,
                          "token": "N",
                        },
                        {
                          "logprob": -4.551636695861816,
                          "token": "Sure",
                        },
                        {
                          "logprob": -5.176636695861816,
                          "token": "Could",
                        },
                      ],
                    },
                  ],
                ],
                "responseId": "resp_689cec4cf608819583c56813ccb0f5040f92af1765dd5aad",
                "serviceTier": "default",
              },
            },
            "type": "finish",
            "usage": {
              "cachedInputTokens": 0,
              "inputTokens": 12,
              "outputTokens": 2,
              "reasoningTokens": 0,
              "totalTokens": 14,
            },
          },
        ]
      `);
    });

    describe('web search tool', () => {
      it('should stream web search results (sources, tool calls, tool results)', async () => {
        prepareChunksFixtureResponse('openai-web-search-tool.1');

        const { stream } = await createModel('gpt-5-nano').doStream({
          tools: [
            {
              type: 'provider-defined',
              id: 'openai.web_search',
              name: 'web_search',
              args: {},
            },
          ],
          prompt: TEST_PROMPT,
        });

        expect(await convertReadableStreamToArray(stream)).toMatchSnapshot();
      });

      it('should handle streaming web search with action query field', async () => {
        server.urls['https://api.openai.com/v1/responses'].response = {
          type: 'stream-chunks',
          chunks: [
            `data:{"type":"response.created","response":{"id":"resp_test","object":"response","created_at":1741630255,"status":"in_progress","error":null,"incomplete_details":null,"instructions":null,"max_output_tokens":null,"model":"o3-2025-04-16","output":[],"parallel_tool_calls":true,"previous_response_id":null,"reasoning":{"effort":"medium","summary":"auto"},"store":true,"temperature":0,"text":{"format":{"type":"text"}},"tool_choice":"auto","tools":[{"type":"web_search","search_context_size":"medium"}],"top_p":1,"truncation":"disabled","usage":null,"user":null,"metadata":{}}}\n\n`,
            `data:{"type":"response.output_item.added","output_index":0,"item":{"type":"web_search_call","id":"ws_test","status":"in_progress","action":{"type":"search","query":"Vercel AI SDK next version features"}}}\n\n`,
            `data:{"type":"response.web_search_call.in_progress","output_index":0,"item_id":"ws_test"}\n\n`,
            `data:{"type":"response.web_search_call.searching","output_index":0,"item_id":"ws_test"}\n\n`,
            `data:{"type":"response.web_search_call.completed","output_index":0,"item_id":"ws_test"}\n\n`,
            `data:{"type":"response.output_item.done","output_index":0,"item":{"type":"web_search_call","id":"ws_test","status":"completed","action":{"type":"search","query":"Vercel AI SDK next version features"}}}\n\n`,
            `data:{"type":"response.output_item.added","output_index":1,"item":{"type":"message","id":"msg_test","status":"in_progress","role":"assistant","content":[]}}\n\n`,
            `data:{"type":"response.content_part.added","item_id":"msg_test","output_index":1,"content_index":0,"part":{"type":"output_text","text":"","annotations":[]}}\n\n`,
            `data:{"type":"response.output_text.delta","item_id":"msg_test","output_index":1,"content_index":0,"delta":"Based on the search results, here are the upcoming features."}\n\n`,
            `data:{"type":"response.output_text.done","item_id":"msg_test","output_index":1,"content_index":0,"text":"Based on the search results, here are the upcoming features."}\n\n`,
            `data:{"type":"response.content_part.done","item_id":"msg_test","output_index":1,"content_index":0,"part":{"type":"output_text","text":"Based on the search results, here are the upcoming features.","annotations":[]}}\n\n`,
            `data:{"type":"response.output_item.done","output_index":1,"item":{"type":"message","id":"msg_test","status":"completed","role":"assistant","content":[{"type":"output_text","text":"Based on the search results, here are the upcoming features.","annotations":[]}]}}\n\n`,
            `data:{"type":"response.completed","response":{"id":"resp_test","object":"response","created_at":1741630255,"status":"completed","error":null,"incomplete_details":null,"instructions":null,"max_output_tokens":null,"model":"o3-2025-04-16","output":[{"type":"web_search_call","id":"ws_test","status":"completed","action":{"type":"search","query":"Vercel AI SDK next version features"}},{"type":"message","id":"msg_test","status":"completed","role":"assistant","content":[{"type":"output_text","text":"Based on the search results, here are the upcoming features.","annotations":[]}]}],"parallel_tool_calls":true,"previous_response_id":null,"reasoning":{"effort":"medium","summary":"auto"},"store":true,"temperature":0,"text":{"format":{"type":"text"}},"tool_choice":"auto","tools":[{"type":"web_search","search_context_size":"medium"}],"top_p":1,"truncation":"disabled","usage":{"input_tokens":50,"input_tokens_details":{"cached_tokens":0},"output_tokens":25,"output_tokens_details":{"reasoning_tokens":0},"total_tokens":75},"user":null,"metadata":{}}}\n\n`,
            'data: [DONE]\n\n',
          ],
        };

        const { stream } = await createModel('gpt-5-nano').doStream({
          tools: [
            {
              type: 'provider-defined',
              id: 'openai.web_search',
              name: 'web_search',
              args: {},
            },
          ],
          prompt: TEST_PROMPT,
        });

        expect(await convertReadableStreamToArray(stream)).toMatchSnapshot();
      });
    });

    describe('file search tool', () => {
      it('should stream file search results without results include', async () => {
        prepareChunksFixtureResponse('openai-file-search-tool.1');

        const result = await createModel('gpt-5-nano').doStream({
          prompt: TEST_PROMPT,
          tools: [
            {
              type: 'provider-defined',
              id: 'openai.file_search',
              name: 'file_search',
              args: {
                vectorStoreIds: ['vs_68caad8bd5d88191ab766cf043d89a18'],
              },
            },
          ],
        });

        expect(
          await convertReadableStreamToArray(result.stream),
        ).toMatchSnapshot();
      });

      it('should stream file search results with results include', async () => {
        prepareChunksFixtureResponse('openai-file-search-tool.2');

        const result = await createModel('gpt-5-nano').doStream({
          prompt: TEST_PROMPT,
          tools: [
            {
              type: 'provider-defined',
              id: 'openai.file_search',
              name: 'file_search',
              args: {
                vectorStoreIds: ['vs_68caad8bd5d88191ab766cf043d89a18'],
              },
            },
          ],
          providerOptions: {
            openai: {
              include: ['file_search_call.results'],
            },
          },
        });

        expect(
          await convertReadableStreamToArray(result.stream),
        ).toMatchSnapshot();
      });
    });

    describe('code interpreter tool', () => {
      it('should stream code interpreter results', async () => {
        prepareChunksFixtureResponse('openai-code-interpreter-tool.1');

        const result = await createModel('gpt-5-nano').doStream({
          prompt: TEST_PROMPT,
          tools: [
            {
              type: 'provider-defined',
              id: 'openai.code_interpreter',
              name: 'code_interpreter',
              args: {},
            },
          ],
        });

        expect(
          await convertReadableStreamToArray(result.stream),
        ).toMatchSnapshot();
      });
    });

    describe('image generation tool', () => {
      it('should stream code image generation results', async () => {
        prepareChunksFixtureResponse('openai-image-generation-tool.1');

        const result = await createModel('gpt-5-nano').doStream({
          prompt: TEST_PROMPT,
          tools: [
            {
              type: 'provider-defined',
              id: 'openai.image_generation',
              name: 'image_generation',
              args: {},
            },
          ],
        });

        expect(
          await convertReadableStreamToArray(result.stream),
        ).toMatchSnapshot();
      });
    });

    describe('local shell tool', () => {
      it('should stream code local shell results', async () => {
        prepareChunksFixtureResponse('openai-local-shell-tool.1');

        const result = await createModel('gpt-5-codex').doStream({
          prompt: TEST_PROMPT,
          tools: [
            {
              type: 'provider-defined',
              id: 'openai.local_shell',
              name: 'local_shell',
              args: {},
            },
          ],
        });

        expect(
          await convertReadableStreamToArray(result.stream),
        ).toMatchSnapshot();
      });
    });

    describe('errors', () => {
      it('should stream error parts', async () => {
        server.urls['https://api.openai.com/v1/responses'].response = {
          type: 'stream-chunks',
          chunks: [
            `data:{"type":"response.created","response":{"id":"resp_67cf3390786881908b27489d7e8cfb6b","object":"response","created_at":1741632400,"status":"in_progress","error":null,"incomplete_details":null,"instructions":null,"max_output_tokens":null,"model":"gpt-4o-mini-2024-07-18","output":[],"parallel_tool_calls":true,"previous_response_id":null,"reasoning":{"effort":null,"summary":null},"store":true,"temperature":0,"text":{"format":{"type":"text"}},"tool_choice":"auto","tools":[{"type":"web_search","search_context_size":"medium","user_location":{"type":"approximate","city":null,"country":"US","region":null,"timezone":null}}],"top_p":1,"truncation":"disabled","usage":null,"user":null,"metadata":{}}}\n\n`,
            `data:{"type":"error","code":"ERR_SOMETHING","message":"Something went wrong","param":null,"sequence_number":1}\n\n`,
          ],
        };

        const { stream } = await createModel('gpt-4o-mini').doStream({
          prompt: TEST_PROMPT,
          includeRawChunks: false,
        });

        expect(await convertReadableStreamToArray(stream))
          .toMatchInlineSnapshot(`
          [
            {
              "type": "stream-start",
              "warnings": [],
            },
            {
              "id": "resp_67cf3390786881908b27489d7e8cfb6b",
              "modelId": "gpt-4o-mini-2024-07-18",
              "timestamp": 2025-03-10T18:46:40.000Z,
              "type": "response-metadata",
            },
            {
              "error": {
                "code": "ERR_SOMETHING",
                "message": "Something went wrong",
                "param": null,
                "sequence_number": 1,
                "type": "error",
              },
              "type": "error",
            },
            {
              "finishReason": "unknown",
              "providerMetadata": {
                "openai": {
                  "responseId": "resp_67cf3390786881908b27489d7e8cfb6b",
                },
              },
              "type": "finish",
              "usage": {
                "inputTokens": undefined,
                "outputTokens": undefined,
                "totalTokens": undefined,
              },
            },
          ]
        `);
      });
    });

    describe('reasoning', () => {
      it('should handle reasoning with summary', async () => {
        server.urls['https://api.openai.com/v1/responses'].response = {
          type: 'stream-chunks',
          chunks: [
            `data:{"type":"response.created","response":{"id":"resp_67c9a81b6a048190a9ee441c5755a4e8","object":"response","created_at":1741269019,"status":"in_progress","error":null,"incomplete_details":null,"input":[],"instructions":null,"max_output_tokens":null,"model":"o3-mini-2025-01-31","output":[],"parallel_tool_calls":true,"previous_response_id":null,"reasoning":{"effort":"low","summary":"auto"},"store":true,"temperature":null,"text":{"format":{"type":"text"}},"tool_choice":"auto","tools":[],"top_p":null,"truncation":"disabled","usage":null,"user":null,"metadata":{}}}\n\n`,
            `data:{"type":"response.output_item.added","output_index":0,"item":{"id":"rs_6808709f6fcc8191ad2e2fdd784017b3","type":"reasoning"}}\n\n`,
            `data:{"type":"response.reasoning_summary_part.added","item_id":"rs_6808709f6fcc8191ad2e2fdd784017b3","summary_index":0}\n\n`,
            `data:{"type":"response.reasoning_summary_text.delta","item_id":"rs_6808709f6fcc8191ad2e2fdd784017b3","summary_index":0,"delta":"**Exploring burrito origins**\\n\\nThe user is"}\n\n`,
            `data:{"type":"response.reasoning_summary_text.delta","item_id":"rs_6808709f6fcc8191ad2e2fdd784017b3","summary_index":0,"delta":" curious about the debate regarding Taqueria La Cumbre and El Farolito."}\n\n`,
            `data:{"type":"response.reasoning_summary_part.done","item_id":"rs_6808709f6fcc8191ad2e2fdd784017b3","summary_index":0}\n\n`,
            `data:{"type":"response.reasoning_summary_part.added","item_id":"rs_6808709f6fcc8191ad2e2fdd784017b3","summary_index":1}\n\n`,
            `data:{"type":"response.reasoning_summary_text.delta","item_id":"rs_6808709f6fcc8191ad2e2fdd784017b3","summary_index":1,"delta":"**Investigating burrito origins**\\n\\nThere's a fascinating debate"}\n\n`,
            `data:{"type":"response.reasoning_summary_text.delta","item_id":"rs_6808709f6fcc8191ad2e2fdd784017b3","summary_index":1,"delta":" about who created the Mission burrito."}\n\n`,
            `data:{"type":"response.reasoning_summary_part.done","item_id":"rs_6808709f6fcc8191ad2e2fdd784017b3","summary_index":1}\n\n`,
            `data:{"type":"response.output_item.done","output_index":0,"item":{"id":"rs_6808709f6fcc8191ad2e2fdd784017b3","type":"reasoning"}}\n\n`,
            `data:{"type":"response.output_item.added","output_index":1,"item":{"id":"msg_67c97c02656c81908e080dfdf4a03cd1","type":"message"}}\n\n`,
            `data:{"type":"response.output_text.delta","item_id":"msg_67c97c02656c81908e080dfdf4a03cd1","delta":"answer"}\n\n`,
            `data:{"type":"response.output_text.delta","item_id":"msg_67c97c02656c81908e080dfdf4a03cd1","delta":" text"}\n\n`,
            `data:{"type":"response.output_item.done","output_index":1,"item":{"id":"msg_67c97c02656c81908e080dfdf4a03cd1","type":"message"}}\n\n`,
            `data:{"type":"response.completed","response":{"id":"resp_67c9a81b6a048190a9ee441c5755a4e8","object":"response","created_at":1741269019,"status":"completed","error":null,"incomplete_details":null,"input":[],"instructions":null,"max_output_tokens":null,"model":"o3-mini-2025-01-31","output":[{"id":"rs_6808709f6fcc8191ad2e2fdd784017b3","type":"reasoning","summary":[{"type":"summary_text","text":"**Exploring burrito origins**\\n\\nThe user is curious about the debate regarding Taqueria La Cumbre and El Farolito."},{"type":"summary_text","text":"**Investigating burrito origins**\\n\\nThere's a fascinating debate about who created the Mission burrito."}]},{"id":"msg_67c97c02656c81908e080dfdf4a03cd1","type":"message","status":"completed","role":"assistant","content":[{"type":"output_text","text":"answer text","annotations":[]}]}],"parallel_tool_calls":true,"previous_response_id":null,"reasoning":{"effort":"low","summary":"auto"},"store":true,"temperature":null,"text":{"format":{"type":"text"}},"tool_choice":"auto","tools":[],"top_p":null,"truncation":"disabled","usage":{"input_tokens":34,"input_tokens_details":{"cached_tokens":0},"output_tokens":538,"output_tokens_details":{"reasoning_tokens":320},"total_tokens":572},"user":null,"metadata":{}}}\n\n`,
          ],
        };

        const { stream } = await createModel('o3-mini').doStream({
          prompt: TEST_PROMPT,
          providerOptions: {
            openai: {
              reasoningEffort: 'low',
              reasoningSummary: 'auto',
            },
          },
          includeRawChunks: false,
        });

        expect(await convertReadableStreamToArray(stream))
          .toMatchInlineSnapshot(`
            [
              {
                "type": "stream-start",
                "warnings": [],
              },
              {
                "id": "resp_67c9a81b6a048190a9ee441c5755a4e8",
                "modelId": "o3-mini-2025-01-31",
                "timestamp": 2025-03-06T13:50:19.000Z,
                "type": "response-metadata",
              },
              {
                "id": "rs_6808709f6fcc8191ad2e2fdd784017b3:0",
                "providerMetadata": {
                  "openai": {
                    "itemId": "rs_6808709f6fcc8191ad2e2fdd784017b3",
                    "reasoningEncryptedContent": null,
                  },
                },
                "type": "reasoning-start",
              },
              {
                "delta": "**Exploring burrito origins**

            The user is",
                "id": "rs_6808709f6fcc8191ad2e2fdd784017b3:0",
                "providerMetadata": {
                  "openai": {
                    "itemId": "rs_6808709f6fcc8191ad2e2fdd784017b3",
                  },
                },
                "type": "reasoning-delta",
              },
              {
                "delta": " curious about the debate regarding Taqueria La Cumbre and El Farolito.",
                "id": "rs_6808709f6fcc8191ad2e2fdd784017b3:0",
                "providerMetadata": {
                  "openai": {
                    "itemId": "rs_6808709f6fcc8191ad2e2fdd784017b3",
                  },
                },
                "type": "reasoning-delta",
              },
              {
                "id": "rs_6808709f6fcc8191ad2e2fdd784017b3:0",
                "providerMetadata": {
                  "openai": {
                    "itemId": "rs_6808709f6fcc8191ad2e2fdd784017b3",
                  },
                },
                "type": "reasoning-end",
              },
              {
                "id": "rs_6808709f6fcc8191ad2e2fdd784017b3:1",
                "providerMetadata": {
                  "openai": {
                    "itemId": "rs_6808709f6fcc8191ad2e2fdd784017b3",
                    "reasoningEncryptedContent": null,
                  },
                },
                "type": "reasoning-start",
              },
              {
                "delta": "**Investigating burrito origins**

            There's a fascinating debate",
                "id": "rs_6808709f6fcc8191ad2e2fdd784017b3:1",
                "providerMetadata": {
                  "openai": {
                    "itemId": "rs_6808709f6fcc8191ad2e2fdd784017b3",
                  },
                },
                "type": "reasoning-delta",
              },
              {
                "delta": " about who created the Mission burrito.",
                "id": "rs_6808709f6fcc8191ad2e2fdd784017b3:1",
                "providerMetadata": {
                  "openai": {
                    "itemId": "rs_6808709f6fcc8191ad2e2fdd784017b3",
                  },
                },
                "type": "reasoning-delta",
              },
              {
                "id": "rs_6808709f6fcc8191ad2e2fdd784017b3:1",
                "providerMetadata": {
                  "openai": {
                    "itemId": "rs_6808709f6fcc8191ad2e2fdd784017b3",
                    "reasoningEncryptedContent": null,
                  },
                },
                "type": "reasoning-end",
              },
              {
                "id": "msg_67c97c02656c81908e080dfdf4a03cd1",
                "providerMetadata": {
                  "openai": {
                    "itemId": "msg_67c97c02656c81908e080dfdf4a03cd1",
                  },
                },
                "type": "text-start",
              },
              {
                "delta": "answer",
                "id": "msg_67c97c02656c81908e080dfdf4a03cd1",
                "type": "text-delta",
              },
              {
                "delta": " text",
                "id": "msg_67c97c02656c81908e080dfdf4a03cd1",
                "type": "text-delta",
              },
              {
                "id": "msg_67c97c02656c81908e080dfdf4a03cd1",
                "providerMetadata": {
                  "openai": {
                    "annotations": [],
                    "itemId": "msg_67c97c02656c81908e080dfdf4a03cd1",
                  },
                },
                "type": "text-end",
              },
              {
                "finishReason": "stop",
                "providerMetadata": {
                  "openai": {
                    "responseId": "resp_67c9a81b6a048190a9ee441c5755a4e8",
                  },
                },
                "type": "finish",
                "usage": {
                  "cachedInputTokens": 0,
                  "inputTokens": 34,
                  "outputTokens": 538,
                  "reasoningTokens": 320,
                  "totalTokens": 572,
                },
              },
            ]
          `);

        expect(await server.calls[0].requestBodyJson).toMatchObject({
          model: 'o3-mini',
          reasoning: {
            effort: 'low',
            summary: 'auto',
          },
          stream: true,
        });
      });

      it('should handle reasoning with empty summary', async () => {
        server.urls['https://api.openai.com/v1/responses'].response = {
          type: 'stream-chunks',
          chunks: [
            `data:{"type":"response.created","response":{"id":"resp_67c9a81b6a048190a9ee441c5755a4e8","object":"response","created_at":1741269019,"status":"in_progress","error":null,"incomplete_details":null,"input":[],"instructions":null,"max_output_tokens":null,"model":"o3-mini-2025-01-31","output":[],"parallel_tool_calls":true,"previous_response_id":null,"reasoning":{"effort":"low","summary":"auto"},"store":true,"temperature":null,"text":{"format":{"type":"text"}},"tool_choice":"auto","tools":[],"top_p":null,"truncation":"disabled","usage":null,"user":null,"metadata":{}}}\n\n`,
            `data:{"type":"response.output_item.added","output_index":0,"item":{"id":"rs_6808709f6fcc8191ad2e2fdd784017b3","type":"reasoning"}}\n\n`,
            `data:{"type":"response.output_item.done","output_index":0,"item":{"id":"rs_6808709f6fcc8191ad2e2fdd784017b3","type":"reasoning"}}\n\n`,
            `data:{"type":"response.output_item.added","output_index":1,"item":{"id":"msg_67c97c02656c81908e080dfdf4a03cd1","type":"message"}}\n\n`,
            `data:{"type":"response.output_text.delta","item_id":"msg_67c97c02656c81908e080dfdf4a03cd1","delta":"answer"}\n\n`,
            `data:{"type":"response.output_text.delta","item_id":"msg_67c97c02656c81908e080dfdf4a03cd1","delta":" text"}\n\n`,
            `data:{"type":"response.output_item.done","output_index":1,"item":{"id":"msg_67c97c02656c81908e080dfdf4a03cd1","type":"message"}}\n\n`,
            `data:{"type":"response.completed","response":{"id":"resp_67c9a81b6a048190a9ee441c5755a4e8","object":"response","created_at":1741269019,"status":"completed","error":null,"incomplete_details":null,"input":[],"instructions":null,"max_output_tokens":null,"model":"o3-mini-2025-01-31","output":[{"id":"rs_6808709f6fcc8191ad2e2fdd784017b3","type":"reasoning","summary":[]},{"id":"msg_67c97c02656c81908e080dfdf4a03cd1","type":"message","status":"completed","role":"assistant","content":[{"type":"output_text","text":"answer text","annotations":[]}]}],"parallel_tool_calls":true,"previous_response_id":null,"reasoning":{"effort":"low","summary":"auto"},"store":true,"temperature":null,"text":{"format":{"type":"text"}},"tool_choice":"auto","tools":[],"top_p":null,"truncation":"disabled","usage":{"input_tokens":34,"input_tokens_details":{"cached_tokens":0},"output_tokens":538,"output_tokens_details":{"reasoning_tokens":320},"total_tokens":572},"user":null,"metadata":{}}}\n\n`,
          ],
        };

        const { stream } = await createModel('o3-mini').doStream({
          prompt: TEST_PROMPT,
          providerOptions: {
            openai: {
              reasoningEffort: 'low',
              reasoningSummary: null,
            },
          },
          includeRawChunks: false,
        });

        expect(await convertReadableStreamToArray(stream))
          .toMatchInlineSnapshot(`
            [
              {
                "type": "stream-start",
                "warnings": [],
              },
              {
                "id": "resp_67c9a81b6a048190a9ee441c5755a4e8",
                "modelId": "o3-mini-2025-01-31",
                "timestamp": 2025-03-06T13:50:19.000Z,
                "type": "response-metadata",
              },
              {
                "id": "rs_6808709f6fcc8191ad2e2fdd784017b3:0",
                "providerMetadata": {
                  "openai": {
                    "itemId": "rs_6808709f6fcc8191ad2e2fdd784017b3",
                    "reasoningEncryptedContent": null,
                  },
                },
                "type": "reasoning-start",
              },
              {
                "id": "rs_6808709f6fcc8191ad2e2fdd784017b3:0",
                "providerMetadata": {
                  "openai": {
                    "itemId": "rs_6808709f6fcc8191ad2e2fdd784017b3",
                    "reasoningEncryptedContent": null,
                  },
                },
                "type": "reasoning-end",
              },
              {
                "id": "msg_67c97c02656c81908e080dfdf4a03cd1",
                "providerMetadata": {
                  "openai": {
                    "itemId": "msg_67c97c02656c81908e080dfdf4a03cd1",
                  },
                },
                "type": "text-start",
              },
              {
                "delta": "answer",
                "id": "msg_67c97c02656c81908e080dfdf4a03cd1",
                "type": "text-delta",
              },
              {
                "delta": " text",
                "id": "msg_67c97c02656c81908e080dfdf4a03cd1",
                "type": "text-delta",
              },
              {
                "id": "msg_67c97c02656c81908e080dfdf4a03cd1",
                "providerMetadata": {
                  "openai": {
                    "annotations": [],
                    "itemId": "msg_67c97c02656c81908e080dfdf4a03cd1",
                  },
                },
                "type": "text-end",
              },
              {
                "finishReason": "stop",
                "providerMetadata": {
                  "openai": {
                    "responseId": "resp_67c9a81b6a048190a9ee441c5755a4e8",
                  },
                },
                "type": "finish",
                "usage": {
                  "cachedInputTokens": 0,
                  "inputTokens": 34,
                  "outputTokens": 538,
                  "reasoningTokens": 320,
                  "totalTokens": 572,
                },
              },
            ]
          `);

        expect(await server.calls[0].requestBodyJson).toMatchObject({
          model: 'o3-mini',
          reasoning: {
            effort: 'low',
          },
          stream: true,
        });
      });

      it('should handle encrypted content with summary', async () => {
        server.urls['https://api.openai.com/v1/responses'].response = {
          type: 'stream-chunks',
          chunks: [
            `data:{"type":"response.created","response":{"id":"resp_67c9a81b6a048190a9ee441c5755a4e8","object":"response","created_at":1741269019,"status":"in_progress","error":null,"incomplete_details":null,"input":[],"instructions":null,"max_output_tokens":null,"model":"o3-mini-2025-01-31","output":[],"parallel_tool_calls":true,"previous_response_id":null,"reasoning":{"effort":"low","summary":"auto"},"store":true,"temperature":null,"text":{"format":{"type":"text"}},"tool_choice":"auto","tools":[],"top_p":null,"truncation":"disabled","usage":null,"user":null,"metadata":{}}}\n\n`,
            `data:{"type":"response.output_item.added","output_index":0,"item":{"id":"rs_6808709f6fcc8191ad2e2fdd784017b3","type":"reasoning","encrypted_content":"encrypted_reasoning_data_abc123"}}\n\n`,
            `data:{"type":"response.reasoning_summary_part.added","item_id":"rs_6808709f6fcc8191ad2e2fdd784017b3","summary_index":0}\n\n`,
            `data:{"type":"response.reasoning_summary_text.delta","item_id":"rs_6808709f6fcc8191ad2e2fdd784017b3","summary_index":0,"delta":"**Exploring burrito origins**\\n\\nThe user is"}\n\n`,
            `data:{"type":"response.reasoning_summary_text.delta","item_id":"rs_6808709f6fcc8191ad2e2fdd784017b3","summary_index":0,"delta":" curious about the debate regarding Taqueria La Cumbre and El Farolito."}\n\n`,
            `data:{"type":"response.reasoning_summary_part.done","item_id":"rs_6808709f6fcc8191ad2e2fdd784017b3","summary_index":0}\n\n`,
            `data:{"type":"response.reasoning_summary_part.added","item_id":"rs_6808709f6fcc8191ad2e2fdd784017b3","summary_index":1}\n\n`,
            `data:{"type":"response.reasoning_summary_text.delta","item_id":"rs_6808709f6fcc8191ad2e2fdd784017b3","summary_index":1,"delta":"**Investigating burrito origins**\\n\\nThere's a fascinating debate"}\n\n`,
            `data:{"type":"response.reasoning_summary_text.delta","item_id":"rs_6808709f6fcc8191ad2e2fdd784017b3","summary_index":1,"delta":" about who created the Mission burrito."}\n\n`,
            `data:{"type":"response.reasoning_summary_part.done","item_id":"rs_6808709f6fcc8191ad2e2fdd784017b3","summary_index":1}\n\n`,
            `data:{"type":"response.output_item.done","output_index":0,"item":{"id":"rs_6808709f6fcc8191ad2e2fdd784017b3","type":"reasoning","encrypted_content":"encrypted_reasoning_data_final_def456"}}\n\n`,
            `data:{"type":"response.output_item.added","output_index":1,"item":{"id":"msg_67c97c02656c81908e080dfdf4a03cd1","type":"message"}}\n\n`,
            `data:{"type":"response.output_text.delta","item_id":"msg_67c97c02656c81908e080dfdf4a03cd1","delta":"answer"}\n\n`,
            `data:{"type":"response.output_text.delta","item_id":"msg_67c97c02656c81908e080dfdf4a03cd1","delta":" text"}\n\n`,
            `data:{"type":"response.output_item.done","output_index":1,"item":{"id":"msg_67c97c02656c81908e080dfdf4a03cd1","type":"message"}}\n\n`,
            `data:{"type":"response.completed","response":{"id":"resp_67c9a81b6a048190a9ee441c5755a4e8","object":"response","created_at":1741269019,"status":"completed","error":null,"incomplete_details":null,"input":[],"instructions":null,"max_output_tokens":null,"model":"o3-mini-2025-01-31","output":[{"id":"rs_6808709f6fcc8191ad2e2fdd784017b3","type":"reasoning","encrypted_content":"encrypted_reasoning_data_final_def456","summary":[{"type":"summary_text","text":"**Exploring burrito origins**\\n\\nThe user is curious about the debate regarding Taqueria La Cumbre and El Farolito."},{"type":"summary_text","text":"**Investigating burrito origins**\\n\\nThere's a fascinating debate about who created the Mission burrito."}]},{"id":"msg_67c97c02656c81908e080dfdf4a03cd1","type":"message","status":"completed","role":"assistant","content":[{"type":"output_text","text":"answer text","annotations":[]}]}],"parallel_tool_calls":true,"previous_response_id":null,"reasoning":{"effort":"low","summary":"auto"},"store":true,"temperature":null,"text":{"format":{"type":"text"}},"tool_choice":"auto","tools":[],"top_p":null,"truncation":"disabled","usage":{"input_tokens":34,"input_tokens_details":{"cached_tokens":0},"output_tokens":538,"output_tokens_details":{"reasoning_tokens":320},"total_tokens":572},"user":null,"metadata":{}}}\n\n`,
          ],
        };

        const { stream } = await createModel('o3-mini').doStream({
          prompt: TEST_PROMPT,
          providerOptions: {
            openai: {
              reasoningEffort: 'low',
              reasoningSummary: 'auto',
              include: ['reasoning.encrypted_content'],
            },
          },
          includeRawChunks: false,
        });

        expect(await convertReadableStreamToArray(stream))
          .toMatchInlineSnapshot(`
            [
              {
                "type": "stream-start",
                "warnings": [],
              },
              {
                "id": "resp_67c9a81b6a048190a9ee441c5755a4e8",
                "modelId": "o3-mini-2025-01-31",
                "timestamp": 2025-03-06T13:50:19.000Z,
                "type": "response-metadata",
              },
              {
                "id": "rs_6808709f6fcc8191ad2e2fdd784017b3:0",
                "providerMetadata": {
                  "openai": {
                    "itemId": "rs_6808709f6fcc8191ad2e2fdd784017b3",
                    "reasoningEncryptedContent": "encrypted_reasoning_data_abc123",
                  },
                },
                "type": "reasoning-start",
              },
              {
                "delta": "**Exploring burrito origins**

            The user is",
                "id": "rs_6808709f6fcc8191ad2e2fdd784017b3:0",
                "providerMetadata": {
                  "openai": {
                    "itemId": "rs_6808709f6fcc8191ad2e2fdd784017b3",
                  },
                },
                "type": "reasoning-delta",
              },
              {
                "delta": " curious about the debate regarding Taqueria La Cumbre and El Farolito.",
                "id": "rs_6808709f6fcc8191ad2e2fdd784017b3:0",
                "providerMetadata": {
                  "openai": {
                    "itemId": "rs_6808709f6fcc8191ad2e2fdd784017b3",
                  },
                },
                "type": "reasoning-delta",
              },
              {
                "id": "rs_6808709f6fcc8191ad2e2fdd784017b3:0",
                "providerMetadata": {
                  "openai": {
                    "itemId": "rs_6808709f6fcc8191ad2e2fdd784017b3",
                  },
                },
                "type": "reasoning-end",
              },
              {
                "id": "rs_6808709f6fcc8191ad2e2fdd784017b3:1",
                "providerMetadata": {
                  "openai": {
                    "itemId": "rs_6808709f6fcc8191ad2e2fdd784017b3",
                    "reasoningEncryptedContent": "encrypted_reasoning_data_abc123",
                  },
                },
                "type": "reasoning-start",
              },
              {
                "delta": "**Investigating burrito origins**

            There's a fascinating debate",
                "id": "rs_6808709f6fcc8191ad2e2fdd784017b3:1",
                "providerMetadata": {
                  "openai": {
                    "itemId": "rs_6808709f6fcc8191ad2e2fdd784017b3",
                  },
                },
                "type": "reasoning-delta",
              },
              {
                "delta": " about who created the Mission burrito.",
                "id": "rs_6808709f6fcc8191ad2e2fdd784017b3:1",
                "providerMetadata": {
                  "openai": {
                    "itemId": "rs_6808709f6fcc8191ad2e2fdd784017b3",
                  },
                },
                "type": "reasoning-delta",
              },
              {
                "id": "rs_6808709f6fcc8191ad2e2fdd784017b3:1",
                "providerMetadata": {
                  "openai": {
                    "itemId": "rs_6808709f6fcc8191ad2e2fdd784017b3",
                    "reasoningEncryptedContent": "encrypted_reasoning_data_final_def456",
                  },
                },
                "type": "reasoning-end",
              },
              {
                "id": "msg_67c97c02656c81908e080dfdf4a03cd1",
                "providerMetadata": {
                  "openai": {
                    "itemId": "msg_67c97c02656c81908e080dfdf4a03cd1",
                  },
                },
                "type": "text-start",
              },
              {
                "delta": "answer",
                "id": "msg_67c97c02656c81908e080dfdf4a03cd1",
                "type": "text-delta",
              },
              {
                "delta": " text",
                "id": "msg_67c97c02656c81908e080dfdf4a03cd1",
                "type": "text-delta",
              },
              {
                "id": "msg_67c97c02656c81908e080dfdf4a03cd1",
                "providerMetadata": {
                  "openai": {
                    "annotations": [],
                    "itemId": "msg_67c97c02656c81908e080dfdf4a03cd1",
                  },
                },
                "type": "text-end",
              },
              {
                "finishReason": "stop",
                "providerMetadata": {
                  "openai": {
                    "responseId": "resp_67c9a81b6a048190a9ee441c5755a4e8",
                  },
                },
                "type": "finish",
                "usage": {
                  "cachedInputTokens": 0,
                  "inputTokens": 34,
                  "outputTokens": 538,
                  "reasoningTokens": 320,
                  "totalTokens": 572,
                },
              },
            ]
          `);

        expect(await server.calls[0].requestBodyJson).toMatchObject({
          model: 'o3-mini',
          reasoning: {
            effort: 'low',
            summary: 'auto',
          },
          include: ['reasoning.encrypted_content'],
          stream: true,
        });
      });

      it('should handle encrypted content with empty summary', async () => {
        server.urls['https://api.openai.com/v1/responses'].response = {
          type: 'stream-chunks',
          chunks: [
            `data:{"type":"response.created","response":{"id":"resp_67c9a81b6a048190a9ee441c5755a4e8","object":"response","created_at":1741269019,"status":"in_progress","error":null,"incomplete_details":null,"input":[],"instructions":null,"max_output_tokens":null,"model":"o3-mini-2025-01-31","output":[],"parallel_tool_calls":true,"previous_response_id":null,"reasoning":{"effort":"low","summary":"auto"},"store":true,"temperature":null,"text":{"format":{"type":"text"}},"tool_choice":"auto","tools":[],"top_p":null,"truncation":"disabled","usage":null,"user":null,"metadata":{}}}\n\n`,
            `data:{"type":"response.output_item.added","output_index":0,"item":{"id":"rs_6808709f6fcc8191ad2e2fdd784017b3","type":"reasoning","encrypted_content":"encrypted_reasoning_data_abc123"}}\n\n`,
            `data:{"type":"response.output_item.done","output_index":0,"item":{"id":"rs_6808709f6fcc8191ad2e2fdd784017b3","type":"reasoning","encrypted_content":"encrypted_reasoning_data_final_def456"}}\n\n`,
            `data:{"type":"response.output_item.added","output_index":1,"item":{"id":"msg_67c97c02656c81908e080dfdf4a03cd1","type":"message"}}\n\n`,
            `data:{"type":"response.output_text.delta","item_id":"msg_67c97c02656c81908e080dfdf4a03cd1","delta":"answer"}\n\n`,
            `data:{"type":"response.output_text.delta","item_id":"msg_67c97c02656c81908e080dfdf4a03cd1","delta":" text"}\n\n`,
            `data:{"type":"response.output_item.done","output_index":1,"item":{"id":"msg_67c97c02656c81908e080dfdf4a03cd1","type":"message"}}\n\n`,
            `data:{"type":"response.completed","response":{"id":"resp_67c9a81b6a048190a9ee441c5755a4e8","object":"response","created_at":1741269019,"status":"completed","error":null,"incomplete_details":null,"input":[],"instructions":null,"max_output_tokens":null,"model":"o3-mini-2025-01-31","output":[{"id":"rs_6808709f6fcc8191ad2e2fdd784017b3","type":"reasoning","encrypted_content":"encrypted_reasoning_data_final_def456","summary":[]},{"id":"msg_67c97c02656c81908e080dfdf4a03cd1","type":"message","status":"completed","role":"assistant","content":[{"type":"output_text","text":"answer text","annotations":[]}]}],"parallel_tool_calls":true,"previous_response_id":null,"reasoning":{"effort":"low","summary":"auto"},"store":true,"temperature":null,"text":{"format":{"type":"text"}},"tool_choice":"auto","tools":[],"top_p":null,"truncation":"disabled","usage":{"input_tokens":34,"input_tokens_details":{"cached_tokens":0},"output_tokens":538,"output_tokens_details":{"reasoning_tokens":320},"total_tokens":572},"user":null,"metadata":{}}}\n\n`,
          ],
        };

        const { stream } = await createModel('o3-mini').doStream({
          prompt: TEST_PROMPT,
          providerOptions: {
            openai: {
              reasoningEffort: 'low',
              reasoningSummary: null,
              include: ['reasoning.encrypted_content'],
            },
          },
          includeRawChunks: false,
        });

        expect(await convertReadableStreamToArray(stream))
          .toMatchInlineSnapshot(`
            [
              {
                "type": "stream-start",
                "warnings": [],
              },
              {
                "id": "resp_67c9a81b6a048190a9ee441c5755a4e8",
                "modelId": "o3-mini-2025-01-31",
                "timestamp": 2025-03-06T13:50:19.000Z,
                "type": "response-metadata",
              },
              {
                "id": "rs_6808709f6fcc8191ad2e2fdd784017b3:0",
                "providerMetadata": {
                  "openai": {
                    "itemId": "rs_6808709f6fcc8191ad2e2fdd784017b3",
                    "reasoningEncryptedContent": "encrypted_reasoning_data_abc123",
                  },
                },
                "type": "reasoning-start",
              },
              {
                "id": "rs_6808709f6fcc8191ad2e2fdd784017b3:0",
                "providerMetadata": {
                  "openai": {
                    "itemId": "rs_6808709f6fcc8191ad2e2fdd784017b3",
                    "reasoningEncryptedContent": "encrypted_reasoning_data_final_def456",
                  },
                },
                "type": "reasoning-end",
              },
              {
                "id": "msg_67c97c02656c81908e080dfdf4a03cd1",
                "providerMetadata": {
                  "openai": {
                    "itemId": "msg_67c97c02656c81908e080dfdf4a03cd1",
                  },
                },
                "type": "text-start",
              },
              {
                "delta": "answer",
                "id": "msg_67c97c02656c81908e080dfdf4a03cd1",
                "type": "text-delta",
              },
              {
                "delta": " text",
                "id": "msg_67c97c02656c81908e080dfdf4a03cd1",
                "type": "text-delta",
              },
              {
                "id": "msg_67c97c02656c81908e080dfdf4a03cd1",
                "providerMetadata": {
                  "openai": {
                    "annotations": [],
                    "itemId": "msg_67c97c02656c81908e080dfdf4a03cd1",
                  },
                },
                "type": "text-end",
              },
              {
                "finishReason": "stop",
                "providerMetadata": {
                  "openai": {
                    "responseId": "resp_67c9a81b6a048190a9ee441c5755a4e8",
                  },
                },
                "type": "finish",
                "usage": {
                  "cachedInputTokens": 0,
                  "inputTokens": 34,
                  "outputTokens": 538,
                  "reasoningTokens": 320,
                  "totalTokens": 572,
                },
              },
            ]
          `);

        expect(await server.calls[0].requestBodyJson).toMatchObject({
          model: 'o3-mini',
          reasoning: {
            effort: 'low',
          },
          include: ['reasoning.encrypted_content'],
          stream: true,
        });
      });

      it('should handle multiple reasoning blocks', async () => {
        server.urls['https://api.openai.com/v1/responses'].response = {
          type: 'stream-chunks',
          chunks: [
            `data:{"type":"response.created","response":{"id":"resp_67c9a81b6a048190a9ee441c5755a4e8","object":"response","created_at":1741269019,"status":"in_progress","error":null,"incomplete_details":null,"input":[],"instructions":null,"max_output_tokens":null,"model":"o3-mini-2025-01-31","output":[],"parallel_tool_calls":true,"previous_response_id":null,"reasoning":{"effort":"medium","summary":"auto"},"store":true,"temperature":null,"text":{"format":{"type":"text"}},"tool_choice":"auto","tools":[],"top_p":null,"truncation":"disabled","usage":null,"user":null,"metadata":{}}}\n\n`,
            // First reasoning block (with multiple summary parts)
            `data:{"type":"response.output_item.added","output_index":0,"item":{"id":"rs_first_6808709f6fcc8191ad2e2fdd784017b3","type":"reasoning"}}\n\n`,
            `data:{"type":"response.reasoning_summary_part.added","item_id":"rs_first_6808709f6fcc8191ad2e2fdd784017b3","summary_index":0}\n\n`,
            `data:{"type":"response.reasoning_summary_text.delta","item_id":"rs_first_6808709f6fcc8191ad2e2fdd784017b3","summary_index":0,"delta":"**Initial analysis**\\n\\nFirst reasoning block:"}\n\n`,
            `data:{"type":"response.reasoning_summary_text.delta","item_id":"rs_first_6808709f6fcc8191ad2e2fdd784017b3","summary_index":0,"delta":" analyzing the problem structure."}\n\n`,
            `data:{"type":"response.reasoning_summary_part.done","item_id":"rs_first_6808709f6fcc8191ad2e2fdd784017b3","summary_index":0}\n\n`,
            `data:{"type":"response.reasoning_summary_part.added","item_id":"rs_first_6808709f6fcc8191ad2e2fdd784017b3","summary_index":1}\n\n`,
            `data:{"type":"response.reasoning_summary_text.delta","item_id":"rs_first_6808709f6fcc8191ad2e2fdd784017b3","summary_index":1,"delta":"**Deeper consideration**\\n\\nLet me think about"}\n\n`,
            `data:{"type":"response.reasoning_summary_text.delta","item_id":"rs_first_6808709f6fcc8191ad2e2fdd784017b3","summary_index":1,"delta":" the various approaches available."}\n\n`,
            `data:{"type":"response.reasoning_summary_part.done","item_id":"rs_first_6808709f6fcc8191ad2e2fdd784017b3","summary_index":1}\n\n`,
            `data:{"type":"response.output_item.done","output_index":0,"item":{"id":"rs_first_6808709f6fcc8191ad2e2fdd784017b3","type":"reasoning"}}\n\n`,
            // First message
            `data:{"type":"response.output_item.added","output_index":1,"item":{"id":"msg_67c97c02656c81908e080dfdf4a03cd1","type":"message"}}\n\n`,
            `data:{"type":"response.output_text.delta","item_id":"msg_67c97c02656c81908e080dfdf4a03cd1","delta":"Let me think about"}\n\n`,
            `data:{"type":"response.output_text.delta","item_id":"msg_67c97c02656c81908e080dfdf4a03cd1","delta":" this step by step."}\n\n`,
            `data:{"type":"response.output_item.done","output_index":1,"item":{"id":"msg_67c97c02656c81908e080dfdf4a03cd1","type":"message"}}\n\n`,
            // Second reasoning block
            `data:{"type":"response.output_item.added","output_index":2,"item":{"id":"rs_second_7908809g7gcc9291be3e3fee895028c4","type":"reasoning"}}\n\n`,
            `data:{"type":"response.reasoning_summary_part.added","item_id":"rs_second_7908809g7gcc9291be3e3fee895028c4","summary_index":0}\n\n`,
            `data:{"type":"response.reasoning_summary_text.delta","item_id":"rs_second_7908809g7gcc9291be3e3fee895028c4","summary_index":0,"delta":"Second reasoning block:"}\n\n`,
            `data:{"type":"response.reasoning_summary_text.delta","item_id":"rs_second_7908809g7gcc9291be3e3fee895028c4","summary_index":0,"delta":" considering alternative approaches."}\n\n`,
            `data:{"type":"response.reasoning_summary_part.done","item_id":"rs_second_7908809g7gcc9291be3e3fee895028c4","summary_index":0}\n\n`,
            `data:{"type":"response.output_item.done","output_index":2,"item":{"id":"rs_second_7908809g7gcc9291be3e3fee895028c4","type":"reasoning"}}\n\n`,
            // Final message
            `data:{"type":"response.output_item.added","output_index":3,"item":{"id":"msg_final_78d08d03767d92908f25523f5ge51e77","type":"message"}}\n\n`,
            `data:{"type":"response.output_text.delta","item_id":"msg_final_78d08d03767d92908f25523f5ge51e77","delta":"Based on my analysis,"}\n\n`,
            `data:{"type":"response.output_text.delta","item_id":"msg_final_78d08d03767d92908f25523f5ge51e77","delta":" here is the solution."}\n\n`,
            `data:{"type":"response.output_item.done","output_index":3,"item":{"id":"msg_final_78d08d03767d92908f25523f5ge51e77","type":"message"}}\n\n`,
            `data:{"type":"response.completed","response":{"id":"resp_67c9a81b6a048190a9ee441c5755a4e8","object":"response","created_at":1741269019,"status":"completed","error":null,"incomplete_details":null,"input":[],"instructions":null,"max_output_tokens":null,"model":"o3-mini-2025-01-31","output":[{"id":"rs_first_6808709f6fcc8191ad2e2fdd784017b3","type":"reasoning","summary":[{"type":"summary_text","text":"**Initial analysis**\\n\\nFirst reasoning block: analyzing the problem structure."},{"type":"summary_text","text":"**Deeper consideration**\\n\\nLet me think about the various approaches available."}]},{"id":"msg_67c97c02656c81908e080dfdf4a03cd1","type":"message","status":"completed","role":"assistant","content":[{"type":"output_text","text":"Let me think about this step by step.","annotations":[]}]},{"id":"rs_second_7908809g7gcc9291be3e3fee895028c4","type":"reasoning","summary":[{"type":"summary_text","text":"Second reasoning block: considering alternative approaches."}]},{"id":"msg_final_78d08d03767d92908f25523f5ge51e77","type":"message","status":"completed","role":"assistant","content":[{"type":"output_text","text":"Based on my analysis, here is the solution.","annotations":[]}]}],"parallel_tool_calls":true,"previous_response_id":null,"reasoning":{"effort":"medium","summary":"auto"},"store":true,"temperature":null,"text":{"format":{"type":"text"}},"tool_choice":"auto","tools":[],"top_p":null,"truncation":"disabled","usage":{"input_tokens":45,"input_tokens_details":{"cached_tokens":0},"output_tokens":628,"output_tokens_details":{"reasoning_tokens":420},"total_tokens":673},"user":null,"metadata":{}}}\n\n`,
          ],
        };

        const { stream } = await createModel('o3-mini').doStream({
          prompt: TEST_PROMPT,
          providerOptions: {
            openai: {
              reasoningEffort: 'medium',
              reasoningSummary: 'auto',
            },
          },
          includeRawChunks: false,
        });

        expect(await convertReadableStreamToArray(stream))
          .toMatchInlineSnapshot(`
            [
              {
                "type": "stream-start",
                "warnings": [],
              },
              {
                "id": "resp_67c9a81b6a048190a9ee441c5755a4e8",
                "modelId": "o3-mini-2025-01-31",
                "timestamp": 2025-03-06T13:50:19.000Z,
                "type": "response-metadata",
              },
              {
                "id": "rs_first_6808709f6fcc8191ad2e2fdd784017b3:0",
                "providerMetadata": {
                  "openai": {
                    "itemId": "rs_first_6808709f6fcc8191ad2e2fdd784017b3",
                    "reasoningEncryptedContent": null,
                  },
                },
                "type": "reasoning-start",
              },
              {
                "delta": "**Initial analysis**

            First reasoning block:",
                "id": "rs_first_6808709f6fcc8191ad2e2fdd784017b3:0",
                "providerMetadata": {
                  "openai": {
                    "itemId": "rs_first_6808709f6fcc8191ad2e2fdd784017b3",
                  },
                },
                "type": "reasoning-delta",
              },
              {
                "delta": " analyzing the problem structure.",
                "id": "rs_first_6808709f6fcc8191ad2e2fdd784017b3:0",
                "providerMetadata": {
                  "openai": {
                    "itemId": "rs_first_6808709f6fcc8191ad2e2fdd784017b3",
                  },
                },
                "type": "reasoning-delta",
              },
              {
                "id": "rs_first_6808709f6fcc8191ad2e2fdd784017b3:0",
                "providerMetadata": {
                  "openai": {
                    "itemId": "rs_first_6808709f6fcc8191ad2e2fdd784017b3",
                  },
                },
                "type": "reasoning-end",
              },
              {
                "id": "rs_first_6808709f6fcc8191ad2e2fdd784017b3:1",
                "providerMetadata": {
                  "openai": {
                    "itemId": "rs_first_6808709f6fcc8191ad2e2fdd784017b3",
                    "reasoningEncryptedContent": null,
                  },
                },
                "type": "reasoning-start",
              },
              {
                "delta": "**Deeper consideration**

            Let me think about",
                "id": "rs_first_6808709f6fcc8191ad2e2fdd784017b3:1",
                "providerMetadata": {
                  "openai": {
                    "itemId": "rs_first_6808709f6fcc8191ad2e2fdd784017b3",
                  },
                },
                "type": "reasoning-delta",
              },
              {
                "delta": " the various approaches available.",
                "id": "rs_first_6808709f6fcc8191ad2e2fdd784017b3:1",
                "providerMetadata": {
                  "openai": {
                    "itemId": "rs_first_6808709f6fcc8191ad2e2fdd784017b3",
                  },
                },
                "type": "reasoning-delta",
              },
              {
                "id": "rs_first_6808709f6fcc8191ad2e2fdd784017b3:1",
                "providerMetadata": {
                  "openai": {
                    "itemId": "rs_first_6808709f6fcc8191ad2e2fdd784017b3",
                    "reasoningEncryptedContent": null,
                  },
                },
                "type": "reasoning-end",
              },
              {
                "id": "msg_67c97c02656c81908e080dfdf4a03cd1",
                "providerMetadata": {
                  "openai": {
                    "itemId": "msg_67c97c02656c81908e080dfdf4a03cd1",
                  },
                },
                "type": "text-start",
              },
              {
                "delta": "Let me think about",
                "id": "msg_67c97c02656c81908e080dfdf4a03cd1",
                "type": "text-delta",
              },
              {
                "delta": " this step by step.",
                "id": "msg_67c97c02656c81908e080dfdf4a03cd1",
                "type": "text-delta",
              },
              {
                "id": "msg_67c97c02656c81908e080dfdf4a03cd1",
                "providerMetadata": {
                  "openai": {
                    "annotations": [],
                    "itemId": "msg_67c97c02656c81908e080dfdf4a03cd1",
                  },
                },
                "type": "text-end",
              },
              {
                "id": "rs_second_7908809g7gcc9291be3e3fee895028c4:0",
                "providerMetadata": {
                  "openai": {
                    "itemId": "rs_second_7908809g7gcc9291be3e3fee895028c4",
                    "reasoningEncryptedContent": null,
                  },
                },
                "type": "reasoning-start",
              },
              {
                "delta": "Second reasoning block:",
                "id": "rs_second_7908809g7gcc9291be3e3fee895028c4:0",
                "providerMetadata": {
                  "openai": {
                    "itemId": "rs_second_7908809g7gcc9291be3e3fee895028c4",
                  },
                },
                "type": "reasoning-delta",
              },
              {
                "delta": " considering alternative approaches.",
                "id": "rs_second_7908809g7gcc9291be3e3fee895028c4:0",
                "providerMetadata": {
                  "openai": {
                    "itemId": "rs_second_7908809g7gcc9291be3e3fee895028c4",
                  },
                },
                "type": "reasoning-delta",
              },
              {
                "id": "rs_second_7908809g7gcc9291be3e3fee895028c4:0",
                "providerMetadata": {
                  "openai": {
                    "itemId": "rs_second_7908809g7gcc9291be3e3fee895028c4",
                    "reasoningEncryptedContent": null,
                  },
                },
                "type": "reasoning-end",
              },
              {
                "id": "msg_final_78d08d03767d92908f25523f5ge51e77",
                "providerMetadata": {
                  "openai": {
                    "itemId": "msg_final_78d08d03767d92908f25523f5ge51e77",
                  },
                },
                "type": "text-start",
              },
              {
                "delta": "Based on my analysis,",
                "id": "msg_final_78d08d03767d92908f25523f5ge51e77",
                "type": "text-delta",
              },
              {
                "delta": " here is the solution.",
                "id": "msg_final_78d08d03767d92908f25523f5ge51e77",
                "type": "text-delta",
              },
              {
                "id": "msg_final_78d08d03767d92908f25523f5ge51e77",
                "providerMetadata": {
                  "openai": {
                    "annotations": [],
                    "itemId": "msg_final_78d08d03767d92908f25523f5ge51e77",
                  },
                },
                "type": "text-end",
              },
              {
                "finishReason": "stop",
                "providerMetadata": {
                  "openai": {
                    "responseId": "resp_67c9a81b6a048190a9ee441c5755a4e8",
                  },
                },
                "type": "finish",
                "usage": {
                  "cachedInputTokens": 0,
                  "inputTokens": 45,
                  "outputTokens": 628,
                  "reasoningTokens": 420,
                  "totalTokens": 673,
                },
              },
            ]
          `);

        expect(await server.calls[0].requestBodyJson).toMatchObject({
          model: 'o3-mini',
          reasoning: {
            effort: 'medium',
            summary: 'auto',
          },
          stream: true,
        });
      });
    });
  });

  describe('fileIdPrefixes configuration', () => {
    const TEST_PROMPT_WITH_FILE: LanguageModelV3Prompt = [
      {
        role: 'user',
        content: [
          { type: 'text', text: 'Analyze this image' },
          {
            type: 'file',
            mediaType: 'image/jpeg',
            data: 'file-abc123',
          },
        ],
      },
    ];

    beforeEach(() => {
      server.urls['https://api.openai.com/v1/responses'].response = {
        type: 'json-value',
        body: {
          id: 'resp_test',
          object: 'response',
          created_at: 1741257730,
          status: 'completed',
          model: 'gpt-4o',
          output: [
            {
              id: 'msg_test',
              type: 'message',
              status: 'completed',
              role: 'assistant',
              content: [
                {
                  type: 'output_text',
                  text: 'I can see the image.',
                  annotations: [],
                },
              ],
            },
          ],
          usage: {
            input_tokens: 10,
            output_tokens: 5,
            total_tokens: 15,
          },
          incomplete_details: null,
        },
      };
    });

    it('should pass fileIdPrefixes to convertToOpenAIResponsesMessages', async () => {
      const model = createModel('gpt-4o', ['file-']);

      await model.doGenerate({
        prompt: TEST_PROMPT_WITH_FILE,
      });

      const requestBody = await server.calls[0].requestBodyJson;
      expect(requestBody.input).toEqual([
        {
          role: 'user',
          content: [
            { type: 'input_text', text: 'Analyze this image' },
            { type: 'input_image', file_id: 'file-abc123' },
          ],
        },
      ]);
    });

    it('should handle multiple file ID prefixes', async () => {
      const model = createModel('gpt-4o', ['file-', 'custom-']);

      await model.doGenerate({
        prompt: [
          {
            role: 'user',
            content: [
              { type: 'text', text: 'Compare these images' },
              {
                type: 'file',
                mediaType: 'image/jpeg',
                data: 'file-abc123',
              },
              {
                type: 'file',
                mediaType: 'image/jpeg',
                data: 'custom-xyz789',
              },
            ],
          },
        ],
      });

      const requestBody = await server.calls[0].requestBodyJson;
      expect(requestBody.input).toEqual([
        {
          role: 'user',
          content: [
            { type: 'input_text', text: 'Compare these images' },
            { type: 'input_image', file_id: 'file-abc123' },
            { type: 'input_image', file_id: 'custom-xyz789' },
          ],
        },
      ]);
    });

    it('should fall back to base64 when fileIdPrefixes is undefined', async () => {
      const model = createModel('gpt-4o'); // no fileIdPrefixes

      await model.doGenerate({
        prompt: TEST_PROMPT_WITH_FILE,
      });

      const requestBody = await server.calls[0].requestBodyJson;
      expect(requestBody.input).toEqual([
        {
          role: 'user',
          content: [
            { type: 'input_text', text: 'Analyze this image' },
            {
              type: 'input_image',
              image_url: 'data:image/jpeg;base64,file-abc123',
            },
          ],
        },
      ]);
    });

    it('should fall back to base64 when prefix does not match', async () => {
      const model = createModel('gpt-4o', ['other-']);

      await model.doGenerate({
        prompt: TEST_PROMPT_WITH_FILE,
      });

      const requestBody = await server.calls[0].requestBodyJson;
      expect(requestBody.input).toEqual([
        {
          role: 'user',
          content: [
            { type: 'input_text', text: 'Analyze this image' },
            {
              type: 'input_image',
              image_url: 'data:image/jpeg;base64,file-abc123',
            },
          ],
        },
      ]);
    });
  });

  describe('mixed citation types', () => {
    it('should handle both url_citation and file_citation annotations', async () => {
      server.urls['https://api.openai.com/v1/responses'].response = {
        type: 'stream-chunks',
        chunks: [
          `data:{"type":"response.content_part.added","item_id":"msg_123","output_index":0,"content_index":0,"part":{"type":"output_text","text":"","annotations":[]}}\n\n`,
          `data:{"type":"response.output_text.annotation.added","item_id":"msg_123","output_index":0,"content_index":0,"annotation_index":0,"annotation":{"type":"url_citation","url":"https://example.com","title":"Example URL","start_index":0,"end_index":10}}\n\n`,
          `data:{"type":"response.output_text.annotation.added","item_id":"msg_123","output_index":0,"content_index":0,"annotation_index":1,"annotation":{"type":"file_citation","file_id":"file-abc123","filename":"resource1.json","index":123}}\n\n`,
          `data:{"type":"response.content_part.done","item_id":"msg_123","output_index":0,"content_index":0,"part":{"type":"output_text","text":"Based on web search and file content.","annotations":[{"type":"url_citation","url":"https://example.com","title":"Example URL","start_index":0,"end_index":10},{"type":"file_citation","file_id":"file-abc123","filename":"resource1.json","index":123}]}}\n\n`,
          `data:{"type":"response.output_item.done","output_index":0,"item":{"id":"msg_123","type":"message","status":"completed","role":"assistant","content":[{"type":"output_text","text":"Based on web search and file content.","annotations":[{"type":"url_citation","url":"https://example.com","title":"Example URL","start_index":0,"end_index":10},{"type":"file_citation","file_id":"file-abc123","filename":"resource1.json","index":123}]}]}}\n\n`,
          `data:{"type":"response.completed","response":{"id":"resp_123","object":"response","created_at":1234567890,"status":"completed","error":null,"incomplete_details":null,"instructions":null,"max_output_tokens":null,"model":"gpt-4o","output":[{"id":"msg_123","type":"message","status":"completed","role":"assistant","content":[{"type":"output_text","text":"Based on web search and file content.","annotations":[{"type":"url_citation","url":"https://example.com","title":"Example URL","start_index":0,"end_index":10},{"type":"file_citation","file_id":"file-abc123","filename":"resource1.json","index":123}]}]}],"parallel_tool_calls":true,"previous_response_id":null,"reasoning":{"effort":null,"summary":null},"store":true,"temperature":0,"text":{"format":{"type":"text"}},"tool_choice":"auto","tools":[],"top_p":1,"truncation":"disabled","usage":{"input_tokens":100,"input_tokens_details":{"cached_tokens":0},"output_tokens":50,"output_tokens_details":{"reasoning_tokens":0},"total_tokens":150},"user":null,"metadata":{}}}\n\n`,
          'data: [DONE]\n\n',
        ],
      };

      const { stream } = await createModel('gpt-4o').doStream({
        prompt: TEST_PROMPT,
        includeRawChunks: false,
      });

      const result = await convertReadableStreamToArray(stream);

      expect(result).toMatchInlineSnapshot(`
        [
          {
            "type": "stream-start",
            "warnings": [],
          },
          {
            "id": "id-0",
            "sourceType": "url",
            "title": "Example URL",
            "type": "source",
            "url": "https://example.com",
          },
          {
            "filename": "file-abc123",
            "id": "id-1",
            "mediaType": "text/plain",
            "providerMetadata": {
              "openai": {
                "fileId": "file-abc123",
              },
            },
            "sourceType": "document",
            "title": "resource1.json",
            "type": "source",
          },
          {
            "id": "msg_123",
            "providerMetadata": {
              "openai": {
                "annotations": [],
                "itemId": "msg_123",
              },
            },
            "type": "text-end",
          },
          {
            "finishReason": "stop",
            "providerMetadata": {
              "openai": {
                "responseId": null,
              },
            },
            "type": "finish",
            "usage": {
              "cachedInputTokens": 0,
              "inputTokens": 100,
              "outputTokens": 50,
              "reasoningTokens": 0,
              "totalTokens": 150,
            },
          },
        ]
      `);
    });

    it('should handle file_citation annotations without optional fields in streaming', async () => {
      server.urls['https://api.openai.com/v1/responses'].response = {
        type: 'stream-chunks',
        chunks: [
          `data:{"type":"response.content_part.added","item_id":"msg_456","output_index":0,"content_index":0,"part":{"type":"output_text","text":"","annotations":[]}}\n\n`,
          `data:{"type":"response.output_text.annotation.added","item_id":"msg_456","output_index":0,"content_index":0,"annotation_index":0,"annotation":{"type":"file_citation","file_id":"file-YRcoCqn3Fo2K4JgraG","filename":"resource1.json","index":145}}\n\n`,
          `data:{"type":"response.output_text.annotation.added","item_id":"msg_456","output_index":0,"content_index":0,"annotation_index":1,"annotation":{"type":"file_citation","file_id":"file-YRcoCqn3Fo2K4JgraG","filename":"resource1.json","index":192}}\n\n`,
          `data:{"type":"response.content_part.done","item_id":"msg_456","output_index":0,"content_index":0,"part":{"type":"output_text","text":"Answer for the specified years....","annotations":[{"type":"file_citation","file_id":"file-YRcoCqn3Fo2K4JgraG","filename":"resource1.json","index":145},{"type":"file_citation","file_id":"file-YRcoCqn3Fo2K4JgraG","filename":"resource1.json","index":192}]}}\n\n`,
          `data:{"type":"response.output_item.done","output_index":0,"item":{"id":"msg_456","type":"message","status":"completed","role":"assistant","content":[{"type":"output_text","text":"Answer for the specified years....","annotations":[{"type":"file_citation","file_id":"file-YRcoCqn3Fo2K4JgraG","filename":"resource1.json","index":145},{"type":"file_citation","file_id":"file-YRcoCqn3Fo2K4JgraG","filename":"resource1.json","index":192}]}]}}\n\n`,
          `data:{"type":"response.completed","response":{"id":"resp_456","object":"response","created_at":1234567890,"status":"completed","error":null,"incomplete_details":null,"instructions":null,"max_output_tokens":null,"model":"gpt-5","output":[{"id":"msg_456","type":"message","status":"completed","role":"assistant","content":[{"type":"output_text","text":"Answer for the specified years....","annotations":[{"type":"file_citation","file_id":"file-YRcoCqn3Fo2K4JgraG","filename":"resource1.json","index":145},{"type":"file_citation","file_id":"file-YRcoCqn3Fo2K4JgraG","filename":"resource1.json","index":192}]}]}],"parallel_tool_calls":true,"previous_response_id":null,"reasoning":{"effort":null,"summary":null},"store":true,"temperature":0,"text":{"format":{"type":"text"}},"tool_choice":"auto","tools":[],"top_p":1,"truncation":"disabled","usage":{"input_tokens":50,"input_tokens_details":{"cached_tokens":0},"output_tokens":25,"output_tokens_details":{"reasoning_tokens":0},"total_tokens":75},"user":null,"metadata":{}}}\n\n`,
          'data: [DONE]\n\n',
        ],
      };
      const { stream } = await createModel('gpt-5').doStream({
        prompt: TEST_PROMPT,
        includeRawChunks: false,
      });
      const result = await convertReadableStreamToArray(stream);
      expect(result).toMatchInlineSnapshot(`
        [
          {
            "type": "stream-start",
            "warnings": [],
          },
          {
            "filename": "file-YRcoCqn3Fo2K4JgraG",
            "id": "id-0",
            "mediaType": "text/plain",
            "providerMetadata": {
              "openai": {
                "fileId": "file-YRcoCqn3Fo2K4JgraG",
              },
            },
            "sourceType": "document",
            "title": "resource1.json",
            "type": "source",
          },
          {
            "filename": "file-YRcoCqn3Fo2K4JgraG",
            "id": "id-1",
            "mediaType": "text/plain",
            "providerMetadata": {
              "openai": {
                "fileId": "file-YRcoCqn3Fo2K4JgraG",
              },
            },
            "sourceType": "document",
            "title": "resource1.json",
            "type": "source",
          },
          {
            "id": "msg_456",
            "providerMetadata": {
              "openai": {
                "annotations": [],
                "itemId": "msg_456",
              },
            },
            "type": "text-end",
          },
          {
            "finishReason": "stop",
            "providerMetadata": {
              "openai": {
                "responseId": null,
              },
            },
            "type": "finish",
            "usage": {
              "cachedInputTokens": 0,
              "inputTokens": 50,
              "outputTokens": 25,
              "reasoningTokens": 0,
              "totalTokens": 75,
            },
          },
        ]
      `);
    });
  });
});<|MERGE_RESOLUTION|>--- conflicted
+++ resolved
@@ -2517,14 +2517,6 @@
               "status": "completed",
               "type": "computer_use_tool_result",
             },
-<<<<<<< HEAD
-            {
-              "providerMetadata": {
-                "openai": {
-                  "annotations": [],
-                  "itemId": "msg_computer_test",
-                },
-=======
             "toolCallId": "computer_67cf2b3051e88190b006770db6fdb13d",
             "toolName": "computer_use",
             "type": "tool-result",
@@ -2533,7 +2525,6 @@
             "providerMetadata": {
               "openai": {
                 "itemId": "msg_computer_test",
->>>>>>> 460d23e1
               },
             },
             "text": "I've completed the computer task.",
@@ -2784,8 +2775,6 @@
             "text": "Based on the file content.",
             "type": "text",
           },
-<<<<<<< HEAD
-=======
           {
             "filename": "file-xyz789",
             "id": "id-0",
@@ -2799,7 +2788,6 @@
             "title": "Important information from document",
             "type": "source",
           },
->>>>>>> 460d23e1
         ]
       `);
     });
