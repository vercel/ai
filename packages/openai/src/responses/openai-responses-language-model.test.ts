import {
  LanguageModelV3,
  LanguageModelV3FunctionTool,
  LanguageModelV3Prompt,
} from '@ai-sdk/provider';
import {
  convertReadableStreamToArray,
  mockId,
} from '@ai-sdk/provider-utils/test';
import { createTestServer } from '@ai-sdk/test-server/with-vitest';
import fs from 'node:fs';
import { beforeEach, describe, expect, it } from 'vitest';
import { OpenAIResponsesLanguageModel } from './openai-responses-language-model';
import {
  openaiResponsesModelIds,
  openaiResponsesReasoningModelIds,
} from './openai-responses-options';

const TEST_PROMPT: LanguageModelV3Prompt = [
  { role: 'user', content: [{ type: 'text', text: 'Hello' }] },
];

const TEST_TOOLS: Array<LanguageModelV3FunctionTool> = [
  {
    type: 'function',
    name: 'weather',
    inputSchema: {
      type: 'object',
      properties: { location: { type: 'string' } },
      required: ['location'],
      additionalProperties: false,
    },
  },
  {
    type: 'function',
    name: 'cityAttractions',
    inputSchema: {
      type: 'object',
      properties: { city: { type: 'string' } },
      required: ['city'],
      additionalProperties: false,
    },
  },
];

const nonReasoningModelIds = openaiResponsesModelIds.filter(
  modelId =>
    !openaiResponsesReasoningModelIds.includes(
      modelId as (typeof openaiResponsesReasoningModelIds)[number],
    ),
);

function createModel(modelId: string, fileIdPrefixes?: readonly string[]) {
  return new OpenAIResponsesLanguageModel(modelId, {
    provider: 'openai',
    url: ({ path }) => `https://api.openai.com/v1${path}`,
    headers: () => ({ Authorization: `Bearer APIKEY` }),
    generateId: mockId(),
    fileIdPrefixes,
  });
}

describe('OpenAIResponsesLanguageModel', () => {
  const server = createTestServer({
    'https://api.openai.com/v1/responses': {},
  });

  function prepareJsonFixtureResponse(filename: string) {
    server.urls['https://api.openai.com/v1/responses'].response = {
      type: 'json-value',
      body: JSON.parse(
        fs.readFileSync(`src/responses/__fixtures__/${filename}.json`, 'utf8'),
      ),
    };
    return;
  }

  function prepareChunksFixtureResponse(filename: string) {
    const chunks = fs
      .readFileSync(`src/responses/__fixtures__/${filename}.chunks.txt`, 'utf8')
      .split('\n')
      .map(line => `data: ${line}\n\n`);
    chunks.push('data: [DONE]\n\n');

    server.urls['https://api.openai.com/v1/responses'].response = {
      type: 'stream-chunks',
      chunks,
    };
  }

  describe('doGenerate', () => {
    function prepareJsonResponse(body: any) {
      server.urls['https://api.openai.com/v1/responses'].response = {
        type: 'json-value',
        body,
      };
    }

    describe('basic text response', () => {
      beforeEach(() => {
        prepareJsonResponse({
          id: 'resp_67c97c0203188190a025beb4a75242bc',
          object: 'response',
          created_at: 1741257730,
          status: 'completed',
          error: null,
          incomplete_details: null,
          input: [],
          instructions: null,
          max_output_tokens: null,
          model: 'gpt-4o-2024-07-18',
          output: [
            {
              id: 'msg_67c97c02656c81908e080dfdf4a03cd1',
              type: 'message',
              status: 'completed',
              role: 'assistant',
              content: [
                {
                  type: 'output_text',
                  text: 'answer text',
                  annotations: [],
                },
              ],
            },
          ],
          parallel_tool_calls: true,
          previous_response_id: null,
          reasoning: {
            effort: null,
            summary: null,
          },
          store: true,
          temperature: 1,
          text: {
            format: {
              type: 'text',
            },
          },
          tool_choice: 'auto',
          tools: [],
          top_p: 1,
          truncation: 'disabled',
          usage: {
            input_tokens: 345,
            input_tokens_details: {
              cached_tokens: 234,
            },
            output_tokens: 538,
            output_tokens_details: {
              reasoning_tokens: 123,
            },
            total_tokens: 572,
          },
          user: null,
          metadata: {},
        });
      });

      it('should generate text', async () => {
        const result = await createModel('gpt-4o').doGenerate({
          prompt: TEST_PROMPT,
        });

        expect(result.content).toMatchInlineSnapshot(`
          [
            {
              "providerMetadata": {
                "openai": {
                  "annotations": [],
                  "itemId": "msg_67c97c02656c81908e080dfdf4a03cd1",
                },
              },
              "text": "answer text",
              "type": "text",
            },
          ]
        `);
      });

      it('should extract usage', async () => {
        const result = await createModel('gpt-4o').doGenerate({
          prompt: TEST_PROMPT,
        });

        expect(result.usage).toMatchInlineSnapshot(`
          {
            "cachedInputTokens": 234,
            "inputTokens": 345,
            "outputTokens": 538,
            "reasoningTokens": 123,
            "totalTokens": 883,
          }
        `);
      });

      it('should extract response id metadata ', async () => {
        const result = await createModel('gpt-4o').doGenerate({
          prompt: TEST_PROMPT,
        });

        expect(result.providerMetadata).toStrictEqual({
          openai: {
            responseId: 'resp_67c97c0203188190a025beb4a75242bc',
          },
        });
      });

      it('should send model id, settings, and input', async () => {
        const { warnings } = await createModel('gpt-4o').doGenerate({
          prompt: [
            { role: 'system', content: 'You are a helpful assistant.' },
            { role: 'user', content: [{ type: 'text', text: 'Hello' }] },
          ],
          temperature: 0.5,
          topP: 0.3,
          providerOptions: {
            openai: {
              maxToolCalls: 10,
            },
          },
        });

        expect(await server.calls[0].requestBodyJson).toMatchInlineSnapshot(`
          {
            "input": [
              {
                "content": "You are a helpful assistant.",
                "role": "system",
              },
              {
                "content": [
                  {
                    "text": "Hello",
                    "type": "input_text",
                  },
                ],
                "role": "user",
              },
            ],
            "max_tool_calls": 10,
            "model": "gpt-4o",
            "temperature": 0.5,
            "top_p": 0.3,
          }
        `);

        expect(warnings).toStrictEqual([]);
      });

      it('should remove unsupported settings for o1', async () => {
        const { warnings } = await createModel('o1-mini').doGenerate({
          prompt: [
            { role: 'system', content: 'You are a helpful assistant.' },
            { role: 'user', content: [{ type: 'text', text: 'Hello' }] },
          ],
          temperature: 0.5,
          topP: 0.3,
        });

        expect(await server.calls[0].requestBodyJson).toStrictEqual({
          model: 'o1-mini',
          input: [
            { role: 'user', content: [{ type: 'input_text', text: 'Hello' }] },
          ],
        });

        expect(warnings).toStrictEqual([
          {
            type: 'other',
            message: 'system messages are removed for this model',
          },
          {
            details: 'temperature is not supported for reasoning models',
            setting: 'temperature',
            type: 'unsupported-setting',
          },
          {
            details: 'topP is not supported for reasoning models',
            setting: 'topP',
            type: 'unsupported-setting',
          },
        ]);
      });

      it.each(openaiResponsesReasoningModelIds)(
        'should remove and warn about unsupported settings for reasoning model %s',
        async modelId => {
          const { warnings } = await createModel(modelId).doGenerate({
            prompt: [
              { role: 'system', content: 'You are a helpful assistant.' },
              { role: 'user', content: [{ type: 'text', text: 'Hello' }] },
            ],
            temperature: 0.5,
            topP: 0.3,
          });

          const expectedMessages = [
            // o1 models prior to o1-2024-12-17 should remove system messages, all other models should replace
            // them with developer messages
            ...(![
              'o1-mini',
              'o1-mini-2024-09-12',
              'o1-preview',
              'o1-preview-2024-09-12',
            ].includes(modelId)
              ? [
                  {
                    role: 'developer',
                    content: 'You are a helpful assistant.',
                  },
                ]
              : []),
            { role: 'user', content: [{ type: 'input_text', text: 'Hello' }] },
          ];

          expect(await server.calls[0].requestBodyJson).toStrictEqual({
            model: modelId,
            input: expectedMessages,
          });

          expect(warnings).toStrictEqual([
            // o1 models prior to o1-2024-12-17 should remove system messages, all other models should replace
            // them with developer messages
            ...([
              'o1-mini',
              'o1-mini-2024-09-12',
              'o1-preview',
              'o1-preview-2024-09-12',
            ].includes(modelId)
              ? [
                  {
                    message: 'system messages are removed for this model',
                    type: 'other',
                  },
                ]
              : []),
            {
              details: 'temperature is not supported for reasoning models',
              setting: 'temperature',
              type: 'unsupported-setting',
            },
            {
              details: 'topP is not supported for reasoning models',
              setting: 'topP',
              type: 'unsupported-setting',
            },
          ]);
        },
      );

      it('should send response format json schema', async () => {
        const { warnings } = await createModel('gpt-4o').doGenerate({
          prompt: TEST_PROMPT,
          responseFormat: {
            type: 'json',
            name: 'response',
            description: 'A response',
            schema: {
              type: 'object',
              properties: { value: { type: 'string' } },
              required: ['value'],
              additionalProperties: false,
              $schema: 'http://json-schema.org/draft-07/schema#',
            },
          },
        });

        expect(await server.calls[0].requestBodyJson).toMatchInlineSnapshot(`
          {
            "input": [
              {
                "content": [
                  {
                    "text": "Hello",
                    "type": "input_text",
                  },
                ],
                "role": "user",
              },
            ],
            "model": "gpt-4o",
            "text": {
              "format": {
                "description": "A response",
                "name": "response",
                "schema": {
                  "$schema": "http://json-schema.org/draft-07/schema#",
                  "additionalProperties": false,
                  "properties": {
                    "value": {
                      "type": "string",
                    },
                  },
                  "required": [
                    "value",
                  ],
                  "type": "object",
                },
                "strict": false,
                "type": "json_schema",
              },
            },
          }
        `);

        expect(warnings).toStrictEqual([]);
      });

      it('should send response format json object', async () => {
        const { warnings } = await createModel('gpt-4o').doGenerate({
          prompt: TEST_PROMPT,
          responseFormat: {
            type: 'json',
          },
        });

        expect(await server.calls[0].requestBodyJson).toStrictEqual({
          model: 'gpt-4o',
          text: {
            format: {
              type: 'json_object',
            },
          },
          input: [
            { role: 'user', content: [{ type: 'input_text', text: 'Hello' }] },
          ],
        });

        expect(warnings).toStrictEqual([]);
      });

      it('should send parallelToolCalls provider option', async () => {
        const { warnings } = await createModel('gpt-4o').doGenerate({
          prompt: TEST_PROMPT,
          providerOptions: {
            openai: {
              parallelToolCalls: false,
            },
          },
        });

        expect(await server.calls[0].requestBodyJson).toStrictEqual({
          model: 'gpt-4o',
          input: [
            { role: 'user', content: [{ type: 'input_text', text: 'Hello' }] },
          ],
          parallel_tool_calls: false,
        });

        expect(warnings).toStrictEqual([]);
      });

      it('should send store provider option', async () => {
        const { warnings } = await createModel('gpt-4o').doGenerate({
          prompt: TEST_PROMPT,
          providerOptions: {
            openai: {
              store: false,
            },
          },
        });

        expect(await server.calls[0].requestBodyJson).toStrictEqual({
          model: 'gpt-4o',
          input: [
            { role: 'user', content: [{ type: 'input_text', text: 'Hello' }] },
          ],
          store: false,
        });

        expect(warnings).toStrictEqual([]);
      });

      it('should send user provider option', async () => {
        const { warnings } = await createModel('gpt-4o').doGenerate({
          prompt: TEST_PROMPT,
          providerOptions: {
            openai: {
              store: false,
            },
          },
        });

        expect(await server.calls[0].requestBodyJson).toStrictEqual({
          model: 'gpt-4o',
          input: [
            { role: 'user', content: [{ type: 'input_text', text: 'Hello' }] },
          ],
          store: false,
        });

        expect(warnings).toStrictEqual([]);
      });

      it('should send previous response id provider option', async () => {
        const { warnings } = await createModel('gpt-4o').doGenerate({
          prompt: TEST_PROMPT,
          providerOptions: {
            openai: {
              previousResponseId: 'resp_123',
            },
          },
        });

        expect(await server.calls[0].requestBodyJson).toStrictEqual({
          model: 'gpt-4o',
          input: [
            { role: 'user', content: [{ type: 'input_text', text: 'Hello' }] },
          ],
          previous_response_id: 'resp_123',
        });

        expect(warnings).toStrictEqual([]);
      });

      it('should send metadata provider option', async () => {
        const { warnings } = await createModel('gpt-4o').doGenerate({
          prompt: TEST_PROMPT,
          providerOptions: {
            openai: {
              user: 'user_123',
            },
          },
        });

        expect(await server.calls[0].requestBodyJson).toStrictEqual({
          model: 'gpt-4o',
          input: [
            { role: 'user', content: [{ type: 'input_text', text: 'Hello' }] },
          ],
          user: 'user_123',
        });

        expect(warnings).toStrictEqual([]);
      });

      it.each(openaiResponsesReasoningModelIds)(
        'should send reasoningEffort and reasoningSummary provider options for %s',
        async modelId => {
          const { warnings } = await createModel(modelId).doGenerate({
            prompt: TEST_PROMPT,
            providerOptions: {
              openai: {
                reasoningEffort: 'low',
                reasoningSummary: 'auto',
              },
            },
          });

          expect(await server.calls[0].requestBodyJson).toStrictEqual({
            model: modelId,
            input: [
              {
                role: 'user',
                content: [{ type: 'input_text', text: 'Hello' }],
              },
            ],
            reasoning: {
              effort: 'low',
              summary: 'auto',
            },
          });

          expect(warnings).toStrictEqual([]);
        },
      );

      it.each(nonReasoningModelIds)(
        'should not send and warn about unsupported reasoningEffort and reasoningSummary provider options for %s',
        async modelId => {
          const { warnings } = await createModel(modelId).doGenerate({
            prompt: TEST_PROMPT,
            providerOptions: {
              openai: {
                reasoningEffort: 'low',
              },
            },
          });

          expect(await server.calls[0].requestBodyJson).toStrictEqual({
            model: modelId,
            input: [
              {
                role: 'user',
                content: [{ type: 'input_text', text: 'Hello' }],
              },
            ],
          });

          expect(warnings).toStrictEqual([
            {
              type: 'unsupported-setting',
              setting: 'reasoningEffort',
              details:
                'reasoningEffort is not supported for non-reasoning models',
            },
          ]);
        },
      );

      it('should send instructions provider option', async () => {
        const { warnings } = await createModel('gpt-4o').doGenerate({
          prompt: TEST_PROMPT,
          providerOptions: {
            openai: {
              instructions: 'You are a friendly assistant.',
            },
          },
        });

        expect(await server.calls[0].requestBodyJson).toStrictEqual({
          model: 'gpt-4o',
          input: [
            { role: 'user', content: [{ type: 'input_text', text: 'Hello' }] },
          ],
          instructions: 'You are a friendly assistant.',
        });

        expect(warnings).toStrictEqual([]);
      });

      it('should send include provider option', async () => {
        const { warnings } = await createModel('o3-mini').doGenerate({
          prompt: TEST_PROMPT,
          providerOptions: {
            openai: {
              include: ['reasoning.encrypted_content'],
            },
          },
        });

        expect(await server.calls[0].requestBodyJson).toStrictEqual({
          model: 'o3-mini',
          input: [
            { role: 'user', content: [{ type: 'input_text', text: 'Hello' }] },
          ],
          include: ['reasoning.encrypted_content'],
        });

        expect(warnings).toStrictEqual([]);
      });

      it('should send include provider option with multiple values', async () => {
        const { warnings } = await createModel('o3-mini').doGenerate({
          prompt: TEST_PROMPT,
          providerOptions: {
            openai: {
              include: [
                'reasoning.encrypted_content',
                'file_search_call.results',
              ],
            },
          },
        });

        expect(await server.calls[0].requestBodyJson).toStrictEqual({
          model: 'o3-mini',
          input: [
            { role: 'user', content: [{ type: 'input_text', text: 'Hello' }] },
          ],
          include: ['reasoning.encrypted_content', 'file_search_call.results'],
        });

        expect(warnings).toStrictEqual([]);
      });

      it('should send textVerbosity provider option', async () => {
        const { warnings } = await createModel('gpt-5').doGenerate({
          prompt: TEST_PROMPT,
          providerOptions: {
            openai: {
              textVerbosity: 'low',
            },
          },
        });

        expect(await server.calls[0].requestBodyJson).toMatchInlineSnapshot(`
          {
            "input": [
              {
                "content": [
                  {
                    "text": "Hello",
                    "type": "input_text",
                  },
                ],
                "role": "user",
              },
            ],
            "model": "gpt-5",
            "text": {
              "verbosity": "low",
            },
          }
        `);

        expect(warnings).toStrictEqual([]);
      });

      it('should send textVerbosity provider option', async () => {
        const { warnings } = await createModel('gpt-5').doGenerate({
          prompt: TEST_PROMPT,
          providerOptions: {
            openai: {
              textVerbosity: 'medium',
            },
          },
        });

        expect(await server.calls[0].requestBodyJson).toMatchInlineSnapshot(`
          {
            "input": [
              {
                "content": [
                  {
                    "text": "Hello",
                    "type": "input_text",
                  },
                ],
                "role": "user",
              },
            ],
            "model": "gpt-5",
            "text": {
              "verbosity": "medium",
            },
          }
        `);

        expect(warnings).toStrictEqual([]);
      });

      it('should send textVerbosity provider option', async () => {
        const { warnings } = await createModel('gpt-5').doGenerate({
          prompt: TEST_PROMPT,
          providerOptions: {
            openai: {
              textVerbosity: 'high',
            },
          },
        });

        expect(await server.calls[0].requestBodyJson).toMatchInlineSnapshot(`
          {
            "input": [
              {
                "content": [
                  {
                    "text": "Hello",
                    "type": "input_text",
                  },
                ],
                "role": "user",
              },
            ],
            "model": "gpt-5",
            "text": {
              "verbosity": "high",
            },
          }
        `);

        expect(warnings).toStrictEqual([]);
      });

      it('should send promptCacheKey provider option', async () => {
        const { warnings } = await createModel('gpt-5').doGenerate({
          prompt: TEST_PROMPT,
          providerOptions: {
            openai: {
              promptCacheKey: 'test-cache-key-123',
            },
          },
        });

        expect(await server.calls[0].requestBodyJson).toStrictEqual({
          model: 'gpt-5',
          input: [
            { role: 'user', content: [{ type: 'input_text', text: 'Hello' }] },
          ],
          prompt_cache_key: 'test-cache-key-123',
        });

        expect(warnings).toStrictEqual([]);
      });

      it('should send safetyIdentifier provider option', async () => {
        const { warnings } = await createModel('gpt-5').doGenerate({
          prompt: TEST_PROMPT,
          providerOptions: {
            openai: {
              safetyIdentifier: 'test-safety-identifier-123',
            },
          },
        });

        expect(await server.calls[0].requestBodyJson).toStrictEqual({
          model: 'gpt-5',
          input: [
            { role: 'user', content: [{ type: 'input_text', text: 'Hello' }] },
          ],
          safety_identifier: 'test-safety-identifier-123',
        });

        expect(warnings).toStrictEqual([]);
      });

      it('should send logprobs provider option', async () => {
        const { warnings } = await createModel('gpt-5').doGenerate({
          prompt: TEST_PROMPT,
          providerOptions: {
            openai: {
              logprobs: 5,
            },
          },
        });

        expect(await server.calls[0].requestBodyJson).toStrictEqual({
          model: 'gpt-5',
          input: [
            { role: 'user', content: [{ type: 'input_text', text: 'Hello' }] },
          ],
          top_logprobs: 5,
          include: ['message.output_text.logprobs'],
        });

        expect(warnings).toStrictEqual([]);
      });

      it('should send responseFormat json format', async () => {
        const { warnings } = await createModel('gpt-4o').doGenerate({
          responseFormat: { type: 'json' },
          prompt: TEST_PROMPT,
        });

        expect(await server.calls[0].requestBodyJson).toStrictEqual({
          model: 'gpt-4o',
          text: { format: { type: 'json_object' } },
          input: [
            { role: 'user', content: [{ type: 'input_text', text: 'Hello' }] },
          ],
        });

        expect(warnings).toStrictEqual([]);
      });

      it('should send responseFormat json_schema format', async () => {
        const { warnings } = await createModel('gpt-4o').doGenerate({
          responseFormat: {
            type: 'json',
            name: 'response',
            description: 'A response',
            schema: {
              type: 'object',
              properties: { value: { type: 'string' } },
              required: ['value'],
              additionalProperties: false,
              $schema: 'http://json-schema.org/draft-07/schema#',
            },
          },
          prompt: TEST_PROMPT,
        });

        expect(await server.calls[0].requestBodyJson).toMatchInlineSnapshot(`
          {
            "input": [
              {
                "content": [
                  {
                    "text": "Hello",
                    "type": "input_text",
                  },
                ],
                "role": "user",
              },
            ],
            "model": "gpt-4o",
            "text": {
              "format": {
                "description": "A response",
                "name": "response",
                "schema": {
                  "$schema": "http://json-schema.org/draft-07/schema#",
                  "additionalProperties": false,
                  "properties": {
                    "value": {
                      "type": "string",
                    },
                  },
                  "required": [
                    "value",
                  ],
                  "type": "object",
                },
                "strict": false,
                "type": "json_schema",
              },
            },
          }
        `);

        expect(warnings).toStrictEqual([]);
      });

      it('should send responseFormat json_schema format with strictSchemas false', async () => {
        const { warnings } = await createModel('gpt-4o').doGenerate({
          responseFormat: {
            type: 'json',
            name: 'response',
            description: 'A response',
            schema: {
              type: 'object',
              properties: { value: { type: 'string' } },
              required: ['value'],
              additionalProperties: false,
              $schema: 'http://json-schema.org/draft-07/schema#',
            },
          },
          prompt: TEST_PROMPT,
          providerOptions: {
            openai: {
              strictSchemas: false,
            },
          },
        });

        expect(await server.calls[0].requestBodyJson).toStrictEqual({
          model: 'gpt-4o',
          text: {
            format: {
              type: 'json_schema',
              strict: false,
              name: 'response',
              description: 'A response',
              schema: {
                type: 'object',
                properties: { value: { type: 'string' } },
                required: ['value'],
                additionalProperties: false,
                $schema: 'http://json-schema.org/draft-07/schema#',
              },
            },
          },
          input: [
            {
              role: 'user',
              content: [{ type: 'input_text', text: 'Hello' }],
            },
          ],
        });

        expect(warnings).toStrictEqual([]);
      });

      it('should warn about unsupported settings', async () => {
        const { warnings } = await createModel('gpt-4o').doGenerate({
          prompt: TEST_PROMPT,
          stopSequences: ['\n\n'],
          topK: 0.1,
          presencePenalty: 0,
          frequencyPenalty: 0,
          seed: 42,
        });

        expect(warnings).toStrictEqual([
          { type: 'unsupported-setting', setting: 'topK' },
          { type: 'unsupported-setting', setting: 'seed' },
          { type: 'unsupported-setting', setting: 'presencePenalty' },
          { type: 'unsupported-setting', setting: 'frequencyPenalty' },
          { type: 'unsupported-setting', setting: 'stopSequences' },
        ]);
      });

      it('should extract logprobs in providerMetadata', async () => {
        prepareJsonResponse({
          id: 'resp_67c97c0203188190a025beb4a75242bc',
          object: 'response',
          created_at: 1741257730,
          status: 'completed',
          error: null,
          incomplete_details: null,
          input: [],
          instructions: null,
          max_output_tokens: null,
          model: 'gpt-4o-2024-07-18',
          output: [
            {
              id: 'msg_67c97c02656c81908e080dfdf4a03cd1',
              type: 'message',
              status: 'completed',
              role: 'assistant',
              content: [
                {
                  type: 'output_text',
                  text: 'answer text',
                  annotations: [],
                  logprobs: [
                    {
                      token: 'Hello',
                      logprob: -0.0009994634,
                      top_logprobs: [
                        {
                          token: 'Hello',
                          logprob: -0.0009994634,
                        },
                        {
                          token: 'Hi',
                          logprob: -0.2,
                        },
                      ],
                    },
                    {
                      token: '!',
                      logprob: -0.13410144,
                      top_logprobs: [
                        {
                          token: '!',
                          logprob: -0.13410144,
                        },
                      ],
                    },
                  ],
                },
              ],
            },
          ],
          parallel_tool_calls: true,
          previous_response_id: null,
          reasoning: {
            effort: null,
            summary: null,
          },
          store: true,
          temperature: 1,
          text: {
            format: {
              type: 'text',
            },
          },
          tool_choice: 'auto',
          tools: [],
          top_p: 1,
          truncation: 'disabled',
          usage: {
            input_tokens: 345,
            input_tokens_details: {
              cached_tokens: 234,
            },
            output_tokens: 538,
            output_tokens_details: {
              reasoning_tokens: 123,
            },
            total_tokens: 572,
          },
          user: null,
          metadata: {},
        });

        const result = await createModel('gpt-4o').doGenerate({
          prompt: TEST_PROMPT,
          providerOptions: {
            openai: {
              logprobs: 2,
            },
          },
        });

        expect(result.providerMetadata?.openai.logprobs).toMatchInlineSnapshot(`
          [
            [
              {
                "logprob": -0.0009994634,
                "token": "Hello",
                "top_logprobs": [
                  {
                    "logprob": -0.0009994634,
                    "token": "Hello",
                  },
                  {
                    "logprob": -0.2,
                    "token": "Hi",
                  },
                ],
              },
              {
                "logprob": -0.13410144,
                "token": "!",
                "top_logprobs": [
                  {
                    "logprob": -0.13410144,
                    "token": "!",
                  },
                ],
              },
            ],
          ]
        `);
      });
    });

    describe('reasoning', () => {
      it('should handle reasoning with summary', async () => {
        server.urls['https://api.openai.com/v1/responses'].response = {
          type: 'json-value',
          body: {
            id: 'resp_67c97c0203188190a025beb4a75242bc',
            object: 'response',
            created_at: 1741257730,
            status: 'completed',
            error: null,
            incomplete_details: null,
            input: [],
            instructions: null,
            max_output_tokens: null,
            model: 'o3-mini-2025-01-31',
            output: [
              {
                id: 'rs_6808709f6fcc8191ad2e2fdd784017b3',
                type: 'reasoning',
                summary: [
                  {
                    type: 'summary_text',
                    text: '**Exploring burrito origins**\n\nThe user is curious about the debate regarding Taqueria La Cumbre and El Farolito.',
                  },
                  {
                    type: 'summary_text',
                    text: "**Investigating burrito origins**\n\nThere's a fascinating debate about who created the Mission burrito.",
                  },
                ],
              },
              {
                id: 'msg_67c97c02656c81908e080dfdf4a03cd1',
                type: 'message',
                status: 'completed',
                role: 'assistant',
                content: [
                  {
                    type: 'output_text',
                    text: 'answer text',
                    annotations: [],
                  },
                ],
              },
            ],
            parallel_tool_calls: true,
            previous_response_id: null,
            reasoning: {
              effort: 'low',
              summary: 'auto',
            },
            store: true,
            temperature: 1,
            text: {
              format: {
                type: 'text',
              },
            },
            tool_choice: 'auto',
            tools: [],
            top_p: 1,
            truncation: 'disabled',
            usage: {
              input_tokens: 34,
              input_tokens_details: {
                cached_tokens: 0,
              },
              output_tokens: 538,
              output_tokens_details: {
                reasoning_tokens: 320,
              },
              total_tokens: 572,
            },
            user: null,
            metadata: {},
          },
        };

        const result = await createModel('o3-mini').doGenerate({
          prompt: TEST_PROMPT,
          providerOptions: {
            openai: {
              reasoningEffort: 'low',
              reasoningSummary: 'auto',
            },
          },
        });

        expect(result.content).toMatchInlineSnapshot(`
          [
            {
              "providerMetadata": {
                "openai": {
                  "itemId": "rs_6808709f6fcc8191ad2e2fdd784017b3",
                  "reasoningEncryptedContent": null,
                },
              },
              "text": "**Exploring burrito origins**

          The user is curious about the debate regarding Taqueria La Cumbre and El Farolito.",
              "type": "reasoning",
            },
            {
              "providerMetadata": {
                "openai": {
                  "itemId": "rs_6808709f6fcc8191ad2e2fdd784017b3",
                  "reasoningEncryptedContent": null,
                },
              },
              "text": "**Investigating burrito origins**

          There's a fascinating debate about who created the Mission burrito.",
              "type": "reasoning",
            },
            {
              "providerMetadata": {
                "openai": {
                  "annotations": [],
                  "itemId": "msg_67c97c02656c81908e080dfdf4a03cd1",
                },
              },
              "text": "answer text",
              "type": "text",
            },
          ]
        `);

        expect(await server.calls[0].requestBodyJson).toMatchObject({
          model: 'o3-mini',
          reasoning: {
            effort: 'low',
            summary: 'auto',
          },
        });
      });

      it('should handle reasoning with empty summary', async () => {
        server.urls['https://api.openai.com/v1/responses'].response = {
          type: 'json-value',
          body: {
            id: 'resp_67c97c0203188190a025beb4a75242bc',
            object: 'response',
            created_at: 1741257730,
            status: 'completed',
            error: null,
            incomplete_details: null,
            input: [],
            instructions: null,
            max_output_tokens: null,
            model: 'o3-mini-2025-01-31',
            output: [
              {
                id: 'rs_6808709f6fcc8191ad2e2fdd784017b3',
                type: 'reasoning',
                summary: [],
              },
              {
                id: 'msg_67c97c02656c81908e080dfdf4a03cd1',
                type: 'message',
                status: 'completed',
                role: 'assistant',
                content: [
                  {
                    type: 'output_text',
                    text: 'answer text',
                    annotations: [],
                  },
                ],
              },
            ],
            parallel_tool_calls: true,
            previous_response_id: null,
            reasoning: {
              effort: 'low',
              summary: 'auto',
            },
            store: true,
            temperature: 1,
            text: {
              format: {
                type: 'text',
              },
            },
            tool_choice: 'auto',
            tools: [],
            top_p: 1,
            truncation: 'disabled',
            usage: {
              input_tokens: 34,
              input_tokens_details: {
                cached_tokens: 0,
              },
              output_tokens: 538,
              output_tokens_details: {
                reasoning_tokens: 320,
              },
              total_tokens: 572,
            },
            user: null,
            metadata: {},
          },
        };

        const result = await createModel('o3-mini').doGenerate({
          prompt: TEST_PROMPT,
          providerOptions: {
            openai: {
              reasoningEffort: 'low',
              reasoningSummary: null,
            },
          },
        });

        expect(result.content).toMatchInlineSnapshot(`
          [
            {
              "providerMetadata": {
                "openai": {
                  "itemId": "rs_6808709f6fcc8191ad2e2fdd784017b3",
                  "reasoningEncryptedContent": null,
                },
              },
              "text": "",
              "type": "reasoning",
            },
            {
              "providerMetadata": {
                "openai": {
                  "annotations": [],
                  "itemId": "msg_67c97c02656c81908e080dfdf4a03cd1",
                },
              },
              "text": "answer text",
              "type": "text",
            },
          ]
        `);

        expect(await server.calls[0].requestBodyJson).toMatchObject({
          model: 'o3-mini',
          reasoning: {
            effort: 'low',
          },
        });
      });

      it('should handle encrypted content with summary', async () => {
        server.urls['https://api.openai.com/v1/responses'].response = {
          type: 'json-value',
          body: {
            id: 'resp_67c97c0203188190a025beb4a75242bc',
            object: 'response',
            created_at: 1741257730,
            status: 'completed',
            error: null,
            incomplete_details: null,
            input: [],
            instructions: null,
            max_output_tokens: null,
            model: 'o3-mini-2025-01-31',
            output: [
              {
                id: 'rs_6808709f6fcc8191ad2e2fdd784017b3',
                type: 'reasoning',
                encrypted_content: 'encrypted_reasoning_data_abc123',
                summary: [
                  {
                    type: 'summary_text',
                    text: '**Exploring burrito origins**\n\nThe user is curious about the debate regarding Taqueria La Cumbre and El Farolito.',
                  },
                  {
                    type: 'summary_text',
                    text: "**Investigating burrito origins**\n\nThere's a fascinating debate about who created the Mission burrito.",
                  },
                ],
              },
              {
                id: 'msg_67c97c02656c81908e080dfdf4a03cd1',
                type: 'message',
                status: 'completed',
                role: 'assistant',
                content: [
                  {
                    type: 'output_text',
                    text: 'answer text',
                    annotations: [],
                  },
                ],
              },
            ],
            parallel_tool_calls: true,
            previous_response_id: null,
            reasoning: {
              effort: 'low',
              summary: 'auto',
            },
            store: true,
            temperature: 1,
            text: {
              format: {
                type: 'text',
              },
            },
            tool_choice: 'auto',
            tools: [],
            top_p: 1,
            truncation: 'disabled',
            usage: {
              input_tokens: 34,
              input_tokens_details: {
                cached_tokens: 0,
              },
              output_tokens: 538,
              output_tokens_details: {
                reasoning_tokens: 320,
              },
              total_tokens: 572,
            },
            user: null,
            metadata: {},
          },
        };

        const result = await createModel('o3-mini').doGenerate({
          prompt: TEST_PROMPT,
          providerOptions: {
            openai: {
              reasoningEffort: 'low',
              reasoningSummary: 'auto',
              include: ['reasoning.encrypted_content'],
            },
          },
        });

        expect(result.content).toMatchInlineSnapshot(`
          [
            {
              "providerMetadata": {
                "openai": {
                  "itemId": "rs_6808709f6fcc8191ad2e2fdd784017b3",
                  "reasoningEncryptedContent": "encrypted_reasoning_data_abc123",
                },
              },
              "text": "**Exploring burrito origins**

          The user is curious about the debate regarding Taqueria La Cumbre and El Farolito.",
              "type": "reasoning",
            },
            {
              "providerMetadata": {
                "openai": {
                  "itemId": "rs_6808709f6fcc8191ad2e2fdd784017b3",
                  "reasoningEncryptedContent": "encrypted_reasoning_data_abc123",
                },
              },
              "text": "**Investigating burrito origins**

          There's a fascinating debate about who created the Mission burrito.",
              "type": "reasoning",
            },
            {
              "providerMetadata": {
                "openai": {
                  "annotations": [],
                  "itemId": "msg_67c97c02656c81908e080dfdf4a03cd1",
                },
              },
              "text": "answer text",
              "type": "text",
            },
          ]
        `);

        expect(await server.calls[0].requestBodyJson).toMatchObject({
          model: 'o3-mini',
          reasoning: {
            effort: 'low',
            summary: 'auto',
          },
          include: ['reasoning.encrypted_content'],
        });
      });

      it('should handle encrypted content with empty summary', async () => {
        server.urls['https://api.openai.com/v1/responses'].response = {
          type: 'json-value',
          body: {
            id: 'resp_67c97c0203188190a025beb4a75242bc',
            object: 'response',
            created_at: 1741257730,
            status: 'completed',
            error: null,
            incomplete_details: null,
            input: [],
            instructions: null,
            max_output_tokens: null,
            model: 'o3-mini-2025-01-31',
            output: [
              {
                id: 'rs_6808709f6fcc8191ad2e2fdd784017b3',
                type: 'reasoning',
                encrypted_content: 'encrypted_reasoning_data_abc123',
                summary: [],
              },
              {
                id: 'msg_67c97c02656c81908e080dfdf4a03cd1',
                type: 'message',
                status: 'completed',
                role: 'assistant',
                content: [
                  {
                    type: 'output_text',
                    text: 'answer text',
                    annotations: [],
                  },
                ],
              },
            ],
            parallel_tool_calls: true,
            previous_response_id: null,
            reasoning: {
              effort: 'low',
              summary: 'auto',
            },
            store: true,
            temperature: 1,
            text: {
              format: {
                type: 'text',
              },
            },
            tool_choice: 'auto',
            tools: [],
            top_p: 1,
            truncation: 'disabled',
            usage: {
              input_tokens: 34,
              input_tokens_details: {
                cached_tokens: 0,
              },
              output_tokens: 538,
              output_tokens_details: {
                reasoning_tokens: 320,
              },
              total_tokens: 572,
            },
            user: null,
            metadata: {},
          },
        };

        const result = await createModel('o3-mini').doGenerate({
          prompt: TEST_PROMPT,
          providerOptions: {
            openai: {
              reasoningEffort: 'low',
              reasoningSummary: null,
              include: ['reasoning.encrypted_content'],
            },
          },
        });

        expect(result.content).toMatchInlineSnapshot(`
          [
            {
              "providerMetadata": {
                "openai": {
                  "itemId": "rs_6808709f6fcc8191ad2e2fdd784017b3",
                  "reasoningEncryptedContent": "encrypted_reasoning_data_abc123",
                },
              },
              "text": "",
              "type": "reasoning",
            },
            {
              "providerMetadata": {
                "openai": {
                  "annotations": [],
                  "itemId": "msg_67c97c02656c81908e080dfdf4a03cd1",
                },
              },
              "text": "answer text",
              "type": "text",
            },
          ]
        `);

        expect(await server.calls[0].requestBodyJson).toMatchObject({
          model: 'o3-mini',
          reasoning: {
            effort: 'low',
          },
          include: ['reasoning.encrypted_content'],
        });
      });

      it('should handle multiple reasoning blocks', async () => {
        server.urls['https://api.openai.com/v1/responses'].response = {
          type: 'json-value',
          body: {
            id: 'resp_67c97c0203188190a025beb4a75242bc',
            object: 'response',
            created_at: 1741257730,
            status: 'completed',
            error: null,
            incomplete_details: null,
            input: [],
            instructions: null,
            max_output_tokens: null,
            model: 'o3-mini-2025-01-31',
            output: [
              {
                id: 'rs_first_6808709f6fcc8191ad2e2fdd784017b3',
                type: 'reasoning',
                summary: [
                  {
                    type: 'summary_text',
                    text: '**Initial analysis**\n\nFirst reasoning block: analyzing the problem structure.',
                  },
                  {
                    type: 'summary_text',
                    text: '**Deeper consideration**\n\nLet me think about the various approaches available.',
                  },
                ],
              },
              {
                id: 'msg_67c97c02656c81908e080dfdf4a03cd1',
                type: 'message',
                status: 'completed',
                role: 'assistant',
                content: [
                  {
                    type: 'output_text',
                    text: 'Let me think about this step by step.',
                    annotations: [],
                  },
                ],
              },
              {
                id: 'rs_second_7908809g7gcc9291be3e3fee895028c4',
                type: 'reasoning',
                summary: [
                  {
                    type: 'summary_text',
                    text: 'Second reasoning block: considering alternative approaches.',
                  },
                ],
              },
              {
                id: 'msg_final_78d08d03767d92908f25523f5ge51e77',
                type: 'message',
                status: 'completed',
                role: 'assistant',
                content: [
                  {
                    type: 'output_text',
                    text: 'Based on my analysis, here is the solution.',
                    annotations: [],
                  },
                ],
              },
            ],
            parallel_tool_calls: true,
            previous_response_id: null,
            reasoning: {
              effort: 'medium',
              summary: 'auto',
            },
            store: true,
            temperature: null,
            text: {
              format: {
                type: 'text',
              },
            },
            tool_choice: 'auto',
            tools: [],
            top_p: null,
            truncation: 'disabled',
            usage: {
              input_tokens: 45,
              input_tokens_details: {
                cached_tokens: 0,
              },
              output_tokens: 628,
              output_tokens_details: {
                reasoning_tokens: 420,
              },
              total_tokens: 673,
            },
            user: null,
            metadata: {},
          },
        };

        const result = await createModel('o3-mini').doGenerate({
          prompt: TEST_PROMPT,
          providerOptions: {
            openai: {
              reasoningEffort: 'medium',
              reasoningSummary: 'auto',
            },
          },
        });

        expect(result.content).toMatchInlineSnapshot(`
          [
            {
              "providerMetadata": {
                "openai": {
                  "itemId": "rs_first_6808709f6fcc8191ad2e2fdd784017b3",
                  "reasoningEncryptedContent": null,
                },
              },
              "text": "**Initial analysis**

          First reasoning block: analyzing the problem structure.",
              "type": "reasoning",
            },
            {
              "providerMetadata": {
                "openai": {
                  "itemId": "rs_first_6808709f6fcc8191ad2e2fdd784017b3",
                  "reasoningEncryptedContent": null,
                },
              },
              "text": "**Deeper consideration**

          Let me think about the various approaches available.",
              "type": "reasoning",
            },
            {
              "providerMetadata": {
                "openai": {
                  "annotations": [],
                  "itemId": "msg_67c97c02656c81908e080dfdf4a03cd1",
                },
              },
              "text": "Let me think about this step by step.",
              "type": "text",
            },
            {
              "providerMetadata": {
                "openai": {
                  "itemId": "rs_second_7908809g7gcc9291be3e3fee895028c4",
                  "reasoningEncryptedContent": null,
                },
              },
              "text": "Second reasoning block: considering alternative approaches.",
              "type": "reasoning",
            },
            {
              "providerMetadata": {
                "openai": {
                  "annotations": [],
                  "itemId": "msg_final_78d08d03767d92908f25523f5ge51e77",
                },
              },
              "text": "Based on my analysis, here is the solution.",
              "type": "text",
            },
          ]
        `);

        expect(await server.calls[0].requestBodyJson).toMatchObject({
          model: 'o3-mini',
          reasoning: {
            effort: 'medium',
            summary: 'auto',
          },
        });
      });
    });

    describe('tool calls', () => {
      beforeEach(() => {
        server.urls['https://api.openai.com/v1/responses'].response = {
          type: 'json-value',
          body: {
            id: 'resp_67c97c0203188190a025beb4a75242bc',
            object: 'response',
            created_at: 1741257730,
            status: 'completed',
            error: null,
            incomplete_details: null,
            input: [],
            instructions: null,
            max_output_tokens: null,
            model: 'gpt-4o-2024-07-18',
            output: [
              {
                type: 'function_call',
                id: 'fc_67caf7f4c1ec8190b27edfb5580cfd31',
                call_id: 'call_0NdsJqOS8N3J9l2p0p4WpYU9',
                name: 'weather',
                arguments: '{"location":"San Francisco"}',
                status: 'completed',
              },
              {
                type: 'function_call',
                id: 'fc_67caf7f5071c81908209c2909c77af05',
                call_id: 'call_gexo0HtjUfmAIW4gjNOgyrcr',
                name: 'cityAttractions',
                arguments: '{"city":"San Francisco"}',
                status: 'completed',
              },
            ],
            parallel_tool_calls: true,
            previous_response_id: null,
            reasoning: {
              effort: null,
              summary: null,
            },
            store: true,
            temperature: 1,
            text: {
              format: {
                type: 'text',
              },
            },
            tool_choice: 'auto',
            tools: [
              {
                type: 'function',
                description: 'Get the weather in a location',
                name: 'weather',
                parameters: {
                  type: 'object',
                  properties: {
                    location: {
                      type: 'string',
                      description: 'The location to get the weather for',
                    },
                  },
                  required: ['location'],
                  additionalProperties: false,
                },
                strict: true,
              },
              {
                type: 'function',
                description: null,
                name: 'cityAttractions',
                parameters: {
                  type: 'object',
                  properties: {
                    city: {
                      type: 'string',
                    },
                  },
                  required: ['city'],
                  additionalProperties: false,
                },
                strict: true,
              },
            ],
            top_p: 1,
            truncation: 'disabled',
            usage: {
              input_tokens: 34,
              output_tokens: 538,
              output_tokens_details: {
                reasoning_tokens: 0,
              },
              total_tokens: 572,
            },
            user: null,
            metadata: {},
          },
        };
      });

      it('should generate tool calls', async () => {
        const result = await createModel('gpt-4o').doGenerate({
          prompt: TEST_PROMPT,
          tools: TEST_TOOLS,
        });

        expect(result.content).toMatchInlineSnapshot(`
          [
            {
              "input": "{"location":"San Francisco"}",
              "providerMetadata": {
                "openai": {
                  "itemId": "fc_67caf7f4c1ec8190b27edfb5580cfd31",
                },
              },
              "toolCallId": "call_0NdsJqOS8N3J9l2p0p4WpYU9",
              "toolName": "weather",
              "type": "tool-call",
            },
            {
              "input": "{"city":"San Francisco"}",
              "providerMetadata": {
                "openai": {
                  "itemId": "fc_67caf7f5071c81908209c2909c77af05",
                },
              },
              "toolCallId": "call_gexo0HtjUfmAIW4gjNOgyrcr",
              "toolName": "cityAttractions",
              "type": "tool-call",
            },
          ]
        `);
      });

      it('should have tool-calls finish reason', async () => {
        const result = await createModel('gpt-4o').doGenerate({
          prompt: TEST_PROMPT,
          tools: TEST_TOOLS,
        });

        expect(result.finishReason).toStrictEqual('tool-calls');
      });
    });

    describe('code interpreter tool', () => {
      let result: Awaited<ReturnType<LanguageModelV3['doGenerate']>>;

      beforeEach(async () => {
        prepareJsonFixtureResponse('openai-code-interpreter-tool.1');

        result = await createModel('gpt-5-nano').doGenerate({
          prompt: TEST_PROMPT,
          tools: [
            {
              type: 'provider-defined',
              id: 'openai.code_interpreter',
              name: 'code_interpreter',
              args: {},
            },
          ],
        });
      });

      it('should send request body with include and tool', async () => {
        expect(await server.calls[0].requestBodyJson).toMatchInlineSnapshot(`
          {
            "include": [
              "code_interpreter_call.outputs",
            ],
            "input": [
              {
                "content": [
                  {
                    "text": "Hello",
                    "type": "input_text",
                  },
                ],
                "role": "user",
              },
            ],
            "model": "gpt-5-nano",
            "tools": [
              {
                "container": {
                  "type": "auto",
                },
                "type": "code_interpreter",
              },
            ],
          }
        `);
      });

      it('should include code interpreter tool call and result in content', async () => {
        expect(result.content).toMatchSnapshot();
      });
    });

    describe('image generation tool', () => {
      let result: Awaited<ReturnType<LanguageModelV3['doGenerate']>>;

      beforeEach(async () => {
        prepareJsonFixtureResponse('openai-image-generation-tool.1');

        result = await createModel('gpt-5-nano').doGenerate({
          prompt: TEST_PROMPT,
          tools: [
            {
              type: 'provider-defined',
              id: 'openai.image_generation',
              name: 'image_generation',
              args: {
                outputFormat: 'webp',
                quality: 'low',
                size: '1024x1024',
                partialImages: 2,
              },
            },
          ],
        });
      });

      it('should send request body with include and tool', async () => {
        expect(await server.calls[0].requestBodyJson).toMatchInlineSnapshot(`
          {
            "input": [
              {
                "content": [
                  {
                    "text": "Hello",
                    "type": "input_text",
                  },
                ],
                "role": "user",
              },
            ],
            "model": "gpt-5-nano",
            "tools": [
              {
                "output_format": "webp",
                "partial_images": 2,
                "quality": "low",
                "size": "1024x1024",
                "type": "image_generation",
              },
            ],
          }
        `);
      });

      it('should include generate image tool call and result in content', async () => {
        expect(result.content).toMatchSnapshot();
      });
    });

    describe('local shell tool', () => {
      let result: Awaited<ReturnType<LanguageModelV3['doGenerate']>>;

      beforeEach(async () => {
        prepareJsonFixtureResponse('openai-local-shell-tool.1');

        result = await createModel('gpt-5-codex').doGenerate({
          prompt: TEST_PROMPT,
          tools: [
            {
              type: 'provider-defined',
              id: 'openai.local_shell',
              name: 'local_shell',
              args: {},
            },
          ],
        });
      });

      it('should send request body with include and tool', async () => {
        expect(await server.calls[0].requestBodyJson).toMatchInlineSnapshot(`
          {
            "input": [
              {
                "content": [
                  {
                    "text": "Hello",
                    "type": "input_text",
                  },
                ],
                "role": "user",
              },
            ],
            "model": "gpt-5-codex",
            "tools": [
              {
                "type": "local_shell",
              },
            ],
          }
        `);
      });

      it('should include generate image tool call and result in content', async () => {
        expect(result.content).toMatchSnapshot();
      });
    });

    describe('web search tool', () => {
      let result: Awaited<ReturnType<LanguageModelV3['doGenerate']>>;

      beforeEach(async () => {
        prepareJsonFixtureResponse('openai-web-search-tool.1');

        result = await createModel('gpt-5-nano').doGenerate({
          tools: [
            {
              type: 'provider-defined',
              id: 'openai.web_search',
              name: 'web_search',
              args: {},
            },
          ],
          prompt: TEST_PROMPT,
        });
      });

      it('should send request body with include and tool', async () => {
        expect(await server.calls[0].requestBodyJson).toMatchInlineSnapshot(`
          {
            "include": [
              "web_search_call.action.sources",
            ],
            "input": [
              {
                "content": [
                  {
                    "text": "Hello",
                    "type": "input_text",
                  },
                ],
                "role": "user",
              },
            ],
            "model": "gpt-5-nano",
            "tools": [
              {
                "type": "web_search",
              },
            ],
          }
        `);
      });

<<<<<<< HEAD
      it('should generate content', async () => {
        const result = await createModel('gpt-4o').doGenerate({
          prompt: TEST_PROMPT,
        });

        expect(result.content).toMatchInlineSnapshot(`
          [
            {
              "input": "{"action":{"type":"search","query":"Vercel AI SDK next version features"}}",
              "providerExecuted": true,
              "toolCallId": "ws_67cf2b3051e88190b006770db6fdb13d",
              "toolName": "web_search",
              "type": "tool-call",
            },
            {
              "providerExecuted": true,
              "result": {
                "status": "completed",
              },
              "toolCallId": "ws_67cf2b3051e88190b006770db6fdb13d",
              "toolName": "web_search",
              "type": "tool-result",
            },
            {
              "input": "{"action":{"type":"search"}}",
              "providerExecuted": true,
              "toolCallId": "ws_67cf2b3051e88190b006234456fdb13d",
              "toolName": "web_search",
              "type": "tool-call",
            },
            {
              "providerExecuted": true,
              "result": {
                "status": "completed",
              },
              "toolCallId": "ws_67cf2b3051e88190b006234456fdb13d",
              "toolName": "web_search",
              "type": "tool-result",
            },
            {
              "providerMetadata": {
                "openai": {
                  "annotations": [
                    {
                      "end_index": 606,
                      "start_index": 486,
                      "title": "Bruce Lee statue to be installed in SF Chinatown",
                      "type": "url_citation",
                      "url": "https://www.axios.com/local/san-francisco/2025/03/07/bruce-lee-statue-sf-chinatown?utm_source=chatgpt.com",
                    },
                    {
                      "end_index": 1035,
                      "start_index": 912,
                      "title": "The Bay Area is set to make an office leasing comeback",
                      "type": "url_citation",
                      "url": "https://www.axios.com/local/san-francisco/2025/03/03/bay-area-office-leasing-activity?utm_source=chatgpt.com",
                    },
                    {
                      "end_index": 1472,
                      "start_index": 1346,
                      "title": "Where to see spring blooms in the Bay Area",
                      "type": "url_citation",
                      "url": "https://www.axios.com/local/san-francisco/2025/03/03/where-to-see-spring-blooms-bay-area?utm_source=chatgpt.com",
                    },
                    {
                      "end_index": 2023,
                      "start_index": 1884,
                      "title": "Oceanfront Great Highway park set to open in April",
                      "type": "url_citation",
                      "url": "https://www.axios.com/local/san-francisco/2025/03/03/great-highway-park-opening-april-recall-campaign?utm_source=chatgpt.com",
                    },
                    {
                      "end_index": 2540,
                      "start_index": 2404,
                      "title": "San Francisco's spring seasons are getting warmer",
                      "type": "url_citation",
                      "url": "https://www.axios.com/local/san-francisco/2025/03/03/climate-weather-spring-temperatures-warmer-sf?utm_source=chatgpt.com",
                    },
                  ],
                  "itemId": "msg_67cf2b35467481908f24412e4fd40d66",
                },
              },
              "text": "Last week in San Francisco, several notable events and developments took place:

          **Bruce Lee Statue in Chinatown**

          The Chinese Historical Society of America Museum announced plans to install a Bruce Lee statue in Chinatown. This initiative, supported by the Rose Pak Community Fund, the Bruce Lee Foundation, and Stand With Asians, aims to honor Lee's contributions to film and martial arts. Artist Arnie Kim has been commissioned for the project, with a fundraising goal of $150,000. ([axios.com](https://www.axios.com/local/san-francisco/2025/03/07/bruce-lee-statue-sf-chinatown?utm_source=chatgpt.com))

          **Office Leasing Revival**

          The Bay Area experienced a resurgence in office leasing, securing 11 of the largest U.S. office leases in 2024. This trend, driven by the tech industry's growth and advancements in generative AI, suggests a potential boost to downtown recovery through increased foot traffic. ([axios.com](https://www.axios.com/local/san-francisco/2025/03/03/bay-area-office-leasing-activity?utm_source=chatgpt.com))

          **Spring Blooms in the Bay Area**

          With the arrival of spring, several locations in the Bay Area are showcasing vibrant blooms. Notable spots include the Conservatory of Flowers, Japanese Tea Garden, Queen Wilhelmina Tulip Garden, and the San Francisco Botanical Garden, each offering unique floral displays. ([axios.com](https://www.axios.com/local/san-francisco/2025/03/03/where-to-see-spring-blooms-bay-area?utm_source=chatgpt.com))

          **Oceanfront Great Highway Park**

          San Francisco's long-awaited Oceanfront Great Highway park is set to open on April 12. This 43-acre, car-free park will span a two-mile stretch of the Great Highway from Lincoln Way to Sloat Boulevard, marking the largest pedestrianization project in California's history. The park follows voter approval of Proposition K, which permanently bans cars on part of the highway. ([axios.com](https://www.axios.com/local/san-francisco/2025/03/03/great-highway-park-opening-april-recall-campaign?utm_source=chatgpt.com))

          **Warmer Spring Seasons**

          An analysis by Climate Central revealed that San Francisco, along with most U.S. cities, is experiencing increasingly warmer spring seasons. Over a 55-year period from 1970 to 2024, the national average temperature during March through May rose by 2.4°F. This warming trend poses various risks, including early snowmelt and increased wildfire threats. ([axios.com](https://www.axios.com/local/san-francisco/2025/03/03/climate-weather-spring-temperatures-warmer-sf?utm_source=chatgpt.com))


          # Key San Francisco Developments Last Week:
          - [Bruce Lee statue to be installed in SF Chinatown](https://www.axios.com/local/san-francisco/2025/03/07/bruce-lee-statue-sf-chinatown?utm_source=chatgpt.com)
          - [The Bay Area is set to make an office leasing comeback](https://www.axios.com/local/san-francisco/2025/03/03/bay-area-office-leasing-activity?utm_source=chatgpt.com)
          - [Oceanfront Great Highway park set to open in April](https://www.axios.com/local/san-francisco/2025/03/03/great-highway-park-opening-april-recall-campaign?utm_source=chatgpt.com)",
              "type": "text",
            },
            {
              "id": "id-0",
              "sourceType": "url",
              "title": "Bruce Lee statue to be installed in SF Chinatown",
              "type": "source",
              "url": "https://www.axios.com/local/san-francisco/2025/03/07/bruce-lee-statue-sf-chinatown?utm_source=chatgpt.com",
            },
            {
              "id": "id-1",
              "sourceType": "url",
              "title": "The Bay Area is set to make an office leasing comeback",
              "type": "source",
              "url": "https://www.axios.com/local/san-francisco/2025/03/03/bay-area-office-leasing-activity?utm_source=chatgpt.com",
            },
            {
              "id": "id-2",
              "sourceType": "url",
              "title": "Where to see spring blooms in the Bay Area",
              "type": "source",
              "url": "https://www.axios.com/local/san-francisco/2025/03/03/where-to-see-spring-blooms-bay-area?utm_source=chatgpt.com",
            },
            {
              "id": "id-3",
              "sourceType": "url",
              "title": "Oceanfront Great Highway park set to open in April",
              "type": "source",
              "url": "https://www.axios.com/local/san-francisco/2025/03/03/great-highway-park-opening-april-recall-campaign?utm_source=chatgpt.com",
            },
            {
              "id": "id-4",
              "sourceType": "url",
              "title": "San Francisco's spring seasons are getting warmer",
              "type": "source",
              "url": "https://www.axios.com/local/san-francisco/2025/03/03/climate-weather-spring-temperatures-warmer-sf?utm_source=chatgpt.com",
            },
          ]
        `);
=======
      it('should include web search tool call and result in content', async () => {
        expect(result.content).toMatchSnapshot();
>>>>>>> d72d5284
      });
    });

    describe('file search tool', () => {
      let result: Awaited<ReturnType<LanguageModelV3['doGenerate']>>;

      describe('without results include', () => {
        beforeEach(async () => {
          prepareJsonFixtureResponse('openai-file-search-tool.1');

          result = await createModel('gpt-5-nano').doGenerate({
            prompt: TEST_PROMPT,
            tools: [
              {
                type: 'provider-defined',
                id: 'openai.file_search',
                name: 'file_search',
                args: {
                  vectorStoreIds: ['vs_68caad8bd5d88191ab766cf043d89a18'],
                  maxNumResults: 5,
                  filters: {
                    key: 'author',
                    type: 'eq',
                    value: 'Jane Smith',
                  },
                  ranking: {
                    ranker: 'auto',
                    scoreThreshold: 0.5,
                  },
                },
              },
            ],
          });
        });

        it('should send request body with tool', async () => {
          expect(await server.calls[0].requestBodyJson).toMatchInlineSnapshot(`
          {
            "input": [
              {
                "content": [
                  {
                    "text": "Hello",
                    "type": "input_text",
                  },
                ],
                "role": "user",
              },
            ],
            "model": "gpt-5-nano",
            "tools": [
              {
                "filters": {
                  "key": "author",
                  "type": "eq",
                  "value": "Jane Smith",
                },
                "max_num_results": 5,
                "ranking_options": {
                  "ranker": "auto",
                  "score_threshold": 0.5,
                },
                "type": "file_search",
                "vector_store_ids": [
                  "vs_68caad8bd5d88191ab766cf043d89a18",
                ],
              },
            ],
          }
        `);
        });

        it('should include file search tool call and result in content', async () => {
          expect(result.content).toMatchSnapshot();
        });
      });

      describe('with results include', () => {
        beforeEach(async () => {
          prepareJsonFixtureResponse('openai-file-search-tool.2');

          result = await createModel('gpt-5-nano').doGenerate({
            prompt: TEST_PROMPT,
            tools: [
              {
                type: 'provider-defined',
                id: 'openai.file_search',
                name: 'file_search',
                args: {
                  vectorStoreIds: ['vs_68caad8bd5d88191ab766cf043d89a18'],
                  maxNumResults: 5,
                  filters: {
                    key: 'author',
                    type: 'eq',
                    value: 'Jane Smith',
                  },
                  ranking: {
                    ranker: 'auto',
                    scoreThreshold: 0.5,
                  },
                },
              },
            ],
            providerOptions: {
              openai: {
                include: ['file_search_call.results'],
              },
            },
          });
        });

        it('should send request body with tool', async () => {
          expect(await server.calls[0].requestBodyJson).toMatchInlineSnapshot(`
            {
              "include": [
                "file_search_call.results",
              ],
              "input": [
                {
                  "content": [
                    {
                      "text": "Hello",
                      "type": "input_text",
                    },
                  ],
                  "role": "user",
                },
              ],
              "model": "gpt-5-nano",
              "tools": [
                {
                  "filters": {
                    "key": "author",
                    "type": "eq",
                    "value": "Jane Smith",
                  },
                  "max_num_results": 5,
                  "ranking_options": {
                    "ranker": "auto",
                    "score_threshold": 0.5,
                  },
                  "type": "file_search",
                  "vector_store_ids": [
                    "vs_68caad8bd5d88191ab766cf043d89a18",
                  ],
                },
              ],
            }
          `);
        });

        it('should include file search tool call and result in content', async () => {
          expect(result.content).toMatchSnapshot();
        });
      });
    });

    it('should handle computer use tool calls', async () => {
      function prepareJsonResponse(body: any) {
        server.urls['https://api.openai.com/v1/responses'].response = {
          type: 'json-value',
          body,
        };
      }
      prepareJsonResponse({
        id: 'resp_computer_test',
        object: 'response',
        created_at: 1741630255,
        status: 'completed',
        error: null,
        incomplete_details: null,
        instructions: null,
        max_output_tokens: null,
        model: 'gpt-4o-mini',
        output: [
          {
            type: 'computer_call',
            id: 'computer_67cf2b3051e88190b006770db6fdb13d',
            status: 'completed',
          },
          {
            type: 'message',
            id: 'msg_computer_test',
            status: 'completed',
            role: 'assistant',
            content: [
              {
                type: 'output_text',
                text: "I've completed the computer task.",
                annotations: [],
              },
            ],
          },
        ],
        usage: { input_tokens: 100, output_tokens: 50 },
      });

      const result = await createModel('gpt-4o-mini').doGenerate({
        prompt: [
          {
            role: 'user' as const,
            content: [
              {
                type: 'text' as const,
                text: 'Use the computer to complete a task.',
              },
            ],
          },
        ],
        tools: [
          {
            type: 'provider-defined',
            id: 'openai.computer_use',
            name: 'computer_use',
            args: {},
          },
        ],
      });

      expect(result.content).toMatchInlineSnapshot(`
          [
            {
              "input": "",
              "providerExecuted": true,
              "toolCallId": "computer_67cf2b3051e88190b006770db6fdb13d",
              "toolName": "computer_use",
              "type": "tool-call",
            },
            {
              "providerExecuted": true,
              "result": {
                "status": "completed",
                "type": "computer_use_tool_result",
              },
              "toolCallId": "computer_67cf2b3051e88190b006770db6fdb13d",
              "toolName": "computer_use",
              "type": "tool-result",
            },
            {
              "providerMetadata": {
                "openai": {
                  "annotations": [],
                  "itemId": "msg_computer_test",
                },
              },
              "text": "I've completed the computer task.",
              "type": "text",
            },
          ]
        `);
    });

    describe('errors', () => {
      it('should throw an API call error when the response contains an error part', async () => {
        server.urls['https://api.openai.com/v1/responses'].response = {
          type: 'json-value',
          body: {
            id: 'resp_67c97c0203188190a025beb4a75242bc',
            object: 'response',
            created_at: 1741257730,
            status: 'completed',
            error: {
              code: 'ERR_SOMETHING',
              message: 'Something went wrong',
            },
            incomplete_details: null,
            input: [],
            instructions: null,
            max_output_tokens: null,
            model: 'gpt-4o-2024-07-18',
            output: [],
            parallel_tool_calls: true,
            previous_response_id: null,
            reasoning: {
              effort: null,
              summary: null,
            },
            store: true,
            temperature: 1,
            text: {
              format: {
                type: 'text',
              },
            },
            tool_choice: 'auto',
            tools: [],
            top_p: 1,
            truncation: 'disabled',
            usage: {
              input_tokens: 345,
              input_tokens_details: {
                cached_tokens: 234,
              },
              output_tokens: 538,
              output_tokens_details: {
                reasoning_tokens: 123,
              },
              total_tokens: 572,
            },
            user: null,
            metadata: {},
          },
        };

        expect(
          createModel('gpt-4o').doGenerate({
            prompt: TEST_PROMPT,
          }),
        ).rejects.toThrow('Something went wrong');
      });
    });

    it('should handle mixed url_citation and file_citation annotations', async () => {
      prepareJsonResponse({
        id: 'resp_123',
        object: 'response',
        created_at: 1234567890,
        status: 'completed',
        error: null,
        incomplete_details: null,
        input: [],
        instructions: null,
        max_output_tokens: null,
        model: 'gpt-4o',
        output: [
          {
            id: 'msg_123',
            type: 'message',
            status: 'completed',
            role: 'assistant',
            content: [
              {
                type: 'output_text',
                text: 'Based on web search and file content.',
                annotations: [
                  {
                    type: 'url_citation',
                    start_index: 0,
                    end_index: 10,
                    url: 'https://example.com',
                    title: 'Example URL',
                  },
                  {
                    type: 'file_citation',
                    start_index: 20,
                    end_index: 30,
                    file_id: 'file-abc123',
                    quote: 'This is a quote from the file',
                  },
                ],
              },
            ],
          },
        ],
        parallel_tool_calls: true,
        previous_response_id: null,
        reasoning: { effort: null, summary: null },
        store: true,
        temperature: 0,
        text: { format: { type: 'text' } },
        tool_choice: 'auto',
        tools: [],
        top_p: 1,
        truncation: 'disabled',
        usage: {
          input_tokens: 100,
          input_tokens_details: { cached_tokens: 0 },
          output_tokens: 50,
          output_tokens_details: { reasoning_tokens: 0 },
          total_tokens: 150,
        },
        user: null,
        metadata: {},
      });

      const result = await createModel('gpt-4o').doGenerate({
        prompt: TEST_PROMPT,
      });

      expect(result.content).toMatchInlineSnapshot(`
        [
          {
            "providerMetadata": {
              "openai": {
                "annotations": [
                  {
                    "end_index": 10,
                    "start_index": 0,
                    "title": "Example URL",
                    "type": "url_citation",
                    "url": "https://example.com",
                  },
                  {
                    "end_index": 30,
                    "file_id": "file-abc123",
                    "quote": "This is a quote from the file",
                    "start_index": 20,
                    "type": "file_citation",
                  },
                ],
                "itemId": "msg_123",
              },
            },
            "text": "Based on web search and file content.",
            "type": "text",
          },
          {
            "id": "id-0",
            "sourceType": "url",
            "title": "Example URL",
            "type": "source",
            "url": "https://example.com",
          },
          {
            "filename": "file-abc123",
            "id": "id-1",
            "mediaType": "text/plain",
            "sourceType": "document",
            "title": "This is a quote from the file",
            "type": "source",
          },
        ]
      `);
    });

    it('should handle file_citation annotations only', async () => {
      prepareJsonResponse({
        id: 'resp_456',
        object: 'response',
        created_at: 1234567890,
        status: 'completed',
        error: null,
        incomplete_details: null,
        input: [],
        instructions: null,
        max_output_tokens: null,
        model: 'gpt-4o',
        output: [
          {
            id: 'msg_456',
            type: 'message',
            status: 'completed',
            role: 'assistant',
            content: [
              {
                type: 'output_text',
                text: 'Based on the file content.',
                annotations: [
                  {
                    type: 'file_citation',
                    start_index: 0,
                    end_index: 20,
                    file_id: 'file-xyz789',
                    quote: 'Important information from document',
                  },
                ],
              },
            ],
          },
        ],
        parallel_tool_calls: true,
        previous_response_id: null,
        reasoning: { effort: null, summary: null },
        store: true,
        temperature: 0,
        text: { format: { type: 'text' } },
        tool_choice: 'auto',
        tools: [],
        top_p: 1,
        truncation: 'disabled',
        usage: {
          input_tokens: 50,
          input_tokens_details: { cached_tokens: 0 },
          output_tokens: 25,
          output_tokens_details: { reasoning_tokens: 0 },
          total_tokens: 75,
        },
        user: null,
        metadata: {},
      });

      const result = await createModel('gpt-4o').doGenerate({
        prompt: TEST_PROMPT,
      });

      expect(result.content).toMatchInlineSnapshot(`
        [
          {
            "providerMetadata": {
              "openai": {
                "annotations": [
                  {
                    "end_index": 20,
                    "file_id": "file-xyz789",
                    "quote": "Important information from document",
                    "start_index": 0,
                    "type": "file_citation",
                  },
                ],
                "itemId": "msg_456",
              },
            },
            "text": "Based on the file content.",
            "type": "text",
          },
          {
            "filename": "file-xyz789",
            "id": "id-0",
            "mediaType": "text/plain",
            "sourceType": "document",
            "title": "Important information from document",
            "type": "source",
          },
        ]
      `);
    });

    it('should handle file_citation annotations without optional fields', async () => {
      prepareJsonResponse({
        id: 'resp_789',
        object: 'response',
        created_at: 1234567890,
        status: 'completed',
        error: null,
        incomplete_details: null,
        input: [],
        instructions: null,
        max_output_tokens: null,
        model: 'gpt-5',
        output: [
          {
            id: 'msg_789',
            type: 'message',
            status: 'completed',
            role: 'assistant',
            content: [
              {
                type: 'output_text',
                text: 'Answer for the specified years....',
                annotations: [
                  {
                    type: 'file_citation',
                    file_id: 'file-YRcoCqn3Fo2K4JgraG',
                    filename: 'resource1.json',
                    index: 145,
                  },
                  {
                    type: 'file_citation',
                    file_id: 'file-YRcoCqn3Fo2K4JgraG',
                    filename: 'resource1.json',
                    index: 192,
                  },
                ],
              },
            ],
          },
        ],
        parallel_tool_calls: true,
        previous_response_id: null,
        reasoning: { effort: null, summary: null },
        store: true,
        temperature: 0,
        text: { format: { type: 'text' } },
        tool_choice: 'auto',
        tools: [],
        top_p: 1,
        truncation: 'disabled',
        usage: {
          input_tokens: 50,
          input_tokens_details: { cached_tokens: 0 },
          output_tokens: 25,
          output_tokens_details: { reasoning_tokens: 0 },
          total_tokens: 75,
        },
        user: null,
        metadata: {},
      });

      const result = await createModel('gpt-5').doGenerate({
        prompt: TEST_PROMPT,
      });

      expect(result.content).toMatchInlineSnapshot(`
        [
          {
            "providerMetadata": {
              "openai": {
                "annotations": [
                  {
                    "file_id": "file-YRcoCqn3Fo2K4JgraG",
                    "filename": "resource1.json",
                    "index": 145,
                    "type": "file_citation",
                  },
                  {
                    "file_id": "file-YRcoCqn3Fo2K4JgraG",
                    "filename": "resource1.json",
                    "index": 192,
                    "type": "file_citation",
                  },
                ],
                "itemId": "msg_789",
              },
            },
            "text": "Answer for the specified years....",
            "type": "text",
          },
          {
            "filename": "resource1.json",
            "id": "id-0",
            "mediaType": "text/plain",
            "sourceType": "document",
            "title": "resource1.json",
            "type": "source",
          },
          {
            "filename": "resource1.json",
            "id": "id-1",
            "mediaType": "text/plain",
            "sourceType": "document",
            "title": "resource1.json",
            "type": "source",
          },
        ]
      `);
    });
  });

  describe('doStream', () => {
    it('should stream text deltas', async () => {
      server.urls['https://api.openai.com/v1/responses'].response = {
        type: 'stream-chunks',
        chunks: [
          `data:{"type":"response.created","response":{"id":"resp_67c9a81b6a048190a9ee441c5755a4e8","object":"response","created_at":1741269019,"status":"in_progress","error":null,"incomplete_details":null,"input":[],"instructions":null,"max_output_tokens":null,"model":"gpt-4o-2024-07-18","output":[],"parallel_tool_calls":true,"previous_response_id":null,"reasoning":{"effort":null,"summary":null},"store":true,"temperature":0.3,"text":{"format":{"type":"text"}},"tool_choice":"auto","tools":[],"top_p":1,"truncation":"disabled","usage":null,"user":null,"metadata":{}}}\n\n`,
          `data:{"type":"response.in_progress","response":{"id":"resp_67c9a81b6a048190a9ee441c5755a4e8","object":"response","created_at":1741269019,"status":"in_progress","error":null,"incomplete_details":null,"input":[],"instructions":null,"max_output_tokens":null,"model":"gpt-4o-2024-07-18","output":[],"parallel_tool_calls":true,"previous_response_id":null,"reasoning":{"effort":null,"summary":null},"store":true,"temperature":0.3,"text":{"format":{"type":"text"}},"tool_choice":"auto","tools":[],"top_p":1,"truncation":"disabled","usage":null,"user":null,"metadata":{}}}\n\n`,
          `data:{"type":"response.output_item.added","output_index":0,"item":{"id":"msg_67c9a81dea8c8190b79651a2b3adf91e","type":"message","status":"in_progress","role":"assistant","content":[]}}\n\n`,
          `data:{"type":"response.content_part.added","item_id":"msg_67c9a81dea8c8190b79651a2b3adf91e","output_index":0,"content_index":0,"part":{"type":"output_text","text":"","annotations":[],"logprobs": []}}\n\n`,
          `data:{"type":"response.output_text.delta","item_id":"msg_67c9a81dea8c8190b79651a2b3adf91e","output_index":0,"content_index":0,"delta":"Hello,","logprobs": []}\n\n`,
          `data:{"type":"response.output_text.delta","item_id":"msg_67c9a81dea8c8190b79651a2b3adf91e","output_index":0,"content_index":0,"delta":" World!","logprobs": []}\n\n`,
          `data:{"type":"response.output_text.done","item_id":"msg_67c9a8787f4c8190b49c858d4c1cf20c","output_index":0,"content_index":0,"text":"Hello, World!"}\n\n`,
          `data:{"type":"response.content_part.done","item_id":"msg_67c9a8787f4c8190b49c858d4c1cf20c","output_index":0,"content_index":0,"part":{"type":"output_text","text":"Hello, World!","annotations":[],"logprobs": []}}\n\n`,
          `data:{"type":"response.output_item.done","output_index":0,"item":{"id":"msg_67c9a8787f4c8190b49c858d4c1cf20c","type":"message","status":"completed","role":"assistant","content":[{"type":"output_text","text":"Hello, World!","annotations":[],"logprobs": []}]}}\n\n`,
          `data:{"type":"response.completed","response":{"id":"resp_67c9a878139c8190aa2e3105411b408b","object":"response","created_at":1741269112,"status":"completed","error":null,"incomplete_details":null,"input":[],"instructions":null,"max_output_tokens":null,"model":"gpt-4o-2024-07-18","output":[{"id":"msg_67c9a8787f4c8190b49c858d4c1cf20c","type":"message","status":"completed","role":"assistant","content":[{"type":"output_text","text":"Hello, World!","annotations":[]}]}],"parallel_tool_calls":true,"previous_response_id":null,"reasoning":{"effort":null,"summary":null},"store":true,"temperature":0.3,"text":{"format":{"type":"text"}},"tool_choice":"auto","tools":[],"top_p":1,"truncation":"disabled","usage":{"input_tokens":543,"input_tokens_details":{"cached_tokens":234},"output_tokens":478,"output_tokens_details":{"reasoning_tokens":123},"total_tokens":512},"user":null,"metadata":{}}}\n\n`,
        ],
      };

      const { stream } = await createModel('gpt-4o').doStream({
        prompt: TEST_PROMPT,
        includeRawChunks: false,
      });

      expect(await convertReadableStreamToArray(stream)).toMatchInlineSnapshot(`
        [
          {
            "type": "stream-start",
            "warnings": [],
          },
          {
            "id": "resp_67c9a81b6a048190a9ee441c5755a4e8",
            "modelId": "gpt-4o-2024-07-18",
            "timestamp": 2025-03-06T13:50:19.000Z,
            "type": "response-metadata",
          },
          {
            "id": "msg_67c9a81dea8c8190b79651a2b3adf91e",
            "providerMetadata": {
              "openai": {
                "itemId": "msg_67c9a81dea8c8190b79651a2b3adf91e",
              },
            },
            "type": "text-start",
          },
          {
            "delta": "Hello,",
            "id": "msg_67c9a81dea8c8190b79651a2b3adf91e",
            "type": "text-delta",
          },
          {
            "delta": " World!",
            "id": "msg_67c9a81dea8c8190b79651a2b3adf91e",
            "type": "text-delta",
          },
          {
            "id": "msg_67c9a8787f4c8190b49c858d4c1cf20c",
            "providerMetadata": {
              "openai": {
                "annotations": [],
                "itemId": "msg_67c9a8787f4c8190b49c858d4c1cf20c",
              },
            },
            "type": "text-end",
          },
          {
            "finishReason": "stop",
            "providerMetadata": {
              "openai": {
                "responseId": "resp_67c9a81b6a048190a9ee441c5755a4e8",
              },
            },
            "type": "finish",
            "usage": {
              "cachedInputTokens": 234,
              "inputTokens": 543,
              "outputTokens": 478,
              "reasoningTokens": 123,
              "totalTokens": 1021,
            },
          },
        ]
      `);
    });

    it('should send finish reason for incomplete response', async () => {
      server.urls['https://api.openai.com/v1/responses'].response = {
        type: 'stream-chunks',
        chunks: [
          `data:{"type":"response.created","response":{"id":"resp_67c9a81b6a048190a9ee441c5755a4e8","object":"response","created_at":1741269019,"status":"in_progress","error":null,"incomplete_details":null,"input":[],"instructions":null,"max_output_tokens":null,"model":"gpt-4o-2024-07-18","output":[],"parallel_tool_calls":true,"previous_response_id":null,"reasoning":{"effort":null,"summary":null},"store":true,"temperature":0.3,"text":{"format":{"type":"text"}},"tool_choice":"auto","tools":[],"top_p":1,"truncation":"disabled","usage":null,"user":null,"metadata":{}}}\n\n`,
          `data:{"type":"response.in_progress","response":{"id":"resp_67c9a81b6a048190a9ee441c5755a4e8","object":"response","created_at":1741269019,"status":"in_progress","error":null,"incomplete_details":null,"input":[],"instructions":null,"max_output_tokens":null,"model":"gpt-4o-2024-07-18","output":[],"parallel_tool_calls":true,"previous_response_id":null,"reasoning":{"effort":null,"summary":null},"store":true,"temperature":0.3,"text":{"format":{"type":"text"}},"tool_choice":"auto","tools":[],"top_p":1,"truncation":"disabled","usage":null,"user":null,"metadata":{}}}\n\n`,
          `data:{"type":"response.output_item.added","output_index":0,"item":{"id":"msg_67c9a81dea8c8190b79651a2b3adf91e","type":"message","status":"in_progress","role":"assistant","content":[]}}\n\n`,
          `data:{"type":"response.content_part.added","item_id":"msg_67c9a81dea8c8190b79651a2b3adf91e","output_index":0,"content_index":0,"part":{"type":"output_text","text":"","annotations":[]}}\n\n`,
          `data:{"type":"response.output_text.delta","item_id":"msg_67c9a81dea8c8190b79651a2b3adf91e","output_index":0,"content_index":0,"delta":"Hello,"}\n\n`,
          `data:{"type":"response.output_text.done","item_id":"msg_67c9a8787f4c8190b49c858d4c1cf20c","output_index":0,"content_index":0,"text":"Hello,!"}\n\n`,
          `data:{"type":"response.content_part.done","item_id":"msg_67c9a8787f4c8190b49c858d4c1cf20c","output_index":0,"content_index":0,"part":{"type":"output_text","text":"Hello,","annotations":[]}}\n\n`,
          `data:{"type":"response.output_item.done","output_index":0,"item":{"id":"msg_67c9a8787f4c8190b49c858d4c1cf20c","type":"message","status":"incomplete","role":"assistant","content":[{"type":"output_text","text":"Hello,","annotations":[]}]}}\n\n`,
          `data:{"type":"response.incomplete","response":{"id":"resp_67cadb40a0708190ac2763c0b6960f6f","object":"response","created_at":1741347648,"status":"incomplete","error":null,"incomplete_details":{"reason":"max_output_tokens"},"instructions":null,"max_output_tokens":100,"model":"gpt-4o-2024-07-18","output":[{"type":"message","id":"msg_67cadb410ccc81909fe1d8f427b9cf02","status":"incomplete","role":"assistant","content":[{"type":"output_text","text":"Hello,","annotations":[]}]}],"parallel_tool_calls":true,"previous_response_id":null,"reasoning":{"effort":null,"summary":null},"store":true,"temperature":0,"text":{"format":{"type":"text"}},"tool_choice":"auto","tools":[],"top_p":1,"truncation":"disabled","usage":{"input_tokens":0,"input_tokens_details":{"cached_tokens":0},"output_tokens":0,"output_tokens_details":{"reasoning_tokens":0},"total_tokens":0},"user":null,"metadata":{}}}\n\n`,
        ],
      };

      const { stream } = await createModel('gpt-4o').doStream({
        prompt: TEST_PROMPT,
        includeRawChunks: false,
      });

      expect(await convertReadableStreamToArray(stream)).toMatchInlineSnapshot(`
        [
          {
            "type": "stream-start",
            "warnings": [],
          },
          {
            "id": "resp_67c9a81b6a048190a9ee441c5755a4e8",
            "modelId": "gpt-4o-2024-07-18",
            "timestamp": 2025-03-06T13:50:19.000Z,
            "type": "response-metadata",
          },
          {
            "id": "msg_67c9a81dea8c8190b79651a2b3adf91e",
            "providerMetadata": {
              "openai": {
                "itemId": "msg_67c9a81dea8c8190b79651a2b3adf91e",
              },
            },
            "type": "text-start",
          },
          {
            "delta": "Hello,",
            "id": "msg_67c9a81dea8c8190b79651a2b3adf91e",
            "type": "text-delta",
          },
          {
            "id": "msg_67c9a8787f4c8190b49c858d4c1cf20c",
            "providerMetadata": {
              "openai": {
                "annotations": [],
                "itemId": "msg_67c9a8787f4c8190b49c858d4c1cf20c",
              },
            },
            "type": "text-end",
          },
          {
            "finishReason": "length",
            "providerMetadata": {
              "openai": {
                "responseId": "resp_67c9a81b6a048190a9ee441c5755a4e8",
              },
            },
            "type": "finish",
            "usage": {
              "cachedInputTokens": 0,
              "inputTokens": 0,
              "outputTokens": 0,
              "reasoningTokens": 0,
              "totalTokens": 0,
            },
          },
        ]
      `);
    });

    it('should send streaming tool calls', async () => {
      server.urls['https://api.openai.com/v1/responses'].response = {
        type: 'stream-chunks',
        chunks: [
          `data:{"type":"response.created","response":{"id":"resp_67cb13a755c08190acbe3839a49632fc","object":"response","created_at":1741362087,"status":"in_progress","error":null,"incomplete_details":null,"instructions":null,"max_output_tokens":null,"model":"gpt-4o-2024-07-18","output":[],"parallel_tool_calls":true,"previous_response_id":null,"reasoning":{"effort":null,"summary":null},"store":true,"temperature":0,"text":{"format":{"type":"text"}},"tool_choice":"auto","tools":[{"type":"function","description":"Get the current location.","name":"currentLocation","parameters":{"type":"object","properties":{},"additionalProperties":false},"strict":true},{"type":"function","description":"Get the weather in a location","name":"weather","parameters":{"type":"object","properties":{"location":{"type":"string","description":"The location to get the weather for"}},"required":["location"],"additionalProperties":false},"strict":true}],"top_p":1,"truncation":"disabled","usage":null,"user":null,"metadata":{}}}\n\n`,
          `data:{"type":"response.in_progress","response":{"id":"resp_67cb13a755c08190acbe3839a49632fc","object":"response","created_at":1741362087,"status":"in_progress","error":null,"incomplete_details":null,"instructions":null,"max_output_tokens":null,"model":"gpt-4o-2024-07-18","output":[],"parallel_tool_calls":true,"previous_response_id":null,"reasoning":{"effort":null,"summary":null},"store":true,"temperature":0,"text":{"format":{"type":"text"}},"tool_choice":"auto","tools":[{"type":"function","description":"Get the current location.","name":"currentLocation","parameters":{"type":"object","properties":{},"additionalProperties":false},"strict":true},{"type":"function","description":"Get the weather in a location","name":"weather","parameters":{"type":"object","properties":{"location":{"type":"string","description":"The location to get the weather for"}},"required":["location"],"additionalProperties":false},"strict":true}],"top_p":1,"truncation":"disabled","usage":null,"user":null,"metadata":{}}}\n\n`,
          `data:{"type":"response.output_item.added","output_index":0,"item":{"type":"function_call","id":"fc_67cb13a838088190be08eb3927c87501","call_id":"call_6KxSghkb4MVnunFH2TxPErLP","name":"currentLocation","arguments":"","status":"completed"}}\n\n`,
          `data:{"type":"response.function_call_arguments.delta","item_id":"fc_67cb13a838088190be08eb3927c87501","output_index":0,"delta":"{}"}\n\n`,
          `data:{"type":"response.function_call_arguments.done","item_id":"fc_67cb13a838088190be08eb3927c87501","output_index":0,"arguments":"{}"}\n\n`,
          `data:{"type":"response.output_item.done","output_index":0,"item":{"type":"function_call","id":"fc_67cb13a838088190be08eb3927c87501","call_id":"call_pgjcAI4ZegMkP6bsAV7sfrJA","name":"currentLocation","arguments":"{}","status":"completed"}}\n\n`,
          `data:{"type":"response.output_item.added","output_index":1,"item":{"type":"function_call","id":"fc_67cb13a858f081908a600343fa040f47","call_id":"call_Dg6WUmFHNeR5JxX1s53s1G4b","name":"weather","arguments":"","status":"in_progress"}}\n\n`,
          `data:{"type":"response.function_call_arguments.delta","item_id":"fc_67cb13a858f081908a600343fa040f47","output_index":1,"delta":"{"}\n\n`,
          `data:{"type":"response.function_call_arguments.delta","item_id":"fc_67cb13a858f081908a600343fa040f47","output_index":1,"delta":"\\"location"}\n\n`,
          `data:{"type":"response.function_call_arguments.delta","item_id":"fc_67cb13a858f081908a600343fa040f47","output_index":1,"delta":"\\":"}\n\n`,
          `data:{"type":"response.function_call_arguments.delta","item_id":"fc_67cb13a858f081908a600343fa040f47","output_index":1,"delta":"\\"Rome"}\n\n`,
          `data:{"type":"response.function_call_arguments.delta","item_id":"fc_67cb13a858f081908a600343fa040f47","output_index":1,"delta":"\\"}"}\n\n`,
          `data:{"type":"response.function_call_arguments.done","item_id":"fc_67cb13a858f081908a600343fa040f47","output_index":1,"arguments":"{\\"location\\":\\"Rome\\"}"}\n\n`,
          `data:{"type":"response.output_item.done","output_index":1,"item":{"type":"function_call","id":"fc_67cb13a858f081908a600343fa040f47","call_id":"call_X2PAkDJInno9VVnNkDrfhboW","name":"weather","arguments":"{\\"location\\":\\"Rome\\"}","status":"completed"}}\n\n`,
          `data:{"type":"response.completed","response":{"id":"resp_67cb13a755c08190acbe3839a49632fc","object":"response","created_at":1741362087,"status":"completed","error":null,"incomplete_details":null,"instructions":null,"max_output_tokens":null,"model":"gpt-4o-2024-07-18","output":[{"type":"function_call","id":"fc_67cb13a838088190be08eb3927c87501","call_id":"call_KsVqaVAf3alAtCCkQe4itE7W","name":"currentLocation","arguments":"{}","status":"completed"},{"type":"function_call","id":"fc_67cb13a858f081908a600343fa040f47","call_id":"call_X2PAkDJInno9VVnNkDrfhboW","name":"weather","arguments":"{\\"location\\":\\"Rome\\"}","status":"completed"}],"parallel_tool_calls":true,"previous_response_id":null,"reasoning":{"effort":null,"summary":null},"store":true,"temperature":0,"text":{"format":{"type":"text"}},"tool_choice":"auto","tools":[{"type":"function","description":"Get the current location.","name":"currentLocation","parameters":{"type":"object","properties":{},"additionalProperties":false},"strict":true},{"type":"function","description":"Get the weather in a location","name":"weather","parameters":{"type":"object","properties":{"location":{"type":"string","description":"The location to get the weather for"}},"required":["location"],"additionalProperties":false},"strict":true}],"top_p":1,"truncation":"disabled","usage":{"input_tokens":0,"input_tokens_details":{"cached_tokens":0},"output_tokens":0,"output_tokens_details":{"reasoning_tokens":0},"total_tokens":0},"user":null,"metadata":{}}}\n\n`,
        ],
      };

      const { stream } = await createModel('gpt-4o').doStream({
        tools: TEST_TOOLS,
        prompt: TEST_PROMPT,
        includeRawChunks: false,
      });

      expect(await convertReadableStreamToArray(stream)).toMatchInlineSnapshot(`
        [
          {
            "type": "stream-start",
            "warnings": [],
          },
          {
            "id": "resp_67cb13a755c08190acbe3839a49632fc",
            "modelId": "gpt-4o-2024-07-18",
            "timestamp": 2025-03-07T15:41:27.000Z,
            "type": "response-metadata",
          },
          {
            "id": "call_6KxSghkb4MVnunFH2TxPErLP",
            "toolName": "currentLocation",
            "type": "tool-input-start",
          },
          {
            "delta": "{}",
            "id": "call_6KxSghkb4MVnunFH2TxPErLP",
            "type": "tool-input-delta",
          },
          {
            "id": "call_pgjcAI4ZegMkP6bsAV7sfrJA",
            "type": "tool-input-end",
          },
          {
            "input": "{}",
            "providerMetadata": {
              "openai": {
                "itemId": "fc_67cb13a838088190be08eb3927c87501",
              },
            },
            "toolCallId": "call_pgjcAI4ZegMkP6bsAV7sfrJA",
            "toolName": "currentLocation",
            "type": "tool-call",
          },
          {
            "id": "call_Dg6WUmFHNeR5JxX1s53s1G4b",
            "toolName": "weather",
            "type": "tool-input-start",
          },
          {
            "delta": "{",
            "id": "call_Dg6WUmFHNeR5JxX1s53s1G4b",
            "type": "tool-input-delta",
          },
          {
            "delta": ""location",
            "id": "call_Dg6WUmFHNeR5JxX1s53s1G4b",
            "type": "tool-input-delta",
          },
          {
            "delta": "":",
            "id": "call_Dg6WUmFHNeR5JxX1s53s1G4b",
            "type": "tool-input-delta",
          },
          {
            "delta": ""Rome",
            "id": "call_Dg6WUmFHNeR5JxX1s53s1G4b",
            "type": "tool-input-delta",
          },
          {
            "delta": ""}",
            "id": "call_Dg6WUmFHNeR5JxX1s53s1G4b",
            "type": "tool-input-delta",
          },
          {
            "id": "call_X2PAkDJInno9VVnNkDrfhboW",
            "type": "tool-input-end",
          },
          {
            "input": "{"location":"Rome"}",
            "providerMetadata": {
              "openai": {
                "itemId": "fc_67cb13a858f081908a600343fa040f47",
              },
            },
            "toolCallId": "call_X2PAkDJInno9VVnNkDrfhboW",
            "toolName": "weather",
            "type": "tool-call",
          },
          {
            "finishReason": "tool-calls",
            "providerMetadata": {
              "openai": {
                "responseId": "resp_67cb13a755c08190acbe3839a49632fc",
              },
            },
            "type": "finish",
            "usage": {
              "cachedInputTokens": 0,
              "inputTokens": 0,
              "outputTokens": 0,
              "reasoningTokens": 0,
              "totalTokens": 0,
            },
          },
        ]
      `);
    });

    it('Should handle service tier', async () => {
      server.urls['https://api.openai.com/v1/responses'].response = {
        type: 'stream-chunks',
        chunks: [
          'data:{"type":"response.created","sequence_number":0,"response":{"id":"resp_68b08bfa71908196889e9ae5668b2ae40cd677a623b867d5","object":"response","created_at":1756400634,"status":"in_progress","background":false,"error":null,"incomplete_details":null,"instructions":null,"max_output_tokens":null,"max_tool_calls":null,"model":"gpt-5-nano-2025-08-07","output":[],"parallel_tool_calls":true,"previous_response_id":null,"prompt_cache_key":null,"reasoning":{"effort":"medium","summary":null},"safety_identifier":null,"service_tier":"flex","store":true,"temperature":1,"text":{"format":{"type":"text"},"verbosity":"medium"},"tool_choice":"auto","tools":[],"top_logprobs":0,"top_p":1,"truncation":"disabled","usage":null,"user":null,"metadata":{}}}\n\n',
          'data:{"type":"response.in_progress","sequence_number":1,"response":{"id":"resp_68b08bfa71908196889e9ae5668b2ae40cd677a623b867d5","object":"response","created_at":1756400634,"status":"in_progress","background":false,"error":null,"incomplete_details":null,"instructions":null,"max_output_tokens":null,"max_tool_calls":null,"model":"gpt-5-nano-2025-08-07","output":[],"parallel_tool_calls":true,"previous_response_id":null,"prompt_cache_key":null,"reasoning":{"effort":"medium","summary":null},"safety_identifier":null,"service_tier":"flex","store":true,"temperature":1,"text":{"format":{"type":"text"},"verbosity":"medium"},"tool_choice":"auto","tools":[],"top_logprobs":0,"top_p":1,"truncation":"disabled","usage":null,"user":null,"metadata":{}}}\n\n',
          'data:{"type":"response.output_item.added","sequence_number":2,"output_index":0,"item":{"id":"rs_68b08bfb9f3c819682c5cff6edee6e4d0cd677a623b867d5","type":"reasoning","summary":[]}}\n\n',
          'data:{"type":"response.output_item.done","sequence_number":3,"output_index":0,"item":{"id":"rs_68b08bfb9f3c819682c5cff6edee6e4d0cd677a623b867d5","type":"reasoning","summary":[]}}\n\n',
          'data:{"type":"response.output_item.added","sequence_number":4,"output_index":1,"item":{"id":"msg_68b08bfc9a548196b15465b6020b04e40cd677a623b867d5","type":"message","status":"in_progress","content":[],"role":"assistant"}}\n\n',
          'data:{"type":"response.content_part.added","sequence_number":5,"item_id":"msg_68b08bfc9a548196b15465b6020b04e40cd677a623b867d5","output_index":1,"content_index":0,"part":{"type":"output_text","annotations":[],"logprobs":[],"text":""}}\n\n',
          'data:{"type":"response.output_text.delta","sequence_number":6,"item_id":"msg_68b08bfc9a548196b15465b6020b04e40cd677a623b867d5","output_index":1,"content_index":0,"delta":"blue","logprobs":[],"obfuscation":"A3q16QVxivdK"}\n\n',
          'data:{"type":"response.output_text.done","sequence_number":7,"item_id":"msg_68b08bfc9a548196b15465b6020b04e40cd677a623b867d5","output_index":1,"content_index":0,"text":"blue","logprobs":[]}\n\n',
          'data:{"type":"response.content_part.done","sequence_number":8,"item_id":"msg_68b08bfc9a548196b15465b6020b04e40cd677a623b867d5","output_index":1,"content_index":0,"part":{"type":"output_text","annotations":[],"logprobs":[],"text":"blue"}}\n\n',
          'data:{"type":"response.output_item.done","sequence_number":9,"output_index":1,"item":{"id":"msg_68b08bfc9a548196b15465b6020b04e40cd677a623b867d5","type":"message","status":"completed","content":[{"type":"output_text","annotations":[],"logprobs":[],"text":"blue"}],"role":"assistant"}}\n\n',
          'data:{"type":"response.completed","sequence_number":10,"response":{"id":"resp_68b08bfa71908196889e9ae5668b2ae40cd677a623b867d5","object":"response","created_at":1756400634,"status":"completed","background":false,"error":null,"incomplete_details":null,"instructions":null,"max_output_tokens":null,"max_tool_calls":null,"model":"gpt-5-nano-2025-08-07","output":[{"id":"rs_68b08bfb9f3c819682c5cff6edee6e4d0cd677a623b867d5","type":"reasoning","summary":[]},{"id":"msg_68b08bfc9a548196b15465b6020b04e40cd677a623b867d5","type":"message","status":"completed","content":[{"type":"output_text","annotations":[],"logprobs":[],"text":"blue"}],"role":"assistant"}],"parallel_tool_calls":true,"previous_response_id":null,"prompt_cache_key":null,"reasoning":{"effort":"medium","summary":null},"safety_identifier":null,"service_tier":"flex","store":true,"temperature":1,"text":{"format":{"type":"text"},"verbosity":"medium"},"tool_choice":"auto","tools":[],"top_logprobs":0,"top_p":1,"truncation":"disabled","usage":{"input_tokens":15,"input_tokens_details":{"cached_tokens":0},"output_tokens":263,"output_tokens_details":{"reasoning_tokens":256},"total_tokens":278},"user":null,"metadata":{}}}\n\n',
        ],
      };

      const { stream } = await createModel('gpt-5-nano').doStream({
        prompt: TEST_PROMPT,
        providerOptions: {
          openai: {
            serviceTier: 'flex',
          },
        },
      });

      expect(await convertReadableStreamToArray(stream)).toMatchInlineSnapshot(`
        [
          {
            "type": "stream-start",
            "warnings": [],
          },
          {
            "id": "resp_68b08bfa71908196889e9ae5668b2ae40cd677a623b867d5",
            "modelId": "gpt-5-nano-2025-08-07",
            "timestamp": 2025-08-28T17:03:54.000Z,
            "type": "response-metadata",
          },
          {
            "id": "rs_68b08bfb9f3c819682c5cff6edee6e4d0cd677a623b867d5:0",
            "providerMetadata": {
              "openai": {
                "itemId": "rs_68b08bfb9f3c819682c5cff6edee6e4d0cd677a623b867d5",
                "reasoningEncryptedContent": null,
              },
            },
            "type": "reasoning-start",
          },
          {
            "id": "rs_68b08bfb9f3c819682c5cff6edee6e4d0cd677a623b867d5:0",
            "providerMetadata": {
              "openai": {
                "itemId": "rs_68b08bfb9f3c819682c5cff6edee6e4d0cd677a623b867d5",
                "reasoningEncryptedContent": null,
              },
            },
            "type": "reasoning-end",
          },
          {
            "id": "msg_68b08bfc9a548196b15465b6020b04e40cd677a623b867d5",
            "providerMetadata": {
              "openai": {
                "itemId": "msg_68b08bfc9a548196b15465b6020b04e40cd677a623b867d5",
              },
            },
            "type": "text-start",
          },
          {
            "delta": "blue",
            "id": "msg_68b08bfc9a548196b15465b6020b04e40cd677a623b867d5",
            "type": "text-delta",
          },
          {
            "id": "msg_68b08bfc9a548196b15465b6020b04e40cd677a623b867d5",
            "providerMetadata": {
              "openai": {
                "annotations": [],
                "itemId": "msg_68b08bfc9a548196b15465b6020b04e40cd677a623b867d5",
              },
            },
            "type": "text-end",
          },
          {
            "finishReason": "stop",
            "providerMetadata": {
              "openai": {
                "responseId": "resp_68b08bfa71908196889e9ae5668b2ae40cd677a623b867d5",
                "serviceTier": "flex",
              },
            },
            "type": "finish",
            "usage": {
              "cachedInputTokens": 0,
              "inputTokens": 15,
              "outputTokens": 263,
              "reasoningTokens": 256,
              "totalTokens": 278,
            },
          },
        ]
      `);
    });

    it('should handle logprobs', async () => {
      server.urls['https://api.openai.com/v1/responses'].response = {
        type: 'stream-chunks',
        chunks: [
          'data:{"type":"response.created","sequence_number":0,"response":{"id":"resp_689cec4cf608819583c56813ccb0f5040f92af1765dd5aad","object":"response","created_at":1755114572,"status":"in_progress","background":false,"error":null,"incomplete_details":null,"instructions":null,"max_output_tokens":1024,"max_tool_calls":null,"model":"gpt-4.1-nano-2025-04-14","output":[],"parallel_tool_calls":true,"previous_response_id":null,"prompt_cache_key":null,"reasoning":{"effort":null,"summary":null},"safety_identifier":null,"service_tier":"auto","store":true,"temperature":1,"text":{"format":{"type":"text"},"verbosity":"medium"},"tool_choice":"auto","tools":[],"top_logprobs":5,"top_p":1,"truncation":"disabled","usage":null,"user":null,"metadata":{}}}\n\n',
          'data:{"type":"response.in_progress","sequence_number":1,"response":{"id":"resp_689cec4cf608819583c56813ccb0f5040f92af1765dd5aad","object":"response","created_at":1755114572,"status":"in_progress","background":false,"error":null,"incomplete_details":null,"instructions":null,"max_output_tokens":1024,"max_tool_calls":null,"model":"gpt-4.1-nano-2025-04-14","output":[],"parallel_tool_calls":true,"previous_response_id":null,"prompt_cache_key":null,"reasoning":{"effort":null,"summary":null},"safety_identifier":null,"service_tier":"auto","store":true,"temperature":1,"text":{"format":{"type":"text"},"verbosity":"medium"},"tool_choice":"auto","tools":[],"top_logprobs":5,"top_p":1,"truncation":"disabled","usage":null,"user":null,"metadata":{}}}\n\n',
          'data:{"type":"response.output_item.added","sequence_number":2,"output_index":0,"item":{"id":"msg_689cec4d46448195905a27fb9e12ff670f92af1765dd5aad","type":"message","status":"in_progress","content":[],"role":"assistant"}}\n\n',
          'data:{"type":"response.content_part.added","sequence_number":3,"item_id":"msg_689cec4d46448195905a27fb9e12ff670f92af1765dd5aad","output_index":0,"content_index":0,"part":{"type":"output_text","annotations":[],"logprobs":[],"text":""}}\n\n',
          'data:{"type":"response.output_text.delta","sequence_number":4,"item_id":"msg_689cec4d46448195905a27fb9e12ff670f92af1765dd5aad","output_index":0,"content_index":0,"delta":"N","logprobs":[{"bytes":[78],"logprob":-2.9266366958618164,"token":"N","top_logprobs":[{"bytes":[80,108,101,97,115,101],"logprob":-0.5516367554664612,"token":"Please"},{"bytes":[89],"logprob":-1.0516366958618164,"token":"Y"},{"bytes":[78],"logprob":-2.9266366958618164,"token":"N"},{"bytes":[83,117,114,101],"logprob":-4.551636695861816,"token":"Sure"},{"bytes":[67,111,117,108,100],"logprob":-5.176636695861816,"token":"Could"}]}],"obfuscation":"t9egcKewVOXiQ6N"}\n\n',
          'data:{"type":"response.output_text.done","sequence_number":5,"item_id":"msg_689cec4d46448195905a27fb9e12ff670f92af1765dd5aad","output_index":0,"content_index":0,"text":"N","logprobs":[{"bytes":[78],"logprob":-2.9266366958618164,"token":"N","top_logprobs":[{"bytes":[80,108,101,97,115,101],"logprob":-0.5516367554664612,"token":"Please"},{"bytes":[89],"logprob":-1.0516366958618164,"token":"Y"},{"bytes":[78],"logprob":-2.9266366958618164,"token":"N"},{"bytes":[83,117,114,101],"logprob":-4.551636695861816,"token":"Sure"},{"bytes":[67,111,117,108,100],"logprob":-5.176636695861816,"token":"Could"}]}]}\n\n',
          'data:{"type":"response.content_part.done","sequence_number":6,"item_id":"msg_689cec4d46448195905a27fb9e12ff670f92af1765dd5aad","output_index":0,"content_index":0,"part":{"type":"output_text","annotations":[],"logprobs":[],"text":"N"}}\n\n',
          'data:{"type":"response.output_item.done","sequence_number":7,"output_index":0,"item":{"id":"msg_689cec4d46448195905a27fb9e12ff670f92af1765dd5aad","type":"message","status":"completed","content":[{"type":"output_text","annotations":[],"logprobs":[{"bytes":[78],"logprob":-2.926637,"token":"N","top_logprobs":[{"bytes":[80,108,101,97,115,101],"logprob":-0.551637,"token":"Please"},{"bytes":[89],"logprob":-1.051637,"token":"Y"},{"bytes":[78],"logprob":-2.926637,"token":"N"},{"bytes":[83,117,114,101],"logprob":-4.551637,"token":"Sure"},{"bytes":[67,111,117,108,100],"logprob":-5.176637,"token":"Could"}]}],"text":"N"}],"role":"assistant"}}\n\n',
          'data:{"type":"response.completed","sequence_number":8,"response":{"id":"resp_689cec4cf608819583c56813ccb0f5040f92af1765dd5aad","object":"response","created_at":1755114572,"status":"completed","background":false,"error":null,"incomplete_details":null,"instructions":null,"max_output_tokens":1024,"max_tool_calls":null,"model":"gpt-4.1-nano-2025-04-14","output":[{"id":"msg_689cec4d46448195905a27fb9e12ff670f92af1765dd5aad","type":"message","status":"completed","content":[{"type":"output_text","annotations":[],"logprobs":[{"bytes":[78],"logprob":-2.926637,"token":"N","top_logprobs":[{"bytes":[80,108,101,97,115,101],"logprob":-0.551637,"token":"Please"},{"bytes":[89],"logprob":-1.051637,"token":"Y"},{"bytes":[78],"logprob":-2.926637,"token":"N"},{"bytes":[83,117,114,101],"logprob":-4.551637,"token":"Sure"},{"bytes":[67,111,117,108,100],"logprob":-5.176637,"token":"Could"}]}],"text":"N"}],"role":"assistant"}],"parallel_tool_calls":true,"previous_response_id":null,"prompt_cache_key":null,"reasoning":{"effort":null,"summary":null},"safety_identifier":null,"service_tier":"default","store":true,"temperature":1,"text":{"format":{"type":"text"},"verbosity":"medium"},"tool_choice":"auto","tools":[],"top_logprobs":5,"top_p":1,"truncation":"disabled","usage":{"input_tokens":12,"input_tokens_details":{"cached_tokens":0},"output_tokens":2,"output_tokens_details":{"reasoning_tokens":0},"total_tokens":14},"user":null,"metadata":{}}}\n\n',
        ],
      };

      const { stream } = await createModel('gpt-4o').doStream({
        prompt: TEST_PROMPT,
        providerOptions: {
          openai: {
            logprobs: 1,
          },
        },
      });

      expect(await convertReadableStreamToArray(stream)).toMatchInlineSnapshot(`
        [
          {
            "type": "stream-start",
            "warnings": [],
          },
          {
            "id": "resp_689cec4cf608819583c56813ccb0f5040f92af1765dd5aad",
            "modelId": "gpt-4.1-nano-2025-04-14",
            "timestamp": 2025-08-13T19:49:32.000Z,
            "type": "response-metadata",
          },
          {
            "id": "msg_689cec4d46448195905a27fb9e12ff670f92af1765dd5aad",
            "providerMetadata": {
              "openai": {
                "itemId": "msg_689cec4d46448195905a27fb9e12ff670f92af1765dd5aad",
              },
            },
            "type": "text-start",
          },
          {
            "delta": "N",
            "id": "msg_689cec4d46448195905a27fb9e12ff670f92af1765dd5aad",
            "type": "text-delta",
          },
          {
            "id": "msg_689cec4d46448195905a27fb9e12ff670f92af1765dd5aad",
            "providerMetadata": {
              "openai": {
                "annotations": [],
                "itemId": "msg_689cec4d46448195905a27fb9e12ff670f92af1765dd5aad",
              },
            },
            "type": "text-end",
          },
          {
            "finishReason": "stop",
            "providerMetadata": {
              "openai": {
                "logprobs": [
                  [
                    {
                      "logprob": -2.9266366958618164,
                      "token": "N",
                      "top_logprobs": [
                        {
                          "logprob": -0.5516367554664612,
                          "token": "Please",
                        },
                        {
                          "logprob": -1.0516366958618164,
                          "token": "Y",
                        },
                        {
                          "logprob": -2.9266366958618164,
                          "token": "N",
                        },
                        {
                          "logprob": -4.551636695861816,
                          "token": "Sure",
                        },
                        {
                          "logprob": -5.176636695861816,
                          "token": "Could",
                        },
                      ],
                    },
                  ],
                ],
                "responseId": "resp_689cec4cf608819583c56813ccb0f5040f92af1765dd5aad",
                "serviceTier": "default",
              },
            },
            "type": "finish",
            "usage": {
              "cachedInputTokens": 0,
              "inputTokens": 12,
              "outputTokens": 2,
              "reasoningTokens": 0,
              "totalTokens": 14,
            },
          },
        ]
      `);
    });

    describe('web search tool', () => {
      it('should stream web search results (sources, tool calls, tool results)', async () => {
        prepareChunksFixtureResponse('openai-web-search-tool.1');

        const { stream } = await createModel('gpt-5-nano').doStream({
          tools: [
            {
              type: 'provider-defined',
              id: 'openai.web_search',
              name: 'web_search',
              args: {},
            },
          ],
          prompt: TEST_PROMPT,
        });

        expect(await convertReadableStreamToArray(stream)).toMatchSnapshot();
      });

      it('should handle streaming web search with action query field', async () => {
        server.urls['https://api.openai.com/v1/responses'].response = {
          type: 'stream-chunks',
          chunks: [
            `data:{"type":"response.created","response":{"id":"resp_test","object":"response","created_at":1741630255,"status":"in_progress","error":null,"incomplete_details":null,"instructions":null,"max_output_tokens":null,"model":"o3-2025-04-16","output":[],"parallel_tool_calls":true,"previous_response_id":null,"reasoning":{"effort":"medium","summary":"auto"},"store":true,"temperature":0,"text":{"format":{"type":"text"}},"tool_choice":"auto","tools":[{"type":"web_search","search_context_size":"medium"}],"top_p":1,"truncation":"disabled","usage":null,"user":null,"metadata":{}}}\n\n`,
            `data:{"type":"response.output_item.added","output_index":0,"item":{"type":"web_search_call","id":"ws_test","status":"in_progress","action":{"type":"search","query":"Vercel AI SDK next version features"}}}\n\n`,
            `data:{"type":"response.web_search_call.in_progress","output_index":0,"item_id":"ws_test"}\n\n`,
            `data:{"type":"response.web_search_call.searching","output_index":0,"item_id":"ws_test"}\n\n`,
            `data:{"type":"response.web_search_call.completed","output_index":0,"item_id":"ws_test"}\n\n`,
            `data:{"type":"response.output_item.done","output_index":0,"item":{"type":"web_search_call","id":"ws_test","status":"completed","action":{"type":"search","query":"Vercel AI SDK next version features"}}}\n\n`,
            `data:{"type":"response.output_item.added","output_index":1,"item":{"type":"message","id":"msg_test","status":"in_progress","role":"assistant","content":[]}}\n\n`,
            `data:{"type":"response.content_part.added","item_id":"msg_test","output_index":1,"content_index":0,"part":{"type":"output_text","text":"","annotations":[]}}\n\n`,
            `data:{"type":"response.output_text.delta","item_id":"msg_test","output_index":1,"content_index":0,"delta":"Based on the search results, here are the upcoming features."}\n\n`,
            `data:{"type":"response.output_text.done","item_id":"msg_test","output_index":1,"content_index":0,"text":"Based on the search results, here are the upcoming features."}\n\n`,
            `data:{"type":"response.content_part.done","item_id":"msg_test","output_index":1,"content_index":0,"part":{"type":"output_text","text":"Based on the search results, here are the upcoming features.","annotations":[]}}\n\n`,
            `data:{"type":"response.output_item.done","output_index":1,"item":{"type":"message","id":"msg_test","status":"completed","role":"assistant","content":[{"type":"output_text","text":"Based on the search results, here are the upcoming features.","annotations":[]}]}}\n\n`,
            `data:{"type":"response.completed","response":{"id":"resp_test","object":"response","created_at":1741630255,"status":"completed","error":null,"incomplete_details":null,"instructions":null,"max_output_tokens":null,"model":"o3-2025-04-16","output":[{"type":"web_search_call","id":"ws_test","status":"completed","action":{"type":"search","query":"Vercel AI SDK next version features"}},{"type":"message","id":"msg_test","status":"completed","role":"assistant","content":[{"type":"output_text","text":"Based on the search results, here are the upcoming features.","annotations":[]}]}],"parallel_tool_calls":true,"previous_response_id":null,"reasoning":{"effort":"medium","summary":"auto"},"store":true,"temperature":0,"text":{"format":{"type":"text"}},"tool_choice":"auto","tools":[{"type":"web_search","search_context_size":"medium"}],"top_p":1,"truncation":"disabled","usage":{"input_tokens":50,"input_tokens_details":{"cached_tokens":0},"output_tokens":25,"output_tokens_details":{"reasoning_tokens":0},"total_tokens":75},"user":null,"metadata":{}}}\n\n`,
            'data: [DONE]\n\n',
          ],
        };

<<<<<<< HEAD
        const { stream } = await createModel('o3-2025-04-16').doStream({
          prompt: TEST_PROMPT,
        });

        const result = await convertReadableStreamToArray(stream);
        expect(result).toMatchInlineSnapshot(`
        [
          {
            "type": "stream-start",
            "warnings": [],
          },
          {
            "id": "resp_test",
            "modelId": "o3-2025-04-16",
            "timestamp": 2025-03-10T18:10:55.000Z,
            "type": "response-metadata",
          },
          {
            "id": "ws_test",
            "providerExecuted": true,
            "toolName": "web_search",
            "type": "tool-input-start",
          },
          {
            "id": "ws_test",
            "type": "tool-input-end",
          },
          {
            "input": "{"action":{"type":"search","query":"Vercel AI SDK next version features"}}",
            "providerExecuted": true,
            "toolCallId": "ws_test",
            "toolName": "web_search",
            "type": "tool-call",
          },
          {
            "providerExecuted": true,
            "result": {
              "status": "completed",
            },
            "toolCallId": "ws_test",
            "toolName": "web_search",
            "type": "tool-result",
          },
          {
            "id": "msg_test",
            "providerMetadata": {
              "openai": {
                "itemId": "msg_test",
              },
            },
            "type": "text-start",
          },
          {
            "delta": "Based on the search results, here are the upcoming features.",
            "id": "msg_test",
            "type": "text-delta",
          },
          {
            "id": "msg_test",
            "providerMetadata": {
              "openai": {
                "annotations": [],
                "itemId": "msg_test",
              },
            },
            "type": "text-end",
          },
          {
            "finishReason": "stop",
            "providerMetadata": {
              "openai": {
                "responseId": "resp_test",
              },
            },
            "type": "finish",
            "usage": {
              "cachedInputTokens": 0,
              "inputTokens": 50,
              "outputTokens": 25,
              "reasoningTokens": 0,
              "totalTokens": 75,
            },
          },
        ]
      `);
      });

      it('should stream web search results (sources, tool calls, tool results)', async () => {
        prepareChunksFixtureResponse('openai-web-search-tool');

=======
>>>>>>> d72d5284
        const { stream } = await createModel('gpt-5-nano').doStream({
          tools: [
            {
              type: 'provider-defined',
              id: 'openai.web_search',
              name: 'web_search',
              args: {},
            },
          ],
          prompt: TEST_PROMPT,
        });

        expect(await convertReadableStreamToArray(stream)).toMatchSnapshot();
      });

      it('should handle streaming web search with missing action query field', async () => {
        server.urls['https://api.openai.com/v1/responses'].response = {
          type: 'stream-chunks',
          chunks: [
            `data:{"type":"response.created","response":{"id":"resp_test","object":"response","created_at":1741630255,"status":"in_progress","error":null,"incomplete_details":null,"instructions":null,"max_output_tokens":null,"model":"o3-2025-04-16","output":[],"parallel_tool_calls":true,"previous_response_id":null,"reasoning":{"effort":"medium","summary":"auto"},"store":true,"temperature":0,"text":{"format":{"type":"text"}},"tool_choice":"auto","tools":[{"type":"web_search","search_context_size":"medium"}],"top_p":1,"truncation":"disabled","usage":null,"user":null,"metadata":{}}}\n\n`,
            `data:{"type":"response.output_item.added","output_index":0,"item":{"type":"web_search_call","id":"ws_test","status":"in_progress","action":{"type":"search"}}}\n\n`,
            `data:{"type":"response.web_search_call.in_progress","output_index":0,"item_id":"ws_test"}\n\n`,
            `data:{"type":"response.web_search_call.searching","output_index":0,"item_id":"ws_test"}\n\n`,
            `data:{"type":"response.web_search_call.completed","output_index":0,"item_id":"ws_test"}\n\n`,
            `data:{"type":"response.output_item.done","output_index":0,"item":{"type":"web_search_call","id":"ws_test","status":"completed","action":{"type":"search"}}}\n\n`,
            `data:{"type":"response.output_item.added","output_index":1,"item":{"type":"message","id":"msg_test","status":"in_progress","role":"assistant","content":[]}}\n\n`,
            `data:{"type":"response.content_part.added","item_id":"msg_test","output_index":1,"content_index":0,"part":{"type":"output_text","text":"","annotations":[]}}\n\n`,
            `data:{"type":"response.output_text.delta","item_id":"msg_test","output_index":1,"content_index":0,"delta":"Based on the search results, here are the upcoming features."}\n\n`,
            `data:{"type":"response.output_text.done","item_id":"msg_test","output_index":1,"content_index":0,"text":"Based on the search results, here are the upcoming features."}\n\n`,
            `data:{"type":"response.content_part.done","item_id":"msg_test","output_index":1,"content_index":0,"part":{"type":"output_text","text":"Based on the search results, here are the upcoming features.","annotations":[]}}\n\n`,
            `data:{"type":"response.output_item.done","output_index":1,"item":{"type":"message","id":"msg_test","status":"completed","role":"assistant","content":[{"type":"output_text","text":"Based on the search results, here are the upcoming features.","annotations":[]}]}}\n\n`,
            `data:{"type":"response.completed","response":{"id":"resp_test","object":"response","created_at":1741630255,"status":"completed","error":null,"incomplete_details":null,"instructions":null,"max_output_tokens":null,"model":"o3-2025-04-16","output":[{"type":"web_search_call","id":"ws_test","status":"completed","action":{"type":"search"}},{"type":"message","id":"msg_test","status":"completed","role":"assistant","content":[{"type":"output_text","text":"Based on the search results, here are the upcoming features.","annotations":[]}]}],"parallel_tool_calls":true,"previous_response_id":null,"reasoning":{"effort":"medium","summary":"auto"},"store":true,"temperature":0,"text":{"format":{"type":"text"}},"tool_choice":"auto","tools":[{"type":"web_search","search_context_size":"medium"}],"top_p":1,"truncation":"disabled","usage":{"input_tokens":50,"input_tokens_details":{"cached_tokens":0},"output_tokens":25,"output_tokens_details":{"reasoning_tokens":0},"total_tokens":75},"user":null,"metadata":{}}}\n\n`,
            'data: [DONE]\n\n',
          ],
        };

        const { stream } = await createModel('gpt-5-nano').doStream({
          tools: [
            {
              type: 'provider-defined',
              id: 'openai.web_search',
              name: 'web_search',
              args: {},
            },
          ],
          prompt: TEST_PROMPT,
        });

<<<<<<< HEAD
            Would you like me to pull live updates or focus on a specific topic (arts,",
                "id": "msg_68c187e279048192be3775da689aa25105ca09a4773fcd25",
                "type": "text-delta",
              },
              {
                "delta": " politics, sports) from today?",
                "id": "msg_68c187e279048192be3775da689aa25105ca09a4773fcd25",
                "type": "text-delta",
              },
              {
                "id": "msg_68c187e279048192be3775da689aa25105ca09a4773fcd25",
                "providerMetadata": {
                  "openai": {
                    "annotations": [
                      {
                        "title": "What to see at Berlin Art Week 2025 | Wallpaper*",
                        "type": "url_citation",
                        "url": "https://www.wallpaper.com/art/exhibitions-shows/berlin-art-week-2025",
                      },
                      {
                        "title": "Berlin 2025 – the main events | visitBerlin.de",
                        "type": "url_citation",
                        "url": "https://www.visitberlin.de/en/berlin-2025-the-main-events",
                      },
                      {
                        "title": "Berlin 2025 – the main events | visitBerlin.de",
                        "type": "url_citation",
                        "url": "https://www.visitberlin.de/en/berlin-2025-the-main-events",
                      },
                      {
                        "title": "Berlin 2025 – the main events | visitBerlin.de",
                        "type": "url_citation",
                        "url": "https://www.visitberlin.de/en/berlin-2025-the-main-events",
                      },
                      {
                        "title": "Berlin 2025 – the main events | visitBerlin.de",
                        "type": "url_citation",
                        "url": "https://www.visitberlin.de/en/berlin-2025-the-main-events",
                      },
                      {
                        "title": "Berlin holds off decision on participation in postwar Ukraine force | Reuters",
                        "type": "url_citation",
                        "url": "https://www.reuters.com/world/europe/berlin-postpones-decision-military-engagement-regarding-ukraine-2025-09-04/",
                      },
                    ],
                    "itemId": "msg_68c187e279048192be3775da689aa25105ca09a4773fcd25",
                  },
                },
                "type": "text-end",
              },
              {
                "finishReason": "stop",
                "providerMetadata": {
                  "openai": {
                    "responseId": "resp_68c187cc09508192aa225af9734e2ed905ca09a4773fcd25",
                    "serviceTier": "default",
                  },
                },
                "type": "finish",
                "usage": {
                  "cachedInputTokens": 34560,
                  "inputTokens": 60093,
                  "outputTokens": 4080,
                  "reasoningTokens": 3648,
                  "totalTokens": 64173,
                },
              },
            ]
          `);
=======
        expect(await convertReadableStreamToArray(stream)).toMatchSnapshot();
>>>>>>> d72d5284
      });
    });

    describe('file search tool', () => {
      it('should stream file search results without results include', async () => {
        prepareChunksFixtureResponse('openai-file-search-tool.1');

        const result = await createModel('gpt-5-nano').doStream({
          prompt: TEST_PROMPT,
          tools: [
            {
              type: 'provider-defined',
              id: 'openai.file_search',
              name: 'file_search',
              args: {
                vectorStoreIds: ['vs_68caad8bd5d88191ab766cf043d89a18'],
              },
            },
          ],
        });

        expect(
          await convertReadableStreamToArray(result.stream),
        ).toMatchSnapshot();
      });

      it('should stream file search results with results include', async () => {
        prepareChunksFixtureResponse('openai-file-search-tool.2');

        const result = await createModel('gpt-5-nano').doStream({
          prompt: TEST_PROMPT,
          tools: [
            {
              type: 'provider-defined',
              id: 'openai.file_search',
              name: 'file_search',
              args: {
                vectorStoreIds: ['vs_68caad8bd5d88191ab766cf043d89a18'],
              },
            },
          ],
          providerOptions: {
            openai: {
              include: ['file_search_call.results'],
            },
          },
        });

        expect(
          await convertReadableStreamToArray(result.stream),
        ).toMatchSnapshot();
      });
    });

    describe('code interpreter tool', () => {
      it('should stream code interpreter results', async () => {
        prepareChunksFixtureResponse('openai-code-interpreter-tool.1');

        const result = await createModel('gpt-5-nano').doStream({
          prompt: TEST_PROMPT,
          tools: [
            {
              type: 'provider-defined',
              id: 'openai.code_interpreter',
              name: 'code_interpreter',
              args: {},
            },
          ],
        });

        expect(
          await convertReadableStreamToArray(result.stream),
        ).toMatchSnapshot();
      });
    });

    describe('image generation tool', () => {
      it('should stream code image generation results', async () => {
        prepareChunksFixtureResponse('openai-image-generation-tool.1');

        const result = await createModel('gpt-5-nano').doStream({
          prompt: TEST_PROMPT,
          tools: [
            {
              type: 'provider-defined',
              id: 'openai.image_generation',
              name: 'image_generation',
              args: {},
            },
          ],
        });

        expect(
          await convertReadableStreamToArray(result.stream),
        ).toMatchSnapshot();
      });
    });

    describe('local shell tool', () => {
      it('should stream code local shell results', async () => {
        prepareChunksFixtureResponse('openai-local-shell-tool.1');

        const result = await createModel('gpt-5-codex').doStream({
          prompt: TEST_PROMPT,
          tools: [
            {
              type: 'provider-defined',
              id: 'openai.local_shell',
              name: 'local_shell',
              args: {},
            },
          ],
        });

        expect(
          await convertReadableStreamToArray(result.stream),
        ).toMatchSnapshot();
      });
    });

    describe('errors', () => {
      it('should stream error parts', async () => {
        server.urls['https://api.openai.com/v1/responses'].response = {
          type: 'stream-chunks',
          chunks: [
            `data:{"type":"response.created","response":{"id":"resp_67cf3390786881908b27489d7e8cfb6b","object":"response","created_at":1741632400,"status":"in_progress","error":null,"incomplete_details":null,"instructions":null,"max_output_tokens":null,"model":"gpt-4o-mini-2024-07-18","output":[],"parallel_tool_calls":true,"previous_response_id":null,"reasoning":{"effort":null,"summary":null},"store":true,"temperature":0,"text":{"format":{"type":"text"}},"tool_choice":"auto","tools":[{"type":"web_search","search_context_size":"medium","user_location":{"type":"approximate","city":null,"country":"US","region":null,"timezone":null}}],"top_p":1,"truncation":"disabled","usage":null,"user":null,"metadata":{}}}\n\n`,
            `data:{"type":"error","code":"ERR_SOMETHING","message":"Something went wrong","param":null,"sequence_number":1}\n\n`,
          ],
        };

        const { stream } = await createModel('gpt-4o-mini').doStream({
          prompt: TEST_PROMPT,
          includeRawChunks: false,
        });

        expect(await convertReadableStreamToArray(stream))
          .toMatchInlineSnapshot(`
          [
            {
              "type": "stream-start",
              "warnings": [],
            },
            {
              "id": "resp_67cf3390786881908b27489d7e8cfb6b",
              "modelId": "gpt-4o-mini-2024-07-18",
              "timestamp": 2025-03-10T18:46:40.000Z,
              "type": "response-metadata",
            },
            {
              "error": {
                "code": "ERR_SOMETHING",
                "message": "Something went wrong",
                "param": null,
                "sequence_number": 1,
                "type": "error",
              },
              "type": "error",
            },
            {
              "finishReason": "unknown",
              "providerMetadata": {
                "openai": {
                  "responseId": "resp_67cf3390786881908b27489d7e8cfb6b",
                },
              },
              "type": "finish",
              "usage": {
                "inputTokens": undefined,
                "outputTokens": undefined,
                "totalTokens": undefined,
              },
            },
          ]
        `);
      });
    });

    describe('reasoning', () => {
      it('should handle reasoning with summary', async () => {
        server.urls['https://api.openai.com/v1/responses'].response = {
          type: 'stream-chunks',
          chunks: [
            `data:{"type":"response.created","response":{"id":"resp_67c9a81b6a048190a9ee441c5755a4e8","object":"response","created_at":1741269019,"status":"in_progress","error":null,"incomplete_details":null,"input":[],"instructions":null,"max_output_tokens":null,"model":"o3-mini-2025-01-31","output":[],"parallel_tool_calls":true,"previous_response_id":null,"reasoning":{"effort":"low","summary":"auto"},"store":true,"temperature":null,"text":{"format":{"type":"text"}},"tool_choice":"auto","tools":[],"top_p":null,"truncation":"disabled","usage":null,"user":null,"metadata":{}}}\n\n`,
            `data:{"type":"response.output_item.added","output_index":0,"item":{"id":"rs_6808709f6fcc8191ad2e2fdd784017b3","type":"reasoning"}}\n\n`,
            `data:{"type":"response.reasoning_summary_part.added","item_id":"rs_6808709f6fcc8191ad2e2fdd784017b3","summary_index":0}\n\n`,
            `data:{"type":"response.reasoning_summary_text.delta","item_id":"rs_6808709f6fcc8191ad2e2fdd784017b3","summary_index":0,"delta":"**Exploring burrito origins**\\n\\nThe user is"}\n\n`,
            `data:{"type":"response.reasoning_summary_text.delta","item_id":"rs_6808709f6fcc8191ad2e2fdd784017b3","summary_index":0,"delta":" curious about the debate regarding Taqueria La Cumbre and El Farolito."}\n\n`,
            `data:{"type":"response.reasoning_summary_part.done","item_id":"rs_6808709f6fcc8191ad2e2fdd784017b3","summary_index":0}\n\n`,
            `data:{"type":"response.reasoning_summary_part.added","item_id":"rs_6808709f6fcc8191ad2e2fdd784017b3","summary_index":1}\n\n`,
            `data:{"type":"response.reasoning_summary_text.delta","item_id":"rs_6808709f6fcc8191ad2e2fdd784017b3","summary_index":1,"delta":"**Investigating burrito origins**\\n\\nThere's a fascinating debate"}\n\n`,
            `data:{"type":"response.reasoning_summary_text.delta","item_id":"rs_6808709f6fcc8191ad2e2fdd784017b3","summary_index":1,"delta":" about who created the Mission burrito."}\n\n`,
            `data:{"type":"response.reasoning_summary_part.done","item_id":"rs_6808709f6fcc8191ad2e2fdd784017b3","summary_index":1}\n\n`,
            `data:{"type":"response.output_item.done","output_index":0,"item":{"id":"rs_6808709f6fcc8191ad2e2fdd784017b3","type":"reasoning"}}\n\n`,
            `data:{"type":"response.output_item.added","output_index":1,"item":{"id":"msg_67c97c02656c81908e080dfdf4a03cd1","type":"message"}}\n\n`,
            `data:{"type":"response.output_text.delta","item_id":"msg_67c97c02656c81908e080dfdf4a03cd1","delta":"answer"}\n\n`,
            `data:{"type":"response.output_text.delta","item_id":"msg_67c97c02656c81908e080dfdf4a03cd1","delta":" text"}\n\n`,
            `data:{"type":"response.output_item.done","output_index":1,"item":{"id":"msg_67c97c02656c81908e080dfdf4a03cd1","type":"message"}}\n\n`,
            `data:{"type":"response.completed","response":{"id":"resp_67c9a81b6a048190a9ee441c5755a4e8","object":"response","created_at":1741269019,"status":"completed","error":null,"incomplete_details":null,"input":[],"instructions":null,"max_output_tokens":null,"model":"o3-mini-2025-01-31","output":[{"id":"rs_6808709f6fcc8191ad2e2fdd784017b3","type":"reasoning","summary":[{"type":"summary_text","text":"**Exploring burrito origins**\\n\\nThe user is curious about the debate regarding Taqueria La Cumbre and El Farolito."},{"type":"summary_text","text":"**Investigating burrito origins**\\n\\nThere's a fascinating debate about who created the Mission burrito."}]},{"id":"msg_67c97c02656c81908e080dfdf4a03cd1","type":"message","status":"completed","role":"assistant","content":[{"type":"output_text","text":"answer text","annotations":[]}]}],"parallel_tool_calls":true,"previous_response_id":null,"reasoning":{"effort":"low","summary":"auto"},"store":true,"temperature":null,"text":{"format":{"type":"text"}},"tool_choice":"auto","tools":[],"top_p":null,"truncation":"disabled","usage":{"input_tokens":34,"input_tokens_details":{"cached_tokens":0},"output_tokens":538,"output_tokens_details":{"reasoning_tokens":320},"total_tokens":572},"user":null,"metadata":{}}}\n\n`,
          ],
        };

        const { stream } = await createModel('o3-mini').doStream({
          prompt: TEST_PROMPT,
          providerOptions: {
            openai: {
              reasoningEffort: 'low',
              reasoningSummary: 'auto',
            },
          },
          includeRawChunks: false,
        });

        expect(await convertReadableStreamToArray(stream))
          .toMatchInlineSnapshot(`
            [
              {
                "type": "stream-start",
                "warnings": [],
              },
              {
                "id": "resp_67c9a81b6a048190a9ee441c5755a4e8",
                "modelId": "o3-mini-2025-01-31",
                "timestamp": 2025-03-06T13:50:19.000Z,
                "type": "response-metadata",
              },
              {
                "id": "rs_6808709f6fcc8191ad2e2fdd784017b3:0",
                "providerMetadata": {
                  "openai": {
                    "itemId": "rs_6808709f6fcc8191ad2e2fdd784017b3",
                    "reasoningEncryptedContent": null,
                  },
                },
                "type": "reasoning-start",
              },
              {
                "delta": "**Exploring burrito origins**

            The user is",
                "id": "rs_6808709f6fcc8191ad2e2fdd784017b3:0",
                "providerMetadata": {
                  "openai": {
                    "itemId": "rs_6808709f6fcc8191ad2e2fdd784017b3",
                  },
                },
                "type": "reasoning-delta",
              },
              {
                "delta": " curious about the debate regarding Taqueria La Cumbre and El Farolito.",
                "id": "rs_6808709f6fcc8191ad2e2fdd784017b3:0",
                "providerMetadata": {
                  "openai": {
                    "itemId": "rs_6808709f6fcc8191ad2e2fdd784017b3",
                  },
                },
                "type": "reasoning-delta",
              },
              {
                "id": "rs_6808709f6fcc8191ad2e2fdd784017b3:1",
                "providerMetadata": {
                  "openai": {
                    "itemId": "rs_6808709f6fcc8191ad2e2fdd784017b3",
                    "reasoningEncryptedContent": null,
                  },
                },
                "type": "reasoning-start",
              },
              {
                "delta": "**Investigating burrito origins**

            There's a fascinating debate",
                "id": "rs_6808709f6fcc8191ad2e2fdd784017b3:1",
                "providerMetadata": {
                  "openai": {
                    "itemId": "rs_6808709f6fcc8191ad2e2fdd784017b3",
                  },
                },
                "type": "reasoning-delta",
              },
              {
                "delta": " about who created the Mission burrito.",
                "id": "rs_6808709f6fcc8191ad2e2fdd784017b3:1",
                "providerMetadata": {
                  "openai": {
                    "itemId": "rs_6808709f6fcc8191ad2e2fdd784017b3",
                  },
                },
                "type": "reasoning-delta",
              },
              {
                "id": "rs_6808709f6fcc8191ad2e2fdd784017b3:0",
                "providerMetadata": {
                  "openai": {
                    "itemId": "rs_6808709f6fcc8191ad2e2fdd784017b3",
                    "reasoningEncryptedContent": null,
                  },
                },
                "type": "reasoning-end",
              },
              {
                "id": "rs_6808709f6fcc8191ad2e2fdd784017b3:1",
                "providerMetadata": {
                  "openai": {
                    "itemId": "rs_6808709f6fcc8191ad2e2fdd784017b3",
                    "reasoningEncryptedContent": null,
                  },
                },
                "type": "reasoning-end",
              },
              {
                "id": "msg_67c97c02656c81908e080dfdf4a03cd1",
                "providerMetadata": {
                  "openai": {
                    "itemId": "msg_67c97c02656c81908e080dfdf4a03cd1",
                  },
                },
                "type": "text-start",
              },
              {
                "delta": "answer",
                "id": "msg_67c97c02656c81908e080dfdf4a03cd1",
                "type": "text-delta",
              },
              {
                "delta": " text",
                "id": "msg_67c97c02656c81908e080dfdf4a03cd1",
                "type": "text-delta",
              },
              {
                "id": "msg_67c97c02656c81908e080dfdf4a03cd1",
                "providerMetadata": {
                  "openai": {
                    "annotations": [],
                    "itemId": "msg_67c97c02656c81908e080dfdf4a03cd1",
                  },
                },
                "type": "text-end",
              },
              {
                "finishReason": "stop",
                "providerMetadata": {
                  "openai": {
                    "responseId": "resp_67c9a81b6a048190a9ee441c5755a4e8",
                  },
                },
                "type": "finish",
                "usage": {
                  "cachedInputTokens": 0,
                  "inputTokens": 34,
                  "outputTokens": 538,
                  "reasoningTokens": 320,
                  "totalTokens": 572,
                },
              },
            ]
          `);

        expect(await server.calls[0].requestBodyJson).toMatchObject({
          model: 'o3-mini',
          reasoning: {
            effort: 'low',
            summary: 'auto',
          },
          stream: true,
        });
      });

      it('should handle reasoning with empty summary', async () => {
        server.urls['https://api.openai.com/v1/responses'].response = {
          type: 'stream-chunks',
          chunks: [
            `data:{"type":"response.created","response":{"id":"resp_67c9a81b6a048190a9ee441c5755a4e8","object":"response","created_at":1741269019,"status":"in_progress","error":null,"incomplete_details":null,"input":[],"instructions":null,"max_output_tokens":null,"model":"o3-mini-2025-01-31","output":[],"parallel_tool_calls":true,"previous_response_id":null,"reasoning":{"effort":"low","summary":"auto"},"store":true,"temperature":null,"text":{"format":{"type":"text"}},"tool_choice":"auto","tools":[],"top_p":null,"truncation":"disabled","usage":null,"user":null,"metadata":{}}}\n\n`,
            `data:{"type":"response.output_item.added","output_index":0,"item":{"id":"rs_6808709f6fcc8191ad2e2fdd784017b3","type":"reasoning"}}\n\n`,
            `data:{"type":"response.output_item.done","output_index":0,"item":{"id":"rs_6808709f6fcc8191ad2e2fdd784017b3","type":"reasoning"}}\n\n`,
            `data:{"type":"response.output_item.added","output_index":1,"item":{"id":"msg_67c97c02656c81908e080dfdf4a03cd1","type":"message"}}\n\n`,
            `data:{"type":"response.output_text.delta","item_id":"msg_67c97c02656c81908e080dfdf4a03cd1","delta":"answer"}\n\n`,
            `data:{"type":"response.output_text.delta","item_id":"msg_67c97c02656c81908e080dfdf4a03cd1","delta":" text"}\n\n`,
            `data:{"type":"response.output_item.done","output_index":1,"item":{"id":"msg_67c97c02656c81908e080dfdf4a03cd1","type":"message"}}\n\n`,
            `data:{"type":"response.completed","response":{"id":"resp_67c9a81b6a048190a9ee441c5755a4e8","object":"response","created_at":1741269019,"status":"completed","error":null,"incomplete_details":null,"input":[],"instructions":null,"max_output_tokens":null,"model":"o3-mini-2025-01-31","output":[{"id":"rs_6808709f6fcc8191ad2e2fdd784017b3","type":"reasoning","summary":[]},{"id":"msg_67c97c02656c81908e080dfdf4a03cd1","type":"message","status":"completed","role":"assistant","content":[{"type":"output_text","text":"answer text","annotations":[]}]}],"parallel_tool_calls":true,"previous_response_id":null,"reasoning":{"effort":"low","summary":"auto"},"store":true,"temperature":null,"text":{"format":{"type":"text"}},"tool_choice":"auto","tools":[],"top_p":null,"truncation":"disabled","usage":{"input_tokens":34,"input_tokens_details":{"cached_tokens":0},"output_tokens":538,"output_tokens_details":{"reasoning_tokens":320},"total_tokens":572},"user":null,"metadata":{}}}\n\n`,
          ],
        };

        const { stream } = await createModel('o3-mini').doStream({
          prompt: TEST_PROMPT,
          providerOptions: {
            openai: {
              reasoningEffort: 'low',
              reasoningSummary: null,
            },
          },
          includeRawChunks: false,
        });

        expect(await convertReadableStreamToArray(stream))
          .toMatchInlineSnapshot(`
            [
              {
                "type": "stream-start",
                "warnings": [],
              },
              {
                "id": "resp_67c9a81b6a048190a9ee441c5755a4e8",
                "modelId": "o3-mini-2025-01-31",
                "timestamp": 2025-03-06T13:50:19.000Z,
                "type": "response-metadata",
              },
              {
                "id": "rs_6808709f6fcc8191ad2e2fdd784017b3:0",
                "providerMetadata": {
                  "openai": {
                    "itemId": "rs_6808709f6fcc8191ad2e2fdd784017b3",
                    "reasoningEncryptedContent": null,
                  },
                },
                "type": "reasoning-start",
              },
              {
                "id": "rs_6808709f6fcc8191ad2e2fdd784017b3:0",
                "providerMetadata": {
                  "openai": {
                    "itemId": "rs_6808709f6fcc8191ad2e2fdd784017b3",
                    "reasoningEncryptedContent": null,
                  },
                },
                "type": "reasoning-end",
              },
              {
                "id": "msg_67c97c02656c81908e080dfdf4a03cd1",
                "providerMetadata": {
                  "openai": {
                    "itemId": "msg_67c97c02656c81908e080dfdf4a03cd1",
                  },
                },
                "type": "text-start",
              },
              {
                "delta": "answer",
                "id": "msg_67c97c02656c81908e080dfdf4a03cd1",
                "type": "text-delta",
              },
              {
                "delta": " text",
                "id": "msg_67c97c02656c81908e080dfdf4a03cd1",
                "type": "text-delta",
              },
              {
                "id": "msg_67c97c02656c81908e080dfdf4a03cd1",
                "providerMetadata": {
                  "openai": {
                    "annotations": [],
                    "itemId": "msg_67c97c02656c81908e080dfdf4a03cd1",
                  },
                },
                "type": "text-end",
              },
              {
                "finishReason": "stop",
                "providerMetadata": {
                  "openai": {
                    "responseId": "resp_67c9a81b6a048190a9ee441c5755a4e8",
                  },
                },
                "type": "finish",
                "usage": {
                  "cachedInputTokens": 0,
                  "inputTokens": 34,
                  "outputTokens": 538,
                  "reasoningTokens": 320,
                  "totalTokens": 572,
                },
              },
            ]
          `);

        expect(await server.calls[0].requestBodyJson).toMatchObject({
          model: 'o3-mini',
          reasoning: {
            effort: 'low',
          },
          stream: true,
        });
      });

      it('should handle encrypted content with summary', async () => {
        server.urls['https://api.openai.com/v1/responses'].response = {
          type: 'stream-chunks',
          chunks: [
            `data:{"type":"response.created","response":{"id":"resp_67c9a81b6a048190a9ee441c5755a4e8","object":"response","created_at":1741269019,"status":"in_progress","error":null,"incomplete_details":null,"input":[],"instructions":null,"max_output_tokens":null,"model":"o3-mini-2025-01-31","output":[],"parallel_tool_calls":true,"previous_response_id":null,"reasoning":{"effort":"low","summary":"auto"},"store":true,"temperature":null,"text":{"format":{"type":"text"}},"tool_choice":"auto","tools":[],"top_p":null,"truncation":"disabled","usage":null,"user":null,"metadata":{}}}\n\n`,
            `data:{"type":"response.output_item.added","output_index":0,"item":{"id":"rs_6808709f6fcc8191ad2e2fdd784017b3","type":"reasoning","encrypted_content":"encrypted_reasoning_data_abc123"}}\n\n`,
            `data:{"type":"response.reasoning_summary_part.added","item_id":"rs_6808709f6fcc8191ad2e2fdd784017b3","summary_index":0}\n\n`,
            `data:{"type":"response.reasoning_summary_text.delta","item_id":"rs_6808709f6fcc8191ad2e2fdd784017b3","summary_index":0,"delta":"**Exploring burrito origins**\\n\\nThe user is"}\n\n`,
            `data:{"type":"response.reasoning_summary_text.delta","item_id":"rs_6808709f6fcc8191ad2e2fdd784017b3","summary_index":0,"delta":" curious about the debate regarding Taqueria La Cumbre and El Farolito."}\n\n`,
            `data:{"type":"response.reasoning_summary_part.done","item_id":"rs_6808709f6fcc8191ad2e2fdd784017b3","summary_index":0}\n\n`,
            `data:{"type":"response.reasoning_summary_part.added","item_id":"rs_6808709f6fcc8191ad2e2fdd784017b3","summary_index":1}\n\n`,
            `data:{"type":"response.reasoning_summary_text.delta","item_id":"rs_6808709f6fcc8191ad2e2fdd784017b3","summary_index":1,"delta":"**Investigating burrito origins**\\n\\nThere's a fascinating debate"}\n\n`,
            `data:{"type":"response.reasoning_summary_text.delta","item_id":"rs_6808709f6fcc8191ad2e2fdd784017b3","summary_index":1,"delta":" about who created the Mission burrito."}\n\n`,
            `data:{"type":"response.reasoning_summary_part.done","item_id":"rs_6808709f6fcc8191ad2e2fdd784017b3","summary_index":1}\n\n`,
            `data:{"type":"response.output_item.done","output_index":0,"item":{"id":"rs_6808709f6fcc8191ad2e2fdd784017b3","type":"reasoning","encrypted_content":"encrypted_reasoning_data_final_def456"}}\n\n`,
            `data:{"type":"response.output_item.added","output_index":1,"item":{"id":"msg_67c97c02656c81908e080dfdf4a03cd1","type":"message"}}\n\n`,
            `data:{"type":"response.output_text.delta","item_id":"msg_67c97c02656c81908e080dfdf4a03cd1","delta":"answer"}\n\n`,
            `data:{"type":"response.output_text.delta","item_id":"msg_67c97c02656c81908e080dfdf4a03cd1","delta":" text"}\n\n`,
            `data:{"type":"response.output_item.done","output_index":1,"item":{"id":"msg_67c97c02656c81908e080dfdf4a03cd1","type":"message"}}\n\n`,
            `data:{"type":"response.completed","response":{"id":"resp_67c9a81b6a048190a9ee441c5755a4e8","object":"response","created_at":1741269019,"status":"completed","error":null,"incomplete_details":null,"input":[],"instructions":null,"max_output_tokens":null,"model":"o3-mini-2025-01-31","output":[{"id":"rs_6808709f6fcc8191ad2e2fdd784017b3","type":"reasoning","encrypted_content":"encrypted_reasoning_data_final_def456","summary":[{"type":"summary_text","text":"**Exploring burrito origins**\\n\\nThe user is curious about the debate regarding Taqueria La Cumbre and El Farolito."},{"type":"summary_text","text":"**Investigating burrito origins**\\n\\nThere's a fascinating debate about who created the Mission burrito."}]},{"id":"msg_67c97c02656c81908e080dfdf4a03cd1","type":"message","status":"completed","role":"assistant","content":[{"type":"output_text","text":"answer text","annotations":[]}]}],"parallel_tool_calls":true,"previous_response_id":null,"reasoning":{"effort":"low","summary":"auto"},"store":true,"temperature":null,"text":{"format":{"type":"text"}},"tool_choice":"auto","tools":[],"top_p":null,"truncation":"disabled","usage":{"input_tokens":34,"input_tokens_details":{"cached_tokens":0},"output_tokens":538,"output_tokens_details":{"reasoning_tokens":320},"total_tokens":572},"user":null,"metadata":{}}}\n\n`,
          ],
        };

        const { stream } = await createModel('o3-mini').doStream({
          prompt: TEST_PROMPT,
          providerOptions: {
            openai: {
              reasoningEffort: 'low',
              reasoningSummary: 'auto',
              include: ['reasoning.encrypted_content'],
            },
          },
          includeRawChunks: false,
        });

        expect(await convertReadableStreamToArray(stream))
          .toMatchInlineSnapshot(`
            [
              {
                "type": "stream-start",
                "warnings": [],
              },
              {
                "id": "resp_67c9a81b6a048190a9ee441c5755a4e8",
                "modelId": "o3-mini-2025-01-31",
                "timestamp": 2025-03-06T13:50:19.000Z,
                "type": "response-metadata",
              },
              {
                "id": "rs_6808709f6fcc8191ad2e2fdd784017b3:0",
                "providerMetadata": {
                  "openai": {
                    "itemId": "rs_6808709f6fcc8191ad2e2fdd784017b3",
                    "reasoningEncryptedContent": "encrypted_reasoning_data_abc123",
                  },
                },
                "type": "reasoning-start",
              },
              {
                "delta": "**Exploring burrito origins**

            The user is",
                "id": "rs_6808709f6fcc8191ad2e2fdd784017b3:0",
                "providerMetadata": {
                  "openai": {
                    "itemId": "rs_6808709f6fcc8191ad2e2fdd784017b3",
                  },
                },
                "type": "reasoning-delta",
              },
              {
                "delta": " curious about the debate regarding Taqueria La Cumbre and El Farolito.",
                "id": "rs_6808709f6fcc8191ad2e2fdd784017b3:0",
                "providerMetadata": {
                  "openai": {
                    "itemId": "rs_6808709f6fcc8191ad2e2fdd784017b3",
                  },
                },
                "type": "reasoning-delta",
              },
              {
                "id": "rs_6808709f6fcc8191ad2e2fdd784017b3:1",
                "providerMetadata": {
                  "openai": {
                    "itemId": "rs_6808709f6fcc8191ad2e2fdd784017b3",
                    "reasoningEncryptedContent": "encrypted_reasoning_data_abc123",
                  },
                },
                "type": "reasoning-start",
              },
              {
                "delta": "**Investigating burrito origins**

            There's a fascinating debate",
                "id": "rs_6808709f6fcc8191ad2e2fdd784017b3:1",
                "providerMetadata": {
                  "openai": {
                    "itemId": "rs_6808709f6fcc8191ad2e2fdd784017b3",
                  },
                },
                "type": "reasoning-delta",
              },
              {
                "delta": " about who created the Mission burrito.",
                "id": "rs_6808709f6fcc8191ad2e2fdd784017b3:1",
                "providerMetadata": {
                  "openai": {
                    "itemId": "rs_6808709f6fcc8191ad2e2fdd784017b3",
                  },
                },
                "type": "reasoning-delta",
              },
              {
                "id": "rs_6808709f6fcc8191ad2e2fdd784017b3:0",
                "providerMetadata": {
                  "openai": {
                    "itemId": "rs_6808709f6fcc8191ad2e2fdd784017b3",
                    "reasoningEncryptedContent": "encrypted_reasoning_data_final_def456",
                  },
                },
                "type": "reasoning-end",
              },
              {
                "id": "rs_6808709f6fcc8191ad2e2fdd784017b3:1",
                "providerMetadata": {
                  "openai": {
                    "itemId": "rs_6808709f6fcc8191ad2e2fdd784017b3",
                    "reasoningEncryptedContent": "encrypted_reasoning_data_final_def456",
                  },
                },
                "type": "reasoning-end",
              },
              {
                "id": "msg_67c97c02656c81908e080dfdf4a03cd1",
                "providerMetadata": {
                  "openai": {
                    "itemId": "msg_67c97c02656c81908e080dfdf4a03cd1",
                  },
                },
                "type": "text-start",
              },
              {
                "delta": "answer",
                "id": "msg_67c97c02656c81908e080dfdf4a03cd1",
                "type": "text-delta",
              },
              {
                "delta": " text",
                "id": "msg_67c97c02656c81908e080dfdf4a03cd1",
                "type": "text-delta",
              },
              {
                "id": "msg_67c97c02656c81908e080dfdf4a03cd1",
                "providerMetadata": {
                  "openai": {
                    "annotations": [],
                    "itemId": "msg_67c97c02656c81908e080dfdf4a03cd1",
                  },
                },
                "type": "text-end",
              },
              {
                "finishReason": "stop",
                "providerMetadata": {
                  "openai": {
                    "responseId": "resp_67c9a81b6a048190a9ee441c5755a4e8",
                  },
                },
                "type": "finish",
                "usage": {
                  "cachedInputTokens": 0,
                  "inputTokens": 34,
                  "outputTokens": 538,
                  "reasoningTokens": 320,
                  "totalTokens": 572,
                },
              },
            ]
          `);

        expect(await server.calls[0].requestBodyJson).toMatchObject({
          model: 'o3-mini',
          reasoning: {
            effort: 'low',
            summary: 'auto',
          },
          include: ['reasoning.encrypted_content'],
          stream: true,
        });
      });

      it('should handle encrypted content with empty summary', async () => {
        server.urls['https://api.openai.com/v1/responses'].response = {
          type: 'stream-chunks',
          chunks: [
            `data:{"type":"response.created","response":{"id":"resp_67c9a81b6a048190a9ee441c5755a4e8","object":"response","created_at":1741269019,"status":"in_progress","error":null,"incomplete_details":null,"input":[],"instructions":null,"max_output_tokens":null,"model":"o3-mini-2025-01-31","output":[],"parallel_tool_calls":true,"previous_response_id":null,"reasoning":{"effort":"low","summary":"auto"},"store":true,"temperature":null,"text":{"format":{"type":"text"}},"tool_choice":"auto","tools":[],"top_p":null,"truncation":"disabled","usage":null,"user":null,"metadata":{}}}\n\n`,
            `data:{"type":"response.output_item.added","output_index":0,"item":{"id":"rs_6808709f6fcc8191ad2e2fdd784017b3","type":"reasoning","encrypted_content":"encrypted_reasoning_data_abc123"}}\n\n`,
            `data:{"type":"response.output_item.done","output_index":0,"item":{"id":"rs_6808709f6fcc8191ad2e2fdd784017b3","type":"reasoning","encrypted_content":"encrypted_reasoning_data_final_def456"}}\n\n`,
            `data:{"type":"response.output_item.added","output_index":1,"item":{"id":"msg_67c97c02656c81908e080dfdf4a03cd1","type":"message"}}\n\n`,
            `data:{"type":"response.output_text.delta","item_id":"msg_67c97c02656c81908e080dfdf4a03cd1","delta":"answer"}\n\n`,
            `data:{"type":"response.output_text.delta","item_id":"msg_67c97c02656c81908e080dfdf4a03cd1","delta":" text"}\n\n`,
            `data:{"type":"response.output_item.done","output_index":1,"item":{"id":"msg_67c97c02656c81908e080dfdf4a03cd1","type":"message"}}\n\n`,
            `data:{"type":"response.completed","response":{"id":"resp_67c9a81b6a048190a9ee441c5755a4e8","object":"response","created_at":1741269019,"status":"completed","error":null,"incomplete_details":null,"input":[],"instructions":null,"max_output_tokens":null,"model":"o3-mini-2025-01-31","output":[{"id":"rs_6808709f6fcc8191ad2e2fdd784017b3","type":"reasoning","encrypted_content":"encrypted_reasoning_data_final_def456","summary":[]},{"id":"msg_67c97c02656c81908e080dfdf4a03cd1","type":"message","status":"completed","role":"assistant","content":[{"type":"output_text","text":"answer text","annotations":[]}]}],"parallel_tool_calls":true,"previous_response_id":null,"reasoning":{"effort":"low","summary":"auto"},"store":true,"temperature":null,"text":{"format":{"type":"text"}},"tool_choice":"auto","tools":[],"top_p":null,"truncation":"disabled","usage":{"input_tokens":34,"input_tokens_details":{"cached_tokens":0},"output_tokens":538,"output_tokens_details":{"reasoning_tokens":320},"total_tokens":572},"user":null,"metadata":{}}}\n\n`,
          ],
        };

        const { stream } = await createModel('o3-mini').doStream({
          prompt: TEST_PROMPT,
          providerOptions: {
            openai: {
              reasoningEffort: 'low',
              reasoningSummary: null,
              include: ['reasoning.encrypted_content'],
            },
          },
          includeRawChunks: false,
        });

        expect(await convertReadableStreamToArray(stream))
          .toMatchInlineSnapshot(`
            [
              {
                "type": "stream-start",
                "warnings": [],
              },
              {
                "id": "resp_67c9a81b6a048190a9ee441c5755a4e8",
                "modelId": "o3-mini-2025-01-31",
                "timestamp": 2025-03-06T13:50:19.000Z,
                "type": "response-metadata",
              },
              {
                "id": "rs_6808709f6fcc8191ad2e2fdd784017b3:0",
                "providerMetadata": {
                  "openai": {
                    "itemId": "rs_6808709f6fcc8191ad2e2fdd784017b3",
                    "reasoningEncryptedContent": "encrypted_reasoning_data_abc123",
                  },
                },
                "type": "reasoning-start",
              },
              {
                "id": "rs_6808709f6fcc8191ad2e2fdd784017b3:0",
                "providerMetadata": {
                  "openai": {
                    "itemId": "rs_6808709f6fcc8191ad2e2fdd784017b3",
                    "reasoningEncryptedContent": "encrypted_reasoning_data_final_def456",
                  },
                },
                "type": "reasoning-end",
              },
              {
                "id": "msg_67c97c02656c81908e080dfdf4a03cd1",
                "providerMetadata": {
                  "openai": {
                    "itemId": "msg_67c97c02656c81908e080dfdf4a03cd1",
                  },
                },
                "type": "text-start",
              },
              {
                "delta": "answer",
                "id": "msg_67c97c02656c81908e080dfdf4a03cd1",
                "type": "text-delta",
              },
              {
                "delta": " text",
                "id": "msg_67c97c02656c81908e080dfdf4a03cd1",
                "type": "text-delta",
              },
              {
                "id": "msg_67c97c02656c81908e080dfdf4a03cd1",
                "providerMetadata": {
                  "openai": {
                    "annotations": [],
                    "itemId": "msg_67c97c02656c81908e080dfdf4a03cd1",
                  },
                },
                "type": "text-end",
              },
              {
                "finishReason": "stop",
                "providerMetadata": {
                  "openai": {
                    "responseId": "resp_67c9a81b6a048190a9ee441c5755a4e8",
                  },
                },
                "type": "finish",
                "usage": {
                  "cachedInputTokens": 0,
                  "inputTokens": 34,
                  "outputTokens": 538,
                  "reasoningTokens": 320,
                  "totalTokens": 572,
                },
              },
            ]
          `);

        expect(await server.calls[0].requestBodyJson).toMatchObject({
          model: 'o3-mini',
          reasoning: {
            effort: 'low',
          },
          include: ['reasoning.encrypted_content'],
          stream: true,
        });
      });

      it('should handle multiple reasoning blocks', async () => {
        server.urls['https://api.openai.com/v1/responses'].response = {
          type: 'stream-chunks',
          chunks: [
            `data:{"type":"response.created","response":{"id":"resp_67c9a81b6a048190a9ee441c5755a4e8","object":"response","created_at":1741269019,"status":"in_progress","error":null,"incomplete_details":null,"input":[],"instructions":null,"max_output_tokens":null,"model":"o3-mini-2025-01-31","output":[],"parallel_tool_calls":true,"previous_response_id":null,"reasoning":{"effort":"medium","summary":"auto"},"store":true,"temperature":null,"text":{"format":{"type":"text"}},"tool_choice":"auto","tools":[],"top_p":null,"truncation":"disabled","usage":null,"user":null,"metadata":{}}}\n\n`,
            // First reasoning block (with multiple summary parts)
            `data:{"type":"response.output_item.added","output_index":0,"item":{"id":"rs_first_6808709f6fcc8191ad2e2fdd784017b3","type":"reasoning"}}\n\n`,
            `data:{"type":"response.reasoning_summary_part.added","item_id":"rs_first_6808709f6fcc8191ad2e2fdd784017b3","summary_index":0}\n\n`,
            `data:{"type":"response.reasoning_summary_text.delta","item_id":"rs_first_6808709f6fcc8191ad2e2fdd784017b3","summary_index":0,"delta":"**Initial analysis**\\n\\nFirst reasoning block:"}\n\n`,
            `data:{"type":"response.reasoning_summary_text.delta","item_id":"rs_first_6808709f6fcc8191ad2e2fdd784017b3","summary_index":0,"delta":" analyzing the problem structure."}\n\n`,
            `data:{"type":"response.reasoning_summary_part.done","item_id":"rs_first_6808709f6fcc8191ad2e2fdd784017b3","summary_index":0}\n\n`,
            `data:{"type":"response.reasoning_summary_part.added","item_id":"rs_first_6808709f6fcc8191ad2e2fdd784017b3","summary_index":1}\n\n`,
            `data:{"type":"response.reasoning_summary_text.delta","item_id":"rs_first_6808709f6fcc8191ad2e2fdd784017b3","summary_index":1,"delta":"**Deeper consideration**\\n\\nLet me think about"}\n\n`,
            `data:{"type":"response.reasoning_summary_text.delta","item_id":"rs_first_6808709f6fcc8191ad2e2fdd784017b3","summary_index":1,"delta":" the various approaches available."}\n\n`,
            `data:{"type":"response.reasoning_summary_part.done","item_id":"rs_first_6808709f6fcc8191ad2e2fdd784017b3","summary_index":1}\n\n`,
            `data:{"type":"response.output_item.done","output_index":0,"item":{"id":"rs_first_6808709f6fcc8191ad2e2fdd784017b3","type":"reasoning"}}\n\n`,
            // First message
            `data:{"type":"response.output_item.added","output_index":1,"item":{"id":"msg_67c97c02656c81908e080dfdf4a03cd1","type":"message"}}\n\n`,
            `data:{"type":"response.output_text.delta","item_id":"msg_67c97c02656c81908e080dfdf4a03cd1","delta":"Let me think about"}\n\n`,
            `data:{"type":"response.output_text.delta","item_id":"msg_67c97c02656c81908e080dfdf4a03cd1","delta":" this step by step."}\n\n`,
            `data:{"type":"response.output_item.done","output_index":1,"item":{"id":"msg_67c97c02656c81908e080dfdf4a03cd1","type":"message"}}\n\n`,
            // Second reasoning block
            `data:{"type":"response.output_item.added","output_index":2,"item":{"id":"rs_second_7908809g7gcc9291be3e3fee895028c4","type":"reasoning"}}\n\n`,
            `data:{"type":"response.reasoning_summary_part.added","item_id":"rs_second_7908809g7gcc9291be3e3fee895028c4","summary_index":0}\n\n`,
            `data:{"type":"response.reasoning_summary_text.delta","item_id":"rs_second_7908809g7gcc9291be3e3fee895028c4","summary_index":0,"delta":"Second reasoning block:"}\n\n`,
            `data:{"type":"response.reasoning_summary_text.delta","item_id":"rs_second_7908809g7gcc9291be3e3fee895028c4","summary_index":0,"delta":" considering alternative approaches."}\n\n`,
            `data:{"type":"response.reasoning_summary_part.done","item_id":"rs_second_7908809g7gcc9291be3e3fee895028c4","summary_index":0}\n\n`,
            `data:{"type":"response.output_item.done","output_index":2,"item":{"id":"rs_second_7908809g7gcc9291be3e3fee895028c4","type":"reasoning"}}\n\n`,
            // Final message
            `data:{"type":"response.output_item.added","output_index":3,"item":{"id":"msg_final_78d08d03767d92908f25523f5ge51e77","type":"message"}}\n\n`,
            `data:{"type":"response.output_text.delta","item_id":"msg_final_78d08d03767d92908f25523f5ge51e77","delta":"Based on my analysis,"}\n\n`,
            `data:{"type":"response.output_text.delta","item_id":"msg_final_78d08d03767d92908f25523f5ge51e77","delta":" here is the solution."}\n\n`,
            `data:{"type":"response.output_item.done","output_index":3,"item":{"id":"msg_final_78d08d03767d92908f25523f5ge51e77","type":"message"}}\n\n`,
            `data:{"type":"response.completed","response":{"id":"resp_67c9a81b6a048190a9ee441c5755a4e8","object":"response","created_at":1741269019,"status":"completed","error":null,"incomplete_details":null,"input":[],"instructions":null,"max_output_tokens":null,"model":"o3-mini-2025-01-31","output":[{"id":"rs_first_6808709f6fcc8191ad2e2fdd784017b3","type":"reasoning","summary":[{"type":"summary_text","text":"**Initial analysis**\\n\\nFirst reasoning block: analyzing the problem structure."},{"type":"summary_text","text":"**Deeper consideration**\\n\\nLet me think about the various approaches available."}]},{"id":"msg_67c97c02656c81908e080dfdf4a03cd1","type":"message","status":"completed","role":"assistant","content":[{"type":"output_text","text":"Let me think about this step by step.","annotations":[]}]},{"id":"rs_second_7908809g7gcc9291be3e3fee895028c4","type":"reasoning","summary":[{"type":"summary_text","text":"Second reasoning block: considering alternative approaches."}]},{"id":"msg_final_78d08d03767d92908f25523f5ge51e77","type":"message","status":"completed","role":"assistant","content":[{"type":"output_text","text":"Based on my analysis, here is the solution.","annotations":[]}]}],"parallel_tool_calls":true,"previous_response_id":null,"reasoning":{"effort":"medium","summary":"auto"},"store":true,"temperature":null,"text":{"format":{"type":"text"}},"tool_choice":"auto","tools":[],"top_p":null,"truncation":"disabled","usage":{"input_tokens":45,"input_tokens_details":{"cached_tokens":0},"output_tokens":628,"output_tokens_details":{"reasoning_tokens":420},"total_tokens":673},"user":null,"metadata":{}}}\n\n`,
          ],
        };

        const { stream } = await createModel('o3-mini').doStream({
          prompt: TEST_PROMPT,
          providerOptions: {
            openai: {
              reasoningEffort: 'medium',
              reasoningSummary: 'auto',
            },
          },
          includeRawChunks: false,
        });

        expect(await convertReadableStreamToArray(stream))
          .toMatchInlineSnapshot(`
            [
              {
                "type": "stream-start",
                "warnings": [],
              },
              {
                "id": "resp_67c9a81b6a048190a9ee441c5755a4e8",
                "modelId": "o3-mini-2025-01-31",
                "timestamp": 2025-03-06T13:50:19.000Z,
                "type": "response-metadata",
              },
              {
                "id": "rs_first_6808709f6fcc8191ad2e2fdd784017b3:0",
                "providerMetadata": {
                  "openai": {
                    "itemId": "rs_first_6808709f6fcc8191ad2e2fdd784017b3",
                    "reasoningEncryptedContent": null,
                  },
                },
                "type": "reasoning-start",
              },
              {
                "delta": "**Initial analysis**

            First reasoning block:",
                "id": "rs_first_6808709f6fcc8191ad2e2fdd784017b3:0",
                "providerMetadata": {
                  "openai": {
                    "itemId": "rs_first_6808709f6fcc8191ad2e2fdd784017b3",
                  },
                },
                "type": "reasoning-delta",
              },
              {
                "delta": " analyzing the problem structure.",
                "id": "rs_first_6808709f6fcc8191ad2e2fdd784017b3:0",
                "providerMetadata": {
                  "openai": {
                    "itemId": "rs_first_6808709f6fcc8191ad2e2fdd784017b3",
                  },
                },
                "type": "reasoning-delta",
              },
              {
                "id": "rs_first_6808709f6fcc8191ad2e2fdd784017b3:1",
                "providerMetadata": {
                  "openai": {
                    "itemId": "rs_first_6808709f6fcc8191ad2e2fdd784017b3",
                    "reasoningEncryptedContent": null,
                  },
                },
                "type": "reasoning-start",
              },
              {
                "delta": "**Deeper consideration**

            Let me think about",
                "id": "rs_first_6808709f6fcc8191ad2e2fdd784017b3:1",
                "providerMetadata": {
                  "openai": {
                    "itemId": "rs_first_6808709f6fcc8191ad2e2fdd784017b3",
                  },
                },
                "type": "reasoning-delta",
              },
              {
                "delta": " the various approaches available.",
                "id": "rs_first_6808709f6fcc8191ad2e2fdd784017b3:1",
                "providerMetadata": {
                  "openai": {
                    "itemId": "rs_first_6808709f6fcc8191ad2e2fdd784017b3",
                  },
                },
                "type": "reasoning-delta",
              },
              {
                "id": "rs_first_6808709f6fcc8191ad2e2fdd784017b3:0",
                "providerMetadata": {
                  "openai": {
                    "itemId": "rs_first_6808709f6fcc8191ad2e2fdd784017b3",
                    "reasoningEncryptedContent": null,
                  },
                },
                "type": "reasoning-end",
              },
              {
                "id": "rs_first_6808709f6fcc8191ad2e2fdd784017b3:1",
                "providerMetadata": {
                  "openai": {
                    "itemId": "rs_first_6808709f6fcc8191ad2e2fdd784017b3",
                    "reasoningEncryptedContent": null,
                  },
                },
                "type": "reasoning-end",
              },
              {
                "id": "msg_67c97c02656c81908e080dfdf4a03cd1",
                "providerMetadata": {
                  "openai": {
                    "itemId": "msg_67c97c02656c81908e080dfdf4a03cd1",
                  },
                },
                "type": "text-start",
              },
              {
                "delta": "Let me think about",
                "id": "msg_67c97c02656c81908e080dfdf4a03cd1",
                "type": "text-delta",
              },
              {
                "delta": " this step by step.",
                "id": "msg_67c97c02656c81908e080dfdf4a03cd1",
                "type": "text-delta",
              },
              {
                "id": "msg_67c97c02656c81908e080dfdf4a03cd1",
                "providerMetadata": {
                  "openai": {
                    "annotations": [],
                    "itemId": "msg_67c97c02656c81908e080dfdf4a03cd1",
                  },
                },
                "type": "text-end",
              },
              {
                "id": "rs_second_7908809g7gcc9291be3e3fee895028c4:0",
                "providerMetadata": {
                  "openai": {
                    "itemId": "rs_second_7908809g7gcc9291be3e3fee895028c4",
                    "reasoningEncryptedContent": null,
                  },
                },
                "type": "reasoning-start",
              },
              {
                "delta": "Second reasoning block:",
                "id": "rs_second_7908809g7gcc9291be3e3fee895028c4:0",
                "providerMetadata": {
                  "openai": {
                    "itemId": "rs_second_7908809g7gcc9291be3e3fee895028c4",
                  },
                },
                "type": "reasoning-delta",
              },
              {
                "delta": " considering alternative approaches.",
                "id": "rs_second_7908809g7gcc9291be3e3fee895028c4:0",
                "providerMetadata": {
                  "openai": {
                    "itemId": "rs_second_7908809g7gcc9291be3e3fee895028c4",
                  },
                },
                "type": "reasoning-delta",
              },
              {
                "id": "rs_second_7908809g7gcc9291be3e3fee895028c4:0",
                "providerMetadata": {
                  "openai": {
                    "itemId": "rs_second_7908809g7gcc9291be3e3fee895028c4",
                    "reasoningEncryptedContent": null,
                  },
                },
                "type": "reasoning-end",
              },
              {
                "id": "msg_final_78d08d03767d92908f25523f5ge51e77",
                "providerMetadata": {
                  "openai": {
                    "itemId": "msg_final_78d08d03767d92908f25523f5ge51e77",
                  },
                },
                "type": "text-start",
              },
              {
                "delta": "Based on my analysis,",
                "id": "msg_final_78d08d03767d92908f25523f5ge51e77",
                "type": "text-delta",
              },
              {
                "delta": " here is the solution.",
                "id": "msg_final_78d08d03767d92908f25523f5ge51e77",
                "type": "text-delta",
              },
              {
                "id": "msg_final_78d08d03767d92908f25523f5ge51e77",
                "providerMetadata": {
                  "openai": {
                    "annotations": [],
                    "itemId": "msg_final_78d08d03767d92908f25523f5ge51e77",
                  },
                },
                "type": "text-end",
              },
              {
                "finishReason": "stop",
                "providerMetadata": {
                  "openai": {
                    "responseId": "resp_67c9a81b6a048190a9ee441c5755a4e8",
                  },
                },
                "type": "finish",
                "usage": {
                  "cachedInputTokens": 0,
                  "inputTokens": 45,
                  "outputTokens": 628,
                  "reasoningTokens": 420,
                  "totalTokens": 673,
                },
              },
            ]
          `);

        expect(await server.calls[0].requestBodyJson).toMatchObject({
          model: 'o3-mini',
          reasoning: {
            effort: 'medium',
            summary: 'auto',
          },
          stream: true,
        });
      });
    });
  });

  describe('fileIdPrefixes configuration', () => {
    const TEST_PROMPT_WITH_FILE: LanguageModelV3Prompt = [
      {
        role: 'user',
        content: [
          { type: 'text', text: 'Analyze this image' },
          {
            type: 'file',
            mediaType: 'image/jpeg',
            data: 'file-abc123',
          },
        ],
      },
    ];

    beforeEach(() => {
      server.urls['https://api.openai.com/v1/responses'].response = {
        type: 'json-value',
        body: {
          id: 'resp_test',
          object: 'response',
          created_at: 1741257730,
          status: 'completed',
          model: 'gpt-4o',
          output: [
            {
              id: 'msg_test',
              type: 'message',
              status: 'completed',
              role: 'assistant',
              content: [
                {
                  type: 'output_text',
                  text: 'I can see the image.',
                  annotations: [],
                },
              ],
            },
          ],
          usage: {
            input_tokens: 10,
            output_tokens: 5,
            total_tokens: 15,
          },
          incomplete_details: null,
        },
      };
    });

    it('should pass fileIdPrefixes to convertToOpenAIResponsesMessages', async () => {
      const model = createModel('gpt-4o', ['file-']);

      await model.doGenerate({
        prompt: TEST_PROMPT_WITH_FILE,
      });

      const requestBody = await server.calls[0].requestBodyJson;
      expect(requestBody.input).toEqual([
        {
          role: 'user',
          content: [
            { type: 'input_text', text: 'Analyze this image' },
            { type: 'input_image', file_id: 'file-abc123' },
          ],
        },
      ]);
    });

    it('should handle multiple file ID prefixes', async () => {
      const model = createModel('gpt-4o', ['file-', 'custom-']);

      await model.doGenerate({
        prompt: [
          {
            role: 'user',
            content: [
              { type: 'text', text: 'Compare these images' },
              {
                type: 'file',
                mediaType: 'image/jpeg',
                data: 'file-abc123',
              },
              {
                type: 'file',
                mediaType: 'image/jpeg',
                data: 'custom-xyz789',
              },
            ],
          },
        ],
      });

      const requestBody = await server.calls[0].requestBodyJson;
      expect(requestBody.input).toEqual([
        {
          role: 'user',
          content: [
            { type: 'input_text', text: 'Compare these images' },
            { type: 'input_image', file_id: 'file-abc123' },
            { type: 'input_image', file_id: 'custom-xyz789' },
          ],
        },
      ]);
    });

    it('should fall back to base64 when fileIdPrefixes is undefined', async () => {
      const model = createModel('gpt-4o'); // no fileIdPrefixes

      await model.doGenerate({
        prompt: TEST_PROMPT_WITH_FILE,
      });

      const requestBody = await server.calls[0].requestBodyJson;
      expect(requestBody.input).toEqual([
        {
          role: 'user',
          content: [
            { type: 'input_text', text: 'Analyze this image' },
            {
              type: 'input_image',
              image_url: 'data:image/jpeg;base64,file-abc123',
            },
          ],
        },
      ]);
    });

    it('should fall back to base64 when prefix does not match', async () => {
      const model = createModel('gpt-4o', ['other-']);

      await model.doGenerate({
        prompt: TEST_PROMPT_WITH_FILE,
      });

      const requestBody = await server.calls[0].requestBodyJson;
      expect(requestBody.input).toEqual([
        {
          role: 'user',
          content: [
            { type: 'input_text', text: 'Analyze this image' },
            {
              type: 'input_image',
              image_url: 'data:image/jpeg;base64,file-abc123',
            },
          ],
        },
      ]);
    });
  });

  describe('mixed citation types', () => {
    it('should handle both url_citation and file_citation annotations', async () => {
      server.urls['https://api.openai.com/v1/responses'].response = {
        type: 'stream-chunks',
        chunks: [
          `data:{"type":"response.content_part.added","item_id":"msg_123","output_index":0,"content_index":0,"part":{"type":"output_text","text":"","annotations":[]}}\n\n`,
          `data:{"type":"response.output_text.annotation.added","item_id":"msg_123","output_index":0,"content_index":0,"annotation_index":0,"annotation":{"type":"url_citation","url":"https://example.com","title":"Example URL"}}\n\n`,
          `data:{"type":"response.output_text.annotation.added","item_id":"msg_123","output_index":0,"content_index":0,"annotation_index":1,"annotation":{"type":"file_citation","file_id":"file-abc123","quote":"This is a quote from the file"}}\n\n`,
          `data:{"type":"response.content_part.done","item_id":"msg_123","output_index":0,"content_index":0,"part":{"type":"output_text","text":"Based on web search and file content.","annotations":[{"type":"url_citation","start_index":0,"end_index":10,"url":"https://example.com","title":"Example URL"},{"type":"file_citation","start_index":20,"end_index":30,"file_id":"file-abc123","quote":"This is a quote from the file"}]}}\n\n`,
          `data:{"type":"response.output_item.done","output_index":0,"item":{"id":"msg_123","type":"message","status":"completed","role":"assistant","content":[{"type":"output_text","text":"Based on web search and file content.","annotations":[{"type":"url_citation","start_index":0,"end_index":10,"url":"https://example.com","title":"Example URL"},{"type":"file_citation","start_index":20,"end_index":30,"file_id":"file-abc123","quote":"This is a quote from the file"}]}]}}\n\n`,
          `data:{"type":"response.completed","response":{"id":"resp_123","object":"response","created_at":1234567890,"status":"completed","error":null,"incomplete_details":null,"instructions":null,"max_output_tokens":null,"model":"gpt-4o","output":[{"id":"msg_123","type":"message","status":"completed","role":"assistant","content":[{"type":"output_text","text":"Based on web search and file content.","annotations":[{"type":"url_citation","start_index":0,"end_index":10,"url":"https://example.com","title":"Example URL"},{"type":"file_citation","start_index":20,"end_index":30,"file_id":"file-abc123","quote":"This is a quote from the file"}]}]}],"parallel_tool_calls":true,"previous_response_id":null,"reasoning":{"effort":null,"summary":null},"store":true,"temperature":0,"text":{"format":{"type":"text"}},"tool_choice":"auto","tools":[],"top_p":1,"truncation":"disabled","usage":{"input_tokens":100,"input_tokens_details":{"cached_tokens":0},"output_tokens":50,"output_tokens_details":{"reasoning_tokens":0},"total_tokens":150},"user":null,"metadata":{}}}\n\n`,
          'data: [DONE]\n\n',
        ],
      };

      const { stream } = await createModel('gpt-4o').doStream({
        prompt: TEST_PROMPT,
        includeRawChunks: false,
      });

      const result = await convertReadableStreamToArray(stream);

      expect(result).toMatchInlineSnapshot(`
        [
          {
            "type": "stream-start",
            "warnings": [],
          },
          {
            "id": "id-0",
            "sourceType": "url",
            "title": "Example URL",
            "type": "source",
            "url": "https://example.com",
          },
          {
            "filename": "file-abc123",
            "id": "id-1",
            "mediaType": "text/plain",
            "sourceType": "document",
            "title": "This is a quote from the file",
            "type": "source",
          },
          {
            "id": "msg_123",
            "providerMetadata": {
              "openai": {
                "annotations": [
                  {
                    "title": "Example URL",
                    "type": "url_citation",
                    "url": "https://example.com",
                  },
                  {
                    "file_id": "file-abc123",
                    "quote": "This is a quote from the file",
                    "type": "file_citation",
                  },
                ],
                "itemId": "msg_123",
              },
            },
            "type": "text-end",
          },
          {
            "finishReason": "stop",
            "providerMetadata": {
              "openai": {
                "responseId": null,
              },
            },
            "type": "finish",
            "usage": {
              "cachedInputTokens": 0,
              "inputTokens": 100,
              "outputTokens": 50,
              "reasoningTokens": 0,
              "totalTokens": 150,
            },
          },
        ]
      `);
    });

    it('should handle file_citation annotations without optional fields in streaming', async () => {
      server.urls['https://api.openai.com/v1/responses'].response = {
        type: 'stream-chunks',
        chunks: [
          `data:{"type":"response.content_part.added","item_id":"msg_456","output_index":0,"content_index":0,"part":{"type":"output_text","text":"","annotations":[]}}\n\n`,
          `data:{"type":"response.output_text.annotation.added","item_id":"msg_456","output_index":0,"content_index":0,"annotation_index":0,"annotation":{"type":"file_citation","file_id":"file-YRcoCqn3Fo2K4JgraG","filename":"resource1.json","index":145}}\n\n`,
          `data:{"type":"response.output_text.annotation.added","item_id":"msg_456","output_index":0,"content_index":0,"annotation_index":1,"annotation":{"type":"file_citation","file_id":"file-YRcoCqn3Fo2K4JgraG","filename":"resource1.json","index":192}}\n\n`,
          `data:{"type":"response.content_part.done","item_id":"msg_456","output_index":0,"content_index":0,"part":{"type":"output_text","text":"Answer for the specified years....","annotations":[{"type":"file_citation","file_id":"file-YRcoCqn3Fo2K4JgraG","filename":"resource1.json","index":145},{"type":"file_citation","file_id":"file-YRcoCqn3Fo2K4JgraG","filename":"resource1.json","index":192}]}}\n\n`,
          `data:{"type":"response.output_item.done","output_index":0,"item":{"id":"msg_456","type":"message","status":"completed","role":"assistant","content":[{"type":"output_text","text":"Answer for the specified years....","annotations":[{"type":"file_citation","file_id":"file-YRcoCqn3Fo2K4JgraG","filename":"resource1.json","index":145},{"type":"file_citation","file_id":"file-YRcoCqn3Fo2K4JgraG","filename":"resource1.json","index":192}]}]}}\n\n`,
          `data:{"type":"response.completed","response":{"id":"resp_456","object":"response","created_at":1234567890,"status":"completed","error":null,"incomplete_details":null,"instructions":null,"max_output_tokens":null,"model":"gpt-5","output":[{"id":"msg_456","type":"message","status":"completed","role":"assistant","content":[{"type":"output_text","text":"Answer for the specified years....","annotations":[{"type":"file_citation","file_id":"file-YRcoCqn3Fo2K4JgraG","filename":"resource1.json","index":145},{"type":"file_citation","file_id":"file-YRcoCqn3Fo2K4JgraG","filename":"resource1.json","index":192}]}]}],"parallel_tool_calls":true,"previous_response_id":null,"reasoning":{"effort":null,"summary":null},"store":true,"temperature":0,"text":{"format":{"type":"text"}},"tool_choice":"auto","tools":[],"top_p":1,"truncation":"disabled","usage":{"input_tokens":50,"input_tokens_details":{"cached_tokens":0},"output_tokens":25,"output_tokens_details":{"reasoning_tokens":0},"total_tokens":75},"user":null,"metadata":{}}}\n\n`,
          'data: [DONE]\n\n',
        ],
      };
      const { stream } = await createModel('gpt-5').doStream({
        prompt: TEST_PROMPT,
        includeRawChunks: false,
      });
      const result = await convertReadableStreamToArray(stream);
      expect(result).toMatchInlineSnapshot(`
        [
          {
            "type": "stream-start",
            "warnings": [],
          },
          {
            "filename": "resource1.json",
            "id": "id-0",
            "mediaType": "text/plain",
            "sourceType": "document",
            "title": "resource1.json",
            "type": "source",
          },
          {
            "filename": "resource1.json",
            "id": "id-1",
            "mediaType": "text/plain",
            "sourceType": "document",
            "title": "resource1.json",
            "type": "source",
          },
          {
            "id": "msg_456",
            "providerMetadata": {
              "openai": {
                "annotations": [
                  {
                    "file_id": "file-YRcoCqn3Fo2K4JgraG",
                    "filename": "resource1.json",
                    "index": 145,
                    "type": "file_citation",
                  },
                  {
                    "file_id": "file-YRcoCqn3Fo2K4JgraG",
                    "filename": "resource1.json",
                    "index": 192,
                    "type": "file_citation",
                  },
                ],
                "itemId": "msg_456",
              },
            },
            "type": "text-end",
          },
          {
            "finishReason": "stop",
            "providerMetadata": {
              "openai": {
                "responseId": null,
              },
            },
            "type": "finish",
            "usage": {
              "cachedInputTokens": 0,
              "inputTokens": 50,
              "outputTokens": 25,
              "reasoningTokens": 0,
              "totalTokens": 75,
            },
          },
        ]
      `);
    });
  });
});<|MERGE_RESOLUTION|>--- conflicted
+++ resolved
@@ -2119,159 +2119,8 @@
         `);
       });
 
-<<<<<<< HEAD
-      it('should generate content', async () => {
-        const result = await createModel('gpt-4o').doGenerate({
-          prompt: TEST_PROMPT,
-        });
-
-        expect(result.content).toMatchInlineSnapshot(`
-          [
-            {
-              "input": "{"action":{"type":"search","query":"Vercel AI SDK next version features"}}",
-              "providerExecuted": true,
-              "toolCallId": "ws_67cf2b3051e88190b006770db6fdb13d",
-              "toolName": "web_search",
-              "type": "tool-call",
-            },
-            {
-              "providerExecuted": true,
-              "result": {
-                "status": "completed",
-              },
-              "toolCallId": "ws_67cf2b3051e88190b006770db6fdb13d",
-              "toolName": "web_search",
-              "type": "tool-result",
-            },
-            {
-              "input": "{"action":{"type":"search"}}",
-              "providerExecuted": true,
-              "toolCallId": "ws_67cf2b3051e88190b006234456fdb13d",
-              "toolName": "web_search",
-              "type": "tool-call",
-            },
-            {
-              "providerExecuted": true,
-              "result": {
-                "status": "completed",
-              },
-              "toolCallId": "ws_67cf2b3051e88190b006234456fdb13d",
-              "toolName": "web_search",
-              "type": "tool-result",
-            },
-            {
-              "providerMetadata": {
-                "openai": {
-                  "annotations": [
-                    {
-                      "end_index": 606,
-                      "start_index": 486,
-                      "title": "Bruce Lee statue to be installed in SF Chinatown",
-                      "type": "url_citation",
-                      "url": "https://www.axios.com/local/san-francisco/2025/03/07/bruce-lee-statue-sf-chinatown?utm_source=chatgpt.com",
-                    },
-                    {
-                      "end_index": 1035,
-                      "start_index": 912,
-                      "title": "The Bay Area is set to make an office leasing comeback",
-                      "type": "url_citation",
-                      "url": "https://www.axios.com/local/san-francisco/2025/03/03/bay-area-office-leasing-activity?utm_source=chatgpt.com",
-                    },
-                    {
-                      "end_index": 1472,
-                      "start_index": 1346,
-                      "title": "Where to see spring blooms in the Bay Area",
-                      "type": "url_citation",
-                      "url": "https://www.axios.com/local/san-francisco/2025/03/03/where-to-see-spring-blooms-bay-area?utm_source=chatgpt.com",
-                    },
-                    {
-                      "end_index": 2023,
-                      "start_index": 1884,
-                      "title": "Oceanfront Great Highway park set to open in April",
-                      "type": "url_citation",
-                      "url": "https://www.axios.com/local/san-francisco/2025/03/03/great-highway-park-opening-april-recall-campaign?utm_source=chatgpt.com",
-                    },
-                    {
-                      "end_index": 2540,
-                      "start_index": 2404,
-                      "title": "San Francisco's spring seasons are getting warmer",
-                      "type": "url_citation",
-                      "url": "https://www.axios.com/local/san-francisco/2025/03/03/climate-weather-spring-temperatures-warmer-sf?utm_source=chatgpt.com",
-                    },
-                  ],
-                  "itemId": "msg_67cf2b35467481908f24412e4fd40d66",
-                },
-              },
-              "text": "Last week in San Francisco, several notable events and developments took place:
-
-          **Bruce Lee Statue in Chinatown**
-
-          The Chinese Historical Society of America Museum announced plans to install a Bruce Lee statue in Chinatown. This initiative, supported by the Rose Pak Community Fund, the Bruce Lee Foundation, and Stand With Asians, aims to honor Lee's contributions to film and martial arts. Artist Arnie Kim has been commissioned for the project, with a fundraising goal of $150,000. ([axios.com](https://www.axios.com/local/san-francisco/2025/03/07/bruce-lee-statue-sf-chinatown?utm_source=chatgpt.com))
-
-          **Office Leasing Revival**
-
-          The Bay Area experienced a resurgence in office leasing, securing 11 of the largest U.S. office leases in 2024. This trend, driven by the tech industry's growth and advancements in generative AI, suggests a potential boost to downtown recovery through increased foot traffic. ([axios.com](https://www.axios.com/local/san-francisco/2025/03/03/bay-area-office-leasing-activity?utm_source=chatgpt.com))
-
-          **Spring Blooms in the Bay Area**
-
-          With the arrival of spring, several locations in the Bay Area are showcasing vibrant blooms. Notable spots include the Conservatory of Flowers, Japanese Tea Garden, Queen Wilhelmina Tulip Garden, and the San Francisco Botanical Garden, each offering unique floral displays. ([axios.com](https://www.axios.com/local/san-francisco/2025/03/03/where-to-see-spring-blooms-bay-area?utm_source=chatgpt.com))
-
-          **Oceanfront Great Highway Park**
-
-          San Francisco's long-awaited Oceanfront Great Highway park is set to open on April 12. This 43-acre, car-free park will span a two-mile stretch of the Great Highway from Lincoln Way to Sloat Boulevard, marking the largest pedestrianization project in California's history. The park follows voter approval of Proposition K, which permanently bans cars on part of the highway. ([axios.com](https://www.axios.com/local/san-francisco/2025/03/03/great-highway-park-opening-april-recall-campaign?utm_source=chatgpt.com))
-
-          **Warmer Spring Seasons**
-
-          An analysis by Climate Central revealed that San Francisco, along with most U.S. cities, is experiencing increasingly warmer spring seasons. Over a 55-year period from 1970 to 2024, the national average temperature during March through May rose by 2.4°F. This warming trend poses various risks, including early snowmelt and increased wildfire threats. ([axios.com](https://www.axios.com/local/san-francisco/2025/03/03/climate-weather-spring-temperatures-warmer-sf?utm_source=chatgpt.com))
-
-
-          # Key San Francisco Developments Last Week:
-          - [Bruce Lee statue to be installed in SF Chinatown](https://www.axios.com/local/san-francisco/2025/03/07/bruce-lee-statue-sf-chinatown?utm_source=chatgpt.com)
-          - [The Bay Area is set to make an office leasing comeback](https://www.axios.com/local/san-francisco/2025/03/03/bay-area-office-leasing-activity?utm_source=chatgpt.com)
-          - [Oceanfront Great Highway park set to open in April](https://www.axios.com/local/san-francisco/2025/03/03/great-highway-park-opening-april-recall-campaign?utm_source=chatgpt.com)",
-              "type": "text",
-            },
-            {
-              "id": "id-0",
-              "sourceType": "url",
-              "title": "Bruce Lee statue to be installed in SF Chinatown",
-              "type": "source",
-              "url": "https://www.axios.com/local/san-francisco/2025/03/07/bruce-lee-statue-sf-chinatown?utm_source=chatgpt.com",
-            },
-            {
-              "id": "id-1",
-              "sourceType": "url",
-              "title": "The Bay Area is set to make an office leasing comeback",
-              "type": "source",
-              "url": "https://www.axios.com/local/san-francisco/2025/03/03/bay-area-office-leasing-activity?utm_source=chatgpt.com",
-            },
-            {
-              "id": "id-2",
-              "sourceType": "url",
-              "title": "Where to see spring blooms in the Bay Area",
-              "type": "source",
-              "url": "https://www.axios.com/local/san-francisco/2025/03/03/where-to-see-spring-blooms-bay-area?utm_source=chatgpt.com",
-            },
-            {
-              "id": "id-3",
-              "sourceType": "url",
-              "title": "Oceanfront Great Highway park set to open in April",
-              "type": "source",
-              "url": "https://www.axios.com/local/san-francisco/2025/03/03/great-highway-park-opening-april-recall-campaign?utm_source=chatgpt.com",
-            },
-            {
-              "id": "id-4",
-              "sourceType": "url",
-              "title": "San Francisco's spring seasons are getting warmer",
-              "type": "source",
-              "url": "https://www.axios.com/local/san-francisco/2025/03/03/climate-weather-spring-temperatures-warmer-sf?utm_source=chatgpt.com",
-            },
-          ]
-        `);
-=======
       it('should include web search tool call and result in content', async () => {
         expect(result.content).toMatchSnapshot();
->>>>>>> d72d5284
       });
     });
 
@@ -3447,99 +3296,6 @@
           ],
         };
 
-<<<<<<< HEAD
-        const { stream } = await createModel('o3-2025-04-16').doStream({
-          prompt: TEST_PROMPT,
-        });
-
-        const result = await convertReadableStreamToArray(stream);
-        expect(result).toMatchInlineSnapshot(`
-        [
-          {
-            "type": "stream-start",
-            "warnings": [],
-          },
-          {
-            "id": "resp_test",
-            "modelId": "o3-2025-04-16",
-            "timestamp": 2025-03-10T18:10:55.000Z,
-            "type": "response-metadata",
-          },
-          {
-            "id": "ws_test",
-            "providerExecuted": true,
-            "toolName": "web_search",
-            "type": "tool-input-start",
-          },
-          {
-            "id": "ws_test",
-            "type": "tool-input-end",
-          },
-          {
-            "input": "{"action":{"type":"search","query":"Vercel AI SDK next version features"}}",
-            "providerExecuted": true,
-            "toolCallId": "ws_test",
-            "toolName": "web_search",
-            "type": "tool-call",
-          },
-          {
-            "providerExecuted": true,
-            "result": {
-              "status": "completed",
-            },
-            "toolCallId": "ws_test",
-            "toolName": "web_search",
-            "type": "tool-result",
-          },
-          {
-            "id": "msg_test",
-            "providerMetadata": {
-              "openai": {
-                "itemId": "msg_test",
-              },
-            },
-            "type": "text-start",
-          },
-          {
-            "delta": "Based on the search results, here are the upcoming features.",
-            "id": "msg_test",
-            "type": "text-delta",
-          },
-          {
-            "id": "msg_test",
-            "providerMetadata": {
-              "openai": {
-                "annotations": [],
-                "itemId": "msg_test",
-              },
-            },
-            "type": "text-end",
-          },
-          {
-            "finishReason": "stop",
-            "providerMetadata": {
-              "openai": {
-                "responseId": "resp_test",
-              },
-            },
-            "type": "finish",
-            "usage": {
-              "cachedInputTokens": 0,
-              "inputTokens": 50,
-              "outputTokens": 25,
-              "reasoningTokens": 0,
-              "totalTokens": 75,
-            },
-          },
-        ]
-      `);
-      });
-
-      it('should stream web search results (sources, tool calls, tool results)', async () => {
-        prepareChunksFixtureResponse('openai-web-search-tool');
-
-=======
->>>>>>> d72d5284
         const { stream } = await createModel('gpt-5-nano').doStream({
           tools: [
             {
@@ -3588,79 +3344,7 @@
           prompt: TEST_PROMPT,
         });
 
-<<<<<<< HEAD
-            Would you like me to pull live updates or focus on a specific topic (arts,",
-                "id": "msg_68c187e279048192be3775da689aa25105ca09a4773fcd25",
-                "type": "text-delta",
-              },
-              {
-                "delta": " politics, sports) from today?",
-                "id": "msg_68c187e279048192be3775da689aa25105ca09a4773fcd25",
-                "type": "text-delta",
-              },
-              {
-                "id": "msg_68c187e279048192be3775da689aa25105ca09a4773fcd25",
-                "providerMetadata": {
-                  "openai": {
-                    "annotations": [
-                      {
-                        "title": "What to see at Berlin Art Week 2025 | Wallpaper*",
-                        "type": "url_citation",
-                        "url": "https://www.wallpaper.com/art/exhibitions-shows/berlin-art-week-2025",
-                      },
-                      {
-                        "title": "Berlin 2025 – the main events | visitBerlin.de",
-                        "type": "url_citation",
-                        "url": "https://www.visitberlin.de/en/berlin-2025-the-main-events",
-                      },
-                      {
-                        "title": "Berlin 2025 – the main events | visitBerlin.de",
-                        "type": "url_citation",
-                        "url": "https://www.visitberlin.de/en/berlin-2025-the-main-events",
-                      },
-                      {
-                        "title": "Berlin 2025 – the main events | visitBerlin.de",
-                        "type": "url_citation",
-                        "url": "https://www.visitberlin.de/en/berlin-2025-the-main-events",
-                      },
-                      {
-                        "title": "Berlin 2025 – the main events | visitBerlin.de",
-                        "type": "url_citation",
-                        "url": "https://www.visitberlin.de/en/berlin-2025-the-main-events",
-                      },
-                      {
-                        "title": "Berlin holds off decision on participation in postwar Ukraine force | Reuters",
-                        "type": "url_citation",
-                        "url": "https://www.reuters.com/world/europe/berlin-postpones-decision-military-engagement-regarding-ukraine-2025-09-04/",
-                      },
-                    ],
-                    "itemId": "msg_68c187e279048192be3775da689aa25105ca09a4773fcd25",
-                  },
-                },
-                "type": "text-end",
-              },
-              {
-                "finishReason": "stop",
-                "providerMetadata": {
-                  "openai": {
-                    "responseId": "resp_68c187cc09508192aa225af9734e2ed905ca09a4773fcd25",
-                    "serviceTier": "default",
-                  },
-                },
-                "type": "finish",
-                "usage": {
-                  "cachedInputTokens": 34560,
-                  "inputTokens": 60093,
-                  "outputTokens": 4080,
-                  "reasoningTokens": 3648,
-                  "totalTokens": 64173,
-                },
-              },
-            ]
-          `);
-=======
         expect(await convertReadableStreamToArray(stream)).toMatchSnapshot();
->>>>>>> d72d5284
       });
     });
 
