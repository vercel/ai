import {
  LanguageModelV3,
  LanguageModelV3FunctionTool,
  LanguageModelV3Prompt,
} from '@ai-sdk/provider';
import {
  convertReadableStreamToArray,
  mockId,
} from '@ai-sdk/provider-utils/test';
import { createTestServer } from '@ai-sdk/test-server/with-vitest';
import fs from 'node:fs';
import { beforeEach, describe, expect, it } from 'vitest';
import { OpenAIResponsesLanguageModel } from './openai-responses-language-model';
import {
  openaiResponsesModelIds,
  OpenAIResponsesProviderOptions,
  openaiResponsesReasoningModelIds,
} from './openai-responses-options';

const TEST_PROMPT: LanguageModelV3Prompt = [
  { role: 'user', content: [{ type: 'text', text: 'Hello' }] },
];

const TEST_TOOLS: Array<LanguageModelV3FunctionTool> = [
  {
    type: 'function',
    name: 'weather',
    inputSchema: {
      type: 'object',
      properties: { location: { type: 'string' } },
      required: ['location'],
      additionalProperties: false,
    },
  },
  {
    type: 'function',
    name: 'cityAttractions',
    inputSchema: {
      type: 'object',
      properties: { city: { type: 'string' } },
      required: ['city'],
      additionalProperties: false,
    },
  },
];

const nonReasoningModelIds = openaiResponsesModelIds.filter(
  modelId =>
    !openaiResponsesReasoningModelIds.includes(
      modelId as (typeof openaiResponsesReasoningModelIds)[number],
    ),
);

function createModel(modelId: string, fileIdPrefixes?: readonly string[]) {
  return new OpenAIResponsesLanguageModel(modelId, {
    provider: 'openai',
    url: ({ path }) => `https://api.openai.com/v1${path}`,
    headers: () => ({ Authorization: `Bearer APIKEY` }),
    generateId: mockId(),
    fileIdPrefixes,
  });
}

describe('OpenAIResponsesLanguageModel', () => {
  const server = createTestServer({
    'https://api.openai.com/v1/responses': {},
  });

  function prepareJsonFixtureResponse(filename: string) {
    server.urls['https://api.openai.com/v1/responses'].response = {
      type: 'json-value',
      body: JSON.parse(
        fs.readFileSync(`src/responses/__fixtures__/${filename}.json`, 'utf8'),
      ),
    };
    return;
  }

  function prepareChunksFixtureResponse(filename: string) {
    const chunks = fs
      .readFileSync(`src/responses/__fixtures__/${filename}.chunks.txt`, 'utf8')
      .split('\n')
      .map(line => `data: ${line}\n\n`);
    chunks.push('data: [DONE]\n\n');

    server.urls['https://api.openai.com/v1/responses'].response = {
      type: 'stream-chunks',
      chunks,
    };
  }

  describe('doGenerate', () => {
    function prepareJsonResponse(body: any) {
      server.urls['https://api.openai.com/v1/responses'].response = {
        type: 'json-value',
        body,
      };
    }

    describe('basic text response', () => {
      beforeEach(() => {
        prepareJsonResponse({
          id: 'resp_67c97c0203188190a025beb4a75242bc',
          object: 'response',
          created_at: 1741257730,
          status: 'completed',
          error: null,
          incomplete_details: null,
          input: [],
          instructions: null,
          max_output_tokens: null,
          model: 'gpt-4o-2024-07-18',
          output: [
            {
              id: 'msg_67c97c02656c81908e080dfdf4a03cd1',
              type: 'message',
              status: 'completed',
              role: 'assistant',
              content: [
                {
                  type: 'output_text',
                  text: 'answer text',
                  annotations: [],
                },
              ],
            },
          ],
          parallel_tool_calls: true,
          previous_response_id: null,
          reasoning: {
            effort: null,
            summary: null,
          },
          store: true,
          temperature: 1,
          text: {
            format: {
              type: 'text',
            },
          },
          tool_choice: 'auto',
          tools: [],
          top_p: 1,
          truncation: 'disabled',
          usage: {
            input_tokens: 345,
            input_tokens_details: {
              cached_tokens: 234,
            },
            output_tokens: 538,
            output_tokens_details: {
              reasoning_tokens: 123,
            },
            total_tokens: 572,
          },
          user: null,
          metadata: {},
        });
      });

      it('should generate text', async () => {
        const result = await createModel('gpt-4o').doGenerate({
          prompt: TEST_PROMPT,
        });

        expect(result.content).toMatchInlineSnapshot(`
          [
            {
              "providerMetadata": {
                "openai": {
                  "annotations": [],
                  "itemId": "msg_67c97c02656c81908e080dfdf4a03cd1",
                },
              },
              "text": "answer text",
              "type": "text",
            },
          ]
        `);
      });

      it('should extract usage', async () => {
        const result = await createModel('gpt-4o').doGenerate({
          prompt: TEST_PROMPT,
        });

        expect(result.usage).toMatchInlineSnapshot(`
          {
            "cachedInputTokens": 234,
            "inputTokens": 345,
            "outputTokens": 538,
            "reasoningTokens": 123,
            "totalTokens": 883,
          }
        `);
      });

      it('should extract response id metadata ', async () => {
        const result = await createModel('gpt-4o').doGenerate({
          prompt: TEST_PROMPT,
        });

        expect(result.providerMetadata).toStrictEqual({
          openai: {
            responseId: 'resp_67c97c0203188190a025beb4a75242bc',
          },
        });
      });

      it('should send model id, settings, and input', async () => {
        const { warnings } = await createModel('gpt-4o').doGenerate({
          prompt: [
            { role: 'system', content: 'You are a helpful assistant.' },
            { role: 'user', content: [{ type: 'text', text: 'Hello' }] },
          ],
          temperature: 0.5,
          topP: 0.3,
          providerOptions: {
            openai: {
              maxToolCalls: 10,
            },
          },
        });

        expect(await server.calls[0].requestBodyJson).toMatchInlineSnapshot(`
          {
            "input": [
              {
                "content": "You are a helpful assistant.",
                "role": "system",
              },
              {
                "content": [
                  {
                    "text": "Hello",
                    "type": "input_text",
                  },
                ],
                "role": "user",
              },
            ],
            "max_tool_calls": 10,
            "model": "gpt-4o",
            "temperature": 0.5,
            "top_p": 0.3,
          }
        `);

        expect(warnings).toStrictEqual([]);
      });

      it('should remove unsupported settings for o1', async () => {
        const { warnings } = await createModel('o1-mini').doGenerate({
          prompt: [
            { role: 'system', content: 'You are a helpful assistant.' },
            { role: 'user', content: [{ type: 'text', text: 'Hello' }] },
          ],
          temperature: 0.5,
          topP: 0.3,
        });

        expect(await server.calls[0].requestBodyJson).toStrictEqual({
          model: 'o1-mini',
          input: [
            { role: 'user', content: [{ type: 'input_text', text: 'Hello' }] },
          ],
        });

        expect(warnings).toStrictEqual([
          {
            type: 'other',
            message: 'system messages are removed for this model',
          },
          {
            details: 'temperature is not supported for reasoning models',
            setting: 'temperature',
            type: 'unsupported-setting',
          },
          {
            details: 'topP is not supported for reasoning models',
            setting: 'topP',
            type: 'unsupported-setting',
          },
        ]);
      });

      it.each(openaiResponsesReasoningModelIds)(
        'should remove and warn about unsupported settings for reasoning model %s',
        async modelId => {
          const { warnings } = await createModel(modelId).doGenerate({
            prompt: [
              { role: 'system', content: 'You are a helpful assistant.' },
              { role: 'user', content: [{ type: 'text', text: 'Hello' }] },
            ],
            temperature: 0.5,
            topP: 0.3,
          });

          const expectedMessages = [
            // o1 models prior to o1-2024-12-17 should remove system messages, all other models should replace
            // them with developer messages
            ...(![
              'o1-mini',
              'o1-mini-2024-09-12',
              'o1-preview',
              'o1-preview-2024-09-12',
            ].includes(modelId)
              ? [
                  {
                    role: 'developer',
                    content: 'You are a helpful assistant.',
                  },
                ]
              : []),
            { role: 'user', content: [{ type: 'input_text', text: 'Hello' }] },
          ];

          expect(await server.calls[0].requestBodyJson).toStrictEqual({
            model: modelId,
            input: expectedMessages,
          });

          expect(warnings).toStrictEqual([
            // o1 models prior to o1-2024-12-17 should remove system messages, all other models should replace
            // them with developer messages
            ...([
              'o1-mini',
              'o1-mini-2024-09-12',
              'o1-preview',
              'o1-preview-2024-09-12',
            ].includes(modelId)
              ? [
                  {
                    message: 'system messages are removed for this model',
                    type: 'other',
                  },
                ]
              : []),
            {
              details: 'temperature is not supported for reasoning models',
              setting: 'temperature',
              type: 'unsupported-setting',
            },
            {
              details: 'topP is not supported for reasoning models',
              setting: 'topP',
              type: 'unsupported-setting',
            },
          ]);
        },
      );

      it('should send response format json schema', async () => {
        const { warnings } = await createModel('gpt-4o').doGenerate({
          prompt: TEST_PROMPT,
          responseFormat: {
            type: 'json',
            name: 'response',
            description: 'A response',
            schema: {
              type: 'object',
              properties: { value: { type: 'string' } },
              required: ['value'],
              additionalProperties: false,
              $schema: 'http://json-schema.org/draft-07/schema#',
            },
          },
        });

        expect(await server.calls[0].requestBodyJson).toMatchInlineSnapshot(`
          {
            "input": [
              {
                "content": [
                  {
                    "text": "Hello",
                    "type": "input_text",
                  },
                ],
                "role": "user",
              },
            ],
            "model": "gpt-4o",
            "text": {
              "format": {
                "description": "A response",
                "name": "response",
                "schema": {
                  "$schema": "http://json-schema.org/draft-07/schema#",
                  "additionalProperties": false,
                  "properties": {
                    "value": {
                      "type": "string",
                    },
                  },
                  "required": [
                    "value",
                  ],
                  "type": "object",
                },
                "strict": false,
                "type": "json_schema",
              },
            },
          }
        `);

        expect(warnings).toStrictEqual([]);
      });

      it('should send response format json object', async () => {
        const { warnings } = await createModel('gpt-4o').doGenerate({
          prompt: TEST_PROMPT,
          responseFormat: {
            type: 'json',
          },
        });

        expect(await server.calls[0].requestBodyJson).toMatchInlineSnapshot(`
          {
            "input": [
              {
                "content": [
                  {
                    "text": "Hello",
                    "type": "input_text",
                  },
                ],
                "role": "user",
              },
            ],
            "model": "gpt-4o",
            "text": {
              "format": {
                "type": "json_object",
              },
            },
          }
        `);

        expect(warnings).toStrictEqual([]);
      });

      it('should send parallelToolCalls provider option', async () => {
        const { warnings } = await createModel('gpt-4o').doGenerate({
          prompt: TEST_PROMPT,
          providerOptions: {
            openai: {
              parallelToolCalls: false,
            } satisfies OpenAIResponsesProviderOptions,
          },
        });

        expect(await server.calls[0].requestBodyJson).toMatchInlineSnapshot(`
          {
            "input": [
              {
                "content": [
                  {
                    "text": "Hello",
                    "type": "input_text",
                  },
                ],
                "role": "user",
              },
            ],
            "model": "gpt-4o",
            "parallel_tool_calls": false,
          }
        `);

        expect(warnings).toStrictEqual([]);
      });

      it('should send store = false provider option and opt into reasoning.encrypted_content for reasoning models', async () => {
        const { warnings } = await createModel('gpt-5-mini').doGenerate({
          prompt: TEST_PROMPT,
          providerOptions: {
            openai: {
              store: false,
            } satisfies OpenAIResponsesProviderOptions,
          },
        });

        expect(await server.calls[0].requestBodyJson).toMatchInlineSnapshot(`
          {
            "include": [
              "reasoning.encrypted_content",
            ],
            "input": [
              {
                "content": [
                  {
                    "text": "Hello",
                    "type": "input_text",
                  },
                ],
                "role": "user",
              },
            ],
            "model": "gpt-5-mini",
            "store": false,
          }
        `);

        expect(warnings).toStrictEqual([]);
      });

      it('should send store = false provider option and not opt into reasoning.encrypted_content for non-reasoning models', async () => {
        const { warnings } = await createModel('gpt-4o').doGenerate({
          prompt: TEST_PROMPT,
          providerOptions: {
            openai: {
              store: false,
            } satisfies OpenAIResponsesProviderOptions,
          },
        });

        expect(await server.calls[0].requestBodyJson).toMatchInlineSnapshot(`
          {
            "input": [
              {
                "content": [
                  {
                    "text": "Hello",
                    "type": "input_text",
                  },
                ],
                "role": "user",
              },
            ],
            "model": "gpt-4o",
            "store": false,
          }
        `);

        expect(warnings).toStrictEqual([]);
      });

      it('should send store = true provider option without reasoning.encrypted_content', async () => {
        const { warnings } = await createModel('gpt-4o').doGenerate({
          prompt: TEST_PROMPT,
          providerOptions: {
            openai: {
              store: true,
            } satisfies OpenAIResponsesProviderOptions,
          },
        });

        expect(await server.calls[0].requestBodyJson).toMatchInlineSnapshot(`
          {
            "input": [
              {
                "content": [
                  {
                    "text": "Hello",
                    "type": "input_text",
                  },
                ],
                "role": "user",
              },
            ],
            "model": "gpt-4o",
            "store": true,
          }
        `);

        expect(warnings).toStrictEqual([]);
      });

      it('should send user provider option', async () => {
        const { warnings } = await createModel('gpt-4o').doGenerate({
          prompt: TEST_PROMPT,
          providerOptions: {
            openai: {
              user: 'user_123',
            } satisfies OpenAIResponsesProviderOptions,
          },
        });

        expect(await server.calls[0].requestBodyJson).toMatchInlineSnapshot(`
          {
            "input": [
              {
                "content": [
                  {
                    "text": "Hello",
                    "type": "input_text",
                  },
                ],
                "role": "user",
              },
            ],
            "model": "gpt-4o",
            "user": "user_123",
          }
        `);

        expect(warnings).toStrictEqual([]);
      });

      it('should send previous response id provider option', async () => {
        const { warnings } = await createModel('gpt-4o').doGenerate({
          prompt: TEST_PROMPT,
          providerOptions: {
            openai: {
              previousResponseId: 'resp_123',
            },
          },
        });

        expect(await server.calls[0].requestBodyJson).toStrictEqual({
          model: 'gpt-4o',
          input: [
            { role: 'user', content: [{ type: 'input_text', text: 'Hello' }] },
          ],
          previous_response_id: 'resp_123',
        });

        expect(warnings).toStrictEqual([]);
      });

      it('should send metadata provider option', async () => {
        const { warnings } = await createModel('gpt-4o').doGenerate({
          prompt: TEST_PROMPT,
          providerOptions: {
            openai: {
              user: 'user_123',
            },
          },
        });

        expect(await server.calls[0].requestBodyJson).toStrictEqual({
          model: 'gpt-4o',
          input: [
            { role: 'user', content: [{ type: 'input_text', text: 'Hello' }] },
          ],
          user: 'user_123',
        });

        expect(warnings).toStrictEqual([]);
      });

      it.each(openaiResponsesReasoningModelIds)(
        'should send reasoningEffort and reasoningSummary provider options for %s',
        async modelId => {
          const { warnings } = await createModel(modelId).doGenerate({
            prompt: TEST_PROMPT,
            providerOptions: {
              openai: {
                reasoningEffort: 'low',
                reasoningSummary: 'auto',
              } satisfies OpenAIResponsesProviderOptions,
            },
          });

          expect(await server.calls[0].requestBodyJson).toStrictEqual({
            model: modelId,
            input: [
              {
                role: 'user',
                content: [{ type: 'input_text', text: 'Hello' }],
              },
            ],
            reasoning: {
              effort: 'low',
              summary: 'auto',
            },
          });

          expect(warnings).toStrictEqual([]);
        },
      );

      it.each(nonReasoningModelIds)(
        'should not send and warn about unsupported reasoningEffort and reasoningSummary provider options for %s',
        async modelId => {
          const { warnings } = await createModel(modelId).doGenerate({
            prompt: TEST_PROMPT,
            providerOptions: {
              openai: {
                reasoningEffort: 'low',
              } satisfies OpenAIResponsesProviderOptions,
            },
          });

          expect(await server.calls[0].requestBodyJson).toStrictEqual({
            model: modelId,
            input: [
              {
                role: 'user',
                content: [{ type: 'input_text', text: 'Hello' }],
              },
            ],
          });

          expect(warnings).toStrictEqual([
            {
              type: 'unsupported-setting',
              setting: 'reasoningEffort',
              details:
                'reasoningEffort is not supported for non-reasoning models',
            },
          ]);
        },
      );

      it('should send instructions provider option', async () => {
        const { warnings } = await createModel('gpt-4o').doGenerate({
          prompt: TEST_PROMPT,
          providerOptions: {
            openai: {
              instructions: 'You are a friendly assistant.',
            } satisfies OpenAIResponsesProviderOptions,
          },
        });

        expect(await server.calls[0].requestBodyJson).toStrictEqual({
          model: 'gpt-4o',
          input: [
            { role: 'user', content: [{ type: 'input_text', text: 'Hello' }] },
          ],
          instructions: 'You are a friendly assistant.',
        });

        expect(warnings).toStrictEqual([]);
      });

      it('should send include provider option', async () => {
        const { warnings } = await createModel('o3-mini').doGenerate({
          prompt: TEST_PROMPT,
          providerOptions: {
            openai: {
              include: ['reasoning.encrypted_content'],
            },
          },
        });

        expect(await server.calls[0].requestBodyJson).toStrictEqual({
          model: 'o3-mini',
          input: [
            { role: 'user', content: [{ type: 'input_text', text: 'Hello' }] },
          ],
          include: ['reasoning.encrypted_content'],
        });

        expect(warnings).toStrictEqual([]);
      });

      it('should send include provider option with multiple values', async () => {
        const { warnings } = await createModel('o3-mini').doGenerate({
          prompt: TEST_PROMPT,
          providerOptions: {
            openai: {
              include: [
                'reasoning.encrypted_content',
                'file_search_call.results',
              ],
            },
          },
        });

        expect(await server.calls[0].requestBodyJson).toStrictEqual({
          model: 'o3-mini',
          input: [
            { role: 'user', content: [{ type: 'input_text', text: 'Hello' }] },
          ],
          include: ['reasoning.encrypted_content', 'file_search_call.results'],
        });

        expect(warnings).toStrictEqual([]);
      });

      it('should send textVerbosity provider option', async () => {
        const { warnings } = await createModel('gpt-5').doGenerate({
          prompt: TEST_PROMPT,
          providerOptions: {
            openai: {
              textVerbosity: 'low',
            },
          },
        });

        expect(await server.calls[0].requestBodyJson).toMatchInlineSnapshot(`
          {
            "input": [
              {
                "content": [
                  {
                    "text": "Hello",
                    "type": "input_text",
                  },
                ],
                "role": "user",
              },
            ],
            "model": "gpt-5",
            "text": {
              "verbosity": "low",
            },
          }
        `);

        expect(warnings).toStrictEqual([]);
      });

      it('should send textVerbosity provider option', async () => {
        const { warnings } = await createModel('gpt-5').doGenerate({
          prompt: TEST_PROMPT,
          providerOptions: {
            openai: {
              textVerbosity: 'medium',
            },
          },
        });

        expect(await server.calls[0].requestBodyJson).toMatchInlineSnapshot(`
          {
            "input": [
              {
                "content": [
                  {
                    "text": "Hello",
                    "type": "input_text",
                  },
                ],
                "role": "user",
              },
            ],
            "model": "gpt-5",
            "text": {
              "verbosity": "medium",
            },
          }
        `);

        expect(warnings).toStrictEqual([]);
      });

      it('should send textVerbosity provider option', async () => {
        const { warnings } = await createModel('gpt-5').doGenerate({
          prompt: TEST_PROMPT,
          providerOptions: {
            openai: {
              textVerbosity: 'high',
            },
          },
        });

        expect(await server.calls[0].requestBodyJson).toMatchInlineSnapshot(`
          {
            "input": [
              {
                "content": [
                  {
                    "text": "Hello",
                    "type": "input_text",
                  },
                ],
                "role": "user",
              },
            ],
            "model": "gpt-5",
            "text": {
              "verbosity": "high",
            },
          }
        `);

        expect(warnings).toStrictEqual([]);
      });

      it('should send promptCacheKey provider option', async () => {
        const { warnings } = await createModel('gpt-5').doGenerate({
          prompt: TEST_PROMPT,
          providerOptions: {
            openai: {
              promptCacheKey: 'test-cache-key-123',
            },
          },
        });

        expect(await server.calls[0].requestBodyJson).toStrictEqual({
          model: 'gpt-5',
          input: [
            { role: 'user', content: [{ type: 'input_text', text: 'Hello' }] },
          ],
          prompt_cache_key: 'test-cache-key-123',
        });

        expect(warnings).toStrictEqual([]);
      });

      it('should send safetyIdentifier provider option', async () => {
        const { warnings } = await createModel('gpt-5').doGenerate({
          prompt: TEST_PROMPT,
          providerOptions: {
            openai: {
              safetyIdentifier: 'test-safety-identifier-123',
            },
          },
        });

        expect(await server.calls[0].requestBodyJson).toStrictEqual({
          model: 'gpt-5',
          input: [
            { role: 'user', content: [{ type: 'input_text', text: 'Hello' }] },
          ],
          safety_identifier: 'test-safety-identifier-123',
        });

        expect(warnings).toStrictEqual([]);
      });

      it('should send truncation auto provider option', async () => {
        const { warnings } = await createModel('gpt-5').doGenerate({
          prompt: TEST_PROMPT,
          providerOptions: {
            openai: {
              truncation: 'auto',
            } satisfies OpenAIResponsesProviderOptions,
          },
        });

        expect(await server.calls[0].requestBodyJson).toStrictEqual({
          model: 'gpt-5',
          input: [
            { role: 'user', content: [{ type: 'input_text', text: 'Hello' }] },
          ],
          truncation: 'auto',
        });

        expect(warnings).toStrictEqual([]);
      });

      it('should send truncation disabled provider option', async () => {
        const { warnings } = await createModel('gpt-5').doGenerate({
          prompt: TEST_PROMPT,
          providerOptions: {
            openai: {
              truncation: 'disabled',
            } satisfies OpenAIResponsesProviderOptions,
          },
        });

        expect(await server.calls[0].requestBodyJson).toStrictEqual({
          model: 'gpt-5',
          input: [
            { role: 'user', content: [{ type: 'input_text', text: 'Hello' }] },
          ],
          truncation: 'disabled',
        });

        expect(warnings).toStrictEqual([]);
      });

      it('should not send truncation when not specified', async () => {
        const { warnings } = await createModel('gpt-5').doGenerate({
          prompt: TEST_PROMPT,
        });

        expect(await server.calls[0].requestBodyJson).toStrictEqual({
          model: 'gpt-5',
          input: [
            { role: 'user', content: [{ type: 'input_text', text: 'Hello' }] },
          ],
        });

        expect(warnings).toStrictEqual([]);
      });

      it('should send logprobs provider option', async () => {
        const { warnings } = await createModel('gpt-5').doGenerate({
          prompt: TEST_PROMPT,
          providerOptions: {
            openai: {
              logprobs: 5,
            },
          },
        });

        expect(await server.calls[0].requestBodyJson).toStrictEqual({
          model: 'gpt-5',
          input: [
            { role: 'user', content: [{ type: 'input_text', text: 'Hello' }] },
          ],
          top_logprobs: 5,
          include: ['message.output_text.logprobs'],
        });

        expect(warnings).toStrictEqual([]);
      });

      it('should send responseFormat json format', async () => {
        const { warnings } = await createModel('gpt-4o').doGenerate({
          responseFormat: { type: 'json' },
          prompt: TEST_PROMPT,
        });

        expect(await server.calls[0].requestBodyJson).toStrictEqual({
          model: 'gpt-4o',
          text: { format: { type: 'json_object' } },
          input: [
            { role: 'user', content: [{ type: 'input_text', text: 'Hello' }] },
          ],
        });

        expect(warnings).toStrictEqual([]);
      });

      it('should send responseFormat json_schema format', async () => {
        const { warnings } = await createModel('gpt-4o').doGenerate({
          responseFormat: {
            type: 'json',
            name: 'response',
            description: 'A response',
            schema: {
              type: 'object',
              properties: { value: { type: 'string' } },
              required: ['value'],
              additionalProperties: false,
              $schema: 'http://json-schema.org/draft-07/schema#',
            },
          },
          prompt: TEST_PROMPT,
        });

        expect(await server.calls[0].requestBodyJson).toMatchInlineSnapshot(`
          {
            "input": [
              {
                "content": [
                  {
                    "text": "Hello",
                    "type": "input_text",
                  },
                ],
                "role": "user",
              },
            ],
            "model": "gpt-4o",
            "text": {
              "format": {
                "description": "A response",
                "name": "response",
                "schema": {
                  "$schema": "http://json-schema.org/draft-07/schema#",
                  "additionalProperties": false,
                  "properties": {
                    "value": {
                      "type": "string",
                    },
                  },
                  "required": [
                    "value",
                  ],
                  "type": "object",
                },
                "strict": false,
                "type": "json_schema",
              },
            },
          }
        `);

        expect(warnings).toStrictEqual([]);
      });

      it('should send responseFormat json_schema format with strictSchemas false', async () => {
        const { warnings } = await createModel('gpt-4o').doGenerate({
          responseFormat: {
            type: 'json',
            name: 'response',
            description: 'A response',
            schema: {
              type: 'object',
              properties: { value: { type: 'string' } },
              required: ['value'],
              additionalProperties: false,
              $schema: 'http://json-schema.org/draft-07/schema#',
            },
          },
          prompt: TEST_PROMPT,
          providerOptions: {
            openai: {
              strictSchemas: false,
            },
          },
        });

        expect(await server.calls[0].requestBodyJson).toStrictEqual({
          model: 'gpt-4o',
          text: {
            format: {
              type: 'json_schema',
              strict: false,
              name: 'response',
              description: 'A response',
              schema: {
                type: 'object',
                properties: { value: { type: 'string' } },
                required: ['value'],
                additionalProperties: false,
                $schema: 'http://json-schema.org/draft-07/schema#',
              },
            },
          },
          input: [
            {
              role: 'user',
              content: [{ type: 'input_text', text: 'Hello' }],
            },
          ],
        });

        expect(warnings).toStrictEqual([]);
      });

      it('should warn about unsupported settings', async () => {
        const { warnings } = await createModel('gpt-4o').doGenerate({
          prompt: TEST_PROMPT,
          stopSequences: ['\n\n'],
          topK: 0.1,
          presencePenalty: 0,
          frequencyPenalty: 0,
          seed: 42,
        });

        expect(warnings).toStrictEqual([
          { type: 'unsupported-setting', setting: 'topK' },
          { type: 'unsupported-setting', setting: 'seed' },
          { type: 'unsupported-setting', setting: 'presencePenalty' },
          { type: 'unsupported-setting', setting: 'frequencyPenalty' },
          { type: 'unsupported-setting', setting: 'stopSequences' },
        ]);
      });

      it('should extract logprobs in providerMetadata', async () => {
        prepareJsonResponse({
          id: 'resp_67c97c0203188190a025beb4a75242bc',
          object: 'response',
          created_at: 1741257730,
          status: 'completed',
          error: null,
          incomplete_details: null,
          input: [],
          instructions: null,
          max_output_tokens: null,
          model: 'gpt-4o-2024-07-18',
          output: [
            {
              id: 'msg_67c97c02656c81908e080dfdf4a03cd1',
              type: 'message',
              status: 'completed',
              role: 'assistant',
              content: [
                {
                  type: 'output_text',
                  text: 'answer text',
                  annotations: [],
                  logprobs: [
                    {
                      token: 'Hello',
                      logprob: -0.0009994634,
                      top_logprobs: [
                        {
                          token: 'Hello',
                          logprob: -0.0009994634,
                        },
                        {
                          token: 'Hi',
                          logprob: -0.2,
                        },
                      ],
                    },
                    {
                      token: '!',
                      logprob: -0.13410144,
                      top_logprobs: [
                        {
                          token: '!',
                          logprob: -0.13410144,
                        },
                      ],
                    },
                  ],
                },
              ],
            },
          ],
          parallel_tool_calls: true,
          previous_response_id: null,
          reasoning: {
            effort: null,
            summary: null,
          },
          store: true,
          temperature: 1,
          text: {
            format: {
              type: 'text',
            },
          },
          tool_choice: 'auto',
          tools: [],
          top_p: 1,
          truncation: 'disabled',
          usage: {
            input_tokens: 345,
            input_tokens_details: {
              cached_tokens: 234,
            },
            output_tokens: 538,
            output_tokens_details: {
              reasoning_tokens: 123,
            },
            total_tokens: 572,
          },
          user: null,
          metadata: {},
        });

        const result = await createModel('gpt-4o').doGenerate({
          prompt: TEST_PROMPT,
          providerOptions: {
            openai: {
              logprobs: 2,
            },
          },
        });

        expect(result.providerMetadata?.openai.logprobs).toMatchInlineSnapshot(`
          [
            [
              {
                "logprob": -0.0009994634,
                "token": "Hello",
                "top_logprobs": [
                  {
                    "logprob": -0.0009994634,
                    "token": "Hello",
                  },
                  {
                    "logprob": -0.2,
                    "token": "Hi",
                  },
                ],
              },
              {
                "logprob": -0.13410144,
                "token": "!",
                "top_logprobs": [
                  {
                    "logprob": -0.13410144,
                    "token": "!",
                  },
                ],
              },
            ],
          ]
        `);
      });
    });

    describe('reasoning', () => {
      it('should handle reasoning with summary', async () => {
        server.urls['https://api.openai.com/v1/responses'].response = {
          type: 'json-value',
          body: {
            id: 'resp_67c97c0203188190a025beb4a75242bc',
            object: 'response',
            created_at: 1741257730,
            status: 'completed',
            error: null,
            incomplete_details: null,
            input: [],
            instructions: null,
            max_output_tokens: null,
            model: 'o3-mini-2025-01-31',
            output: [
              {
                id: 'rs_6808709f6fcc8191ad2e2fdd784017b3',
                type: 'reasoning',
                summary: [
                  {
                    type: 'summary_text',
                    text: '**Exploring burrito origins**\n\nThe user is curious about the debate regarding Taqueria La Cumbre and El Farolito.',
                  },
                  {
                    type: 'summary_text',
                    text: "**Investigating burrito origins**\n\nThere's a fascinating debate about who created the Mission burrito.",
                  },
                ],
              },
              {
                id: 'msg_67c97c02656c81908e080dfdf4a03cd1',
                type: 'message',
                status: 'completed',
                role: 'assistant',
                content: [
                  {
                    type: 'output_text',
                    text: 'answer text',
                    annotations: [],
                  },
                ],
              },
            ],
            parallel_tool_calls: true,
            previous_response_id: null,
            reasoning: {
              effort: 'low',
              summary: 'auto',
            },
            store: true,
            temperature: 1,
            text: {
              format: {
                type: 'text',
              },
            },
            tool_choice: 'auto',
            tools: [],
            top_p: 1,
            truncation: 'disabled',
            usage: {
              input_tokens: 34,
              input_tokens_details: {
                cached_tokens: 0,
              },
              output_tokens: 538,
              output_tokens_details: {
                reasoning_tokens: 320,
              },
              total_tokens: 572,
            },
            user: null,
            metadata: {},
          },
        };

        const result = await createModel('o3-mini').doGenerate({
          prompt: TEST_PROMPT,
          providerOptions: {
            openai: {
              reasoningEffort: 'low',
              reasoningSummary: 'auto',
            },
          },
        });

        expect(result.content).toMatchInlineSnapshot(`
          [
            {
              "providerMetadata": {
                "openai": {
                  "itemId": "rs_6808709f6fcc8191ad2e2fdd784017b3",
                  "reasoningEncryptedContent": null,
                },
              },
              "text": "**Exploring burrito origins**

          The user is curious about the debate regarding Taqueria La Cumbre and El Farolito.",
              "type": "reasoning",
            },
            {
              "providerMetadata": {
                "openai": {
                  "itemId": "rs_6808709f6fcc8191ad2e2fdd784017b3",
                  "reasoningEncryptedContent": null,
                },
              },
              "text": "**Investigating burrito origins**

          There's a fascinating debate about who created the Mission burrito.",
              "type": "reasoning",
            },
            {
              "providerMetadata": {
                "openai": {
                  "annotations": [],
                  "itemId": "msg_67c97c02656c81908e080dfdf4a03cd1",
                },
              },
              "text": "answer text",
              "type": "text",
            },
          ]
        `);

        expect(await server.calls[0].requestBodyJson).toMatchObject({
          model: 'o3-mini',
          reasoning: {
            effort: 'low',
            summary: 'auto',
          },
        });
      });

      it('should handle reasoning with empty summary', async () => {
        server.urls['https://api.openai.com/v1/responses'].response = {
          type: 'json-value',
          body: {
            id: 'resp_67c97c0203188190a025beb4a75242bc',
            object: 'response',
            created_at: 1741257730,
            status: 'completed',
            error: null,
            incomplete_details: null,
            input: [],
            instructions: null,
            max_output_tokens: null,
            model: 'o3-mini-2025-01-31',
            output: [
              {
                id: 'rs_6808709f6fcc8191ad2e2fdd784017b3',
                type: 'reasoning',
                summary: [],
              },
              {
                id: 'msg_67c97c02656c81908e080dfdf4a03cd1',
                type: 'message',
                status: 'completed',
                role: 'assistant',
                content: [
                  {
                    type: 'output_text',
                    text: 'answer text',
                    annotations: [],
                  },
                ],
              },
            ],
            parallel_tool_calls: true,
            previous_response_id: null,
            reasoning: {
              effort: 'low',
              summary: 'auto',
            },
            store: true,
            temperature: 1,
            text: {
              format: {
                type: 'text',
              },
            },
            tool_choice: 'auto',
            tools: [],
            top_p: 1,
            truncation: 'disabled',
            usage: {
              input_tokens: 34,
              input_tokens_details: {
                cached_tokens: 0,
              },
              output_tokens: 538,
              output_tokens_details: {
                reasoning_tokens: 320,
              },
              total_tokens: 572,
            },
            user: null,
            metadata: {},
          },
        };

        const result = await createModel('o3-mini').doGenerate({
          prompt: TEST_PROMPT,
          providerOptions: {
            openai: {
              reasoningEffort: 'low',
              reasoningSummary: null,
            },
          },
        });

        expect(result.content).toMatchInlineSnapshot(`
          [
            {
              "providerMetadata": {
                "openai": {
                  "itemId": "rs_6808709f6fcc8191ad2e2fdd784017b3",
                  "reasoningEncryptedContent": null,
                },
              },
              "text": "",
              "type": "reasoning",
            },
            {
              "providerMetadata": {
                "openai": {
                  "annotations": [],
                  "itemId": "msg_67c97c02656c81908e080dfdf4a03cd1",
                },
              },
              "text": "answer text",
              "type": "text",
            },
          ]
        `);

        expect(await server.calls[0].requestBodyJson).toMatchObject({
          model: 'o3-mini',
          reasoning: {
            effort: 'low',
          },
        });
      });

      it('should handle encrypted content with summary', async () => {
        server.urls['https://api.openai.com/v1/responses'].response = {
          type: 'json-value',
          body: {
            id: 'resp_67c97c0203188190a025beb4a75242bc',
            object: 'response',
            created_at: 1741257730,
            status: 'completed',
            error: null,
            incomplete_details: null,
            input: [],
            instructions: null,
            max_output_tokens: null,
            model: 'o3-mini-2025-01-31',
            output: [
              {
                id: 'rs_6808709f6fcc8191ad2e2fdd784017b3',
                type: 'reasoning',
                encrypted_content: 'encrypted_reasoning_data_abc123',
                summary: [
                  {
                    type: 'summary_text',
                    text: '**Exploring burrito origins**\n\nThe user is curious about the debate regarding Taqueria La Cumbre and El Farolito.',
                  },
                  {
                    type: 'summary_text',
                    text: "**Investigating burrito origins**\n\nThere's a fascinating debate about who created the Mission burrito.",
                  },
                ],
              },
              {
                id: 'msg_67c97c02656c81908e080dfdf4a03cd1',
                type: 'message',
                status: 'completed',
                role: 'assistant',
                content: [
                  {
                    type: 'output_text',
                    text: 'answer text',
                    annotations: [],
                  },
                ],
              },
            ],
            parallel_tool_calls: true,
            previous_response_id: null,
            reasoning: {
              effort: 'low',
              summary: 'auto',
            },
            store: true,
            temperature: 1,
            text: {
              format: {
                type: 'text',
              },
            },
            tool_choice: 'auto',
            tools: [],
            top_p: 1,
            truncation: 'disabled',
            usage: {
              input_tokens: 34,
              input_tokens_details: {
                cached_tokens: 0,
              },
              output_tokens: 538,
              output_tokens_details: {
                reasoning_tokens: 320,
              },
              total_tokens: 572,
            },
            user: null,
            metadata: {},
          },
        };

        const result = await createModel('o3-mini').doGenerate({
          prompt: TEST_PROMPT,
          providerOptions: {
            openai: {
              reasoningEffort: 'low',
              reasoningSummary: 'auto',
              include: ['reasoning.encrypted_content'],
            },
          },
        });

        expect(result.content).toMatchInlineSnapshot(`
          [
            {
              "providerMetadata": {
                "openai": {
                  "itemId": "rs_6808709f6fcc8191ad2e2fdd784017b3",
                  "reasoningEncryptedContent": "encrypted_reasoning_data_abc123",
                },
              },
              "text": "**Exploring burrito origins**

          The user is curious about the debate regarding Taqueria La Cumbre and El Farolito.",
              "type": "reasoning",
            },
            {
              "providerMetadata": {
                "openai": {
                  "itemId": "rs_6808709f6fcc8191ad2e2fdd784017b3",
                  "reasoningEncryptedContent": "encrypted_reasoning_data_abc123",
                },
              },
              "text": "**Investigating burrito origins**

          There's a fascinating debate about who created the Mission burrito.",
              "type": "reasoning",
            },
            {
              "providerMetadata": {
                "openai": {
                  "annotations": [],
                  "itemId": "msg_67c97c02656c81908e080dfdf4a03cd1",
                },
              },
              "text": "answer text",
              "type": "text",
            },
          ]
        `);

        expect(await server.calls[0].requestBodyJson).toMatchObject({
          model: 'o3-mini',
          reasoning: {
            effort: 'low',
            summary: 'auto',
          },
          include: ['reasoning.encrypted_content'],
        });
      });

      it('should handle encrypted content with empty summary', async () => {
        server.urls['https://api.openai.com/v1/responses'].response = {
          type: 'json-value',
          body: {
            id: 'resp_67c97c0203188190a025beb4a75242bc',
            object: 'response',
            created_at: 1741257730,
            status: 'completed',
            error: null,
            incomplete_details: null,
            input: [],
            instructions: null,
            max_output_tokens: null,
            model: 'o3-mini-2025-01-31',
            output: [
              {
                id: 'rs_6808709f6fcc8191ad2e2fdd784017b3',
                type: 'reasoning',
                encrypted_content: 'encrypted_reasoning_data_abc123',
                summary: [],
              },
              {
                id: 'msg_67c97c02656c81908e080dfdf4a03cd1',
                type: 'message',
                status: 'completed',
                role: 'assistant',
                content: [
                  {
                    type: 'output_text',
                    text: 'answer text',
                    annotations: [],
                  },
                ],
              },
            ],
            parallel_tool_calls: true,
            previous_response_id: null,
            reasoning: {
              effort: 'low',
              summary: 'auto',
            },
            store: true,
            temperature: 1,
            text: {
              format: {
                type: 'text',
              },
            },
            tool_choice: 'auto',
            tools: [],
            top_p: 1,
            truncation: 'disabled',
            usage: {
              input_tokens: 34,
              input_tokens_details: {
                cached_tokens: 0,
              },
              output_tokens: 538,
              output_tokens_details: {
                reasoning_tokens: 320,
              },
              total_tokens: 572,
            },
            user: null,
            metadata: {},
          },
        };

        const result = await createModel('o3-mini').doGenerate({
          prompt: TEST_PROMPT,
          providerOptions: {
            openai: {
              reasoningEffort: 'low',
              reasoningSummary: null,
              include: ['reasoning.encrypted_content'],
            },
          },
        });

        expect(result.content).toMatchInlineSnapshot(`
          [
            {
              "providerMetadata": {
                "openai": {
                  "itemId": "rs_6808709f6fcc8191ad2e2fdd784017b3",
                  "reasoningEncryptedContent": "encrypted_reasoning_data_abc123",
                },
              },
              "text": "",
              "type": "reasoning",
            },
            {
              "providerMetadata": {
                "openai": {
                  "annotations": [],
                  "itemId": "msg_67c97c02656c81908e080dfdf4a03cd1",
                },
              },
              "text": "answer text",
              "type": "text",
            },
          ]
        `);

        expect(await server.calls[0].requestBodyJson).toMatchObject({
          model: 'o3-mini',
          reasoning: {
            effort: 'low',
          },
          include: ['reasoning.encrypted_content'],
        });
      });

      it('should handle multiple reasoning blocks', async () => {
        server.urls['https://api.openai.com/v1/responses'].response = {
          type: 'json-value',
          body: {
            id: 'resp_67c97c0203188190a025beb4a75242bc',
            object: 'response',
            created_at: 1741257730,
            status: 'completed',
            error: null,
            incomplete_details: null,
            input: [],
            instructions: null,
            max_output_tokens: null,
            model: 'o3-mini-2025-01-31',
            output: [
              {
                id: 'rs_first_6808709f6fcc8191ad2e2fdd784017b3',
                type: 'reasoning',
                summary: [
                  {
                    type: 'summary_text',
                    text: '**Initial analysis**\n\nFirst reasoning block: analyzing the problem structure.',
                  },
                  {
                    type: 'summary_text',
                    text: '**Deeper consideration**\n\nLet me think about the various approaches available.',
                  },
                ],
              },
              {
                id: 'msg_67c97c02656c81908e080dfdf4a03cd1',
                type: 'message',
                status: 'completed',
                role: 'assistant',
                content: [
                  {
                    type: 'output_text',
                    text: 'Let me think about this step by step.',
                    annotations: [],
                  },
                ],
              },
              {
                id: 'rs_second_7908809g7gcc9291be3e3fee895028c4',
                type: 'reasoning',
                summary: [
                  {
                    type: 'summary_text',
                    text: 'Second reasoning block: considering alternative approaches.',
                  },
                ],
              },
              {
                id: 'msg_final_78d08d03767d92908f25523f5ge51e77',
                type: 'message',
                status: 'completed',
                role: 'assistant',
                content: [
                  {
                    type: 'output_text',
                    text: 'Based on my analysis, here is the solution.',
                    annotations: [],
                  },
                ],
              },
            ],
            parallel_tool_calls: true,
            previous_response_id: null,
            reasoning: {
              effort: 'medium',
              summary: 'auto',
            },
            store: true,
            temperature: null,
            text: {
              format: {
                type: 'text',
              },
            },
            tool_choice: 'auto',
            tools: [],
            top_p: null,
            truncation: 'disabled',
            usage: {
              input_tokens: 45,
              input_tokens_details: {
                cached_tokens: 0,
              },
              output_tokens: 628,
              output_tokens_details: {
                reasoning_tokens: 420,
              },
              total_tokens: 673,
            },
            user: null,
            metadata: {},
          },
        };

        const result = await createModel('o3-mini').doGenerate({
          prompt: TEST_PROMPT,
          providerOptions: {
            openai: {
              reasoningEffort: 'medium',
              reasoningSummary: 'auto',
            },
          },
        });

        expect(result.content).toMatchInlineSnapshot(`
          [
            {
              "providerMetadata": {
                "openai": {
                  "itemId": "rs_first_6808709f6fcc8191ad2e2fdd784017b3",
                  "reasoningEncryptedContent": null,
                },
              },
              "text": "**Initial analysis**

          First reasoning block: analyzing the problem structure.",
              "type": "reasoning",
            },
            {
              "providerMetadata": {
                "openai": {
                  "itemId": "rs_first_6808709f6fcc8191ad2e2fdd784017b3",
                  "reasoningEncryptedContent": null,
                },
              },
              "text": "**Deeper consideration**

          Let me think about the various approaches available.",
              "type": "reasoning",
            },
            {
              "providerMetadata": {
                "openai": {
                  "annotations": [],
                  "itemId": "msg_67c97c02656c81908e080dfdf4a03cd1",
                },
              },
              "text": "Let me think about this step by step.",
              "type": "text",
            },
            {
              "providerMetadata": {
                "openai": {
                  "itemId": "rs_second_7908809g7gcc9291be3e3fee895028c4",
                  "reasoningEncryptedContent": null,
                },
              },
              "text": "Second reasoning block: considering alternative approaches.",
              "type": "reasoning",
            },
            {
              "providerMetadata": {
                "openai": {
                  "annotations": [],
                  "itemId": "msg_final_78d08d03767d92908f25523f5ge51e77",
                },
              },
              "text": "Based on my analysis, here is the solution.",
              "type": "text",
            },
          ]
        `);

        expect(await server.calls[0].requestBodyJson).toMatchObject({
          model: 'o3-mini',
          reasoning: {
            effort: 'medium',
            summary: 'auto',
          },
        });
      });
    });

    describe('tool calls', () => {
      beforeEach(() => {
        server.urls['https://api.openai.com/v1/responses'].response = {
          type: 'json-value',
          body: {
            id: 'resp_67c97c0203188190a025beb4a75242bc',
            object: 'response',
            created_at: 1741257730,
            status: 'completed',
            error: null,
            incomplete_details: null,
            input: [],
            instructions: null,
            max_output_tokens: null,
            model: 'gpt-4o-2024-07-18',
            output: [
              {
                type: 'function_call',
                id: 'fc_67caf7f4c1ec8190b27edfb5580cfd31',
                call_id: 'call_0NdsJqOS8N3J9l2p0p4WpYU9',
                name: 'weather',
                arguments: '{"location":"San Francisco"}',
                status: 'completed',
              },
              {
                type: 'function_call',
                id: 'fc_67caf7f5071c81908209c2909c77af05',
                call_id: 'call_gexo0HtjUfmAIW4gjNOgyrcr',
                name: 'cityAttractions',
                arguments: '{"city":"San Francisco"}',
                status: 'completed',
              },
            ],
            parallel_tool_calls: true,
            previous_response_id: null,
            reasoning: {
              effort: null,
              summary: null,
            },
            store: true,
            temperature: 1,
            text: {
              format: {
                type: 'text',
              },
            },
            tool_choice: 'auto',
            tools: [
              {
                type: 'function',
                description: 'Get the weather in a location',
                name: 'weather',
                parameters: {
                  type: 'object',
                  properties: {
                    location: {
                      type: 'string',
                      description: 'The location to get the weather for',
                    },
                  },
                  required: ['location'],
                  additionalProperties: false,
                },
                strict: true,
              },
              {
                type: 'function',
                description: null,
                name: 'cityAttractions',
                parameters: {
                  type: 'object',
                  properties: {
                    city: {
                      type: 'string',
                    },
                  },
                  required: ['city'],
                  additionalProperties: false,
                },
                strict: true,
              },
            ],
            top_p: 1,
            truncation: 'disabled',
            usage: {
              input_tokens: 34,
              output_tokens: 538,
              output_tokens_details: {
                reasoning_tokens: 0,
              },
              total_tokens: 572,
            },
            user: null,
            metadata: {},
          },
        };
      });

      it('should generate tool calls', async () => {
        const result = await createModel('gpt-4o').doGenerate({
          prompt: TEST_PROMPT,
          tools: TEST_TOOLS,
        });

        expect(result.content).toMatchInlineSnapshot(`
          [
            {
              "input": "{"location":"San Francisco"}",
              "providerMetadata": {
                "openai": {
                  "itemId": "fc_67caf7f4c1ec8190b27edfb5580cfd31",
                },
              },
              "toolCallId": "call_0NdsJqOS8N3J9l2p0p4WpYU9",
              "toolName": "weather",
              "type": "tool-call",
            },
            {
              "input": "{"city":"San Francisco"}",
              "providerMetadata": {
                "openai": {
                  "itemId": "fc_67caf7f5071c81908209c2909c77af05",
                },
              },
              "toolCallId": "call_gexo0HtjUfmAIW4gjNOgyrcr",
              "toolName": "cityAttractions",
              "type": "tool-call",
            },
          ]
        `);
      });

      it('should have tool-calls finish reason', async () => {
        const result = await createModel('gpt-4o').doGenerate({
          prompt: TEST_PROMPT,
          tools: TEST_TOOLS,
        });

        expect(result.finishReason).toStrictEqual('tool-calls');
      });
    });

    describe('code interpreter tool', () => {
      let result: Awaited<ReturnType<LanguageModelV3['doGenerate']>>;

      beforeEach(async () => {
        prepareJsonFixtureResponse('openai-code-interpreter-tool.1');

        result = await createModel('gpt-5-nano').doGenerate({
          prompt: TEST_PROMPT,
          tools: [
            {
              type: 'provider-defined',
              id: 'openai.code_interpreter',
              name: 'code_interpreter',
              args: {},
            },
          ],
        });
      });

      it('should send request body with include and tool', async () => {
        expect(await server.calls[0].requestBodyJson).toMatchInlineSnapshot(`
          {
            "include": [
              "code_interpreter_call.outputs",
            ],
            "input": [
              {
                "content": [
                  {
                    "text": "Hello",
                    "type": "input_text",
                  },
                ],
                "role": "user",
              },
            ],
            "model": "gpt-5-nano",
            "tools": [
              {
                "container": {
                  "type": "auto",
                },
                "type": "code_interpreter",
              },
            ],
          }
        `);
      });

      it('should include code interpreter tool call and result in content', async () => {
        expect(result.content).toMatchSnapshot();
      });
    });

    describe('image generation tool', () => {
      let result: Awaited<ReturnType<LanguageModelV3['doGenerate']>>;

      beforeEach(async () => {
        prepareJsonFixtureResponse('openai-image-generation-tool.1');

        result = await createModel('gpt-5-nano').doGenerate({
          prompt: TEST_PROMPT,
          tools: [
            {
              type: 'provider-defined',
              id: 'openai.image_generation',
              name: 'image_generation',
              args: {
                outputFormat: 'webp',
                quality: 'low',
                size: '1024x1024',
                partialImages: 2,
              },
            },
          ],
        });
      });

      it('should send request body with include and tool', async () => {
        expect(await server.calls[0].requestBodyJson).toMatchInlineSnapshot(`
          {
            "input": [
              {
                "content": [
                  {
                    "text": "Hello",
                    "type": "input_text",
                  },
                ],
                "role": "user",
              },
            ],
            "model": "gpt-5-nano",
            "tools": [
              {
                "output_format": "webp",
                "partial_images": 2,
                "quality": "low",
                "size": "1024x1024",
                "type": "image_generation",
              },
            ],
          }
        `);
      });

      it('should include generate image tool call and result in content', async () => {
        expect(result.content).toMatchSnapshot();
      });
    });

    describe('local shell tool', () => {
      let result: Awaited<ReturnType<LanguageModelV3['doGenerate']>>;

      beforeEach(async () => {
        prepareJsonFixtureResponse('openai-local-shell-tool.1');

        result = await createModel('gpt-5-codex').doGenerate({
          prompt: TEST_PROMPT,
          tools: [
            {
              type: 'provider-defined',
              id: 'openai.local_shell',
              name: 'local_shell',
              args: {},
            },
          ],
        });
      });

      it('should send request body with include and tool', async () => {
        expect(await server.calls[0].requestBodyJson).toMatchInlineSnapshot(`
          {
            "input": [
              {
                "content": [
                  {
                    "text": "Hello",
                    "type": "input_text",
                  },
                ],
                "role": "user",
              },
            ],
            "model": "gpt-5-codex",
            "tools": [
              {
                "type": "local_shell",
              },
            ],
          }
        `);
      });

      it('should include generate image tool call and result in content', async () => {
        expect(result.content).toMatchSnapshot();
      });
    });

    describe('web search tool', () => {
      let result: Awaited<ReturnType<LanguageModelV3['doGenerate']>>;

      beforeEach(async () => {
        prepareJsonFixtureResponse('openai-web-search-tool.1');

        result = await createModel('gpt-5-nano').doGenerate({
          tools: [
            {
              type: 'provider-defined',
              id: 'openai.web_search',
              name: 'web_search',
              args: {},
            },
          ],
          prompt: TEST_PROMPT,
        });
      });

      it('should send request body with include and tool', async () => {
        expect(await server.calls[0].requestBodyJson).toMatchInlineSnapshot(`
          {
            "include": [
              "web_search_call.action.sources",
            ],
            "input": [
              {
                "content": [
                  {
                    "text": "Hello",
                    "type": "input_text",
                  },
                ],
                "role": "user",
              },
            ],
            "model": "gpt-5-nano",
            "tools": [
              {
                "type": "web_search",
              },
            ],
          }
        `);
      });

      it('should include web search tool call and result in content', async () => {
        expect(result.content).toMatchSnapshot();
      });
    });

    describe('file search tool', () => {
      let result: Awaited<ReturnType<LanguageModelV3['doGenerate']>>;

      describe('without results include', () => {
        beforeEach(async () => {
          prepareJsonFixtureResponse('openai-file-search-tool.1');

          result = await createModel('gpt-5-nano').doGenerate({
            prompt: TEST_PROMPT,
            tools: [
              {
                type: 'provider-defined',
                id: 'openai.file_search',
                name: 'file_search',
                args: {
                  vectorStoreIds: ['vs_68caad8bd5d88191ab766cf043d89a18'],
                  maxNumResults: 5,
                  filters: {
                    key: 'author',
                    type: 'eq',
                    value: 'Jane Smith',
                  },
                  ranking: {
                    ranker: 'auto',
                    scoreThreshold: 0.5,
                  },
                },
              },
            ],
          });
        });

        it('should send request body with tool', async () => {
          expect(await server.calls[0].requestBodyJson).toMatchInlineSnapshot(`
          {
            "input": [
              {
                "content": [
                  {
                    "text": "Hello",
                    "type": "input_text",
                  },
                ],
                "role": "user",
              },
            ],
            "model": "gpt-5-nano",
            "tools": [
              {
                "filters": {
                  "key": "author",
                  "type": "eq",
                  "value": "Jane Smith",
                },
                "max_num_results": 5,
                "ranking_options": {
                  "ranker": "auto",
                  "score_threshold": 0.5,
                },
                "type": "file_search",
                "vector_store_ids": [
                  "vs_68caad8bd5d88191ab766cf043d89a18",
                ],
              },
            ],
          }
        `);
        });

        it('should include file search tool call and result in content', async () => {
          expect(result.content).toMatchSnapshot();
        });
      });

      describe('with results include', () => {
        beforeEach(async () => {
          prepareJsonFixtureResponse('openai-file-search-tool.2');

          result = await createModel('gpt-5-nano').doGenerate({
            prompt: TEST_PROMPT,
            tools: [
              {
                type: 'provider-defined',
                id: 'openai.file_search',
                name: 'file_search',
                args: {
                  vectorStoreIds: ['vs_68caad8bd5d88191ab766cf043d89a18'],
                  maxNumResults: 5,
                  filters: {
                    key: 'author',
                    type: 'eq',
                    value: 'Jane Smith',
                  },
                  ranking: {
                    ranker: 'auto',
                    scoreThreshold: 0.5,
                  },
                },
              },
            ],
            providerOptions: {
              openai: {
                include: ['file_search_call.results'],
              },
            },
          });
        });

        it('should send request body with tool', async () => {
          expect(await server.calls[0].requestBodyJson).toMatchInlineSnapshot(`
            {
              "include": [
                "file_search_call.results",
              ],
              "input": [
                {
                  "content": [
                    {
                      "text": "Hello",
                      "type": "input_text",
                    },
                  ],
                  "role": "user",
                },
              ],
              "model": "gpt-5-nano",
              "tools": [
                {
                  "filters": {
                    "key": "author",
                    "type": "eq",
                    "value": "Jane Smith",
                  },
                  "max_num_results": 5,
                  "ranking_options": {
                    "ranker": "auto",
                    "score_threshold": 0.5,
                  },
                  "type": "file_search",
                  "vector_store_ids": [
                    "vs_68caad8bd5d88191ab766cf043d89a18",
                  ],
                },
              ],
            }
          `);
        });

        it('should include file search tool call and result in content', async () => {
          expect(result.content).toMatchSnapshot();
        });
      });
    });

    it('should handle computer use tool calls', async () => {
      function prepareJsonResponse(body: any) {
        server.urls['https://api.openai.com/v1/responses'].response = {
          type: 'json-value',
          body,
        };
      }
      prepareJsonResponse({
        id: 'resp_computer_test',
        object: 'response',
        created_at: 1741630255,
        status: 'completed',
        error: null,
        incomplete_details: null,
        instructions: null,
        max_output_tokens: null,
        model: 'gpt-4o-mini',
        output: [
          {
            type: 'computer_call',
            id: 'computer_67cf2b3051e88190b006770db6fdb13d',
            status: 'completed',
          },
          {
            type: 'message',
            id: 'msg_computer_test',
            status: 'completed',
            role: 'assistant',
            content: [
              {
                type: 'output_text',
                text: "I've completed the computer task.",
                annotations: [],
              },
            ],
          },
        ],
        usage: { input_tokens: 100, output_tokens: 50 },
      });

      const result = await createModel('gpt-4o-mini').doGenerate({
        prompt: [
          {
            role: 'user' as const,
            content: [
              {
                type: 'text' as const,
                text: 'Use the computer to complete a task.',
              },
            ],
          },
        ],
        tools: [
          {
            type: 'provider-defined',
            id: 'openai.computer_use',
            name: 'computer_use',
            args: {},
          },
        ],
      });

      expect(result.content).toMatchInlineSnapshot(`
          [
            {
              "input": "",
              "providerExecuted": true,
              "toolCallId": "computer_67cf2b3051e88190b006770db6fdb13d",
              "toolName": "computer_use",
              "type": "tool-call",
            },
            {
              "providerExecuted": true,
              "result": {
                "status": "completed",
                "type": "computer_use_tool_result",
              },
              "toolCallId": "computer_67cf2b3051e88190b006770db6fdb13d",
              "toolName": "computer_use",
              "type": "tool-result",
            },
            {
              "providerMetadata": {
                "openai": {
                  "annotations": [],
                  "itemId": "msg_computer_test",
                },
              },
              "text": "I've completed the computer task.",
              "type": "text",
            },
          ]
        `);
    });

    describe('errors', () => {
      it('should throw an API call error when the response contains an error part', async () => {
        server.urls['https://api.openai.com/v1/responses'].response = {
          type: 'json-value',
          body: {
            id: 'resp_67c97c0203188190a025beb4a75242bc',
            object: 'response',
            created_at: 1741257730,
            status: 'completed',
            error: {
              code: 'ERR_SOMETHING',
              message: 'Something went wrong',
            },
            incomplete_details: null,
            input: [],
            instructions: null,
            max_output_tokens: null,
            model: 'gpt-4o-2024-07-18',
            output: [],
            parallel_tool_calls: true,
            previous_response_id: null,
            reasoning: {
              effort: null,
              summary: null,
            },
            store: true,
            temperature: 1,
            text: {
              format: {
                type: 'text',
              },
            },
            tool_choice: 'auto',
            tools: [],
            top_p: 1,
            truncation: 'disabled',
            usage: {
              input_tokens: 345,
              input_tokens_details: {
                cached_tokens: 234,
              },
              output_tokens: 538,
              output_tokens_details: {
                reasoning_tokens: 123,
              },
              total_tokens: 572,
            },
            user: null,
            metadata: {},
          },
        };

        expect(
          createModel('gpt-4o').doGenerate({
            prompt: TEST_PROMPT,
          }),
        ).rejects.toThrow('Something went wrong');
      });
    });

    it('should handle mixed url_citation and file_citation annotations', async () => {
      prepareJsonResponse({
        id: 'resp_123',
        object: 'response',
        created_at: 1234567890,
        status: 'completed',
        error: null,
        incomplete_details: null,
        input: [],
        instructions: null,
        max_output_tokens: null,
        model: 'gpt-4o',
        output: [
          {
            id: 'msg_123',
            type: 'message',
            status: 'completed',
            role: 'assistant',
            content: [
              {
                type: 'output_text',
                text: 'Based on web search and file content.',
                annotations: [
                  {
                    type: 'url_citation',
                    start_index: 0,
                    end_index: 10,
                    url: 'https://example.com',
                    title: 'Example URL',
                  },
                  {
                    type: 'file_citation',
                    index: 20,
                    file_id: 'file-abc123',
                    filename: 'resource1.json',
                  },
                ],
              },
            ],
          },
        ],
        parallel_tool_calls: true,
        previous_response_id: null,
        reasoning: { effort: null, summary: null },
        store: true,
        temperature: 0,
        text: { format: { type: 'text' } },
        tool_choice: 'auto',
        tools: [],
        top_p: 1,
        truncation: 'disabled',
        usage: {
          input_tokens: 100,
          input_tokens_details: { cached_tokens: 0 },
          output_tokens: 50,
          output_tokens_details: { reasoning_tokens: 0 },
          total_tokens: 150,
        },
        user: null,
        metadata: {},
      });

      const result = await createModel('gpt-4o').doGenerate({
        prompt: TEST_PROMPT,
      });

      expect(result.content).toMatchInlineSnapshot(`
        [
          {
            "id": "id-0",
            "sourceType": "url",
            "title": "Example URL",
            "type": "source",
            "url": "https://example.com",
          },
          {
            "filename": "file-abc123",
            "id": "id-1",
            "mediaType": "text/plain",
            "providerMetadata": {
              "openai": {
                "fileId": "file-abc123",
              },
            },
            "sourceType": "document",
            "title": "resource1.json",
            "type": "source",
          },
          {
            "providerMetadata": {
              "openai": {
                "annotations": [],
                "itemId": "msg_123",
              },
            },
            "text": "Based on web search and file content.",
            "type": "text",
          },
        ]
      `);
    });

    it('should handle file_citation annotations only', async () => {
      prepareJsonResponse({
        id: 'resp_456',
        object: 'response',
        created_at: 1234567890,
        status: 'completed',
        error: null,
        incomplete_details: null,
        input: [],
        instructions: null,
        max_output_tokens: null,
        model: 'gpt-4o',
        output: [
          {
            id: 'msg_456',
            type: 'message',
            status: 'completed',
            role: 'assistant',
            content: [
              {
                type: 'output_text',
                text: 'Based on the file content.',
                annotations: [
                  {
                    type: 'file_citation',
                    index: 0,
                    file_id: 'file-xyz789',
                    filename: 'resource1.json',
                  },
                ],
              },
            ],
          },
        ],
        parallel_tool_calls: true,
        previous_response_id: null,
        reasoning: { effort: null, summary: null },
        store: true,
        temperature: 0,
        text: { format: { type: 'text' } },
        tool_choice: 'auto',
        tools: [],
        top_p: 1,
        truncation: 'disabled',
        usage: {
          input_tokens: 50,
          input_tokens_details: { cached_tokens: 0 },
          output_tokens: 25,
          output_tokens_details: { reasoning_tokens: 0 },
          total_tokens: 75,
        },
        user: null,
        metadata: {},
      });

      const result = await createModel('gpt-4o').doGenerate({
        prompt: TEST_PROMPT,
      });

      expect(result.content).toMatchInlineSnapshot(`
        [
          {
            "filename": "file-xyz789",
            "id": "id-0",
            "mediaType": "text/plain",
            "sourceType": "document",
            "title": "resource1.json",
            "type": "source",
          },
          {
            "providerMetadata": {
              "openai": {
                "annotations": [],
                "itemId": "msg_456",
              },
            },
            "text": "Based on the file content.",
            "type": "text",
          },
<<<<<<< HEAD
=======
          {
            "filename": "file-xyz789",
            "id": "id-0",
            "mediaType": "text/plain",
            "providerMetadata": {
              "openai": {
                "fileId": "file-xyz789",
              },
            },
            "sourceType": "document",
            "title": "Important information from document",
            "type": "source",
          },
>>>>>>> 9f9694eb
        ]
      `);
    });

    it('should handle file_citation annotations without optional fields', async () => {
      prepareJsonResponse({
        id: 'resp_789',
        object: 'response',
        created_at: 1234567890,
        status: 'completed',
        error: null,
        incomplete_details: null,
        input: [],
        instructions: null,
        max_output_tokens: null,
        model: 'gpt-5',
        output: [
          {
            id: 'msg_789',
            type: 'message',
            status: 'completed',
            role: 'assistant',
            content: [
              {
                type: 'output_text',
                text: 'Answer for the specified years....',
                annotations: [
                  {
                    type: 'file_citation',
                    file_id: 'file-YRcoCqn3Fo2K4JgraG',
                    filename: 'resource1.json',
                    index: 145,
                  },
                  {
                    type: 'file_citation',
                    file_id: 'file-YRcoCqn3Fo2K4JgraG',
                    filename: 'resource1.json',
                    index: 192,
                  },
                ],
              },
            ],
          },
        ],
        parallel_tool_calls: true,
        previous_response_id: null,
        reasoning: { effort: null, summary: null },
        store: true,
        temperature: 0,
        text: { format: { type: 'text' } },
        tool_choice: 'auto',
        tools: [],
        top_p: 1,
        truncation: 'disabled',
        usage: {
          input_tokens: 50,
          input_tokens_details: { cached_tokens: 0 },
          output_tokens: 25,
          output_tokens_details: { reasoning_tokens: 0 },
          total_tokens: 75,
        },
        user: null,
        metadata: {},
      });

      const result = await createModel('gpt-5').doGenerate({
        prompt: TEST_PROMPT,
      });

      expect(result.content).toMatchInlineSnapshot(`
        [
          {
            "filename": "file-YRcoCqn3Fo2K4JgraG",
            "id": "id-0",
            "mediaType": "text/plain",
            "providerMetadata": {
              "openai": {
                "fileId": "file-YRcoCqn3Fo2K4JgraG",
              },
            },
            "sourceType": "document",
            "title": "resource1.json",
            "type": "source",
          },
          {
            "filename": "file-YRcoCqn3Fo2K4JgraG",
            "id": "id-1",
            "mediaType": "text/plain",
            "providerMetadata": {
              "openai": {
                "fileId": "file-YRcoCqn3Fo2K4JgraG",
              },
            },
            "sourceType": "document",
            "title": "resource1.json",
            "type": "source",
          },
          {
            "providerMetadata": {
              "openai": {
                "annotations": [],
                "itemId": "msg_789",
              },
            },
            "text": "Answer for the specified years....",
            "type": "text",
          },
        ]
      `);
    });
  });

  describe('doStream', () => {
    it('should stream text deltas', async () => {
      server.urls['https://api.openai.com/v1/responses'].response = {
        type: 'stream-chunks',
        chunks: [
          `data:{"type":"response.created","response":{"id":"resp_67c9a81b6a048190a9ee441c5755a4e8","object":"response","created_at":1741269019,"status":"in_progress","error":null,"incomplete_details":null,"input":[],"instructions":null,"max_output_tokens":null,"model":"gpt-4o-2024-07-18","output":[],"parallel_tool_calls":true,"previous_response_id":null,"reasoning":{"effort":null,"summary":null},"store":true,"temperature":0.3,"text":{"format":{"type":"text"}},"tool_choice":"auto","tools":[],"top_p":1,"truncation":"disabled","usage":null,"user":null,"metadata":{}}}\n\n`,
          `data:{"type":"response.in_progress","response":{"id":"resp_67c9a81b6a048190a9ee441c5755a4e8","object":"response","created_at":1741269019,"status":"in_progress","error":null,"incomplete_details":null,"input":[],"instructions":null,"max_output_tokens":null,"model":"gpt-4o-2024-07-18","output":[],"parallel_tool_calls":true,"previous_response_id":null,"reasoning":{"effort":null,"summary":null},"store":true,"temperature":0.3,"text":{"format":{"type":"text"}},"tool_choice":"auto","tools":[],"top_p":1,"truncation":"disabled","usage":null,"user":null,"metadata":{}}}\n\n`,
          `data:{"type":"response.output_item.added","output_index":0,"item":{"id":"msg_67c9a81dea8c8190b79651a2b3adf91e","type":"message","status":"in_progress","role":"assistant","content":[]}}\n\n`,
          `data:{"type":"response.content_part.added","item_id":"msg_67c9a81dea8c8190b79651a2b3adf91e","output_index":0,"content_index":0,"part":{"type":"output_text","text":"","annotations":[],"logprobs": []}}\n\n`,
          `data:{"type":"response.output_text.delta","item_id":"msg_67c9a81dea8c8190b79651a2b3adf91e","output_index":0,"content_index":0,"delta":"Hello,","logprobs": []}\n\n`,
          `data:{"type":"response.output_text.delta","item_id":"msg_67c9a81dea8c8190b79651a2b3adf91e","output_index":0,"content_index":0,"delta":" World!","logprobs": []}\n\n`,
          `data:{"type":"response.output_text.done","item_id":"msg_67c9a8787f4c8190b49c858d4c1cf20c","output_index":0,"content_index":0,"text":"Hello, World!"}\n\n`,
          `data:{"type":"response.content_part.done","item_id":"msg_67c9a8787f4c8190b49c858d4c1cf20c","output_index":0,"content_index":0,"part":{"type":"output_text","text":"Hello, World!","annotations":[],"logprobs": []}}\n\n`,
          `data:{"type":"response.output_item.done","output_index":0,"item":{"id":"msg_67c9a8787f4c8190b49c858d4c1cf20c","type":"message","status":"completed","role":"assistant","content":[{"type":"output_text","text":"Hello, World!","annotations":[],"logprobs": []}]}}\n\n`,
          `data:{"type":"response.completed","response":{"id":"resp_67c9a878139c8190aa2e3105411b408b","object":"response","created_at":1741269112,"status":"completed","error":null,"incomplete_details":null,"input":[],"instructions":null,"max_output_tokens":null,"model":"gpt-4o-2024-07-18","output":[{"id":"msg_67c9a8787f4c8190b49c858d4c1cf20c","type":"message","status":"completed","role":"assistant","content":[{"type":"output_text","text":"Hello, World!","annotations":[]}]}],"parallel_tool_calls":true,"previous_response_id":null,"reasoning":{"effort":null,"summary":null},"store":true,"temperature":0.3,"text":{"format":{"type":"text"}},"tool_choice":"auto","tools":[],"top_p":1,"truncation":"disabled","usage":{"input_tokens":543,"input_tokens_details":{"cached_tokens":234},"output_tokens":478,"output_tokens_details":{"reasoning_tokens":123},"total_tokens":512},"user":null,"metadata":{}}}\n\n`,
        ],
      };

      const { stream } = await createModel('gpt-4o').doStream({
        prompt: TEST_PROMPT,
        includeRawChunks: false,
      });

      expect(await convertReadableStreamToArray(stream)).toMatchInlineSnapshot(`
        [
          {
            "type": "stream-start",
            "warnings": [],
          },
          {
            "id": "resp_67c9a81b6a048190a9ee441c5755a4e8",
            "modelId": "gpt-4o-2024-07-18",
            "timestamp": 2025-03-06T13:50:19.000Z,
            "type": "response-metadata",
          },
          {
            "id": "msg_67c9a81dea8c8190b79651a2b3adf91e",
            "providerMetadata": {
              "openai": {
                "itemId": "msg_67c9a81dea8c8190b79651a2b3adf91e",
              },
            },
            "type": "text-start",
          },
          {
            "delta": "Hello,",
            "id": "msg_67c9a81dea8c8190b79651a2b3adf91e",
            "type": "text-delta",
          },
          {
            "delta": " World!",
            "id": "msg_67c9a81dea8c8190b79651a2b3adf91e",
            "type": "text-delta",
          },
          {
            "id": "msg_67c9a8787f4c8190b49c858d4c1cf20c",
            "providerMetadata": {
              "openai": {
                "annotations": [],
                "itemId": "msg_67c9a8787f4c8190b49c858d4c1cf20c",
              },
            },
            "type": "text-end",
          },
          {
            "finishReason": "stop",
            "providerMetadata": {
              "openai": {
                "responseId": "resp_67c9a81b6a048190a9ee441c5755a4e8",
              },
            },
            "type": "finish",
            "usage": {
              "cachedInputTokens": 234,
              "inputTokens": 543,
              "outputTokens": 478,
              "reasoningTokens": 123,
              "totalTokens": 1021,
            },
          },
        ]
      `);
    });

    it('should send finish reason for incomplete response', async () => {
      server.urls['https://api.openai.com/v1/responses'].response = {
        type: 'stream-chunks',
        chunks: [
          `data:{"type":"response.created","response":{"id":"resp_67c9a81b6a048190a9ee441c5755a4e8","object":"response","created_at":1741269019,"status":"in_progress","error":null,"incomplete_details":null,"input":[],"instructions":null,"max_output_tokens":null,"model":"gpt-4o-2024-07-18","output":[],"parallel_tool_calls":true,"previous_response_id":null,"reasoning":{"effort":null,"summary":null},"store":true,"temperature":0.3,"text":{"format":{"type":"text"}},"tool_choice":"auto","tools":[],"top_p":1,"truncation":"disabled","usage":null,"user":null,"metadata":{}}}\n\n`,
          `data:{"type":"response.in_progress","response":{"id":"resp_67c9a81b6a048190a9ee441c5755a4e8","object":"response","created_at":1741269019,"status":"in_progress","error":null,"incomplete_details":null,"input":[],"instructions":null,"max_output_tokens":null,"model":"gpt-4o-2024-07-18","output":[],"parallel_tool_calls":true,"previous_response_id":null,"reasoning":{"effort":null,"summary":null},"store":true,"temperature":0.3,"text":{"format":{"type":"text"}},"tool_choice":"auto","tools":[],"top_p":1,"truncation":"disabled","usage":null,"user":null,"metadata":{}}}\n\n`,
          `data:{"type":"response.output_item.added","output_index":0,"item":{"id":"msg_67c9a81dea8c8190b79651a2b3adf91e","type":"message","status":"in_progress","role":"assistant","content":[]}}\n\n`,
          `data:{"type":"response.content_part.added","item_id":"msg_67c9a81dea8c8190b79651a2b3adf91e","output_index":0,"content_index":0,"part":{"type":"output_text","text":"","annotations":[]}}\n\n`,
          `data:{"type":"response.output_text.delta","item_id":"msg_67c9a81dea8c8190b79651a2b3adf91e","output_index":0,"content_index":0,"delta":"Hello,"}\n\n`,
          `data:{"type":"response.output_text.done","item_id":"msg_67c9a8787f4c8190b49c858d4c1cf20c","output_index":0,"content_index":0,"text":"Hello,!"}\n\n`,
          `data:{"type":"response.content_part.done","item_id":"msg_67c9a8787f4c8190b49c858d4c1cf20c","output_index":0,"content_index":0,"part":{"type":"output_text","text":"Hello,","annotations":[]}}\n\n`,
          `data:{"type":"response.output_item.done","output_index":0,"item":{"id":"msg_67c9a8787f4c8190b49c858d4c1cf20c","type":"message","status":"incomplete","role":"assistant","content":[{"type":"output_text","text":"Hello,","annotations":[]}]}}\n\n`,
          `data:{"type":"response.incomplete","response":{"id":"resp_67cadb40a0708190ac2763c0b6960f6f","object":"response","created_at":1741347648,"status":"incomplete","error":null,"incomplete_details":{"reason":"max_output_tokens"},"instructions":null,"max_output_tokens":100,"model":"gpt-4o-2024-07-18","output":[{"type":"message","id":"msg_67cadb410ccc81909fe1d8f427b9cf02","status":"incomplete","role":"assistant","content":[{"type":"output_text","text":"Hello,","annotations":[]}]}],"parallel_tool_calls":true,"previous_response_id":null,"reasoning":{"effort":null,"summary":null},"store":true,"temperature":0,"text":{"format":{"type":"text"}},"tool_choice":"auto","tools":[],"top_p":1,"truncation":"disabled","usage":{"input_tokens":0,"input_tokens_details":{"cached_tokens":0},"output_tokens":0,"output_tokens_details":{"reasoning_tokens":0},"total_tokens":0},"user":null,"metadata":{}}}\n\n`,
        ],
      };

      const { stream } = await createModel('gpt-4o').doStream({
        prompt: TEST_PROMPT,
        includeRawChunks: false,
      });

      expect(await convertReadableStreamToArray(stream)).toMatchInlineSnapshot(`
        [
          {
            "type": "stream-start",
            "warnings": [],
          },
          {
            "id": "resp_67c9a81b6a048190a9ee441c5755a4e8",
            "modelId": "gpt-4o-2024-07-18",
            "timestamp": 2025-03-06T13:50:19.000Z,
            "type": "response-metadata",
          },
          {
            "id": "msg_67c9a81dea8c8190b79651a2b3adf91e",
            "providerMetadata": {
              "openai": {
                "itemId": "msg_67c9a81dea8c8190b79651a2b3adf91e",
              },
            },
            "type": "text-start",
          },
          {
            "delta": "Hello,",
            "id": "msg_67c9a81dea8c8190b79651a2b3adf91e",
            "type": "text-delta",
          },
          {
            "id": "msg_67c9a8787f4c8190b49c858d4c1cf20c",
            "providerMetadata": {
              "openai": {
                "annotations": [],
                "itemId": "msg_67c9a8787f4c8190b49c858d4c1cf20c",
              },
            },
            "type": "text-end",
          },
          {
            "finishReason": "length",
            "providerMetadata": {
              "openai": {
                "responseId": "resp_67c9a81b6a048190a9ee441c5755a4e8",
              },
            },
            "type": "finish",
            "usage": {
              "cachedInputTokens": 0,
              "inputTokens": 0,
              "outputTokens": 0,
              "reasoningTokens": 0,
              "totalTokens": 0,
            },
          },
        ]
      `);
    });

    it('should send streaming tool calls', async () => {
      server.urls['https://api.openai.com/v1/responses'].response = {
        type: 'stream-chunks',
        chunks: [
          `data:{"type":"response.created","response":{"id":"resp_67cb13a755c08190acbe3839a49632fc","object":"response","created_at":1741362087,"status":"in_progress","error":null,"incomplete_details":null,"instructions":null,"max_output_tokens":null,"model":"gpt-4o-2024-07-18","output":[],"parallel_tool_calls":true,"previous_response_id":null,"reasoning":{"effort":null,"summary":null},"store":true,"temperature":0,"text":{"format":{"type":"text"}},"tool_choice":"auto","tools":[{"type":"function","description":"Get the current location.","name":"currentLocation","parameters":{"type":"object","properties":{},"additionalProperties":false},"strict":true},{"type":"function","description":"Get the weather in a location","name":"weather","parameters":{"type":"object","properties":{"location":{"type":"string","description":"The location to get the weather for"}},"required":["location"],"additionalProperties":false},"strict":true}],"top_p":1,"truncation":"disabled","usage":null,"user":null,"metadata":{}}}\n\n`,
          `data:{"type":"response.in_progress","response":{"id":"resp_67cb13a755c08190acbe3839a49632fc","object":"response","created_at":1741362087,"status":"in_progress","error":null,"incomplete_details":null,"instructions":null,"max_output_tokens":null,"model":"gpt-4o-2024-07-18","output":[],"parallel_tool_calls":true,"previous_response_id":null,"reasoning":{"effort":null,"summary":null},"store":true,"temperature":0,"text":{"format":{"type":"text"}},"tool_choice":"auto","tools":[{"type":"function","description":"Get the current location.","name":"currentLocation","parameters":{"type":"object","properties":{},"additionalProperties":false},"strict":true},{"type":"function","description":"Get the weather in a location","name":"weather","parameters":{"type":"object","properties":{"location":{"type":"string","description":"The location to get the weather for"}},"required":["location"],"additionalProperties":false},"strict":true}],"top_p":1,"truncation":"disabled","usage":null,"user":null,"metadata":{}}}\n\n`,
          `data:{"type":"response.output_item.added","output_index":0,"item":{"type":"function_call","id":"fc_67cb13a838088190be08eb3927c87501","call_id":"call_6KxSghkb4MVnunFH2TxPErLP","name":"currentLocation","arguments":"","status":"completed"}}\n\n`,
          `data:{"type":"response.function_call_arguments.delta","item_id":"fc_67cb13a838088190be08eb3927c87501","output_index":0,"delta":"{}"}\n\n`,
          `data:{"type":"response.function_call_arguments.done","item_id":"fc_67cb13a838088190be08eb3927c87501","output_index":0,"arguments":"{}"}\n\n`,
          `data:{"type":"response.output_item.done","output_index":0,"item":{"type":"function_call","id":"fc_67cb13a838088190be08eb3927c87501","call_id":"call_pgjcAI4ZegMkP6bsAV7sfrJA","name":"currentLocation","arguments":"{}","status":"completed"}}\n\n`,
          `data:{"type":"response.output_item.added","output_index":1,"item":{"type":"function_call","id":"fc_67cb13a858f081908a600343fa040f47","call_id":"call_Dg6WUmFHNeR5JxX1s53s1G4b","name":"weather","arguments":"","status":"in_progress"}}\n\n`,
          `data:{"type":"response.function_call_arguments.delta","item_id":"fc_67cb13a858f081908a600343fa040f47","output_index":1,"delta":"{"}\n\n`,
          `data:{"type":"response.function_call_arguments.delta","item_id":"fc_67cb13a858f081908a600343fa040f47","output_index":1,"delta":"\\"location"}\n\n`,
          `data:{"type":"response.function_call_arguments.delta","item_id":"fc_67cb13a858f081908a600343fa040f47","output_index":1,"delta":"\\":"}\n\n`,
          `data:{"type":"response.function_call_arguments.delta","item_id":"fc_67cb13a858f081908a600343fa040f47","output_index":1,"delta":"\\"Rome"}\n\n`,
          `data:{"type":"response.function_call_arguments.delta","item_id":"fc_67cb13a858f081908a600343fa040f47","output_index":1,"delta":"\\"}"}\n\n`,
          `data:{"type":"response.function_call_arguments.done","item_id":"fc_67cb13a858f081908a600343fa040f47","output_index":1,"arguments":"{\\"location\\":\\"Rome\\"}"}\n\n`,
          `data:{"type":"response.output_item.done","output_index":1,"item":{"type":"function_call","id":"fc_67cb13a858f081908a600343fa040f47","call_id":"call_X2PAkDJInno9VVnNkDrfhboW","name":"weather","arguments":"{\\"location\\":\\"Rome\\"}","status":"completed"}}\n\n`,
          `data:{"type":"response.completed","response":{"id":"resp_67cb13a755c08190acbe3839a49632fc","object":"response","created_at":1741362087,"status":"completed","error":null,"incomplete_details":null,"instructions":null,"max_output_tokens":null,"model":"gpt-4o-2024-07-18","output":[{"type":"function_call","id":"fc_67cb13a838088190be08eb3927c87501","call_id":"call_KsVqaVAf3alAtCCkQe4itE7W","name":"currentLocation","arguments":"{}","status":"completed"},{"type":"function_call","id":"fc_67cb13a858f081908a600343fa040f47","call_id":"call_X2PAkDJInno9VVnNkDrfhboW","name":"weather","arguments":"{\\"location\\":\\"Rome\\"}","status":"completed"}],"parallel_tool_calls":true,"previous_response_id":null,"reasoning":{"effort":null,"summary":null},"store":true,"temperature":0,"text":{"format":{"type":"text"}},"tool_choice":"auto","tools":[{"type":"function","description":"Get the current location.","name":"currentLocation","parameters":{"type":"object","properties":{},"additionalProperties":false},"strict":true},{"type":"function","description":"Get the weather in a location","name":"weather","parameters":{"type":"object","properties":{"location":{"type":"string","description":"The location to get the weather for"}},"required":["location"],"additionalProperties":false},"strict":true}],"top_p":1,"truncation":"disabled","usage":{"input_tokens":0,"input_tokens_details":{"cached_tokens":0},"output_tokens":0,"output_tokens_details":{"reasoning_tokens":0},"total_tokens":0},"user":null,"metadata":{}}}\n\n`,
        ],
      };

      const { stream } = await createModel('gpt-4o').doStream({
        tools: TEST_TOOLS,
        prompt: TEST_PROMPT,
        includeRawChunks: false,
      });

      expect(await convertReadableStreamToArray(stream)).toMatchInlineSnapshot(`
        [
          {
            "type": "stream-start",
            "warnings": [],
          },
          {
            "id": "resp_67cb13a755c08190acbe3839a49632fc",
            "modelId": "gpt-4o-2024-07-18",
            "timestamp": 2025-03-07T15:41:27.000Z,
            "type": "response-metadata",
          },
          {
            "id": "call_6KxSghkb4MVnunFH2TxPErLP",
            "toolName": "currentLocation",
            "type": "tool-input-start",
          },
          {
            "delta": "{}",
            "id": "call_6KxSghkb4MVnunFH2TxPErLP",
            "type": "tool-input-delta",
          },
          {
            "id": "call_pgjcAI4ZegMkP6bsAV7sfrJA",
            "type": "tool-input-end",
          },
          {
            "input": "{}",
            "providerMetadata": {
              "openai": {
                "itemId": "fc_67cb13a838088190be08eb3927c87501",
              },
            },
            "toolCallId": "call_pgjcAI4ZegMkP6bsAV7sfrJA",
            "toolName": "currentLocation",
            "type": "tool-call",
          },
          {
            "id": "call_Dg6WUmFHNeR5JxX1s53s1G4b",
            "toolName": "weather",
            "type": "tool-input-start",
          },
          {
            "delta": "{",
            "id": "call_Dg6WUmFHNeR5JxX1s53s1G4b",
            "type": "tool-input-delta",
          },
          {
            "delta": ""location",
            "id": "call_Dg6WUmFHNeR5JxX1s53s1G4b",
            "type": "tool-input-delta",
          },
          {
            "delta": "":",
            "id": "call_Dg6WUmFHNeR5JxX1s53s1G4b",
            "type": "tool-input-delta",
          },
          {
            "delta": ""Rome",
            "id": "call_Dg6WUmFHNeR5JxX1s53s1G4b",
            "type": "tool-input-delta",
          },
          {
            "delta": ""}",
            "id": "call_Dg6WUmFHNeR5JxX1s53s1G4b",
            "type": "tool-input-delta",
          },
          {
            "id": "call_X2PAkDJInno9VVnNkDrfhboW",
            "type": "tool-input-end",
          },
          {
            "input": "{"location":"Rome"}",
            "providerMetadata": {
              "openai": {
                "itemId": "fc_67cb13a858f081908a600343fa040f47",
              },
            },
            "toolCallId": "call_X2PAkDJInno9VVnNkDrfhboW",
            "toolName": "weather",
            "type": "tool-call",
          },
          {
            "finishReason": "tool-calls",
            "providerMetadata": {
              "openai": {
                "responseId": "resp_67cb13a755c08190acbe3839a49632fc",
              },
            },
            "type": "finish",
            "usage": {
              "cachedInputTokens": 0,
              "inputTokens": 0,
              "outputTokens": 0,
              "reasoningTokens": 0,
              "totalTokens": 0,
            },
          },
        ]
      `);
    });

    it('Should handle service tier', async () => {
      server.urls['https://api.openai.com/v1/responses'].response = {
        type: 'stream-chunks',
        chunks: [
          'data:{"type":"response.created","sequence_number":0,"response":{"id":"resp_68b08bfa71908196889e9ae5668b2ae40cd677a623b867d5","object":"response","created_at":1756400634,"status":"in_progress","background":false,"error":null,"incomplete_details":null,"instructions":null,"max_output_tokens":null,"max_tool_calls":null,"model":"gpt-5-nano-2025-08-07","output":[],"parallel_tool_calls":true,"previous_response_id":null,"prompt_cache_key":null,"reasoning":{"effort":"medium","summary":null},"safety_identifier":null,"service_tier":"flex","store":true,"temperature":1,"text":{"format":{"type":"text"},"verbosity":"medium"},"tool_choice":"auto","tools":[],"top_logprobs":0,"top_p":1,"truncation":"disabled","usage":null,"user":null,"metadata":{}}}\n\n',
          'data:{"type":"response.in_progress","sequence_number":1,"response":{"id":"resp_68b08bfa71908196889e9ae5668b2ae40cd677a623b867d5","object":"response","created_at":1756400634,"status":"in_progress","background":false,"error":null,"incomplete_details":null,"instructions":null,"max_output_tokens":null,"max_tool_calls":null,"model":"gpt-5-nano-2025-08-07","output":[],"parallel_tool_calls":true,"previous_response_id":null,"prompt_cache_key":null,"reasoning":{"effort":"medium","summary":null},"safety_identifier":null,"service_tier":"flex","store":true,"temperature":1,"text":{"format":{"type":"text"},"verbosity":"medium"},"tool_choice":"auto","tools":[],"top_logprobs":0,"top_p":1,"truncation":"disabled","usage":null,"user":null,"metadata":{}}}\n\n',
          'data:{"type":"response.output_item.added","sequence_number":2,"output_index":0,"item":{"id":"rs_68b08bfb9f3c819682c5cff6edee6e4d0cd677a623b867d5","type":"reasoning","summary":[]}}\n\n',
          'data:{"type":"response.output_item.done","sequence_number":3,"output_index":0,"item":{"id":"rs_68b08bfb9f3c819682c5cff6edee6e4d0cd677a623b867d5","type":"reasoning","summary":[]}}\n\n',
          'data:{"type":"response.output_item.added","sequence_number":4,"output_index":1,"item":{"id":"msg_68b08bfc9a548196b15465b6020b04e40cd677a623b867d5","type":"message","status":"in_progress","content":[],"role":"assistant"}}\n\n',
          'data:{"type":"response.content_part.added","sequence_number":5,"item_id":"msg_68b08bfc9a548196b15465b6020b04e40cd677a623b867d5","output_index":1,"content_index":0,"part":{"type":"output_text","annotations":[],"logprobs":[],"text":""}}\n\n',
          'data:{"type":"response.output_text.delta","sequence_number":6,"item_id":"msg_68b08bfc9a548196b15465b6020b04e40cd677a623b867d5","output_index":1,"content_index":0,"delta":"blue","logprobs":[],"obfuscation":"A3q16QVxivdK"}\n\n',
          'data:{"type":"response.output_text.done","sequence_number":7,"item_id":"msg_68b08bfc9a548196b15465b6020b04e40cd677a623b867d5","output_index":1,"content_index":0,"text":"blue","logprobs":[]}\n\n',
          'data:{"type":"response.content_part.done","sequence_number":8,"item_id":"msg_68b08bfc9a548196b15465b6020b04e40cd677a623b867d5","output_index":1,"content_index":0,"part":{"type":"output_text","annotations":[],"logprobs":[],"text":"blue"}}\n\n',
          'data:{"type":"response.output_item.done","sequence_number":9,"output_index":1,"item":{"id":"msg_68b08bfc9a548196b15465b6020b04e40cd677a623b867d5","type":"message","status":"completed","content":[{"type":"output_text","annotations":[],"logprobs":[],"text":"blue"}],"role":"assistant"}}\n\n',
          'data:{"type":"response.completed","sequence_number":10,"response":{"id":"resp_68b08bfa71908196889e9ae5668b2ae40cd677a623b867d5","object":"response","created_at":1756400634,"status":"completed","background":false,"error":null,"incomplete_details":null,"instructions":null,"max_output_tokens":null,"max_tool_calls":null,"model":"gpt-5-nano-2025-08-07","output":[{"id":"rs_68b08bfb9f3c819682c5cff6edee6e4d0cd677a623b867d5","type":"reasoning","summary":[]},{"id":"msg_68b08bfc9a548196b15465b6020b04e40cd677a623b867d5","type":"message","status":"completed","content":[{"type":"output_text","annotations":[],"logprobs":[],"text":"blue"}],"role":"assistant"}],"parallel_tool_calls":true,"previous_response_id":null,"prompt_cache_key":null,"reasoning":{"effort":"medium","summary":null},"safety_identifier":null,"service_tier":"flex","store":true,"temperature":1,"text":{"format":{"type":"text"},"verbosity":"medium"},"tool_choice":"auto","tools":[],"top_logprobs":0,"top_p":1,"truncation":"disabled","usage":{"input_tokens":15,"input_tokens_details":{"cached_tokens":0},"output_tokens":263,"output_tokens_details":{"reasoning_tokens":256},"total_tokens":278},"user":null,"metadata":{}}}\n\n',
        ],
      };

      const { stream } = await createModel('gpt-5-nano').doStream({
        prompt: TEST_PROMPT,
        providerOptions: {
          openai: {
            serviceTier: 'flex',
          },
        },
      });

      expect(await convertReadableStreamToArray(stream)).toMatchInlineSnapshot(`
        [
          {
            "type": "stream-start",
            "warnings": [],
          },
          {
            "id": "resp_68b08bfa71908196889e9ae5668b2ae40cd677a623b867d5",
            "modelId": "gpt-5-nano-2025-08-07",
            "timestamp": 2025-08-28T17:03:54.000Z,
            "type": "response-metadata",
          },
          {
            "id": "rs_68b08bfb9f3c819682c5cff6edee6e4d0cd677a623b867d5:0",
            "providerMetadata": {
              "openai": {
                "itemId": "rs_68b08bfb9f3c819682c5cff6edee6e4d0cd677a623b867d5",
                "reasoningEncryptedContent": null,
              },
            },
            "type": "reasoning-start",
          },
          {
            "id": "rs_68b08bfb9f3c819682c5cff6edee6e4d0cd677a623b867d5:0",
            "providerMetadata": {
              "openai": {
                "itemId": "rs_68b08bfb9f3c819682c5cff6edee6e4d0cd677a623b867d5",
                "reasoningEncryptedContent": null,
              },
            },
            "type": "reasoning-end",
          },
          {
            "id": "msg_68b08bfc9a548196b15465b6020b04e40cd677a623b867d5",
            "providerMetadata": {
              "openai": {
                "itemId": "msg_68b08bfc9a548196b15465b6020b04e40cd677a623b867d5",
              },
            },
            "type": "text-start",
          },
          {
            "delta": "blue",
            "id": "msg_68b08bfc9a548196b15465b6020b04e40cd677a623b867d5",
            "type": "text-delta",
          },
          {
            "id": "msg_68b08bfc9a548196b15465b6020b04e40cd677a623b867d5",
            "providerMetadata": {
              "openai": {
                "annotations": [],
                "itemId": "msg_68b08bfc9a548196b15465b6020b04e40cd677a623b867d5",
              },
            },
            "type": "text-end",
          },
          {
            "finishReason": "stop",
            "providerMetadata": {
              "openai": {
                "responseId": "resp_68b08bfa71908196889e9ae5668b2ae40cd677a623b867d5",
                "serviceTier": "flex",
              },
            },
            "type": "finish",
            "usage": {
              "cachedInputTokens": 0,
              "inputTokens": 15,
              "outputTokens": 263,
              "reasoningTokens": 256,
              "totalTokens": 278,
            },
          },
        ]
      `);
    });

    it('should handle logprobs', async () => {
      server.urls['https://api.openai.com/v1/responses'].response = {
        type: 'stream-chunks',
        chunks: [
          'data:{"type":"response.created","sequence_number":0,"response":{"id":"resp_689cec4cf608819583c56813ccb0f5040f92af1765dd5aad","object":"response","created_at":1755114572,"status":"in_progress","background":false,"error":null,"incomplete_details":null,"instructions":null,"max_output_tokens":1024,"max_tool_calls":null,"model":"gpt-4.1-nano-2025-04-14","output":[],"parallel_tool_calls":true,"previous_response_id":null,"prompt_cache_key":null,"reasoning":{"effort":null,"summary":null},"safety_identifier":null,"service_tier":"auto","store":true,"temperature":1,"text":{"format":{"type":"text"},"verbosity":"medium"},"tool_choice":"auto","tools":[],"top_logprobs":5,"top_p":1,"truncation":"disabled","usage":null,"user":null,"metadata":{}}}\n\n',
          'data:{"type":"response.in_progress","sequence_number":1,"response":{"id":"resp_689cec4cf608819583c56813ccb0f5040f92af1765dd5aad","object":"response","created_at":1755114572,"status":"in_progress","background":false,"error":null,"incomplete_details":null,"instructions":null,"max_output_tokens":1024,"max_tool_calls":null,"model":"gpt-4.1-nano-2025-04-14","output":[],"parallel_tool_calls":true,"previous_response_id":null,"prompt_cache_key":null,"reasoning":{"effort":null,"summary":null},"safety_identifier":null,"service_tier":"auto","store":true,"temperature":1,"text":{"format":{"type":"text"},"verbosity":"medium"},"tool_choice":"auto","tools":[],"top_logprobs":5,"top_p":1,"truncation":"disabled","usage":null,"user":null,"metadata":{}}}\n\n',
          'data:{"type":"response.output_item.added","sequence_number":2,"output_index":0,"item":{"id":"msg_689cec4d46448195905a27fb9e12ff670f92af1765dd5aad","type":"message","status":"in_progress","content":[],"role":"assistant"}}\n\n',
          'data:{"type":"response.content_part.added","sequence_number":3,"item_id":"msg_689cec4d46448195905a27fb9e12ff670f92af1765dd5aad","output_index":0,"content_index":0,"part":{"type":"output_text","annotations":[],"logprobs":[],"text":""}}\n\n',
          'data:{"type":"response.output_text.delta","sequence_number":4,"item_id":"msg_689cec4d46448195905a27fb9e12ff670f92af1765dd5aad","output_index":0,"content_index":0,"delta":"N","logprobs":[{"bytes":[78],"logprob":-2.9266366958618164,"token":"N","top_logprobs":[{"bytes":[80,108,101,97,115,101],"logprob":-0.5516367554664612,"token":"Please"},{"bytes":[89],"logprob":-1.0516366958618164,"token":"Y"},{"bytes":[78],"logprob":-2.9266366958618164,"token":"N"},{"bytes":[83,117,114,101],"logprob":-4.551636695861816,"token":"Sure"},{"bytes":[67,111,117,108,100],"logprob":-5.176636695861816,"token":"Could"}]}],"obfuscation":"t9egcKewVOXiQ6N"}\n\n',
          'data:{"type":"response.output_text.done","sequence_number":5,"item_id":"msg_689cec4d46448195905a27fb9e12ff670f92af1765dd5aad","output_index":0,"content_index":0,"text":"N","logprobs":[{"bytes":[78],"logprob":-2.9266366958618164,"token":"N","top_logprobs":[{"bytes":[80,108,101,97,115,101],"logprob":-0.5516367554664612,"token":"Please"},{"bytes":[89],"logprob":-1.0516366958618164,"token":"Y"},{"bytes":[78],"logprob":-2.9266366958618164,"token":"N"},{"bytes":[83,117,114,101],"logprob":-4.551636695861816,"token":"Sure"},{"bytes":[67,111,117,108,100],"logprob":-5.176636695861816,"token":"Could"}]}]}\n\n',
          'data:{"type":"response.content_part.done","sequence_number":6,"item_id":"msg_689cec4d46448195905a27fb9e12ff670f92af1765dd5aad","output_index":0,"content_index":0,"part":{"type":"output_text","annotations":[],"logprobs":[],"text":"N"}}\n\n',
          'data:{"type":"response.output_item.done","sequence_number":7,"output_index":0,"item":{"id":"msg_689cec4d46448195905a27fb9e12ff670f92af1765dd5aad","type":"message","status":"completed","content":[{"type":"output_text","annotations":[],"logprobs":[{"bytes":[78],"logprob":-2.926637,"token":"N","top_logprobs":[{"bytes":[80,108,101,97,115,101],"logprob":-0.551637,"token":"Please"},{"bytes":[89],"logprob":-1.051637,"token":"Y"},{"bytes":[78],"logprob":-2.926637,"token":"N"},{"bytes":[83,117,114,101],"logprob":-4.551637,"token":"Sure"},{"bytes":[67,111,117,108,100],"logprob":-5.176637,"token":"Could"}]}],"text":"N"}],"role":"assistant"}}\n\n',
          'data:{"type":"response.completed","sequence_number":8,"response":{"id":"resp_689cec4cf608819583c56813ccb0f5040f92af1765dd5aad","object":"response","created_at":1755114572,"status":"completed","background":false,"error":null,"incomplete_details":null,"instructions":null,"max_output_tokens":1024,"max_tool_calls":null,"model":"gpt-4.1-nano-2025-04-14","output":[{"id":"msg_689cec4d46448195905a27fb9e12ff670f92af1765dd5aad","type":"message","status":"completed","content":[{"type":"output_text","annotations":[],"logprobs":[{"bytes":[78],"logprob":-2.926637,"token":"N","top_logprobs":[{"bytes":[80,108,101,97,115,101],"logprob":-0.551637,"token":"Please"},{"bytes":[89],"logprob":-1.051637,"token":"Y"},{"bytes":[78],"logprob":-2.926637,"token":"N"},{"bytes":[83,117,114,101],"logprob":-4.551637,"token":"Sure"},{"bytes":[67,111,117,108,100],"logprob":-5.176637,"token":"Could"}]}],"text":"N"}],"role":"assistant"}],"parallel_tool_calls":true,"previous_response_id":null,"prompt_cache_key":null,"reasoning":{"effort":null,"summary":null},"safety_identifier":null,"service_tier":"default","store":true,"temperature":1,"text":{"format":{"type":"text"},"verbosity":"medium"},"tool_choice":"auto","tools":[],"top_logprobs":5,"top_p":1,"truncation":"disabled","usage":{"input_tokens":12,"input_tokens_details":{"cached_tokens":0},"output_tokens":2,"output_tokens_details":{"reasoning_tokens":0},"total_tokens":14},"user":null,"metadata":{}}}\n\n',
        ],
      };

      const { stream } = await createModel('gpt-4o').doStream({
        prompt: TEST_PROMPT,
        providerOptions: {
          openai: {
            logprobs: 1,
          },
        },
      });

      expect(await convertReadableStreamToArray(stream)).toMatchInlineSnapshot(`
        [
          {
            "type": "stream-start",
            "warnings": [],
          },
          {
            "id": "resp_689cec4cf608819583c56813ccb0f5040f92af1765dd5aad",
            "modelId": "gpt-4.1-nano-2025-04-14",
            "timestamp": 2025-08-13T19:49:32.000Z,
            "type": "response-metadata",
          },
          {
            "id": "msg_689cec4d46448195905a27fb9e12ff670f92af1765dd5aad",
            "providerMetadata": {
              "openai": {
                "itemId": "msg_689cec4d46448195905a27fb9e12ff670f92af1765dd5aad",
              },
            },
            "type": "text-start",
          },
          {
            "delta": "N",
            "id": "msg_689cec4d46448195905a27fb9e12ff670f92af1765dd5aad",
            "type": "text-delta",
          },
          {
            "id": "msg_689cec4d46448195905a27fb9e12ff670f92af1765dd5aad",
            "providerMetadata": {
              "openai": {
                "annotations": [],
                "itemId": "msg_689cec4d46448195905a27fb9e12ff670f92af1765dd5aad",
              },
            },
            "type": "text-end",
          },
          {
            "finishReason": "stop",
            "providerMetadata": {
              "openai": {
                "logprobs": [
                  [
                    {
                      "logprob": -2.9266366958618164,
                      "token": "N",
                      "top_logprobs": [
                        {
                          "logprob": -0.5516367554664612,
                          "token": "Please",
                        },
                        {
                          "logprob": -1.0516366958618164,
                          "token": "Y",
                        },
                        {
                          "logprob": -2.9266366958618164,
                          "token": "N",
                        },
                        {
                          "logprob": -4.551636695861816,
                          "token": "Sure",
                        },
                        {
                          "logprob": -5.176636695861816,
                          "token": "Could",
                        },
                      ],
                    },
                  ],
                ],
                "responseId": "resp_689cec4cf608819583c56813ccb0f5040f92af1765dd5aad",
                "serviceTier": "default",
              },
            },
            "type": "finish",
            "usage": {
              "cachedInputTokens": 0,
              "inputTokens": 12,
              "outputTokens": 2,
              "reasoningTokens": 0,
              "totalTokens": 14,
            },
          },
        ]
      `);
    });

    describe('web search tool', () => {
      it('should stream web search results (sources, tool calls, tool results)', async () => {
        prepareChunksFixtureResponse('openai-web-search-tool.1');

        const { stream } = await createModel('gpt-5-nano').doStream({
          tools: [
            {
              type: 'provider-defined',
              id: 'openai.web_search',
              name: 'web_search',
              args: {},
            },
          ],
          prompt: TEST_PROMPT,
        });

        expect(await convertReadableStreamToArray(stream)).toMatchSnapshot();
      });

      it('should handle streaming web search with action query field', async () => {
        server.urls['https://api.openai.com/v1/responses'].response = {
          type: 'stream-chunks',
          chunks: [
            `data:{"type":"response.created","response":{"id":"resp_test","object":"response","created_at":1741630255,"status":"in_progress","error":null,"incomplete_details":null,"instructions":null,"max_output_tokens":null,"model":"o3-2025-04-16","output":[],"parallel_tool_calls":true,"previous_response_id":null,"reasoning":{"effort":"medium","summary":"auto"},"store":true,"temperature":0,"text":{"format":{"type":"text"}},"tool_choice":"auto","tools":[{"type":"web_search","search_context_size":"medium"}],"top_p":1,"truncation":"disabled","usage":null,"user":null,"metadata":{}}}\n\n`,
            `data:{"type":"response.output_item.added","output_index":0,"item":{"type":"web_search_call","id":"ws_test","status":"in_progress","action":{"type":"search","query":"Vercel AI SDK next version features"}}}\n\n`,
            `data:{"type":"response.web_search_call.in_progress","output_index":0,"item_id":"ws_test"}\n\n`,
            `data:{"type":"response.web_search_call.searching","output_index":0,"item_id":"ws_test"}\n\n`,
            `data:{"type":"response.web_search_call.completed","output_index":0,"item_id":"ws_test"}\n\n`,
            `data:{"type":"response.output_item.done","output_index":0,"item":{"type":"web_search_call","id":"ws_test","status":"completed","action":{"type":"search","query":"Vercel AI SDK next version features"}}}\n\n`,
            `data:{"type":"response.output_item.added","output_index":1,"item":{"type":"message","id":"msg_test","status":"in_progress","role":"assistant","content":[]}}\n\n`,
            `data:{"type":"response.content_part.added","item_id":"msg_test","output_index":1,"content_index":0,"part":{"type":"output_text","text":"","annotations":[]}}\n\n`,
            `data:{"type":"response.output_text.delta","item_id":"msg_test","output_index":1,"content_index":0,"delta":"Based on the search results, here are the upcoming features."}\n\n`,
            `data:{"type":"response.output_text.done","item_id":"msg_test","output_index":1,"content_index":0,"text":"Based on the search results, here are the upcoming features."}\n\n`,
            `data:{"type":"response.content_part.done","item_id":"msg_test","output_index":1,"content_index":0,"part":{"type":"output_text","text":"Based on the search results, here are the upcoming features.","annotations":[]}}\n\n`,
            `data:{"type":"response.output_item.done","output_index":1,"item":{"type":"message","id":"msg_test","status":"completed","role":"assistant","content":[{"type":"output_text","text":"Based on the search results, here are the upcoming features.","annotations":[]}]}}\n\n`,
            `data:{"type":"response.completed","response":{"id":"resp_test","object":"response","created_at":1741630255,"status":"completed","error":null,"incomplete_details":null,"instructions":null,"max_output_tokens":null,"model":"o3-2025-04-16","output":[{"type":"web_search_call","id":"ws_test","status":"completed","action":{"type":"search","query":"Vercel AI SDK next version features"}},{"type":"message","id":"msg_test","status":"completed","role":"assistant","content":[{"type":"output_text","text":"Based on the search results, here are the upcoming features.","annotations":[]}]}],"parallel_tool_calls":true,"previous_response_id":null,"reasoning":{"effort":"medium","summary":"auto"},"store":true,"temperature":0,"text":{"format":{"type":"text"}},"tool_choice":"auto","tools":[{"type":"web_search","search_context_size":"medium"}],"top_p":1,"truncation":"disabled","usage":{"input_tokens":50,"input_tokens_details":{"cached_tokens":0},"output_tokens":25,"output_tokens_details":{"reasoning_tokens":0},"total_tokens":75},"user":null,"metadata":{}}}\n\n`,
            'data: [DONE]\n\n',
          ],
        };

        const { stream } = await createModel('gpt-5-nano').doStream({
          tools: [
            {
              type: 'provider-defined',
              id: 'openai.web_search',
              name: 'web_search',
              args: {},
            },
          ],
          prompt: TEST_PROMPT,
        });

        expect(await convertReadableStreamToArray(stream)).toMatchSnapshot();
      });
    });

    describe('file search tool', () => {
      it('should stream file search results without results include', async () => {
        prepareChunksFixtureResponse('openai-file-search-tool.1');

        const result = await createModel('gpt-5-nano').doStream({
          prompt: TEST_PROMPT,
          tools: [
            {
              type: 'provider-defined',
              id: 'openai.file_search',
              name: 'file_search',
              args: {
                vectorStoreIds: ['vs_68caad8bd5d88191ab766cf043d89a18'],
              },
            },
          ],
        });

        expect(
          await convertReadableStreamToArray(result.stream),
        ).toMatchSnapshot();
      });

      it('should stream file search results with results include', async () => {
        prepareChunksFixtureResponse('openai-file-search-tool.2');

        const result = await createModel('gpt-5-nano').doStream({
          prompt: TEST_PROMPT,
          tools: [
            {
              type: 'provider-defined',
              id: 'openai.file_search',
              name: 'file_search',
              args: {
                vectorStoreIds: ['vs_68caad8bd5d88191ab766cf043d89a18'],
              },
            },
          ],
          providerOptions: {
            openai: {
              include: ['file_search_call.results'],
            },
          },
        });

        expect(
          await convertReadableStreamToArray(result.stream),
        ).toMatchSnapshot();
      });
    });

    describe('code interpreter tool', () => {
      it('should stream code interpreter results', async () => {
        prepareChunksFixtureResponse('openai-code-interpreter-tool.1');

        const result = await createModel('gpt-5-nano').doStream({
          prompt: TEST_PROMPT,
          tools: [
            {
              type: 'provider-defined',
              id: 'openai.code_interpreter',
              name: 'code_interpreter',
              args: {},
            },
          ],
        });

        expect(
          await convertReadableStreamToArray(result.stream),
        ).toMatchSnapshot();
      });
    });

    describe('image generation tool', () => {
      it('should stream code image generation results', async () => {
        prepareChunksFixtureResponse('openai-image-generation-tool.1');

        const result = await createModel('gpt-5-nano').doStream({
          prompt: TEST_PROMPT,
          tools: [
            {
              type: 'provider-defined',
              id: 'openai.image_generation',
              name: 'image_generation',
              args: {},
            },
          ],
        });

        expect(
          await convertReadableStreamToArray(result.stream),
        ).toMatchSnapshot();
      });
    });

    describe('local shell tool', () => {
      it('should stream code local shell results', async () => {
        prepareChunksFixtureResponse('openai-local-shell-tool.1');

        const result = await createModel('gpt-5-codex').doStream({
          prompt: TEST_PROMPT,
          tools: [
            {
              type: 'provider-defined',
              id: 'openai.local_shell',
              name: 'local_shell',
              args: {},
            },
          ],
        });

        expect(
          await convertReadableStreamToArray(result.stream),
        ).toMatchSnapshot();
      });
    });

    describe('errors', () => {
      it('should stream error parts', async () => {
        server.urls['https://api.openai.com/v1/responses'].response = {
          type: 'stream-chunks',
          chunks: [
            `data:{"type":"response.created","response":{"id":"resp_67cf3390786881908b27489d7e8cfb6b","object":"response","created_at":1741632400,"status":"in_progress","error":null,"incomplete_details":null,"instructions":null,"max_output_tokens":null,"model":"gpt-4o-mini-2024-07-18","output":[],"parallel_tool_calls":true,"previous_response_id":null,"reasoning":{"effort":null,"summary":null},"store":true,"temperature":0,"text":{"format":{"type":"text"}},"tool_choice":"auto","tools":[{"type":"web_search","search_context_size":"medium","user_location":{"type":"approximate","city":null,"country":"US","region":null,"timezone":null}}],"top_p":1,"truncation":"disabled","usage":null,"user":null,"metadata":{}}}\n\n`,
            `data:{"type":"error","code":"ERR_SOMETHING","message":"Something went wrong","param":null,"sequence_number":1}\n\n`,
          ],
        };

        const { stream } = await createModel('gpt-4o-mini').doStream({
          prompt: TEST_PROMPT,
          includeRawChunks: false,
        });

        expect(await convertReadableStreamToArray(stream))
          .toMatchInlineSnapshot(`
          [
            {
              "type": "stream-start",
              "warnings": [],
            },
            {
              "id": "resp_67cf3390786881908b27489d7e8cfb6b",
              "modelId": "gpt-4o-mini-2024-07-18",
              "timestamp": 2025-03-10T18:46:40.000Z,
              "type": "response-metadata",
            },
            {
              "error": {
                "code": "ERR_SOMETHING",
                "message": "Something went wrong",
                "param": null,
                "sequence_number": 1,
                "type": "error",
              },
              "type": "error",
            },
            {
              "finishReason": "unknown",
              "providerMetadata": {
                "openai": {
                  "responseId": "resp_67cf3390786881908b27489d7e8cfb6b",
                },
              },
              "type": "finish",
              "usage": {
                "inputTokens": undefined,
                "outputTokens": undefined,
                "totalTokens": undefined,
              },
            },
          ]
        `);
      });
    });

    describe('reasoning', () => {
      it('should handle reasoning with summary', async () => {
        server.urls['https://api.openai.com/v1/responses'].response = {
          type: 'stream-chunks',
          chunks: [
            `data:{"type":"response.created","response":{"id":"resp_67c9a81b6a048190a9ee441c5755a4e8","object":"response","created_at":1741269019,"status":"in_progress","error":null,"incomplete_details":null,"input":[],"instructions":null,"max_output_tokens":null,"model":"o3-mini-2025-01-31","output":[],"parallel_tool_calls":true,"previous_response_id":null,"reasoning":{"effort":"low","summary":"auto"},"store":true,"temperature":null,"text":{"format":{"type":"text"}},"tool_choice":"auto","tools":[],"top_p":null,"truncation":"disabled","usage":null,"user":null,"metadata":{}}}\n\n`,
            `data:{"type":"response.output_item.added","output_index":0,"item":{"id":"rs_6808709f6fcc8191ad2e2fdd784017b3","type":"reasoning"}}\n\n`,
            `data:{"type":"response.reasoning_summary_part.added","item_id":"rs_6808709f6fcc8191ad2e2fdd784017b3","summary_index":0}\n\n`,
            `data:{"type":"response.reasoning_summary_text.delta","item_id":"rs_6808709f6fcc8191ad2e2fdd784017b3","summary_index":0,"delta":"**Exploring burrito origins**\\n\\nThe user is"}\n\n`,
            `data:{"type":"response.reasoning_summary_text.delta","item_id":"rs_6808709f6fcc8191ad2e2fdd784017b3","summary_index":0,"delta":" curious about the debate regarding Taqueria La Cumbre and El Farolito."}\n\n`,
            `data:{"type":"response.reasoning_summary_part.done","item_id":"rs_6808709f6fcc8191ad2e2fdd784017b3","summary_index":0}\n\n`,
            `data:{"type":"response.reasoning_summary_part.added","item_id":"rs_6808709f6fcc8191ad2e2fdd784017b3","summary_index":1}\n\n`,
            `data:{"type":"response.reasoning_summary_text.delta","item_id":"rs_6808709f6fcc8191ad2e2fdd784017b3","summary_index":1,"delta":"**Investigating burrito origins**\\n\\nThere's a fascinating debate"}\n\n`,
            `data:{"type":"response.reasoning_summary_text.delta","item_id":"rs_6808709f6fcc8191ad2e2fdd784017b3","summary_index":1,"delta":" about who created the Mission burrito."}\n\n`,
            `data:{"type":"response.reasoning_summary_part.done","item_id":"rs_6808709f6fcc8191ad2e2fdd784017b3","summary_index":1}\n\n`,
            `data:{"type":"response.output_item.done","output_index":0,"item":{"id":"rs_6808709f6fcc8191ad2e2fdd784017b3","type":"reasoning"}}\n\n`,
            `data:{"type":"response.output_item.added","output_index":1,"item":{"id":"msg_67c97c02656c81908e080dfdf4a03cd1","type":"message"}}\n\n`,
            `data:{"type":"response.output_text.delta","item_id":"msg_67c97c02656c81908e080dfdf4a03cd1","delta":"answer"}\n\n`,
            `data:{"type":"response.output_text.delta","item_id":"msg_67c97c02656c81908e080dfdf4a03cd1","delta":" text"}\n\n`,
            `data:{"type":"response.output_item.done","output_index":1,"item":{"id":"msg_67c97c02656c81908e080dfdf4a03cd1","type":"message"}}\n\n`,
            `data:{"type":"response.completed","response":{"id":"resp_67c9a81b6a048190a9ee441c5755a4e8","object":"response","created_at":1741269019,"status":"completed","error":null,"incomplete_details":null,"input":[],"instructions":null,"max_output_tokens":null,"model":"o3-mini-2025-01-31","output":[{"id":"rs_6808709f6fcc8191ad2e2fdd784017b3","type":"reasoning","summary":[{"type":"summary_text","text":"**Exploring burrito origins**\\n\\nThe user is curious about the debate regarding Taqueria La Cumbre and El Farolito."},{"type":"summary_text","text":"**Investigating burrito origins**\\n\\nThere's a fascinating debate about who created the Mission burrito."}]},{"id":"msg_67c97c02656c81908e080dfdf4a03cd1","type":"message","status":"completed","role":"assistant","content":[{"type":"output_text","text":"answer text","annotations":[]}]}],"parallel_tool_calls":true,"previous_response_id":null,"reasoning":{"effort":"low","summary":"auto"},"store":true,"temperature":null,"text":{"format":{"type":"text"}},"tool_choice":"auto","tools":[],"top_p":null,"truncation":"disabled","usage":{"input_tokens":34,"input_tokens_details":{"cached_tokens":0},"output_tokens":538,"output_tokens_details":{"reasoning_tokens":320},"total_tokens":572},"user":null,"metadata":{}}}\n\n`,
          ],
        };

        const { stream } = await createModel('o3-mini').doStream({
          prompt: TEST_PROMPT,
          providerOptions: {
            openai: {
              reasoningEffort: 'low',
              reasoningSummary: 'auto',
            },
          },
          includeRawChunks: false,
        });

        expect(await convertReadableStreamToArray(stream))
          .toMatchInlineSnapshot(`
            [
              {
                "type": "stream-start",
                "warnings": [],
              },
              {
                "id": "resp_67c9a81b6a048190a9ee441c5755a4e8",
                "modelId": "o3-mini-2025-01-31",
                "timestamp": 2025-03-06T13:50:19.000Z,
                "type": "response-metadata",
              },
              {
                "id": "rs_6808709f6fcc8191ad2e2fdd784017b3:0",
                "providerMetadata": {
                  "openai": {
                    "itemId": "rs_6808709f6fcc8191ad2e2fdd784017b3",
                    "reasoningEncryptedContent": null,
                  },
                },
                "type": "reasoning-start",
              },
              {
                "delta": "**Exploring burrito origins**

            The user is",
                "id": "rs_6808709f6fcc8191ad2e2fdd784017b3:0",
                "providerMetadata": {
                  "openai": {
                    "itemId": "rs_6808709f6fcc8191ad2e2fdd784017b3",
                  },
                },
                "type": "reasoning-delta",
              },
              {
                "delta": " curious about the debate regarding Taqueria La Cumbre and El Farolito.",
                "id": "rs_6808709f6fcc8191ad2e2fdd784017b3:0",
                "providerMetadata": {
                  "openai": {
                    "itemId": "rs_6808709f6fcc8191ad2e2fdd784017b3",
                  },
                },
                "type": "reasoning-delta",
              },
              {
                "id": "rs_6808709f6fcc8191ad2e2fdd784017b3:0",
                "providerMetadata": {
                  "openai": {
                    "itemId": "rs_6808709f6fcc8191ad2e2fdd784017b3",
                  },
                },
                "type": "reasoning-end",
              },
              {
                "id": "rs_6808709f6fcc8191ad2e2fdd784017b3:1",
                "providerMetadata": {
                  "openai": {
                    "itemId": "rs_6808709f6fcc8191ad2e2fdd784017b3",
                    "reasoningEncryptedContent": null,
                  },
                },
                "type": "reasoning-start",
              },
              {
                "delta": "**Investigating burrito origins**

            There's a fascinating debate",
                "id": "rs_6808709f6fcc8191ad2e2fdd784017b3:1",
                "providerMetadata": {
                  "openai": {
                    "itemId": "rs_6808709f6fcc8191ad2e2fdd784017b3",
                  },
                },
                "type": "reasoning-delta",
              },
              {
                "delta": " about who created the Mission burrito.",
                "id": "rs_6808709f6fcc8191ad2e2fdd784017b3:1",
                "providerMetadata": {
                  "openai": {
                    "itemId": "rs_6808709f6fcc8191ad2e2fdd784017b3",
                  },
                },
                "type": "reasoning-delta",
              },
              {
                "id": "rs_6808709f6fcc8191ad2e2fdd784017b3:1",
                "providerMetadata": {
                  "openai": {
                    "itemId": "rs_6808709f6fcc8191ad2e2fdd784017b3",
                    "reasoningEncryptedContent": null,
                  },
                },
                "type": "reasoning-end",
              },
              {
                "id": "msg_67c97c02656c81908e080dfdf4a03cd1",
                "providerMetadata": {
                  "openai": {
                    "itemId": "msg_67c97c02656c81908e080dfdf4a03cd1",
                  },
                },
                "type": "text-start",
              },
              {
                "delta": "answer",
                "id": "msg_67c97c02656c81908e080dfdf4a03cd1",
                "type": "text-delta",
              },
              {
                "delta": " text",
                "id": "msg_67c97c02656c81908e080dfdf4a03cd1",
                "type": "text-delta",
              },
              {
                "id": "msg_67c97c02656c81908e080dfdf4a03cd1",
                "providerMetadata": {
                  "openai": {
                    "annotations": [],
                    "itemId": "msg_67c97c02656c81908e080dfdf4a03cd1",
                  },
                },
                "type": "text-end",
              },
              {
                "finishReason": "stop",
                "providerMetadata": {
                  "openai": {
                    "responseId": "resp_67c9a81b6a048190a9ee441c5755a4e8",
                  },
                },
                "type": "finish",
                "usage": {
                  "cachedInputTokens": 0,
                  "inputTokens": 34,
                  "outputTokens": 538,
                  "reasoningTokens": 320,
                  "totalTokens": 572,
                },
              },
            ]
          `);

        expect(await server.calls[0].requestBodyJson).toMatchObject({
          model: 'o3-mini',
          reasoning: {
            effort: 'low',
            summary: 'auto',
          },
          stream: true,
        });
      });

      it('should handle reasoning with empty summary', async () => {
        server.urls['https://api.openai.com/v1/responses'].response = {
          type: 'stream-chunks',
          chunks: [
            `data:{"type":"response.created","response":{"id":"resp_67c9a81b6a048190a9ee441c5755a4e8","object":"response","created_at":1741269019,"status":"in_progress","error":null,"incomplete_details":null,"input":[],"instructions":null,"max_output_tokens":null,"model":"o3-mini-2025-01-31","output":[],"parallel_tool_calls":true,"previous_response_id":null,"reasoning":{"effort":"low","summary":"auto"},"store":true,"temperature":null,"text":{"format":{"type":"text"}},"tool_choice":"auto","tools":[],"top_p":null,"truncation":"disabled","usage":null,"user":null,"metadata":{}}}\n\n`,
            `data:{"type":"response.output_item.added","output_index":0,"item":{"id":"rs_6808709f6fcc8191ad2e2fdd784017b3","type":"reasoning"}}\n\n`,
            `data:{"type":"response.output_item.done","output_index":0,"item":{"id":"rs_6808709f6fcc8191ad2e2fdd784017b3","type":"reasoning"}}\n\n`,
            `data:{"type":"response.output_item.added","output_index":1,"item":{"id":"msg_67c97c02656c81908e080dfdf4a03cd1","type":"message"}}\n\n`,
            `data:{"type":"response.output_text.delta","item_id":"msg_67c97c02656c81908e080dfdf4a03cd1","delta":"answer"}\n\n`,
            `data:{"type":"response.output_text.delta","item_id":"msg_67c97c02656c81908e080dfdf4a03cd1","delta":" text"}\n\n`,
            `data:{"type":"response.output_item.done","output_index":1,"item":{"id":"msg_67c97c02656c81908e080dfdf4a03cd1","type":"message"}}\n\n`,
            `data:{"type":"response.completed","response":{"id":"resp_67c9a81b6a048190a9ee441c5755a4e8","object":"response","created_at":1741269019,"status":"completed","error":null,"incomplete_details":null,"input":[],"instructions":null,"max_output_tokens":null,"model":"o3-mini-2025-01-31","output":[{"id":"rs_6808709f6fcc8191ad2e2fdd784017b3","type":"reasoning","summary":[]},{"id":"msg_67c97c02656c81908e080dfdf4a03cd1","type":"message","status":"completed","role":"assistant","content":[{"type":"output_text","text":"answer text","annotations":[]}]}],"parallel_tool_calls":true,"previous_response_id":null,"reasoning":{"effort":"low","summary":"auto"},"store":true,"temperature":null,"text":{"format":{"type":"text"}},"tool_choice":"auto","tools":[],"top_p":null,"truncation":"disabled","usage":{"input_tokens":34,"input_tokens_details":{"cached_tokens":0},"output_tokens":538,"output_tokens_details":{"reasoning_tokens":320},"total_tokens":572},"user":null,"metadata":{}}}\n\n`,
          ],
        };

        const { stream } = await createModel('o3-mini').doStream({
          prompt: TEST_PROMPT,
          providerOptions: {
            openai: {
              reasoningEffort: 'low',
              reasoningSummary: null,
            },
          },
          includeRawChunks: false,
        });

        expect(await convertReadableStreamToArray(stream))
          .toMatchInlineSnapshot(`
            [
              {
                "type": "stream-start",
                "warnings": [],
              },
              {
                "id": "resp_67c9a81b6a048190a9ee441c5755a4e8",
                "modelId": "o3-mini-2025-01-31",
                "timestamp": 2025-03-06T13:50:19.000Z,
                "type": "response-metadata",
              },
              {
                "id": "rs_6808709f6fcc8191ad2e2fdd784017b3:0",
                "providerMetadata": {
                  "openai": {
                    "itemId": "rs_6808709f6fcc8191ad2e2fdd784017b3",
                    "reasoningEncryptedContent": null,
                  },
                },
                "type": "reasoning-start",
              },
              {
                "id": "rs_6808709f6fcc8191ad2e2fdd784017b3:0",
                "providerMetadata": {
                  "openai": {
                    "itemId": "rs_6808709f6fcc8191ad2e2fdd784017b3",
                    "reasoningEncryptedContent": null,
                  },
                },
                "type": "reasoning-end",
              },
              {
                "id": "msg_67c97c02656c81908e080dfdf4a03cd1",
                "providerMetadata": {
                  "openai": {
                    "itemId": "msg_67c97c02656c81908e080dfdf4a03cd1",
                  },
                },
                "type": "text-start",
              },
              {
                "delta": "answer",
                "id": "msg_67c97c02656c81908e080dfdf4a03cd1",
                "type": "text-delta",
              },
              {
                "delta": " text",
                "id": "msg_67c97c02656c81908e080dfdf4a03cd1",
                "type": "text-delta",
              },
              {
                "id": "msg_67c97c02656c81908e080dfdf4a03cd1",
                "providerMetadata": {
                  "openai": {
                    "annotations": [],
                    "itemId": "msg_67c97c02656c81908e080dfdf4a03cd1",
                  },
                },
                "type": "text-end",
              },
              {
                "finishReason": "stop",
                "providerMetadata": {
                  "openai": {
                    "responseId": "resp_67c9a81b6a048190a9ee441c5755a4e8",
                  },
                },
                "type": "finish",
                "usage": {
                  "cachedInputTokens": 0,
                  "inputTokens": 34,
                  "outputTokens": 538,
                  "reasoningTokens": 320,
                  "totalTokens": 572,
                },
              },
            ]
          `);

        expect(await server.calls[0].requestBodyJson).toMatchObject({
          model: 'o3-mini',
          reasoning: {
            effort: 'low',
          },
          stream: true,
        });
      });

      it('should handle encrypted content with summary', async () => {
        server.urls['https://api.openai.com/v1/responses'].response = {
          type: 'stream-chunks',
          chunks: [
            `data:{"type":"response.created","response":{"id":"resp_67c9a81b6a048190a9ee441c5755a4e8","object":"response","created_at":1741269019,"status":"in_progress","error":null,"incomplete_details":null,"input":[],"instructions":null,"max_output_tokens":null,"model":"o3-mini-2025-01-31","output":[],"parallel_tool_calls":true,"previous_response_id":null,"reasoning":{"effort":"low","summary":"auto"},"store":true,"temperature":null,"text":{"format":{"type":"text"}},"tool_choice":"auto","tools":[],"top_p":null,"truncation":"disabled","usage":null,"user":null,"metadata":{}}}\n\n`,
            `data:{"type":"response.output_item.added","output_index":0,"item":{"id":"rs_6808709f6fcc8191ad2e2fdd784017b3","type":"reasoning","encrypted_content":"encrypted_reasoning_data_abc123"}}\n\n`,
            `data:{"type":"response.reasoning_summary_part.added","item_id":"rs_6808709f6fcc8191ad2e2fdd784017b3","summary_index":0}\n\n`,
            `data:{"type":"response.reasoning_summary_text.delta","item_id":"rs_6808709f6fcc8191ad2e2fdd784017b3","summary_index":0,"delta":"**Exploring burrito origins**\\n\\nThe user is"}\n\n`,
            `data:{"type":"response.reasoning_summary_text.delta","item_id":"rs_6808709f6fcc8191ad2e2fdd784017b3","summary_index":0,"delta":" curious about the debate regarding Taqueria La Cumbre and El Farolito."}\n\n`,
            `data:{"type":"response.reasoning_summary_part.done","item_id":"rs_6808709f6fcc8191ad2e2fdd784017b3","summary_index":0}\n\n`,
            `data:{"type":"response.reasoning_summary_part.added","item_id":"rs_6808709f6fcc8191ad2e2fdd784017b3","summary_index":1}\n\n`,
            `data:{"type":"response.reasoning_summary_text.delta","item_id":"rs_6808709f6fcc8191ad2e2fdd784017b3","summary_index":1,"delta":"**Investigating burrito origins**\\n\\nThere's a fascinating debate"}\n\n`,
            `data:{"type":"response.reasoning_summary_text.delta","item_id":"rs_6808709f6fcc8191ad2e2fdd784017b3","summary_index":1,"delta":" about who created the Mission burrito."}\n\n`,
            `data:{"type":"response.reasoning_summary_part.done","item_id":"rs_6808709f6fcc8191ad2e2fdd784017b3","summary_index":1}\n\n`,
            `data:{"type":"response.output_item.done","output_index":0,"item":{"id":"rs_6808709f6fcc8191ad2e2fdd784017b3","type":"reasoning","encrypted_content":"encrypted_reasoning_data_final_def456"}}\n\n`,
            `data:{"type":"response.output_item.added","output_index":1,"item":{"id":"msg_67c97c02656c81908e080dfdf4a03cd1","type":"message"}}\n\n`,
            `data:{"type":"response.output_text.delta","item_id":"msg_67c97c02656c81908e080dfdf4a03cd1","delta":"answer"}\n\n`,
            `data:{"type":"response.output_text.delta","item_id":"msg_67c97c02656c81908e080dfdf4a03cd1","delta":" text"}\n\n`,
            `data:{"type":"response.output_item.done","output_index":1,"item":{"id":"msg_67c97c02656c81908e080dfdf4a03cd1","type":"message"}}\n\n`,
            `data:{"type":"response.completed","response":{"id":"resp_67c9a81b6a048190a9ee441c5755a4e8","object":"response","created_at":1741269019,"status":"completed","error":null,"incomplete_details":null,"input":[],"instructions":null,"max_output_tokens":null,"model":"o3-mini-2025-01-31","output":[{"id":"rs_6808709f6fcc8191ad2e2fdd784017b3","type":"reasoning","encrypted_content":"encrypted_reasoning_data_final_def456","summary":[{"type":"summary_text","text":"**Exploring burrito origins**\\n\\nThe user is curious about the debate regarding Taqueria La Cumbre and El Farolito."},{"type":"summary_text","text":"**Investigating burrito origins**\\n\\nThere's a fascinating debate about who created the Mission burrito."}]},{"id":"msg_67c97c02656c81908e080dfdf4a03cd1","type":"message","status":"completed","role":"assistant","content":[{"type":"output_text","text":"answer text","annotations":[]}]}],"parallel_tool_calls":true,"previous_response_id":null,"reasoning":{"effort":"low","summary":"auto"},"store":true,"temperature":null,"text":{"format":{"type":"text"}},"tool_choice":"auto","tools":[],"top_p":null,"truncation":"disabled","usage":{"input_tokens":34,"input_tokens_details":{"cached_tokens":0},"output_tokens":538,"output_tokens_details":{"reasoning_tokens":320},"total_tokens":572},"user":null,"metadata":{}}}\n\n`,
          ],
        };

        const { stream } = await createModel('o3-mini').doStream({
          prompt: TEST_PROMPT,
          providerOptions: {
            openai: {
              reasoningEffort: 'low',
              reasoningSummary: 'auto',
              include: ['reasoning.encrypted_content'],
            },
          },
          includeRawChunks: false,
        });

        expect(await convertReadableStreamToArray(stream))
          .toMatchInlineSnapshot(`
            [
              {
                "type": "stream-start",
                "warnings": [],
              },
              {
                "id": "resp_67c9a81b6a048190a9ee441c5755a4e8",
                "modelId": "o3-mini-2025-01-31",
                "timestamp": 2025-03-06T13:50:19.000Z,
                "type": "response-metadata",
              },
              {
                "id": "rs_6808709f6fcc8191ad2e2fdd784017b3:0",
                "providerMetadata": {
                  "openai": {
                    "itemId": "rs_6808709f6fcc8191ad2e2fdd784017b3",
                    "reasoningEncryptedContent": "encrypted_reasoning_data_abc123",
                  },
                },
                "type": "reasoning-start",
              },
              {
                "delta": "**Exploring burrito origins**

            The user is",
                "id": "rs_6808709f6fcc8191ad2e2fdd784017b3:0",
                "providerMetadata": {
                  "openai": {
                    "itemId": "rs_6808709f6fcc8191ad2e2fdd784017b3",
                  },
                },
                "type": "reasoning-delta",
              },
              {
                "delta": " curious about the debate regarding Taqueria La Cumbre and El Farolito.",
                "id": "rs_6808709f6fcc8191ad2e2fdd784017b3:0",
                "providerMetadata": {
                  "openai": {
                    "itemId": "rs_6808709f6fcc8191ad2e2fdd784017b3",
                  },
                },
                "type": "reasoning-delta",
              },
              {
                "id": "rs_6808709f6fcc8191ad2e2fdd784017b3:0",
                "providerMetadata": {
                  "openai": {
                    "itemId": "rs_6808709f6fcc8191ad2e2fdd784017b3",
                  },
                },
                "type": "reasoning-end",
              },
              {
                "id": "rs_6808709f6fcc8191ad2e2fdd784017b3:1",
                "providerMetadata": {
                  "openai": {
                    "itemId": "rs_6808709f6fcc8191ad2e2fdd784017b3",
                    "reasoningEncryptedContent": "encrypted_reasoning_data_abc123",
                  },
                },
                "type": "reasoning-start",
              },
              {
                "delta": "**Investigating burrito origins**

            There's a fascinating debate",
                "id": "rs_6808709f6fcc8191ad2e2fdd784017b3:1",
                "providerMetadata": {
                  "openai": {
                    "itemId": "rs_6808709f6fcc8191ad2e2fdd784017b3",
                  },
                },
                "type": "reasoning-delta",
              },
              {
                "delta": " about who created the Mission burrito.",
                "id": "rs_6808709f6fcc8191ad2e2fdd784017b3:1",
                "providerMetadata": {
                  "openai": {
                    "itemId": "rs_6808709f6fcc8191ad2e2fdd784017b3",
                  },
                },
                "type": "reasoning-delta",
              },
              {
                "id": "rs_6808709f6fcc8191ad2e2fdd784017b3:1",
                "providerMetadata": {
                  "openai": {
                    "itemId": "rs_6808709f6fcc8191ad2e2fdd784017b3",
                    "reasoningEncryptedContent": "encrypted_reasoning_data_final_def456",
                  },
                },
                "type": "reasoning-end",
              },
              {
                "id": "msg_67c97c02656c81908e080dfdf4a03cd1",
                "providerMetadata": {
                  "openai": {
                    "itemId": "msg_67c97c02656c81908e080dfdf4a03cd1",
                  },
                },
                "type": "text-start",
              },
              {
                "delta": "answer",
                "id": "msg_67c97c02656c81908e080dfdf4a03cd1",
                "type": "text-delta",
              },
              {
                "delta": " text",
                "id": "msg_67c97c02656c81908e080dfdf4a03cd1",
                "type": "text-delta",
              },
              {
                "id": "msg_67c97c02656c81908e080dfdf4a03cd1",
                "providerMetadata": {
                  "openai": {
                    "annotations": [],
                    "itemId": "msg_67c97c02656c81908e080dfdf4a03cd1",
                  },
                },
                "type": "text-end",
              },
              {
                "finishReason": "stop",
                "providerMetadata": {
                  "openai": {
                    "responseId": "resp_67c9a81b6a048190a9ee441c5755a4e8",
                  },
                },
                "type": "finish",
                "usage": {
                  "cachedInputTokens": 0,
                  "inputTokens": 34,
                  "outputTokens": 538,
                  "reasoningTokens": 320,
                  "totalTokens": 572,
                },
              },
            ]
          `);

        expect(await server.calls[0].requestBodyJson).toMatchObject({
          model: 'o3-mini',
          reasoning: {
            effort: 'low',
            summary: 'auto',
          },
          include: ['reasoning.encrypted_content'],
          stream: true,
        });
      });

      it('should handle encrypted content with empty summary', async () => {
        server.urls['https://api.openai.com/v1/responses'].response = {
          type: 'stream-chunks',
          chunks: [
            `data:{"type":"response.created","response":{"id":"resp_67c9a81b6a048190a9ee441c5755a4e8","object":"response","created_at":1741269019,"status":"in_progress","error":null,"incomplete_details":null,"input":[],"instructions":null,"max_output_tokens":null,"model":"o3-mini-2025-01-31","output":[],"parallel_tool_calls":true,"previous_response_id":null,"reasoning":{"effort":"low","summary":"auto"},"store":true,"temperature":null,"text":{"format":{"type":"text"}},"tool_choice":"auto","tools":[],"top_p":null,"truncation":"disabled","usage":null,"user":null,"metadata":{}}}\n\n`,
            `data:{"type":"response.output_item.added","output_index":0,"item":{"id":"rs_6808709f6fcc8191ad2e2fdd784017b3","type":"reasoning","encrypted_content":"encrypted_reasoning_data_abc123"}}\n\n`,
            `data:{"type":"response.output_item.done","output_index":0,"item":{"id":"rs_6808709f6fcc8191ad2e2fdd784017b3","type":"reasoning","encrypted_content":"encrypted_reasoning_data_final_def456"}}\n\n`,
            `data:{"type":"response.output_item.added","output_index":1,"item":{"id":"msg_67c97c02656c81908e080dfdf4a03cd1","type":"message"}}\n\n`,
            `data:{"type":"response.output_text.delta","item_id":"msg_67c97c02656c81908e080dfdf4a03cd1","delta":"answer"}\n\n`,
            `data:{"type":"response.output_text.delta","item_id":"msg_67c97c02656c81908e080dfdf4a03cd1","delta":" text"}\n\n`,
            `data:{"type":"response.output_item.done","output_index":1,"item":{"id":"msg_67c97c02656c81908e080dfdf4a03cd1","type":"message"}}\n\n`,
            `data:{"type":"response.completed","response":{"id":"resp_67c9a81b6a048190a9ee441c5755a4e8","object":"response","created_at":1741269019,"status":"completed","error":null,"incomplete_details":null,"input":[],"instructions":null,"max_output_tokens":null,"model":"o3-mini-2025-01-31","output":[{"id":"rs_6808709f6fcc8191ad2e2fdd784017b3","type":"reasoning","encrypted_content":"encrypted_reasoning_data_final_def456","summary":[]},{"id":"msg_67c97c02656c81908e080dfdf4a03cd1","type":"message","status":"completed","role":"assistant","content":[{"type":"output_text","text":"answer text","annotations":[]}]}],"parallel_tool_calls":true,"previous_response_id":null,"reasoning":{"effort":"low","summary":"auto"},"store":true,"temperature":null,"text":{"format":{"type":"text"}},"tool_choice":"auto","tools":[],"top_p":null,"truncation":"disabled","usage":{"input_tokens":34,"input_tokens_details":{"cached_tokens":0},"output_tokens":538,"output_tokens_details":{"reasoning_tokens":320},"total_tokens":572},"user":null,"metadata":{}}}\n\n`,
          ],
        };

        const { stream } = await createModel('o3-mini').doStream({
          prompt: TEST_PROMPT,
          providerOptions: {
            openai: {
              reasoningEffort: 'low',
              reasoningSummary: null,
              include: ['reasoning.encrypted_content'],
            },
          },
          includeRawChunks: false,
        });

        expect(await convertReadableStreamToArray(stream))
          .toMatchInlineSnapshot(`
            [
              {
                "type": "stream-start",
                "warnings": [],
              },
              {
                "id": "resp_67c9a81b6a048190a9ee441c5755a4e8",
                "modelId": "o3-mini-2025-01-31",
                "timestamp": 2025-03-06T13:50:19.000Z,
                "type": "response-metadata",
              },
              {
                "id": "rs_6808709f6fcc8191ad2e2fdd784017b3:0",
                "providerMetadata": {
                  "openai": {
                    "itemId": "rs_6808709f6fcc8191ad2e2fdd784017b3",
                    "reasoningEncryptedContent": "encrypted_reasoning_data_abc123",
                  },
                },
                "type": "reasoning-start",
              },
              {
                "id": "rs_6808709f6fcc8191ad2e2fdd784017b3:0",
                "providerMetadata": {
                  "openai": {
                    "itemId": "rs_6808709f6fcc8191ad2e2fdd784017b3",
                    "reasoningEncryptedContent": "encrypted_reasoning_data_final_def456",
                  },
                },
                "type": "reasoning-end",
              },
              {
                "id": "msg_67c97c02656c81908e080dfdf4a03cd1",
                "providerMetadata": {
                  "openai": {
                    "itemId": "msg_67c97c02656c81908e080dfdf4a03cd1",
                  },
                },
                "type": "text-start",
              },
              {
                "delta": "answer",
                "id": "msg_67c97c02656c81908e080dfdf4a03cd1",
                "type": "text-delta",
              },
              {
                "delta": " text",
                "id": "msg_67c97c02656c81908e080dfdf4a03cd1",
                "type": "text-delta",
              },
              {
                "id": "msg_67c97c02656c81908e080dfdf4a03cd1",
                "providerMetadata": {
                  "openai": {
                    "annotations": [],
                    "itemId": "msg_67c97c02656c81908e080dfdf4a03cd1",
                  },
                },
                "type": "text-end",
              },
              {
                "finishReason": "stop",
                "providerMetadata": {
                  "openai": {
                    "responseId": "resp_67c9a81b6a048190a9ee441c5755a4e8",
                  },
                },
                "type": "finish",
                "usage": {
                  "cachedInputTokens": 0,
                  "inputTokens": 34,
                  "outputTokens": 538,
                  "reasoningTokens": 320,
                  "totalTokens": 572,
                },
              },
            ]
          `);

        expect(await server.calls[0].requestBodyJson).toMatchObject({
          model: 'o3-mini',
          reasoning: {
            effort: 'low',
          },
          include: ['reasoning.encrypted_content'],
          stream: true,
        });
      });

      it('should handle multiple reasoning blocks', async () => {
        server.urls['https://api.openai.com/v1/responses'].response = {
          type: 'stream-chunks',
          chunks: [
            `data:{"type":"response.created","response":{"id":"resp_67c9a81b6a048190a9ee441c5755a4e8","object":"response","created_at":1741269019,"status":"in_progress","error":null,"incomplete_details":null,"input":[],"instructions":null,"max_output_tokens":null,"model":"o3-mini-2025-01-31","output":[],"parallel_tool_calls":true,"previous_response_id":null,"reasoning":{"effort":"medium","summary":"auto"},"store":true,"temperature":null,"text":{"format":{"type":"text"}},"tool_choice":"auto","tools":[],"top_p":null,"truncation":"disabled","usage":null,"user":null,"metadata":{}}}\n\n`,
            // First reasoning block (with multiple summary parts)
            `data:{"type":"response.output_item.added","output_index":0,"item":{"id":"rs_first_6808709f6fcc8191ad2e2fdd784017b3","type":"reasoning"}}\n\n`,
            `data:{"type":"response.reasoning_summary_part.added","item_id":"rs_first_6808709f6fcc8191ad2e2fdd784017b3","summary_index":0}\n\n`,
            `data:{"type":"response.reasoning_summary_text.delta","item_id":"rs_first_6808709f6fcc8191ad2e2fdd784017b3","summary_index":0,"delta":"**Initial analysis**\\n\\nFirst reasoning block:"}\n\n`,
            `data:{"type":"response.reasoning_summary_text.delta","item_id":"rs_first_6808709f6fcc8191ad2e2fdd784017b3","summary_index":0,"delta":" analyzing the problem structure."}\n\n`,
            `data:{"type":"response.reasoning_summary_part.done","item_id":"rs_first_6808709f6fcc8191ad2e2fdd784017b3","summary_index":0}\n\n`,
            `data:{"type":"response.reasoning_summary_part.added","item_id":"rs_first_6808709f6fcc8191ad2e2fdd784017b3","summary_index":1}\n\n`,
            `data:{"type":"response.reasoning_summary_text.delta","item_id":"rs_first_6808709f6fcc8191ad2e2fdd784017b3","summary_index":1,"delta":"**Deeper consideration**\\n\\nLet me think about"}\n\n`,
            `data:{"type":"response.reasoning_summary_text.delta","item_id":"rs_first_6808709f6fcc8191ad2e2fdd784017b3","summary_index":1,"delta":" the various approaches available."}\n\n`,
            `data:{"type":"response.reasoning_summary_part.done","item_id":"rs_first_6808709f6fcc8191ad2e2fdd784017b3","summary_index":1}\n\n`,
            `data:{"type":"response.output_item.done","output_index":0,"item":{"id":"rs_first_6808709f6fcc8191ad2e2fdd784017b3","type":"reasoning"}}\n\n`,
            // First message
            `data:{"type":"response.output_item.added","output_index":1,"item":{"id":"msg_67c97c02656c81908e080dfdf4a03cd1","type":"message"}}\n\n`,
            `data:{"type":"response.output_text.delta","item_id":"msg_67c97c02656c81908e080dfdf4a03cd1","delta":"Let me think about"}\n\n`,
            `data:{"type":"response.output_text.delta","item_id":"msg_67c97c02656c81908e080dfdf4a03cd1","delta":" this step by step."}\n\n`,
            `data:{"type":"response.output_item.done","output_index":1,"item":{"id":"msg_67c97c02656c81908e080dfdf4a03cd1","type":"message"}}\n\n`,
            // Second reasoning block
            `data:{"type":"response.output_item.added","output_index":2,"item":{"id":"rs_second_7908809g7gcc9291be3e3fee895028c4","type":"reasoning"}}\n\n`,
            `data:{"type":"response.reasoning_summary_part.added","item_id":"rs_second_7908809g7gcc9291be3e3fee895028c4","summary_index":0}\n\n`,
            `data:{"type":"response.reasoning_summary_text.delta","item_id":"rs_second_7908809g7gcc9291be3e3fee895028c4","summary_index":0,"delta":"Second reasoning block:"}\n\n`,
            `data:{"type":"response.reasoning_summary_text.delta","item_id":"rs_second_7908809g7gcc9291be3e3fee895028c4","summary_index":0,"delta":" considering alternative approaches."}\n\n`,
            `data:{"type":"response.reasoning_summary_part.done","item_id":"rs_second_7908809g7gcc9291be3e3fee895028c4","summary_index":0}\n\n`,
            `data:{"type":"response.output_item.done","output_index":2,"item":{"id":"rs_second_7908809g7gcc9291be3e3fee895028c4","type":"reasoning"}}\n\n`,
            // Final message
            `data:{"type":"response.output_item.added","output_index":3,"item":{"id":"msg_final_78d08d03767d92908f25523f5ge51e77","type":"message"}}\n\n`,
            `data:{"type":"response.output_text.delta","item_id":"msg_final_78d08d03767d92908f25523f5ge51e77","delta":"Based on my analysis,"}\n\n`,
            `data:{"type":"response.output_text.delta","item_id":"msg_final_78d08d03767d92908f25523f5ge51e77","delta":" here is the solution."}\n\n`,
            `data:{"type":"response.output_item.done","output_index":3,"item":{"id":"msg_final_78d08d03767d92908f25523f5ge51e77","type":"message"}}\n\n`,
            `data:{"type":"response.completed","response":{"id":"resp_67c9a81b6a048190a9ee441c5755a4e8","object":"response","created_at":1741269019,"status":"completed","error":null,"incomplete_details":null,"input":[],"instructions":null,"max_output_tokens":null,"model":"o3-mini-2025-01-31","output":[{"id":"rs_first_6808709f6fcc8191ad2e2fdd784017b3","type":"reasoning","summary":[{"type":"summary_text","text":"**Initial analysis**\\n\\nFirst reasoning block: analyzing the problem structure."},{"type":"summary_text","text":"**Deeper consideration**\\n\\nLet me think about the various approaches available."}]},{"id":"msg_67c97c02656c81908e080dfdf4a03cd1","type":"message","status":"completed","role":"assistant","content":[{"type":"output_text","text":"Let me think about this step by step.","annotations":[]}]},{"id":"rs_second_7908809g7gcc9291be3e3fee895028c4","type":"reasoning","summary":[{"type":"summary_text","text":"Second reasoning block: considering alternative approaches."}]},{"id":"msg_final_78d08d03767d92908f25523f5ge51e77","type":"message","status":"completed","role":"assistant","content":[{"type":"output_text","text":"Based on my analysis, here is the solution.","annotations":[]}]}],"parallel_tool_calls":true,"previous_response_id":null,"reasoning":{"effort":"medium","summary":"auto"},"store":true,"temperature":null,"text":{"format":{"type":"text"}},"tool_choice":"auto","tools":[],"top_p":null,"truncation":"disabled","usage":{"input_tokens":45,"input_tokens_details":{"cached_tokens":0},"output_tokens":628,"output_tokens_details":{"reasoning_tokens":420},"total_tokens":673},"user":null,"metadata":{}}}\n\n`,
          ],
        };

        const { stream } = await createModel('o3-mini').doStream({
          prompt: TEST_PROMPT,
          providerOptions: {
            openai: {
              reasoningEffort: 'medium',
              reasoningSummary: 'auto',
            },
          },
          includeRawChunks: false,
        });

        expect(await convertReadableStreamToArray(stream))
          .toMatchInlineSnapshot(`
            [
              {
                "type": "stream-start",
                "warnings": [],
              },
              {
                "id": "resp_67c9a81b6a048190a9ee441c5755a4e8",
                "modelId": "o3-mini-2025-01-31",
                "timestamp": 2025-03-06T13:50:19.000Z,
                "type": "response-metadata",
              },
              {
                "id": "rs_first_6808709f6fcc8191ad2e2fdd784017b3:0",
                "providerMetadata": {
                  "openai": {
                    "itemId": "rs_first_6808709f6fcc8191ad2e2fdd784017b3",
                    "reasoningEncryptedContent": null,
                  },
                },
                "type": "reasoning-start",
              },
              {
                "delta": "**Initial analysis**

            First reasoning block:",
                "id": "rs_first_6808709f6fcc8191ad2e2fdd784017b3:0",
                "providerMetadata": {
                  "openai": {
                    "itemId": "rs_first_6808709f6fcc8191ad2e2fdd784017b3",
                  },
                },
                "type": "reasoning-delta",
              },
              {
                "delta": " analyzing the problem structure.",
                "id": "rs_first_6808709f6fcc8191ad2e2fdd784017b3:0",
                "providerMetadata": {
                  "openai": {
                    "itemId": "rs_first_6808709f6fcc8191ad2e2fdd784017b3",
                  },
                },
                "type": "reasoning-delta",
              },
              {
                "id": "rs_first_6808709f6fcc8191ad2e2fdd784017b3:0",
                "providerMetadata": {
                  "openai": {
                    "itemId": "rs_first_6808709f6fcc8191ad2e2fdd784017b3",
                  },
                },
                "type": "reasoning-end",
              },
              {
                "id": "rs_first_6808709f6fcc8191ad2e2fdd784017b3:1",
                "providerMetadata": {
                  "openai": {
                    "itemId": "rs_first_6808709f6fcc8191ad2e2fdd784017b3",
                    "reasoningEncryptedContent": null,
                  },
                },
                "type": "reasoning-start",
              },
              {
                "delta": "**Deeper consideration**

            Let me think about",
                "id": "rs_first_6808709f6fcc8191ad2e2fdd784017b3:1",
                "providerMetadata": {
                  "openai": {
                    "itemId": "rs_first_6808709f6fcc8191ad2e2fdd784017b3",
                  },
                },
                "type": "reasoning-delta",
              },
              {
                "delta": " the various approaches available.",
                "id": "rs_first_6808709f6fcc8191ad2e2fdd784017b3:1",
                "providerMetadata": {
                  "openai": {
                    "itemId": "rs_first_6808709f6fcc8191ad2e2fdd784017b3",
                  },
                },
                "type": "reasoning-delta",
              },
              {
                "id": "rs_first_6808709f6fcc8191ad2e2fdd784017b3:1",
                "providerMetadata": {
                  "openai": {
                    "itemId": "rs_first_6808709f6fcc8191ad2e2fdd784017b3",
                    "reasoningEncryptedContent": null,
                  },
                },
                "type": "reasoning-end",
              },
              {
                "id": "msg_67c97c02656c81908e080dfdf4a03cd1",
                "providerMetadata": {
                  "openai": {
                    "itemId": "msg_67c97c02656c81908e080dfdf4a03cd1",
                  },
                },
                "type": "text-start",
              },
              {
                "delta": "Let me think about",
                "id": "msg_67c97c02656c81908e080dfdf4a03cd1",
                "type": "text-delta",
              },
              {
                "delta": " this step by step.",
                "id": "msg_67c97c02656c81908e080dfdf4a03cd1",
                "type": "text-delta",
              },
              {
                "id": "msg_67c97c02656c81908e080dfdf4a03cd1",
                "providerMetadata": {
                  "openai": {
                    "annotations": [],
                    "itemId": "msg_67c97c02656c81908e080dfdf4a03cd1",
                  },
                },
                "type": "text-end",
              },
              {
                "id": "rs_second_7908809g7gcc9291be3e3fee895028c4:0",
                "providerMetadata": {
                  "openai": {
                    "itemId": "rs_second_7908809g7gcc9291be3e3fee895028c4",
                    "reasoningEncryptedContent": null,
                  },
                },
                "type": "reasoning-start",
              },
              {
                "delta": "Second reasoning block:",
                "id": "rs_second_7908809g7gcc9291be3e3fee895028c4:0",
                "providerMetadata": {
                  "openai": {
                    "itemId": "rs_second_7908809g7gcc9291be3e3fee895028c4",
                  },
                },
                "type": "reasoning-delta",
              },
              {
                "delta": " considering alternative approaches.",
                "id": "rs_second_7908809g7gcc9291be3e3fee895028c4:0",
                "providerMetadata": {
                  "openai": {
                    "itemId": "rs_second_7908809g7gcc9291be3e3fee895028c4",
                  },
                },
                "type": "reasoning-delta",
              },
              {
                "id": "rs_second_7908809g7gcc9291be3e3fee895028c4:0",
                "providerMetadata": {
                  "openai": {
                    "itemId": "rs_second_7908809g7gcc9291be3e3fee895028c4",
                    "reasoningEncryptedContent": null,
                  },
                },
                "type": "reasoning-end",
              },
              {
                "id": "msg_final_78d08d03767d92908f25523f5ge51e77",
                "providerMetadata": {
                  "openai": {
                    "itemId": "msg_final_78d08d03767d92908f25523f5ge51e77",
                  },
                },
                "type": "text-start",
              },
              {
                "delta": "Based on my analysis,",
                "id": "msg_final_78d08d03767d92908f25523f5ge51e77",
                "type": "text-delta",
              },
              {
                "delta": " here is the solution.",
                "id": "msg_final_78d08d03767d92908f25523f5ge51e77",
                "type": "text-delta",
              },
              {
                "id": "msg_final_78d08d03767d92908f25523f5ge51e77",
                "providerMetadata": {
                  "openai": {
                    "annotations": [],
                    "itemId": "msg_final_78d08d03767d92908f25523f5ge51e77",
                  },
                },
                "type": "text-end",
              },
              {
                "finishReason": "stop",
                "providerMetadata": {
                  "openai": {
                    "responseId": "resp_67c9a81b6a048190a9ee441c5755a4e8",
                  },
                },
                "type": "finish",
                "usage": {
                  "cachedInputTokens": 0,
                  "inputTokens": 45,
                  "outputTokens": 628,
                  "reasoningTokens": 420,
                  "totalTokens": 673,
                },
              },
            ]
          `);

        expect(await server.calls[0].requestBodyJson).toMatchObject({
          model: 'o3-mini',
          reasoning: {
            effort: 'medium',
            summary: 'auto',
          },
          stream: true,
        });
      });
    });
  });

  describe('fileIdPrefixes configuration', () => {
    const TEST_PROMPT_WITH_FILE: LanguageModelV3Prompt = [
      {
        role: 'user',
        content: [
          { type: 'text', text: 'Analyze this image' },
          {
            type: 'file',
            mediaType: 'image/jpeg',
            data: 'file-abc123',
          },
        ],
      },
    ];

    beforeEach(() => {
      server.urls['https://api.openai.com/v1/responses'].response = {
        type: 'json-value',
        body: {
          id: 'resp_test',
          object: 'response',
          created_at: 1741257730,
          status: 'completed',
          model: 'gpt-4o',
          output: [
            {
              id: 'msg_test',
              type: 'message',
              status: 'completed',
              role: 'assistant',
              content: [
                {
                  type: 'output_text',
                  text: 'I can see the image.',
                  annotations: [],
                },
              ],
            },
          ],
          usage: {
            input_tokens: 10,
            output_tokens: 5,
            total_tokens: 15,
          },
          incomplete_details: null,
        },
      };
    });

    it('should pass fileIdPrefixes to convertToOpenAIResponsesMessages', async () => {
      const model = createModel('gpt-4o', ['file-']);

      await model.doGenerate({
        prompt: TEST_PROMPT_WITH_FILE,
      });

      const requestBody = await server.calls[0].requestBodyJson;
      expect(requestBody.input).toEqual([
        {
          role: 'user',
          content: [
            { type: 'input_text', text: 'Analyze this image' },
            { type: 'input_image', file_id: 'file-abc123' },
          ],
        },
      ]);
    });

    it('should handle multiple file ID prefixes', async () => {
      const model = createModel('gpt-4o', ['file-', 'custom-']);

      await model.doGenerate({
        prompt: [
          {
            role: 'user',
            content: [
              { type: 'text', text: 'Compare these images' },
              {
                type: 'file',
                mediaType: 'image/jpeg',
                data: 'file-abc123',
              },
              {
                type: 'file',
                mediaType: 'image/jpeg',
                data: 'custom-xyz789',
              },
            ],
          },
        ],
      });

      const requestBody = await server.calls[0].requestBodyJson;
      expect(requestBody.input).toEqual([
        {
          role: 'user',
          content: [
            { type: 'input_text', text: 'Compare these images' },
            { type: 'input_image', file_id: 'file-abc123' },
            { type: 'input_image', file_id: 'custom-xyz789' },
          ],
        },
      ]);
    });

    it('should fall back to base64 when fileIdPrefixes is undefined', async () => {
      const model = createModel('gpt-4o'); // no fileIdPrefixes

      await model.doGenerate({
        prompt: TEST_PROMPT_WITH_FILE,
      });

      const requestBody = await server.calls[0].requestBodyJson;
      expect(requestBody.input).toEqual([
        {
          role: 'user',
          content: [
            { type: 'input_text', text: 'Analyze this image' },
            {
              type: 'input_image',
              image_url: 'data:image/jpeg;base64,file-abc123',
            },
          ],
        },
      ]);
    });

    it('should fall back to base64 when prefix does not match', async () => {
      const model = createModel('gpt-4o', ['other-']);

      await model.doGenerate({
        prompt: TEST_PROMPT_WITH_FILE,
      });

      const requestBody = await server.calls[0].requestBodyJson;
      expect(requestBody.input).toEqual([
        {
          role: 'user',
          content: [
            { type: 'input_text', text: 'Analyze this image' },
            {
              type: 'input_image',
              image_url: 'data:image/jpeg;base64,file-abc123',
            },
          ],
        },
      ]);
    });
  });

  describe('mixed citation types', () => {
    it('should handle both url_citation and file_citation annotations', async () => {
      server.urls['https://api.openai.com/v1/responses'].response = {
        type: 'stream-chunks',
        chunks: [
          `data:{"type":"response.content_part.added","item_id":"msg_123","output_index":0,"content_index":0,"part":{"type":"output_text","text":"","annotations":[]}}\n\n`,
          `data:{"type":"response.output_text.annotation.added","item_id":"msg_123","output_index":0,"content_index":0,"annotation_index":0,"annotation":{"type":"url_citation","url":"https://example.com","title":"Example URL","start_index":0,"end_index":10}}\n\n`,
          `data:{"type":"response.output_text.annotation.added","item_id":"msg_123","output_index":0,"content_index":0,"annotation_index":1,"annotation":{"type":"file_citation","file_id":"file-abc123","filename":"resource1.json","index":123}}\n\n`,
          `data:{"type":"response.content_part.done","item_id":"msg_123","output_index":0,"content_index":0,"part":{"type":"output_text","text":"Based on web search and file content.","annotations":[{"type":"url_citation","url":"https://example.com","title":"Example URL","start_index":0,"end_index":10},{"type":"file_citation","file_id":"file-abc123","filename":"resource1.json","index":123}]}}\n\n`,
          `data:{"type":"response.output_item.done","output_index":0,"item":{"id":"msg_123","type":"message","status":"completed","role":"assistant","content":[{"type":"output_text","text":"Based on web search and file content.","annotations":[{"type":"url_citation","url":"https://example.com","title":"Example URL","start_index":0,"end_index":10},{"type":"file_citation","file_id":"file-abc123","filename":"resource1.json","index":123}]}]}}\n\n`,
          `data:{"type":"response.completed","response":{"id":"resp_123","object":"response","created_at":1234567890,"status":"completed","error":null,"incomplete_details":null,"instructions":null,"max_output_tokens":null,"model":"gpt-4o","output":[{"id":"msg_123","type":"message","status":"completed","role":"assistant","content":[{"type":"output_text","text":"Based on web search and file content.","annotations":[{"type":"url_citation","url":"https://example.com","title":"Example URL","start_index":0,"end_index":10},{"type":"file_citation","file_id":"file-abc123","filename":"resource1.json","index":123}]}]}],"parallel_tool_calls":true,"previous_response_id":null,"reasoning":{"effort":null,"summary":null},"store":true,"temperature":0,"text":{"format":{"type":"text"}},"tool_choice":"auto","tools":[],"top_p":1,"truncation":"disabled","usage":{"input_tokens":100,"input_tokens_details":{"cached_tokens":0},"output_tokens":50,"output_tokens_details":{"reasoning_tokens":0},"total_tokens":150},"user":null,"metadata":{}}}\n\n`,
          'data: [DONE]\n\n',
        ],
      };

      const { stream } = await createModel('gpt-4o').doStream({
        prompt: TEST_PROMPT,
        includeRawChunks: false,
      });

      const result = await convertReadableStreamToArray(stream);

      expect(result).toMatchInlineSnapshot(`
        [
          {
            "type": "stream-start",
            "warnings": [],
          },
          {
            "id": "id-0",
            "sourceType": "url",
            "title": "Example URL",
            "type": "source",
            "url": "https://example.com",
          },
          {
            "filename": "file-abc123",
            "id": "id-1",
            "mediaType": "text/plain",
            "providerMetadata": {
              "openai": {
                "fileId": "file-abc123",
              },
            },
            "sourceType": "document",
            "title": "resource1.json",
            "type": "source",
          },
          {
            "id": "msg_123",
            "providerMetadata": {
              "openai": {
                "annotations": [],
                "itemId": "msg_123",
              },
            },
            "type": "text-end",
          },
          {
            "finishReason": "stop",
            "providerMetadata": {
              "openai": {
                "responseId": null,
              },
            },
            "type": "finish",
            "usage": {
              "cachedInputTokens": 0,
              "inputTokens": 100,
              "outputTokens": 50,
              "reasoningTokens": 0,
              "totalTokens": 150,
            },
          },
        ]
      `);
    });

    it('should handle file_citation annotations without optional fields in streaming', async () => {
      server.urls['https://api.openai.com/v1/responses'].response = {
        type: 'stream-chunks',
        chunks: [
          `data:{"type":"response.content_part.added","item_id":"msg_456","output_index":0,"content_index":0,"part":{"type":"output_text","text":"","annotations":[]}}\n\n`,
          `data:{"type":"response.output_text.annotation.added","item_id":"msg_456","output_index":0,"content_index":0,"annotation_index":0,"annotation":{"type":"file_citation","file_id":"file-YRcoCqn3Fo2K4JgraG","filename":"resource1.json","index":145}}\n\n`,
          `data:{"type":"response.output_text.annotation.added","item_id":"msg_456","output_index":0,"content_index":0,"annotation_index":1,"annotation":{"type":"file_citation","file_id":"file-YRcoCqn3Fo2K4JgraG","filename":"resource1.json","index":192}}\n\n`,
          `data:{"type":"response.content_part.done","item_id":"msg_456","output_index":0,"content_index":0,"part":{"type":"output_text","text":"Answer for the specified years....","annotations":[{"type":"file_citation","file_id":"file-YRcoCqn3Fo2K4JgraG","filename":"resource1.json","index":145},{"type":"file_citation","file_id":"file-YRcoCqn3Fo2K4JgraG","filename":"resource1.json","index":192}]}}\n\n`,
          `data:{"type":"response.output_item.done","output_index":0,"item":{"id":"msg_456","type":"message","status":"completed","role":"assistant","content":[{"type":"output_text","text":"Answer for the specified years....","annotations":[{"type":"file_citation","file_id":"file-YRcoCqn3Fo2K4JgraG","filename":"resource1.json","index":145},{"type":"file_citation","file_id":"file-YRcoCqn3Fo2K4JgraG","filename":"resource1.json","index":192}]}]}}\n\n`,
          `data:{"type":"response.completed","response":{"id":"resp_456","object":"response","created_at":1234567890,"status":"completed","error":null,"incomplete_details":null,"instructions":null,"max_output_tokens":null,"model":"gpt-5","output":[{"id":"msg_456","type":"message","status":"completed","role":"assistant","content":[{"type":"output_text","text":"Answer for the specified years....","annotations":[{"type":"file_citation","file_id":"file-YRcoCqn3Fo2K4JgraG","filename":"resource1.json","index":145},{"type":"file_citation","file_id":"file-YRcoCqn3Fo2K4JgraG","filename":"resource1.json","index":192}]}]}],"parallel_tool_calls":true,"previous_response_id":null,"reasoning":{"effort":null,"summary":null},"store":true,"temperature":0,"text":{"format":{"type":"text"}},"tool_choice":"auto","tools":[],"top_p":1,"truncation":"disabled","usage":{"input_tokens":50,"input_tokens_details":{"cached_tokens":0},"output_tokens":25,"output_tokens_details":{"reasoning_tokens":0},"total_tokens":75},"user":null,"metadata":{}}}\n\n`,
          'data: [DONE]\n\n',
        ],
      };
      const { stream } = await createModel('gpt-5').doStream({
        prompt: TEST_PROMPT,
        includeRawChunks: false,
      });
      const result = await convertReadableStreamToArray(stream);
      expect(result).toMatchInlineSnapshot(`
        [
          {
            "type": "stream-start",
            "warnings": [],
          },
          {
            "filename": "file-YRcoCqn3Fo2K4JgraG",
            "id": "id-0",
            "mediaType": "text/plain",
            "providerMetadata": {
              "openai": {
                "fileId": "file-YRcoCqn3Fo2K4JgraG",
              },
            },
            "sourceType": "document",
            "title": "resource1.json",
            "type": "source",
          },
          {
            "filename": "file-YRcoCqn3Fo2K4JgraG",
            "id": "id-1",
            "mediaType": "text/plain",
            "providerMetadata": {
              "openai": {
                "fileId": "file-YRcoCqn3Fo2K4JgraG",
              },
            },
            "sourceType": "document",
            "title": "resource1.json",
            "type": "source",
          },
          {
            "id": "msg_456",
            "providerMetadata": {
              "openai": {
                "annotations": [],
                "itemId": "msg_456",
              },
            },
            "type": "text-end",
          },
          {
            "finishReason": "stop",
            "providerMetadata": {
              "openai": {
                "responseId": null,
              },
            },
            "type": "finish",
            "usage": {
              "cachedInputTokens": 0,
              "inputTokens": 50,
              "outputTokens": 25,
              "reasoningTokens": 0,
              "totalTokens": 75,
            },
          },
        ]
      `);
    });
  });
});<|MERGE_RESOLUTION|>--- conflicted
+++ resolved
@@ -2763,6 +2763,11 @@
             "filename": "file-xyz789",
             "id": "id-0",
             "mediaType": "text/plain",
+            "providerMetadata": {
+              "openai": {
+                "fileId": "file-xyz789",
+              },
+            },
             "sourceType": "document",
             "title": "resource1.json",
             "type": "source",
@@ -2777,8 +2782,6 @@
             "text": "Based on the file content.",
             "type": "text",
           },
-<<<<<<< HEAD
-=======
           {
             "filename": "file-xyz789",
             "id": "id-0",
@@ -2792,7 +2795,6 @@
             "title": "Important information from document",
             "type": "source",
           },
->>>>>>> 9f9694eb
         ]
       `);
     });
