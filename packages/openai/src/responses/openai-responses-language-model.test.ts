--- conflicted
+++ resolved
@@ -2719,8 +2719,6 @@
       expect(result.content).toMatchInlineSnapshot(`
         [
           {
-<<<<<<< HEAD
-=======
             "providerMetadata": {
               "openai": {
                 "annotations": [
@@ -2746,7 +2744,6 @@
             "type": "text",
           },
           {
->>>>>>> adf9f406
             "id": "id-0",
             "sourceType": "url",
             "title": "Example URL",
@@ -2842,14 +2839,8 @@
       expect(result.content).toMatchInlineSnapshot(`
         [
           {
-            "filename": "resource1.json",
-            "id": "id-0",
-            "mediaType": "text/plain",
             "providerMetadata": {
               "openai": {
-<<<<<<< HEAD
-                "fileId": "file-xyz789",
-=======
                 "annotations": [
                   {
                     "end_index": 20,
@@ -2860,7 +2851,18 @@
                   },
                 ],
                 "itemId": "msg_456",
->>>>>>> adf9f406
+              },
+            },
+            "text": "Based on the file content.",
+            "type": "text",
+          },
+          {
+            "filename": "file-xyz789",
+            "id": "id-0",
+            "mediaType": "text/plain",
+            "providerMetadata": {
+              "openai": {
+                "fileId": "file-xyz789",
               },
             },
             "sourceType": "document",
@@ -2949,8 +2951,6 @@
       expect(result.content).toMatchInlineSnapshot(`
         [
           {
-<<<<<<< HEAD
-=======
             "providerMetadata": {
               "openai": {
                 "annotations": [
@@ -2974,7 +2974,6 @@
             "type": "text",
           },
           {
->>>>>>> adf9f406
             "filename": "resource1.json",
             "id": "id-0",
             "mediaType": "text/plain",
