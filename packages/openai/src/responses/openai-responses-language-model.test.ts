--- conflicted
+++ resolved
@@ -2659,49 +2659,6 @@
       });
     });
 
-<<<<<<< HEAD
-      it('should handle file_search tool calls in generate', async () => {
-        server.urls['https://api.openai.com/v1/responses'].response = {
-          type: 'json-value',
-          body: {
-            id: 'resp_67cf3390786881908b27489d7e8cfb6b',
-            object: 'response',
-            created_at: 1741632400,
-            status: 'completed',
-            error: null,
-            incomplete_details: null,
-            input: { queries: ['AI information'] },
-            instructions: null,
-            max_output_tokens: null,
-            model: 'gpt-4o-mini-2024-07-18',
-            output: [
-              {
-                type: 'file_search_call',
-                id: 'fs_67cf3390e9608190869b5d45698a7067',
-                status: 'completed',
-                queries: ['AI information'],
-                results: [
-                  {
-                    attributes: {
-                      file_id: 'file-123',
-                      filename: 'ai_guide.pdf',
-                      score: 0.95,
-                      text: 'AI is a field of computer science',
-                    },
-                  },
-                ],
-              },
-              {
-                id: 'msg_67cf33924ea88190b8c12bf68c1f6416',
-                type: 'message',
-                status: 'completed',
-                role: 'assistant',
-                content: [
-                  {
-                    type: 'output_text',
-                    text: 'Based on the search results, here is the information you requested.',
-                    annotations: [],
-=======
     it('should handle file_search tool calls in generate', async () => {
       server.urls['https://api.openai.com/v1/responses'].response = {
         type: 'json-value',
@@ -2729,7 +2686,6 @@
                     filename: 'ai_guide.pdf',
                     score: 0.95,
                     text: 'AI is a field of computer science',
->>>>>>> 4ee37191
                   },
                 },
               ],
@@ -2764,15 +2720,7 @@
           tool_choice: 'auto',
           tools: [
             {
-<<<<<<< HEAD
-              "input": "{"queries":["AI information"]}",
-              "providerExecuted": true,
-              "toolCallId": "fs_67cf3390e9608190869b5d45698a7067",
-              "toolName": "file_search",
-              "type": "tool-call",
-=======
               type: 'file_search',
->>>>>>> 4ee37191
             },
           ],
           top_p: 1,
@@ -2800,7 +2748,7 @@
       expect(result.content).toMatchInlineSnapshot(`
         [
           {
-            "input": "",
+            "input": "{"queries":["AI information"]}",
             "providerExecuted": true,
             "toolCallId": "fs_67cf3390e9608190869b5d45698a7067",
             "toolName": "file_search",
