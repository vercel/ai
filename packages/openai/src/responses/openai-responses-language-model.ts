--- conflicted
+++ resolved
@@ -3,11 +3,7 @@
   JSONValue,
   LanguageModelV3,
   LanguageModelV3Prompt,
-<<<<<<< HEAD
-  SharedV3Warning,
-=======
   LanguageModelV3CallOptions,
->>>>>>> fa5af67e
   LanguageModelV3Content,
   LanguageModelV3FinishReason,
   LanguageModelV3GenerateResult,
@@ -16,12 +12,7 @@
   LanguageModelV3StreamResult,
   LanguageModelV3ToolApprovalRequest,
   SharedV3ProviderMetadata,
-<<<<<<< HEAD
-  LanguageModelV3ToolApprovalRequest,
-  JSONValue,
-=======
   SharedV3Warning,
->>>>>>> fa5af67e
 } from '@ai-sdk/provider';
 import {
   combineHeaders,
@@ -731,16 +722,11 @@
         }
 
         case 'mcp_list_tools': {
-<<<<<<< HEAD
-          // Skip listTools - we don't expose this to the UI or send it back
-=======
           // skip
->>>>>>> fa5af67e
           break;
         }
 
         case 'mcp_approval_request': {
-<<<<<<< HEAD
           const approvalRequestId = part.approval_request_id ?? part.id;
           const dummyToolCallId = generateId();
           const toolName = `mcp.${part.name}`;
@@ -759,9 +745,6 @@
             approvalId: approvalRequestId,
             toolCallId: dummyToolCallId,
           } satisfies LanguageModelV3ToolApprovalRequest);
-=======
-          // skip
->>>>>>> fa5af67e
           break;
         }
 
@@ -927,7 +910,6 @@
     const self = this;
     const providerKey = this.config.provider.replace('.responses', ''); // can be 'openai' or 'azure'. provider is 'openai.responses' or 'azure.responses'.
 
-<<<<<<< HEAD
     const approvalRequestIdToDummyToolCallIdFromPrompt =
       extractApprovalRequestIdToToolCallIdMapping(options.prompt);
 
@@ -936,13 +918,10 @@
       string
     >();
 
-    let finishReason: LanguageModelV3FinishReason = 'unknown';
-=======
     let finishReason: LanguageModelV3FinishReason = {
       unified: 'other',
       raw: undefined,
     };
->>>>>>> fa5af67e
     let usage: OpenAIResponsesUsage | undefined = undefined;
     const logprobs: Array<OpenAIResponsesLogprobs> = [];
     let responseId: string | null = null;
@@ -1334,11 +1313,8 @@
               } else if (value.item.type === 'mcp_list_tools') {
                 // Skip listTools - we don't expose this to the UI or send it back
                 ongoingToolCalls[value.output_index] = undefined;
-<<<<<<< HEAD
-=======
 
                 // skip
->>>>>>> fa5af67e
               } else if (value.item.type === 'apply_patch_call') {
                 ongoingToolCalls[value.output_index] = undefined;
 
@@ -1362,7 +1338,6 @@
               } else if (value.item.type === 'mcp_approval_request') {
                 ongoingToolCalls[value.output_index] = undefined;
 
-<<<<<<< HEAD
                 const dummyToolCallId = generateId();
                 const approvalRequestId =
                   value.item.approval_request_id ?? value.item.id;
@@ -1387,9 +1362,6 @@
                   approvalId: approvalRequestId,
                   toolCallId: dummyToolCallId,
                 });
-=======
-                // skip
->>>>>>> fa5af67e
               } else if (value.item.type === 'local_shell_call') {
                 ongoingToolCalls[value.output_index] = undefined;
 
