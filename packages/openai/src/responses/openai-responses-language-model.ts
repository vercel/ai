import {
  APICallError,
  LanguageModelV3,
  SharedV3Warning,
  LanguageModelV3Content,
  LanguageModelV3FinishReason,
  LanguageModelV3ProviderTool,
  LanguageModelV3StreamPart,
  LanguageModelV3Usage,
  SharedV3ProviderMetadata,
  JSONValue,
} from '@ai-sdk/provider';
import {
  combineHeaders,
  createEventSourceResponseHandler,
  createJsonResponseHandler,
  createToolNameMapping,
  generateId,
  InferSchema,
  parseProviderOptions,
  ParseResult,
  postJsonToApi,
} from '@ai-sdk/provider-utils';
import { OpenAIConfig } from '../openai-config';
import { openaiFailedResponseHandler } from '../openai-error';
import { applyPatchInputSchema } from '../tool/apply-patch';
import {
  codeInterpreterInputSchema,
  codeInterpreterOutputSchema,
} from '../tool/code-interpreter';
import { fileSearchOutputSchema } from '../tool/file-search';
import { imageGenerationOutputSchema } from '../tool/image-generation';
import { localShellInputSchema } from '../tool/local-shell';
import { webSearchOutputSchema } from '../tool/web-search';
import { mcpOutputSchema } from '../tool/mcp';
import { convertToOpenAIResponsesInput } from './convert-to-openai-responses-input';
import { mapOpenAIResponseFinishReason } from './map-openai-responses-finish-reason';
import {
  OpenAIResponsesChunk,
  openaiResponsesChunkSchema,
  OpenAIResponsesIncludeOptions,
  OpenAIResponsesIncludeValue,
  OpenAIResponsesLogprobs,
  openaiResponsesResponseSchema,
  OpenAIResponsesWebSearchAction,
  ResponsesOutputTextProviderMetadataSchema,
  ResponsesSourceDocumentContainerFileCitationSchema,
  ResponsesSourceDocumentFileCitationSchema,
  ResponsesSourceDocumentFilePathSchema,
} from './openai-responses-api';
import {
  OpenAIResponsesModelId,
  openaiResponsesProviderOptionsSchema,
  TOP_LOGPROBS_MAX,
} from './openai-responses-options';
import { prepareResponsesTools } from './openai-responses-prepare-tools';
import { isReasoningModel as modelSupportsReasoning } from '../openai-is-reasoning-model';

export class OpenAIResponsesLanguageModel implements LanguageModelV3 {
  readonly specificationVersion = 'v3';

  readonly modelId: OpenAIResponsesModelId;

  private readonly config: OpenAIConfig;

  constructor(modelId: OpenAIResponsesModelId, config: OpenAIConfig) {
    this.modelId = modelId;
    this.config = config;
  }

  readonly supportedUrls: Record<string, RegExp[]> = {
    'image/*': [/^https?:\/\/.*$/],
    'application/pdf': [/^https?:\/\/.*$/],
  };

  get provider(): string {
    return this.config.provider;
  }

  private async getArgs({
    maxOutputTokens,
    temperature,
    stopSequences,
    topP,
    topK,
    presencePenalty,
    frequencyPenalty,
    seed,
    prompt,
    providerOptions,
    tools,
    toolChoice,
    responseFormat,
  }: Parameters<LanguageModelV3['doGenerate']>[0]) {
    const warnings: SharedV3Warning[] = [];
    const modelConfig = getResponsesModelConfig(this.modelId);

    if (topK != null) {
      warnings.push({ type: 'unsupported', feature: 'topK' });
    }

    if (seed != null) {
      warnings.push({ type: 'unsupported', feature: 'seed' });
    }

    if (presencePenalty != null) {
      warnings.push({ type: 'unsupported', feature: 'presencePenalty' });
    }

    if (frequencyPenalty != null) {
      warnings.push({ type: 'unsupported', feature: 'frequencyPenalty' });
    }

    if (stopSequences != null) {
      warnings.push({ type: 'unsupported', feature: 'stopSequences' });
    }

    const openaiOptions = await parseProviderOptions({
      provider: 'openai',
      providerOptions,
      schema: openaiResponsesProviderOptionsSchema,
    });

    if (openaiOptions?.conversation && openaiOptions?.previousResponseId) {
      warnings.push({
        type: 'unsupported',
        feature: 'conversation',
        details: 'conversation and previousResponseId cannot be used together',
      });
    }

    const toolNameMapping = createToolNameMapping({
      tools,
      providerToolNames: {
        'openai.code_interpreter': 'code_interpreter',
        'openai.file_search': 'file_search',
        'openai.image_generation': 'image_generation',
        'openai.local_shell': 'local_shell',
        'openai.web_search': 'web_search',
        'openai.web_search_preview': 'web_search_preview',
        'openai.mcp': 'mcp',
        'openai.apply_patch': 'apply_patch',
      },
    });

    const { input, warnings: inputWarnings } =
      await convertToOpenAIResponsesInput({
        prompt,
        toolNameMapping,
        systemMessageMode: modelConfig.systemMessageMode,
        fileIdPrefixes: this.config.fileIdPrefixes,
        store: openaiOptions?.store ?? true,
        hasLocalShellTool: hasOpenAITool('openai.local_shell'),
        hasApplyPatchTool: hasOpenAITool('openai.apply_patch'),
      });

    warnings.push(...inputWarnings);

    const strictJsonSchema = openaiOptions?.strictJsonSchema ?? false;

    let include: OpenAIResponsesIncludeOptions = openaiOptions?.include;

    function addInclude(key: OpenAIResponsesIncludeValue) {
      if (include == null) {
        include = [key];
      } else if (!include.includes(key)) {
        include = [...include, key];
      }
    }

    function hasOpenAITool(id: string) {
      return (
        tools?.find(tool => tool.type === 'provider' && tool.id === id) != null
      );
    }

    // when logprobs are requested, automatically include them:
    const topLogprobs =
      typeof openaiOptions?.logprobs === 'number'
        ? openaiOptions?.logprobs
        : openaiOptions?.logprobs === true
          ? TOP_LOGPROBS_MAX
          : undefined;

    if (topLogprobs) {
      addInclude('message.output_text.logprobs');
    }

    // when a web search tool is present, automatically include the sources:
    const webSearchToolName = (
      tools?.find(
        tool =>
          tool.type === 'provider' &&
          (tool.id === 'openai.web_search' ||
            tool.id === 'openai.web_search_preview'),
      ) as LanguageModelV3ProviderTool | undefined
    )?.name;

    if (webSearchToolName) {
      addInclude('web_search_call.action.sources');
    }

    // when a code interpreter tool is present, automatically include the outputs:
    if (hasOpenAITool('openai.code_interpreter')) {
      addInclude('code_interpreter_call.outputs');
    }

    const store = openaiOptions?.store;

    // store defaults to true in the OpenAI responses API, so check for false exactly:
    if (store === false && modelConfig.isReasoningModel) {
      addInclude('reasoning.encrypted_content');
    }

    const baseArgs = {
      model: this.modelId,
      input,
      temperature,
      top_p: topP,
      max_output_tokens: maxOutputTokens,

      ...((responseFormat?.type === 'json' || openaiOptions?.textVerbosity) && {
        text: {
          ...(responseFormat?.type === 'json' && {
            format:
              responseFormat.schema != null
                ? {
                    type: 'json_schema',
                    strict: strictJsonSchema,
                    name: responseFormat.name ?? 'response',
                    description: responseFormat.description,
                    schema: responseFormat.schema,
                  }
                : { type: 'json_object' },
          }),
          ...(openaiOptions?.textVerbosity && {
            verbosity: openaiOptions.textVerbosity,
          }),
        },
      }),

      // provider options:
      conversation: openaiOptions?.conversation,
      max_tool_calls: openaiOptions?.maxToolCalls,
      metadata: openaiOptions?.metadata,
      parallel_tool_calls: openaiOptions?.parallelToolCalls,
      previous_response_id: openaiOptions?.previousResponseId,
      store,
      user: openaiOptions?.user,
      instructions: openaiOptions?.instructions,
      service_tier: openaiOptions?.serviceTier,
      include,
      prompt_cache_key: openaiOptions?.promptCacheKey,
      prompt_cache_retention: openaiOptions?.promptCacheRetention,
      safety_identifier: openaiOptions?.safetyIdentifier,
      top_logprobs: topLogprobs,
      truncation: openaiOptions?.truncation,

      // model-specific settings:
      ...(modelConfig.isReasoningModel &&
        (openaiOptions?.reasoningEffort != null ||
          openaiOptions?.reasoningSummary != null) && {
          reasoning: {
            ...(openaiOptions?.reasoningEffort != null && {
              effort: openaiOptions.reasoningEffort,
            }),
            ...(openaiOptions?.reasoningSummary != null && {
              summary: openaiOptions.reasoningSummary,
            }),
          },
        }),
    };

    if (modelConfig.isReasoningModel) {
      // remove unsupported settings for reasoning models
      // see https://platform.openai.com/docs/guides/reasoning#limitations
      if (baseArgs.temperature != null) {
        baseArgs.temperature = undefined;
        warnings.push({
          type: 'unsupported',
          feature: 'temperature',
          details: 'temperature is not supported for reasoning models',
        });
      }

      if (baseArgs.top_p != null) {
        baseArgs.top_p = undefined;
        warnings.push({
          type: 'unsupported',
          feature: 'topP',
          details: 'topP is not supported for reasoning models',
        });
      }
    } else {
      if (openaiOptions?.reasoningEffort != null) {
        warnings.push({
          type: 'unsupported',
          feature: 'reasoningEffort',
          details: 'reasoningEffort is not supported for non-reasoning models',
        });
      }

      if (openaiOptions?.reasoningSummary != null) {
        warnings.push({
          type: 'unsupported',
          feature: 'reasoningSummary',
          details: 'reasoningSummary is not supported for non-reasoning models',
        });
      }
    }

    // Validate flex processing support
    if (
      openaiOptions?.serviceTier === 'flex' &&
      !modelConfig.supportsFlexProcessing
    ) {
      warnings.push({
        type: 'unsupported',
        feature: 'serviceTier',
        details:
          'flex processing is only available for o3, o4-mini, and gpt-5 models',
      });
      // Remove from args if not supported
      delete (baseArgs as any).service_tier;
    }

    // Validate priority processing support
    if (
      openaiOptions?.serviceTier === 'priority' &&
      !modelConfig.supportsPriorityProcessing
    ) {
      warnings.push({
        type: 'unsupported',
        feature: 'serviceTier',
        details:
          'priority processing is only available for supported models (gpt-4, gpt-5, gpt-5-mini, o3, o4-mini) and requires Enterprise access. gpt-5-nano is not supported',
      });
      // Remove from args if not supported
      delete (baseArgs as any).service_tier;
    }

    const {
      tools: openaiTools,
      toolChoice: openaiToolChoice,
      toolWarnings,
    } = await prepareResponsesTools({
      tools,
      toolChoice,
      strictJsonSchema,
    });

    return {
      webSearchToolName,
      args: {
        ...baseArgs,
        tools: openaiTools,
        tool_choice: openaiToolChoice,
      },
      warnings: [...warnings, ...toolWarnings],
      store,
      toolNameMapping,
    };
  }

  async doGenerate(
    options: Parameters<LanguageModelV3['doGenerate']>[0],
  ): Promise<Awaited<ReturnType<LanguageModelV3['doGenerate']>>> {
    const {
      args: body,
      warnings,
      webSearchToolName,
      toolNameMapping,
    } = await this.getArgs(options);
    const url = this.config.url({
      path: '/responses',
      modelId: this.modelId,
    });

    const providerKey = this.config.provider.replace('.responses', ''); // can be 'openai' or 'azure'. provider is 'openai.responses' or 'azure.responses'.

    const {
      responseHeaders,
      value: response,
      rawValue: rawResponse,
    } = await postJsonToApi({
      url,
      headers: combineHeaders(this.config.headers(), options.headers),
      body,
      failedResponseHandler: openaiFailedResponseHandler,
      successfulResponseHandler: createJsonResponseHandler(
        openaiResponsesResponseSchema,
      ),
      abortSignal: options.abortSignal,
      fetch: this.config.fetch,
    });

    if (response.error) {
      throw new APICallError({
        message: response.error.message,
        url,
        requestBodyValues: body,
        statusCode: 400,
        responseHeaders,
        responseBody: rawResponse as string,
        isRetryable: false,
      });
    }

    const content: Array<LanguageModelV3Content> = [];
    const logprobs: Array<OpenAIResponsesLogprobs> = [];

    // flag that checks if there have been client-side tool calls (not executed by openai)
    let hasFunctionCall = false;

    // map response content to content array (defined when there is no error)
    for (const part of response.output!) {
      switch (part.type) {
        case 'reasoning': {
          // when there are no summary parts, we need to add an empty reasoning part:
          if (part.summary.length === 0) {
            part.summary.push({ type: 'summary_text', text: '' });
          }

          for (const summary of part.summary) {
            content.push({
              type: 'reasoning' as const,
              text: summary.text,
              providerMetadata: {
                [providerKey]: {
                  itemId: part.id,
                  reasoningEncryptedContent: part.encrypted_content ?? null,
                },
              },
            });
          }
          break;
        }

        case 'image_generation_call': {
          content.push({
            type: 'tool-call',
            toolCallId: part.id,
            toolName: toolNameMapping.toCustomToolName('image_generation'),
            input: '{}',
            providerExecuted: true,
          });

          content.push({
            type: 'tool-result',
            toolCallId: part.id,
            toolName: toolNameMapping.toCustomToolName('image_generation'),
            result: {
              result: part.result,
            } satisfies InferSchema<typeof imageGenerationOutputSchema>,
          });

          break;
        }

        case 'local_shell_call': {
          content.push({
            type: 'tool-call',
            toolCallId: part.call_id,
            toolName: toolNameMapping.toCustomToolName('local_shell'),
            input: JSON.stringify({
              action: part.action,
            } satisfies InferSchema<typeof localShellInputSchema>),
            providerMetadata: {
              [providerKey]: {
                itemId: part.id,
              },
            },
          });

          break;
        }

        case 'message': {
          for (const contentPart of part.content) {
            if (
              options.providerOptions?.openai?.logprobs &&
              contentPart.logprobs
            ) {
              logprobs.push(contentPart.logprobs);
            }

            const providerMetadata: SharedV3ProviderMetadata[string] = {
              itemId: part.id,
              ...(contentPart.annotations.length > 0 && {
                annotations: contentPart.annotations,
              }),
            } satisfies ResponsesOutputTextProviderMetadataSchema;

            content.push({
              type: 'text',
              text: contentPart.text,
              providerMetadata: {
                [providerKey]: providerMetadata,
              },
            });

            for (const annotation of contentPart.annotations) {
              if (annotation.type === 'url_citation') {
                content.push({
                  type: 'source',
                  sourceType: 'url',
                  id: this.config.generateId?.() ?? generateId(),
                  url: annotation.url,
                  title: annotation.title,
                });
              } else if (annotation.type === 'file_citation') {
                content.push({
                  type: 'source',
                  sourceType: 'document',
                  id: this.config.generateId?.() ?? generateId(),
                  mediaType: 'text/plain',
                  title: annotation.filename,
                  filename: annotation.filename,
                  providerMetadata: {
                    [providerKey]: {
                      type: annotation.type,
                      fileId: annotation.file_id,
                      filename: annotation.filename,
                      index: annotation.index,
                    } satisfies ResponsesSourceDocumentFileCitationSchema,
                  },
                });
              } else if (annotation.type === 'container_file_citation') {
                content.push({
                  type: 'source',
                  sourceType: 'document',
                  id: this.config.generateId?.() ?? generateId(),
                  mediaType: 'text/plain',
                  title: annotation.filename,
                  filename: annotation.filename,
                  providerMetadata: {
                    [providerKey]: {
                      type: annotation.type,
                      fileId: annotation.file_id,
                      containerId: annotation.container_id,
                      filename: annotation.filename,
                    } satisfies ResponsesSourceDocumentContainerFileCitationSchema,
                  },
                });
              } else if (annotation.type === 'file_path') {
                content.push({
                  type: 'source',
                  sourceType: 'document',
                  id: this.config.generateId?.() ?? generateId(),
                  mediaType: 'application/octet-stream',
                  title: annotation.file_id,
                  filename: annotation.file_id,
                  providerMetadata: {
                    [providerKey]: {
                      type: annotation.type,
                      fileId: annotation.file_id,
                      index: annotation.index,
                    } satisfies ResponsesSourceDocumentFilePathSchema,
                  },
                });
              }
            }
          }

          break;
        }

        case 'function_call': {
          hasFunctionCall = true;

          content.push({
            type: 'tool-call',
            toolCallId: part.call_id,
            toolName: part.name,
            input: part.arguments,
            providerMetadata: {
              [providerKey]: {
                itemId: part.id,
              },
            },
          });
          break;
        }

        case 'web_search_call': {
          content.push({
            type: 'tool-call',
            toolCallId: part.id,
            toolName: toolNameMapping.toCustomToolName(
              webSearchToolName ?? 'web_search',
            ),
            input: JSON.stringify({}),
            providerExecuted: true,
          });

          content.push({
            type: 'tool-result',
            toolCallId: part.id,
            toolName: toolNameMapping.toCustomToolName(
              webSearchToolName ?? 'web_search',
            ),
            result: mapWebSearchOutput(part.action),
          });

          break;
        }

        case 'mcp_call': {
          content.push({
            type: 'tool-call',
            toolCallId: part.id,
            toolName: toolNameMapping.toCustomToolName('mcp'),
            input: JSON.stringify({}),
            providerExecuted: true,
          });

          content.push({
            type: 'tool-result',
            toolCallId: part.id,
            toolName: toolNameMapping.toCustomToolName('mcp'),
            result: {
              type: 'call',
              serverLabel: part.server_label,
              name: part.name,
              arguments: part.arguments,
              ...(part.output != null ? { output: part.output } : {}),
              ...(part.error != null
                ? { error: part.error as unknown as JSONValue }
                : {}),
            } satisfies InferSchema<typeof mcpOutputSchema>,
          });
          break;
        }

        case 'mcp_list_tools': {
          content.push({
            type: 'tool-call',
            toolCallId: part.id,
            toolName: toolNameMapping.toCustomToolName('mcp'),
            input: JSON.stringify({}),
            providerExecuted: true,
          });

          content.push({
            type: 'tool-result',
            toolCallId: part.id,
            toolName: toolNameMapping.toCustomToolName('mcp'),
            result: {
              type: 'listTools',
              serverLabel: part.server_label,
              tools: part.tools.map(t => ({
                name: t.name,
                description: t.description ?? undefined,
                inputSchema: t.input_schema,
                annotations:
                  (t.annotations as Record<string, JSONValue> | undefined) ??
                  undefined,
              })),
              ...(part.error != null
                ? { error: part.error as unknown as JSONValue }
                : {}),
            } satisfies InferSchema<typeof mcpOutputSchema>,
          });
          break;
        }

        case 'mcp_approval_request': {
          content.push({
            type: 'tool-call',
            toolCallId: part.id,
            toolName: toolNameMapping.toCustomToolName('mcp'),
            input: JSON.stringify({}),
            providerExecuted: true,
          });

          content.push({
            type: 'tool-result',
            toolCallId: part.id,
            toolName: toolNameMapping.toCustomToolName('mcp'),
            result: {
              type: 'approvalRequest',
              serverLabel: part.server_label,
              name: part.name,
              arguments: part.arguments,
              approvalRequestId: part.approval_request_id,
            } satisfies InferSchema<typeof mcpOutputSchema>,
          });
          break;
        }

        case 'computer_call': {
          content.push({
            type: 'tool-call',
            toolCallId: part.id,
            toolName: toolNameMapping.toCustomToolName('computer_use'),
            input: '',
            providerExecuted: true,
          });

          content.push({
            type: 'tool-result',
            toolCallId: part.id,
            toolName: toolNameMapping.toCustomToolName('computer_use'),
            result: {
              type: 'computer_use_tool_result',
              status: part.status || 'completed',
            },
          });
          break;
        }

        case 'file_search_call': {
          content.push({
            type: 'tool-call',
            toolCallId: part.id,
            toolName: toolNameMapping.toCustomToolName('file_search'),
            input: '{}',
            providerExecuted: true,
          });

          content.push({
            type: 'tool-result',
            toolCallId: part.id,
            toolName: toolNameMapping.toCustomToolName('file_search'),
            result: {
              queries: part.queries,
              results:
                part.results?.map(result => ({
                  attributes: result.attributes,
                  fileId: result.file_id,
                  filename: result.filename,
                  score: result.score,
                  text: result.text,
                })) ?? null,
            } satisfies InferSchema<typeof fileSearchOutputSchema>,
          });
          break;
        }

        case 'code_interpreter_call': {
          content.push({
            type: 'tool-call',
            toolCallId: part.id,
            toolName: toolNameMapping.toCustomToolName('code_interpreter'),
            input: JSON.stringify({
              code: part.code,
              containerId: part.container_id,
            } satisfies InferSchema<typeof codeInterpreterInputSchema>),
            providerExecuted: true,
          });

          content.push({
            type: 'tool-result',
            toolCallId: part.id,
            toolName: toolNameMapping.toCustomToolName('code_interpreter'),
            result: {
              outputs: part.outputs,
            } satisfies InferSchema<typeof codeInterpreterOutputSchema>,
          });
          break;
        }

        case 'apply_patch_call': {
          content.push({
            type: 'tool-call',
            toolCallId: part.call_id,
            toolName: toolNameMapping.toCustomToolName('apply_patch'),
            input: JSON.stringify({
              callId: part.call_id,
              operation: part.operation,
            } satisfies InferSchema<typeof applyPatchInputSchema>),
            providerMetadata: {
              [providerKey]: {
                itemId: part.id,
              },
            },
          });

          break;
        }
      }
    }

    const providerMetadata: SharedV3ProviderMetadata = {
      [providerKey]: { responseId: response.id },
    };

    if (logprobs.length > 0) {
      providerMetadata[providerKey].logprobs = logprobs;
    }

    if (typeof response.service_tier === 'string') {
      providerMetadata[providerKey].serviceTier = response.service_tier;
    }

    const usage = response.usage!; // defined when there is no error

    return {
      content,
      finishReason: mapOpenAIResponseFinishReason({
        finishReason: response.incomplete_details?.reason,
        hasFunctionCall,
      }),
      usage: {
        inputTokens: usage.input_tokens,
        outputTokens: usage.output_tokens,
        totalTokens: usage.input_tokens + usage.output_tokens,
        reasoningTokens:
          usage.output_tokens_details?.reasoning_tokens ?? undefined,
        cachedInputTokens:
          usage.input_tokens_details?.cached_tokens ?? undefined,
      },
      request: { body },
      response: {
        id: response.id,
        timestamp: new Date(response.created_at! * 1000),
        modelId: response.model,
        headers: responseHeaders,
        body: rawResponse,
      },
      providerMetadata,
      warnings,
    };
  }

  async doStream(
    options: Parameters<LanguageModelV3['doStream']>[0],
  ): Promise<Awaited<ReturnType<LanguageModelV3['doStream']>>> {
    const {
      args: body,
      warnings,
      webSearchToolName,
      toolNameMapping,
      store,
    } = await this.getArgs(options);

    const { responseHeaders, value: response } = await postJsonToApi({
      url: this.config.url({
        path: '/responses',
        modelId: this.modelId,
      }),
      headers: combineHeaders(this.config.headers(), options.headers),
      body: {
        ...body,
        stream: true,
      },
      failedResponseHandler: openaiFailedResponseHandler,
      successfulResponseHandler: createEventSourceResponseHandler(
        openaiResponsesChunkSchema,
      ),
      abortSignal: options.abortSignal,
      fetch: this.config.fetch,
    });

    const self = this;
    const providerKey = this.config.provider.replace('.responses', ''); // can be 'openai' or 'azure'. provider is 'openai.responses' or 'azure.responses'.

    let finishReason: LanguageModelV3FinishReason = 'unknown';
    const usage: LanguageModelV3Usage = {
      inputTokens: undefined,
      outputTokens: undefined,
      totalTokens: undefined,
    };
    const logprobs: Array<OpenAIResponsesLogprobs> = [];
    let responseId: string | null = null;
    const ongoingToolCalls: Record<
      number,
      | {
          toolName: string;
          toolCallId: string;
          codeInterpreter?: {
            containerId: string;
          };
        }
      | undefined
    > = {};

    // set annotations in 'text-end' part providerMetadata.
    const ongoingAnnotations: Array<
      Extract<
        OpenAIResponsesChunk,
        { type: 'response.output_text.annotation.added' }
      >['annotation']
    > = [];

    // flag that checks if there have been client-side tool calls (not executed by openai)
    let hasFunctionCall = false;

    const activeReasoning: Record<
      string,
      {
        encryptedContent?: string | null;
        // summary index as string to reasoning part state:
        summaryParts: Record<string, 'active' | 'can-conclude' | 'concluded'>;
      }
    > = {};

    let serviceTier: string | undefined;

    return {
      stream: response.pipeThrough(
        new TransformStream<
          ParseResult<OpenAIResponsesChunk>,
          LanguageModelV3StreamPart
        >({
          start(controller) {
            controller.enqueue({ type: 'stream-start', warnings });
          },

          transform(chunk, controller) {
            if (options.includeRawChunks) {
              controller.enqueue({ type: 'raw', rawValue: chunk.rawValue });
            }

            // handle failed chunk parsing / validation:
            if (!chunk.success) {
              finishReason = 'error';
              controller.enqueue({ type: 'error', error: chunk.error });
              return;
            }

            const value = chunk.value;

            if (isResponseOutputItemAddedChunk(value)) {
              if (value.item.type === 'function_call') {
                ongoingToolCalls[value.output_index] = {
                  toolName: value.item.name,
                  toolCallId: value.item.call_id,
                };

                controller.enqueue({
                  type: 'tool-input-start',
                  id: value.item.call_id,
                  toolName: value.item.name,
                });
              } else if (value.item.type === 'web_search_call') {
                ongoingToolCalls[value.output_index] = {
                  toolName: toolNameMapping.toCustomToolName(
                    webSearchToolName ?? 'web_search',
                  ),
                  toolCallId: value.item.id,
                };

                controller.enqueue({
                  type: 'tool-input-start',
                  id: value.item.id,
                  toolName: toolNameMapping.toCustomToolName(
                    webSearchToolName ?? 'web_search',
                  ),
                  providerExecuted: true,
                });

                controller.enqueue({
                  type: 'tool-input-end',
                  id: value.item.id,
                });

                controller.enqueue({
                  type: 'tool-call',
                  toolCallId: value.item.id,
                  toolName: toolNameMapping.toCustomToolName(
                    webSearchToolName ?? 'web_search',
                  ),
                  input: JSON.stringify({}),
                  providerExecuted: true,
                });
              } else if (value.item.type === 'computer_call') {
                ongoingToolCalls[value.output_index] = {
                  toolName: toolNameMapping.toCustomToolName('computer_use'),
                  toolCallId: value.item.id,
                };

                controller.enqueue({
                  type: 'tool-input-start',
                  id: value.item.id,
                  toolName: toolNameMapping.toCustomToolName('computer_use'),
                  providerExecuted: true,
                });
              } else if (value.item.type === 'code_interpreter_call') {
                ongoingToolCalls[value.output_index] = {
                  toolName:
                    toolNameMapping.toCustomToolName('code_interpreter'),
                  toolCallId: value.item.id,
                  codeInterpreter: {
                    containerId: value.item.container_id,
                  },
                };

                controller.enqueue({
                  type: 'tool-input-start',
                  id: value.item.id,
                  toolName:
                    toolNameMapping.toCustomToolName('code_interpreter'),
                  providerExecuted: true,
                });

                controller.enqueue({
                  type: 'tool-input-delta',
                  id: value.item.id,
                  delta: `{"containerId":"${value.item.container_id}","code":"`,
                });
              } else if (value.item.type === 'file_search_call') {
                controller.enqueue({
                  type: 'tool-call',
                  toolCallId: value.item.id,
                  toolName: toolNameMapping.toCustomToolName('file_search'),
                  input: '{}',
                  providerExecuted: true,
                });
              } else if (value.item.type === 'image_generation_call') {
                controller.enqueue({
                  type: 'tool-call',
                  toolCallId: value.item.id,
                  toolName:
                    toolNameMapping.toCustomToolName('image_generation'),
                  input: '{}',
                  providerExecuted: true,
                });
              } else if (
                value.item.type === 'mcp_call' ||
                value.item.type === 'mcp_list_tools' ||
                value.item.type === 'mcp_approval_request'
              ) {
                controller.enqueue({
                  type: 'tool-call',
                  toolCallId: value.item.id,
                  toolName: toolNameMapping.toCustomToolName('mcp'),
                  input: '{}',
                  providerExecuted: true,
                });
              } else if (value.item.type === 'apply_patch_call') {
                ongoingToolCalls[value.output_index] = {
                  toolName: toolNameMapping.toCustomToolName('apply_patch'),
                  toolCallId: value.item.call_id,
                };

                // TODO: look into partial diff streaming from the model
                // Only emit tool-call when status is 'completed' to ensure we have the complete diff
                if (value.item.status === 'completed') {
                  controller.enqueue({
                    type: 'tool-call',
                    toolCallId: value.item.call_id,
                    toolName: toolNameMapping.toCustomToolName('apply_patch'),
                    input: JSON.stringify({
                      callId: value.item.call_id,
                      operation: value.item.operation,
                    } satisfies InferSchema<typeof applyPatchInputSchema>),
                    providerMetadata: {
                      [providerKey]: {
                        itemId: value.item.id,
                      },
                    },
                  });
                }
              } else if (value.item.type === 'message') {
                ongoingAnnotations.splice(0, ongoingAnnotations.length);
                controller.enqueue({
                  type: 'text-start',
                  id: value.item.id,
                  providerMetadata: {
                    [providerKey]: {
                      itemId: value.item.id,
                    },
                  },
                });
              } else if (
                isResponseOutputItemAddedChunk(value) &&
                value.item.type === 'reasoning'
              ) {
                activeReasoning[value.item.id] = {
                  encryptedContent: value.item.encrypted_content,
                  summaryParts: { 0: 'active' },
                };

                controller.enqueue({
                  type: 'reasoning-start',
                  id: `${value.item.id}:0`,
                  providerMetadata: {
                    [providerKey]: {
                      itemId: value.item.id,
                      reasoningEncryptedContent:
                        value.item.encrypted_content ?? null,
                    },
                  },
                });
              }
            } else if (isResponseOutputItemDoneChunk(value)) {
              if (value.item.type === 'message') {
                controller.enqueue({
                  type: 'text-end',
                  id: value.item.id,
                  providerMetadata: {
                    [providerKey]: {
                      itemId: value.item.id,
                      ...(ongoingAnnotations.length > 0 && {
                        annotations: ongoingAnnotations,
                      }),
                    },
                  },
                });
              } else if (value.item.type === 'function_call') {
                ongoingToolCalls[value.output_index] = undefined;
                hasFunctionCall = true;

                controller.enqueue({
                  type: 'tool-input-end',
                  id: value.item.call_id,
                });

                controller.enqueue({
                  type: 'tool-call',
                  toolCallId: value.item.call_id,
                  toolName: value.item.name,
                  input: value.item.arguments,
                  providerMetadata: {
                    [providerKey]: {
                      itemId: value.item.id,
                    },
                  },
                });
              } else if (value.item.type === 'web_search_call') {
                ongoingToolCalls[value.output_index] = undefined;

                controller.enqueue({
                  type: 'tool-result',
                  toolCallId: value.item.id,
                  toolName: toolNameMapping.toCustomToolName(
                    webSearchToolName ?? 'web_search',
                  ),
                  result: mapWebSearchOutput(value.item.action),
                });
              } else if (value.item.type === 'computer_call') {
                ongoingToolCalls[value.output_index] = undefined;

                controller.enqueue({
                  type: 'tool-input-end',
                  id: value.item.id,
                });

                controller.enqueue({
                  type: 'tool-call',
                  toolCallId: value.item.id,
                  toolName: toolNameMapping.toCustomToolName('computer_use'),
                  input: '',
                  providerExecuted: true,
                });

                controller.enqueue({
                  type: 'tool-result',
                  toolCallId: value.item.id,
                  toolName: toolNameMapping.toCustomToolName('computer_use'),
                  result: {
                    type: 'computer_use_tool_result',
                    status: value.item.status || 'completed',
                  },
                });
              } else if (value.item.type === 'file_search_call') {
                ongoingToolCalls[value.output_index] = undefined;

                controller.enqueue({
                  type: 'tool-result',
                  toolCallId: value.item.id,
                  toolName: toolNameMapping.toCustomToolName('file_search'),
                  result: {
                    queries: value.item.queries,
                    results:
                      value.item.results?.map(result => ({
                        attributes: result.attributes,
                        fileId: result.file_id,
                        filename: result.filename,
                        score: result.score,
                        text: result.text,
                      })) ?? null,
                  } satisfies InferSchema<typeof fileSearchOutputSchema>,
                });
              } else if (value.item.type === 'code_interpreter_call') {
                ongoingToolCalls[value.output_index] = undefined;

                controller.enqueue({
                  type: 'tool-result',
                  toolCallId: value.item.id,
                  toolName:
                    toolNameMapping.toCustomToolName('code_interpreter'),
                  result: {
                    outputs: value.item.outputs,
                  } satisfies InferSchema<typeof codeInterpreterOutputSchema>,
                });
              } else if (value.item.type === 'image_generation_call') {
                controller.enqueue({
                  type: 'tool-result',
                  toolCallId: value.item.id,
                  toolName:
                    toolNameMapping.toCustomToolName('image_generation'),
                  result: {
                    result: value.item.result,
                  } satisfies InferSchema<typeof imageGenerationOutputSchema>,
                });
              } else if (value.item.type === 'mcp_call') {
                ongoingToolCalls[value.output_index] = undefined;

                controller.enqueue({
                  type: 'tool-result',
                  toolCallId: value.item.id,
                  toolName: toolNameMapping.toCustomToolName('mcp'),
                  result: {
                    type: 'call',
                    serverLabel: value.item.server_label,
                    name: value.item.name,
                    arguments: value.item.arguments,
                    ...(value.item.output != null
                      ? { output: value.item.output }
                      : {}),
                    ...(value.item.error != null
                      ? { error: value.item.error as unknown as JSONValue }
                      : {}),
                  } satisfies InferSchema<typeof mcpOutputSchema>,
                });
              } else if (value.item.type === 'mcp_list_tools') {
                ongoingToolCalls[value.output_index] = undefined;

                controller.enqueue({
                  type: 'tool-result',
                  toolCallId: value.item.id,
                  toolName: toolNameMapping.toCustomToolName('mcp'),
                  result: {
                    type: 'listTools',
                    serverLabel: value.item.server_label,
                    tools: value.item.tools.map(t => ({
                      name: t.name,
                      description: t.description ?? undefined,
                      inputSchema: t.input_schema,
                      annotations:
                        (t.annotations as
                          | Record<string, JSONValue>
                          | undefined) ?? undefined,
                    })),
                    ...(value.item.error != null
                      ? { error: value.item.error as unknown as JSONValue }
                      : {}),
                  } satisfies InferSchema<typeof mcpOutputSchema>,
                });
              } else if (value.item.type === 'apply_patch_call') {
                ongoingToolCalls[value.output_index] = undefined;

                // Emit the final tool-call with complete diff when status is 'completed'
                if (value.item.status === 'completed') {
                  controller.enqueue({
                    type: 'tool-call',
                    toolCallId: value.item.call_id,
                    toolName: toolNameMapping.toCustomToolName('apply_patch'),
                    input: JSON.stringify({
                      callId: value.item.call_id,
                      operation: value.item.operation,
                    } satisfies InferSchema<typeof applyPatchInputSchema>),
                    providerMetadata: {
                      [providerKey]: {
                        itemId: value.item.id,
                      },
                    },
                  });
                }
              } else if (value.item.type === 'mcp_approval_request') {
                ongoingToolCalls[value.output_index] = undefined;

                controller.enqueue({
                  type: 'tool-result',
                  toolCallId: value.item.id,
                  toolName: toolNameMapping.toCustomToolName('mcp'),
                  result: {
                    type: 'approvalRequest',
                    serverLabel: value.item.server_label,
                    name: value.item.name,
                    arguments: value.item.arguments,
                    approvalRequestId: value.item.approval_request_id,
                  } satisfies InferSchema<typeof mcpOutputSchema>,
                });
              } else if (value.item.type === 'local_shell_call') {
                ongoingToolCalls[value.output_index] = undefined;

                controller.enqueue({
                  type: 'tool-call',
                  toolCallId: value.item.call_id,
                  toolName: toolNameMapping.toCustomToolName('local_shell'),
                  input: JSON.stringify({
                    action: {
                      type: 'exec',
                      command: value.item.action.command,
                      timeoutMs: value.item.action.timeout_ms,
                      user: value.item.action.user,
                      workingDirectory: value.item.action.working_directory,
                      env: value.item.action.env,
                    },
                  } satisfies InferSchema<typeof localShellInputSchema>),
                  providerMetadata: {
                    [providerKey]: { itemId: value.item.id },
                  },
                });
              } else if (value.item.type === 'reasoning') {
                const activeReasoningPart = activeReasoning[value.item.id];

                // get all active or can-conclude summary parts' ids
                // to conclude ongoing reasoning parts:
                const summaryPartIndices = Object.entries(
                  activeReasoningPart.summaryParts,
                )
                  .filter(
                    ([_, status]) =>
                      status === 'active' || status === 'can-conclude',
                  )
                  .map(([summaryIndex]) => summaryIndex);

                for (const summaryIndex of summaryPartIndices) {
                  controller.enqueue({
                    type: 'reasoning-end',
                    id: `${value.item.id}:${summaryIndex}`,
                    providerMetadata: {
                      [providerKey]: {
                        itemId: value.item.id,
                        reasoningEncryptedContent:
                          value.item.encrypted_content ?? null,
                      },
                    },
                  });
                }

                delete activeReasoning[value.item.id];
              }
            } else if (isResponseFunctionCallArgumentsDeltaChunk(value)) {
              const toolCall = ongoingToolCalls[value.output_index];

              if (toolCall != null) {
                controller.enqueue({
                  type: 'tool-input-delta',
                  id: toolCall.toolCallId,
                  delta: value.delta,
                });
              }
            } else if (isResponseImageGenerationCallPartialImageChunk(value)) {
              controller.enqueue({
                type: 'tool-result',
                toolCallId: value.item_id,
                toolName: toolNameMapping.toCustomToolName('image_generation'),
                result: {
                  result: value.partial_image_b64,
                } satisfies InferSchema<typeof imageGenerationOutputSchema>,
                preliminary: true,
              });
            } else if (isResponseCodeInterpreterCallCodeDeltaChunk(value)) {
              const toolCall = ongoingToolCalls[value.output_index];

              if (toolCall != null) {
                controller.enqueue({
                  type: 'tool-input-delta',
                  id: toolCall.toolCallId,
                  // The delta is code, which is embedding in a JSON string.
                  // To escape it, we use JSON.stringify and slice to remove the outer quotes.
                  delta: JSON.stringify(value.delta).slice(1, -1),
                });
              }
            } else if (isResponseCodeInterpreterCallCodeDoneChunk(value)) {
              const toolCall = ongoingToolCalls[value.output_index];

              if (toolCall != null) {
                controller.enqueue({
                  type: 'tool-input-delta',
                  id: toolCall.toolCallId,
                  delta: '"}',
                });

                controller.enqueue({
                  type: 'tool-input-end',
                  id: toolCall.toolCallId,
                });

                // immediately send the tool call after the input end:
                controller.enqueue({
                  type: 'tool-call',
                  toolCallId: toolCall.toolCallId,
                  toolName:
                    toolNameMapping.toCustomToolName('code_interpreter'),
                  input: JSON.stringify({
                    code: value.code,
                    containerId: toolCall.codeInterpreter!.containerId,
                  } satisfies InferSchema<typeof codeInterpreterInputSchema>),
                  providerExecuted: true,
                });
              }
            } else if (isResponseCreatedChunk(value)) {
              responseId = value.response.id;
              controller.enqueue({
                type: 'response-metadata',
                id: value.response.id,
                timestamp: new Date(value.response.created_at * 1000),
                modelId: value.response.model,
              });
            } else if (isTextDeltaChunk(value)) {
              controller.enqueue({
                type: 'text-delta',
                id: value.item_id,
                delta: value.delta,
              });

              if (options.providerOptions?.openai?.logprobs && value.logprobs) {
                logprobs.push(value.logprobs);
              }
            } else if (value.type === 'response.reasoning_summary_part.added') {
              // the first reasoning start is pushed in isResponseOutputItemAddedReasoningChunk
              if (value.summary_index > 0) {
                const activeReasoningPart = activeReasoning[value.item_id]!;

                activeReasoningPart.summaryParts[value.summary_index] =
                  'active';

                // since there is a new active summary part, we can conclude all can-conclude summary parts
                for (const summaryIndex of Object.keys(
                  activeReasoningPart.summaryParts,
                )) {
                  if (
                    activeReasoningPart.summaryParts[summaryIndex] ===
                    'can-conclude'
                  ) {
                    controller.enqueue({
                      type: 'reasoning-end',
                      id: `${value.item_id}:${summaryIndex}`,
                      providerMetadata: {
                        [providerKey]: { itemId: value.item_id },
                      },
                    });
                    activeReasoningPart.summaryParts[summaryIndex] =
                      'concluded';
                  }
                }

                controller.enqueue({
                  type: 'reasoning-start',
                  id: `${value.item_id}:${value.summary_index}`,
                  providerMetadata: {
                    [providerKey]: {
                      itemId: value.item_id,
                      reasoningEncryptedContent:
                        activeReasoning[value.item_id]?.encryptedContent ??
                        null,
                    },
                  },
                });
              }
            } else if (value.type === 'response.reasoning_summary_text.delta') {
              controller.enqueue({
                type: 'reasoning-delta',
                id: `${value.item_id}:${value.summary_index}`,
                delta: value.delta,
                providerMetadata: {
                  [providerKey]: {
                    itemId: value.item_id,
                  },
                },
              });
            } else if (value.type === 'response.reasoning_summary_part.done') {
              // when OpenAI stores the message data, we can immediately conclude the reasoning part
              // since we do not need to send the encrypted content.
              if (store) {
                controller.enqueue({
                  type: 'reasoning-end',
                  id: `${value.item_id}:${value.summary_index}`,
                  providerMetadata: {
                    [providerKey]: { itemId: value.item_id },
                  },
                });

                // mark the summary part as concluded
                activeReasoning[value.item_id]!.summaryParts[
                  value.summary_index
                ] = 'concluded';
              } else {
                // mark the summary part as can-conclude only
                // because we need to have a final summary part with the encrypted content
                activeReasoning[value.item_id]!.summaryParts[
                  value.summary_index
                ] = 'can-conclude';
              }
            } else if (isResponseFinishedChunk(value)) {
              finishReason = mapOpenAIResponseFinishReason({
                finishReason: value.response.incomplete_details?.reason,
                hasFunctionCall,
              });
              usage.inputTokens = value.response.usage.input_tokens;
              usage.outputTokens = value.response.usage.output_tokens;
              usage.totalTokens =
                value.response.usage.input_tokens +
                value.response.usage.output_tokens;
              usage.reasoningTokens =
                value.response.usage.output_tokens_details?.reasoning_tokens ??
                undefined;
              usage.cachedInputTokens =
                value.response.usage.input_tokens_details?.cached_tokens ??
                undefined;
              if (typeof value.response.service_tier === 'string') {
                serviceTier = value.response.service_tier;
              }
            } else if (isResponseAnnotationAddedChunk(value)) {
              ongoingAnnotations.push(value.annotation);
              if (value.annotation.type === 'url_citation') {
                controller.enqueue({
                  type: 'source',
                  sourceType: 'url',
                  id: self.config.generateId?.() ?? generateId(),
                  url: value.annotation.url,
                  title: value.annotation.title,
                });
              } else if (value.annotation.type === 'file_citation') {
                controller.enqueue({
                  type: 'source',
                  sourceType: 'document',
                  id: self.config.generateId?.() ?? generateId(),
                  mediaType: 'text/plain',
                  title: value.annotation.filename,
                  filename: value.annotation.filename,
                  providerMetadata: {
                    [providerKey]: {
                      type: value.annotation.type,
                      fileId: value.annotation.file_id,
                      filename: value.annotation.filename,
                      index: value.annotation.index,
                    } satisfies ResponsesSourceDocumentFileCitationSchema,
                  },
                });
              } else if (value.annotation.type === 'container_file_citation') {
                controller.enqueue({
                  type: 'source',
                  sourceType: 'document',
                  id: self.config.generateId?.() ?? generateId(),
                  mediaType: 'text/plain',
                  title: value.annotation.filename,
                  filename: value.annotation.filename,
                  providerMetadata: {
                    [providerKey]: {
                      type: value.annotation.type,
                      fileId: value.annotation.file_id,
                      containerId: value.annotation.container_id,
                      filename: value.annotation.filename,
                    } satisfies ResponsesSourceDocumentContainerFileCitationSchema,
                  },
                });
              } else if (value.annotation.type === 'file_path') {
                controller.enqueue({
                  type: 'source',
                  sourceType: 'document',
                  id: self.config.generateId?.() ?? generateId(),
                  mediaType: 'application/octet-stream',
                  title: value.annotation.file_id,
                  filename: value.annotation.file_id,
                  providerMetadata: {
                    [providerKey]: {
                      type: value.annotation.type,
                      fileId: value.annotation.file_id,
                      index: value.annotation.index,
                    } satisfies ResponsesSourceDocumentFilePathSchema,
                  },
                });
              }
<<<<<<< HEAD
            } else if (
              isResponseOutputItemDoneChunk(value) &&
              value.item.type === 'message'
            ) {
              controller.enqueue({
                type: 'text-end',
                id: value.item.id,
                providerMetadata: {
                  [providerKey]: {
                    itemId: value.item.id,
                    ...(ongoingAnnotations.length > 0 && {
                      annotations: ongoingAnnotations,
                    }),
                  } satisfies ResponsesOutputTextProviderMetadataSchema,
                },
              });
=======
>>>>>>> 9138be40
            } else if (isErrorChunk(value)) {
              controller.enqueue({ type: 'error', error: value });
            }
          },

          flush(controller) {
            const providerMetadata: SharedV3ProviderMetadata = {
              [providerKey]: {
                responseId,
              },
            };

            if (logprobs.length > 0) {
              providerMetadata[providerKey].logprobs = logprobs;
            }

            if (serviceTier !== undefined) {
              providerMetadata[providerKey].serviceTier = serviceTier;
            }

            controller.enqueue({
              type: 'finish',
              finishReason,
              usage,
              providerMetadata,
            });
          },
        }),
      ),
      request: { body },
      response: { headers: responseHeaders },
    };
  }
}

function isTextDeltaChunk(
  chunk: OpenAIResponsesChunk,
): chunk is OpenAIResponsesChunk & { type: 'response.output_text.delta' } {
  return chunk.type === 'response.output_text.delta';
}

function isResponseOutputItemDoneChunk(
  chunk: OpenAIResponsesChunk,
): chunk is OpenAIResponsesChunk & { type: 'response.output_item.done' } {
  return chunk.type === 'response.output_item.done';
}

function isResponseFinishedChunk(
  chunk: OpenAIResponsesChunk,
): chunk is OpenAIResponsesChunk & {
  type: 'response.completed' | 'response.incomplete';
} {
  return (
    chunk.type === 'response.completed' || chunk.type === 'response.incomplete'
  );
}

function isResponseCreatedChunk(
  chunk: OpenAIResponsesChunk,
): chunk is OpenAIResponsesChunk & { type: 'response.created' } {
  return chunk.type === 'response.created';
}

function isResponseFunctionCallArgumentsDeltaChunk(
  chunk: OpenAIResponsesChunk,
): chunk is OpenAIResponsesChunk & {
  type: 'response.function_call_arguments.delta';
} {
  return chunk.type === 'response.function_call_arguments.delta';
}
function isResponseImageGenerationCallPartialImageChunk(
  chunk: OpenAIResponsesChunk,
): chunk is OpenAIResponsesChunk & {
  type: 'response.image_generation_call.partial_image';
} {
  return chunk.type === 'response.image_generation_call.partial_image';
}

function isResponseCodeInterpreterCallCodeDeltaChunk(
  chunk: OpenAIResponsesChunk,
): chunk is OpenAIResponsesChunk & {
  type: 'response.code_interpreter_call_code.delta';
} {
  return chunk.type === 'response.code_interpreter_call_code.delta';
}

function isResponseCodeInterpreterCallCodeDoneChunk(
  chunk: OpenAIResponsesChunk,
): chunk is OpenAIResponsesChunk & {
  type: 'response.code_interpreter_call_code.done';
} {
  return chunk.type === 'response.code_interpreter_call_code.done';
}

function isResponseOutputItemAddedChunk(
  chunk: OpenAIResponsesChunk,
): chunk is OpenAIResponsesChunk & { type: 'response.output_item.added' } {
  return chunk.type === 'response.output_item.added';
}

function isResponseAnnotationAddedChunk(
  chunk: OpenAIResponsesChunk,
): chunk is OpenAIResponsesChunk & {
  type: 'response.output_text.annotation.added';
} {
  return chunk.type === 'response.output_text.annotation.added';
}

function isErrorChunk(
  chunk: OpenAIResponsesChunk,
): chunk is OpenAIResponsesChunk & { type: 'error' } {
  return chunk.type === 'error';
}

type ResponsesModelConfig = {
  isReasoningModel: boolean;
  systemMessageMode: 'remove' | 'system' | 'developer';
  supportsFlexProcessing: boolean;
  supportsPriorityProcessing: boolean;
};

function getResponsesModelConfig(modelId: string): ResponsesModelConfig {
  const supportsFlexProcessing =
    modelId.startsWith('o3') ||
    modelId.startsWith('o4-mini') ||
    (modelId.startsWith('gpt-5') && !modelId.startsWith('gpt-5-chat'));
  const supportsPriorityProcessing =
    modelId.startsWith('gpt-4') ||
    modelId.startsWith('gpt-5-mini') ||
    (modelId.startsWith('gpt-5') &&
      !modelId.startsWith('gpt-5-nano') &&
      !modelId.startsWith('gpt-5-chat')) ||
    modelId.startsWith('o3') ||
    modelId.startsWith('o4-mini');
  const isReasoningModel = modelSupportsReasoning(modelId);
  const systemMessageMode = isReasoningModel ? 'developer' : 'system';

  return {
    systemMessageMode,
    supportsFlexProcessing,
    supportsPriorityProcessing,
    isReasoningModel,
  };
}

function mapWebSearchOutput(
  action: OpenAIResponsesWebSearchAction,
): InferSchema<typeof webSearchOutputSchema> {
  switch (action.type) {
    case 'search':
      return {
        action: { type: 'search', query: action.query ?? undefined },
        // include sources when provided by the Responses API (behind include flag)
        ...(action.sources != null && { sources: action.sources }),
      };
    case 'open_page':
      return { action: { type: 'openPage', url: action.url } };
    case 'find':
      return {
        action: { type: 'find', url: action.url, pattern: action.pattern },
      };
  }
}<|MERGE_RESOLUTION|>--- conflicted
+++ resolved
@@ -1558,25 +1558,6 @@
                   },
                 });
               }
-<<<<<<< HEAD
-            } else if (
-              isResponseOutputItemDoneChunk(value) &&
-              value.item.type === 'message'
-            ) {
-              controller.enqueue({
-                type: 'text-end',
-                id: value.item.id,
-                providerMetadata: {
-                  [providerKey]: {
-                    itemId: value.item.id,
-                    ...(ongoingAnnotations.length > 0 && {
-                      annotations: ongoingAnnotations,
-                    }),
-                  } satisfies ResponsesOutputTextProviderMetadataSchema,
-                },
-              });
-=======
->>>>>>> 9138be40
             } else if (isErrorChunk(value)) {
               controller.enqueue({ type: 'error', error: value });
             }
