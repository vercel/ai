--- conflicted
+++ resolved
@@ -44,117 +44,7 @@
   TOP_LOGPROBS_MAX,
 } from './openai-responses-options';
 import { prepareResponsesTools } from './openai-responses-prepare-tools';
-<<<<<<< HEAD
-import { OpenAIResponsesModelId } from './openai-responses-settings';
-import { localShellInputSchema } from '../tool/local-shell';
-
-const webSearchCallItem = z.object({
-  type: z.literal('web_search_call'),
-  id: z.string(),
-  status: z.string(),
-  action: z
-    .discriminatedUnion('type', [
-      z.object({
-        type: z.literal('search'),
-        query: z.string().nullish(),
-      }),
-      z.object({
-        type: z.literal('open_page'),
-        url: z.string(),
-      }),
-      z.object({
-        type: z.literal('find'),
-        url: z.string(),
-        pattern: z.string(),
-      }),
-    ])
-    .nullish(),
-});
-
-const fileSearchCallItem = z.object({
-  type: z.literal('file_search_call'),
-  id: z.string(),
-  queries: z.array(z.string()),
-  results: z
-    .array(
-      z.object({
-        attributes: z.record(z.string(), z.unknown()),
-        file_id: z.string(),
-        filename: z.string(),
-        score: z.number(),
-        text: z.string(),
-      }),
-    )
-    .nullish(),
-});
-
-const codeInterpreterCallItem = z.object({
-  type: z.literal('code_interpreter_call'),
-  id: z.string(),
-  code: z.string().nullable(),
-  container_id: z.string(),
-  outputs: z
-    .array(
-      z.discriminatedUnion('type', [
-        z.object({ type: z.literal('logs'), logs: z.string() }),
-        z.object({ type: z.literal('image'), url: z.string() }),
-      ]),
-    )
-    .nullable(),
-});
-
-const localShellCallItem = z.object({
-  type: z.literal('local_shell_call'),
-  id: z.string(),
-  call_id: z.string(),
-  action: z.object({
-    type: z.literal('exec'),
-    command: z.array(z.string()),
-    timeout_ms: z.number().optional(),
-    user: z.string().optional(),
-    working_directory: z.string().optional(),
-    env: z.record(z.string(), z.string()).optional(),
-  }),
-});
-
-const imageGenerationCallItem = z.object({
-  type: z.literal('image_generation_call'),
-  id: z.string(),
-  result: z.string(),
-});
-
-const sourceExecutionFileCodeInterpreterItem = z.object({
-  containerId: z.string(),
-  fileId: z.string(),
-  filename: z.string(),
-});
-type SourceExecutionFileCodeInterpreterItem = z.infer<
-  typeof sourceExecutionFileCodeInterpreterItem
->;
-
-/**
- * `top_logprobs` request body argument can be set to an integer between
- * 0 and 20 specifying the number of most likely tokens to return at each
- * token position, each with an associated log probability.
- *
- * @see https://platform.openai.com/docs/api-reference/responses/create#responses_create-top_logprobs
- */
-const TOP_LOGPROBS_MAX = 20;
-
-const LOGPROBS_SCHEMA = z.array(
-  z.object({
-    token: z.string(),
-    logprob: z.number(),
-    top_logprobs: z.array(
-      z.object({
-        token: z.string(),
-        logprob: z.number(),
-      }),
-    ),
-  }),
-);
-=======
->>>>>>> c77db418
+import {z} from 'zod/v4'
 
 export class OpenAIResponsesLanguageModel implements LanguageModelV3 {
   readonly specificationVersion = 'v3';
@@ -458,96 +348,7 @@
       body,
       failedResponseHandler: openaiFailedResponseHandler,
       successfulResponseHandler: createJsonResponseHandler(
-<<<<<<< HEAD
-        z.object({
-          id: z.string(),
-          created_at: z.number(),
-          error: z
-            .object({
-              code: z.string(),
-              message: z.string(),
-            })
-            .nullish(),
-          model: z.string(),
-          output: z.array(
-            z.discriminatedUnion('type', [
-              z.object({
-                type: z.literal('message'),
-                role: z.literal('assistant'),
-                id: z.string(),
-                content: z.array(
-                  z.object({
-                    type: z.literal('output_text'),
-                    text: z.string(),
-                    logprobs: LOGPROBS_SCHEMA.nullish(),
-                    annotations: z.array(
-                      z.discriminatedUnion('type', [
-                        z.object({
-                          type: z.literal('url_citation'),
-                          start_index: z.number(),
-                          end_index: z.number(),
-                          url: z.string(),
-                          title: z.string(),
-                        }),
-                        z.object({
-                          type: z.literal('file_citation'),
-                          file_id: z.string(),
-                          filename: z.string().nullish(),
-                          index: z.number().nullish(),
-                          start_index: z.number().nullish(),
-                          end_index: z.number().nullish(),
-                          quote: z.string().nullish(),
-                        }),
-                        z.object({
-                          type: z.literal('container_file_citation'),
-                          container_id: z.string(),
-                          end_index: z.number(),
-                          file_id: z.string(),
-                          filename: z.string(),
-                          start_index: z.number(),
-                        }),
-                      ]),
-                    ),
-                  }),
-                ),
-              }),
-              webSearchCallItem,
-              fileSearchCallItem,
-              codeInterpreterCallItem,
-              imageGenerationCallItem,
-              localShellCallItem,
-              z.object({
-                type: z.literal('function_call'),
-                call_id: z.string(),
-                name: z.string(),
-                arguments: z.string(),
-                id: z.string(),
-              }),
-              z.object({
-                type: z.literal('computer_call'),
-                id: z.string(),
-                status: z.string().optional(),
-              }),
-              z.object({
-                type: z.literal('reasoning'),
-                id: z.string(),
-                encrypted_content: z.string().nullish(),
-                summary: z.array(
-                  z.object({
-                    type: z.literal('summary_text'),
-                    text: z.string(),
-                  }),
-                ),
-              }),
-            ]),
-          ),
-          service_tier: z.string().nullish(),
-          incomplete_details: z.object({ reason: z.string() }).nullish(),
-          usage: usageSchema,
-        }),
-=======
         openaiResponsesResponseSchema,
->>>>>>> c77db418
       ),
       abortSignal: options.abortSignal,
       fetch: this.config.fetch,
@@ -1415,241 +1216,6 @@
   }
 }
 
-<<<<<<< HEAD
-const usageSchema = z.object({
-  input_tokens: z.number(),
-  input_tokens_details: z
-    .object({ cached_tokens: z.number().nullish() })
-    .nullish(),
-  output_tokens: z.number(),
-  output_tokens_details: z
-    .object({ reasoning_tokens: z.number().nullish() })
-    .nullish(),
-});
-
-const textDeltaChunkSchema = z.object({
-  type: z.literal('response.output_text.delta'),
-  item_id: z.string(),
-  delta: z.string(),
-  logprobs: LOGPROBS_SCHEMA.nullish(),
-});
-
-const errorChunkSchema = z.object({
-  type: z.literal('error'),
-  code: z.string(),
-  message: z.string(),
-  param: z.string().nullish(),
-  sequence_number: z.number(),
-});
-
-const responseFinishedChunkSchema = z.object({
-  type: z.enum(['response.completed', 'response.incomplete']),
-  response: z.object({
-    incomplete_details: z.object({ reason: z.string() }).nullish(),
-    usage: usageSchema,
-    service_tier: z.string().nullish(),
-  }),
-});
-
-const responseCreatedChunkSchema = z.object({
-  type: z.literal('response.created'),
-  response: z.object({
-    id: z.string(),
-    created_at: z.number(),
-    model: z.string(),
-    service_tier: z.string().nullish(),
-  }),
-});
-
-const responseOutputItemAddedSchema = z.object({
-  type: z.literal('response.output_item.added'),
-  output_index: z.number(),
-  item: z.discriminatedUnion('type', [
-    z.object({
-      type: z.literal('message'),
-      id: z.string(),
-    }),
-    z.object({
-      type: z.literal('reasoning'),
-      id: z.string(),
-      encrypted_content: z.string().nullish(),
-    }),
-    z.object({
-      type: z.literal('function_call'),
-      id: z.string(),
-      call_id: z.string(),
-      name: z.string(),
-      arguments: z.string(),
-    }),
-    z.object({
-      type: z.literal('web_search_call'),
-      id: z.string(),
-      status: z.string(),
-      action: z
-        .object({
-          type: z.literal('search'),
-          query: z.string().optional(),
-        })
-        .nullish(),
-    }),
-    z.object({
-      type: z.literal('computer_call'),
-      id: z.string(),
-      status: z.string(),
-    }),
-    z.object({
-      type: z.literal('file_search_call'),
-      id: z.string(),
-    }),
-    z.object({
-      type: z.literal('image_generation_call'),
-      id: z.string(),
-    }),
-    z.object({
-      type: z.literal('code_interpreter_call'),
-      id: z.string(),
-      container_id: z.string(),
-      code: z.string().nullable(),
-      outputs: z
-        .array(
-          z.discriminatedUnion('type', [
-            z.object({ type: z.literal('logs'), logs: z.string() }),
-            z.object({ type: z.literal('image'), url: z.string() }),
-          ]),
-        )
-        .nullable(),
-      status: z.string(),
-    }),
-  ]),
-});
-
-const responseOutputItemDoneSchema = z.object({
-  type: z.literal('response.output_item.done'),
-  output_index: z.number(),
-  item: z.discriminatedUnion('type', [
-    z.object({
-      type: z.literal('message'),
-      id: z.string(),
-    }),
-    z.object({
-      type: z.literal('reasoning'),
-      id: z.string(),
-      encrypted_content: z.string().nullish(),
-    }),
-    z.object({
-      type: z.literal('function_call'),
-      id: z.string(),
-      call_id: z.string(),
-      name: z.string(),
-      arguments: z.string(),
-      status: z.literal('completed'),
-    }),
-    codeInterpreterCallItem,
-    imageGenerationCallItem,
-    webSearchCallItem,
-    fileSearchCallItem,
-    localShellCallItem,
-    z.object({
-      type: z.literal('computer_call'),
-      id: z.string(),
-      status: z.literal('completed'),
-    }),
-  ]),
-});
-
-const responseFunctionCallArgumentsDeltaSchema = z.object({
-  type: z.literal('response.function_call_arguments.delta'),
-  item_id: z.string(),
-  output_index: z.number(),
-  delta: z.string(),
-});
-
-const responseImageGenerationCallPartialImageSchema = z.object({
-  type: z.literal('response.image_generation_call.partial_image'),
-  item_id: z.string(),
-  output_index: z.number(),
-  partial_image_b64: z.string(),
-});
-
-const responseCodeInterpreterCallCodeDeltaSchema = z.object({
-  type: z.literal('response.code_interpreter_call_code.delta'),
-  item_id: z.string(),
-  output_index: z.number(),
-  delta: z.string(),
-});
-
-const responseCodeInterpreterCallCodeDoneSchema = z.object({
-  type: z.literal('response.code_interpreter_call_code.done'),
-  item_id: z.string(),
-  output_index: z.number(),
-  code: z.string(),
-});
-
-const responseAnnotationAddedSchema = z.object({
-  type: z.literal('response.output_text.annotation.added'),
-  annotation: z.discriminatedUnion('type', [
-    z.object({
-      type: z.literal('url_citation'),
-      url: z.string(),
-      title: z.string(),
-    }),
-    z.object({
-      type: z.literal('file_citation'),
-      file_id: z.string(),
-      filename: z.string().nullish(),
-      index: z.number().nullish(),
-      start_index: z.number().nullish(),
-      end_index: z.number().nullish(),
-      quote: z.string().nullish(),
-    }),
-    z.object({
-      type: z.literal('container_file_citation'),
-      container_id: z.string(),
-      end_index: z.number(),
-      file_id: z.string(),
-      filename: z.string(),
-      start_index: z.number(),
-    }),
-  ]),
-});
-
-const responseReasoningSummaryPartAddedSchema = z.object({
-  type: z.literal('response.reasoning_summary_part.added'),
-  item_id: z.string(),
-  summary_index: z.number(),
-});
-
-const responseReasoningSummaryTextDeltaSchema = z.object({
-  type: z.literal('response.reasoning_summary_text.delta'),
-  item_id: z.string(),
-  summary_index: z.number(),
-  delta: z.string(),
-});
-
-const openaiResponsesChunkSchema = z.union([
-  textDeltaChunkSchema,
-  responseFinishedChunkSchema,
-  responseCreatedChunkSchema,
-  responseOutputItemAddedSchema,
-  responseOutputItemDoneSchema,
-  responseFunctionCallArgumentsDeltaSchema,
-  responseImageGenerationCallPartialImageSchema,
-  responseCodeInterpreterCallCodeDeltaSchema,
-  responseCodeInterpreterCallCodeDoneSchema,
-  responseAnnotationAddedSchema,
-  responseReasoningSummaryPartAddedSchema,
-  responseReasoningSummaryTextDeltaSchema,
-  errorChunkSchema,
-  z.object({ type: z.string() }).loose(), // fallback for unknown chunks
-]);
-
-type ExtractByType<
-  T,
-  K extends T extends { type: infer U } ? U : never,
-> = T extends { type: K } ? T : never;
-
-=======
->>>>>>> c77db418
 function isTextDeltaChunk(
   chunk: OpenAIResponsesChunk,
 ): chunk is OpenAIResponsesChunk & { type: 'response.output_text.delta' } {
@@ -1829,73 +1395,4 @@
     ...defaults,
     isReasoningModel: false,
   };
-<<<<<<< HEAD
-}
-
-// TODO AI SDK 6: use optional here instead of nullish
-const openaiResponsesProviderOptionsSchema = z.object({
-  include: z
-    .array(
-      z.enum([
-        'reasoning.encrypted_content',
-        'file_search_call.results',
-        'message.output_text.logprobs',
-      ]),
-    )
-    .nullish(),
-  instructions: z.string().nullish(),
-
-  /**
-   * Return the log probabilities of the tokens.
-   *
-   * Setting to true will return the log probabilities of the tokens that
-   * were generated.
-   *
-   * Setting to a number will return the log probabilities of the top n
-   * tokens that were generated.
-   *
-   * @see https://platform.openai.com/docs/api-reference/responses/create
-   * @see https://cookbook.openai.com/examples/using_logprobs
-   */
-  logprobs: z
-    .union([z.boolean(), z.number().min(1).max(TOP_LOGPROBS_MAX)])
-    .optional(),
-
-  /**
-   * The maximum number of total calls to built-in tools that can be processed in a response.
-   * This maximum number applies across all built-in tool calls, not per individual tool.
-   * Any further attempts to call a tool by the model will be ignored.
-   */
-  maxToolCalls: z.number().nullish(),
-
-  metadata: z.any().nullish(),
-  parallelToolCalls: z.boolean().nullish(),
-  previousResponseId: z.string().nullish(),
-  promptCacheKey: z.string().nullish(),
-  reasoningEffort: z.string().nullish(),
-  reasoningSummary: z.string().nullish(),
-  safetyIdentifier: z.string().nullish(),
-  serviceTier: z.enum(['auto', 'flex', 'priority']).nullish(),
-  store: z.boolean().nullish(),
-  strictJsonSchema: z.boolean().nullish(),
-  textVerbosity: z.enum(['low', 'medium', 'high']).nullish(),
-  user: z.string().nullish(),
-});
-
-export type OpenAIResponsesProviderOptions = z.infer<
-  typeof openaiResponsesProviderOptionsSchema
->;
-
-export const openaiResponsesTextUIPartProviderMetadataSchema = z.object({
-  openai: z.object({
-    itemId: z.string(),
-    annotations: z.array(responseAnnotationAddedSchema.shape.annotation),
-  }),
-});
-
-export const openaiSourceExecutionFileProviderMetadataSchema = z.object({
-  openai: sourceExecutionFileCodeInterpreterItem,
-});
-=======
-}
->>>>>>> c77db418
+}