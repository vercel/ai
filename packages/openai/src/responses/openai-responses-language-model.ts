--- conflicted
+++ resolved
@@ -174,14 +174,10 @@
       user: openaiOptions?.user,
       instructions: openaiOptions?.instructions,
       service_tier: openaiOptions?.serviceTier,
-<<<<<<< HEAD
       include: openaiOptionsInclude,
-      top_logprobs: topLogprobs,
-=======
-      include: openaiOptions?.include,
       prompt_cache_key: openaiOptions?.promptCacheKey,
       safety_identifier: openaiOptions?.safetyIdentifier,
->>>>>>> 883056de
+      top_logprobs: topLogprobs,
 
       // model-specific settings:
       ...(modelConfig.isReasoningModel &&
@@ -1335,7 +1331,8 @@
     )
     .nullish(),
   textVerbosity: z.enum(['low', 'medium', 'high']).nullish(),
-<<<<<<< HEAD
+  promptCacheKey: z.string().nullish(),
+  safetyIdentifier: z.string().nullish(),
 
   /**
    * Return the log probabilities of the tokens.
@@ -1352,10 +1349,6 @@
   logprobs: z
     .union([z.boolean(), z.number().min(1).max(TOP_LOGPROBS_MAX)])
     .optional(),
-=======
-  promptCacheKey: z.string().nullish(),
-  safetyIdentifier: z.string().nullish(),
->>>>>>> 883056de
 });
 
 export type OpenAIResponsesProviderOptions = z.infer<
