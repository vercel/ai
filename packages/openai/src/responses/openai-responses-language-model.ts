--- conflicted
+++ resolved
@@ -665,24 +665,6 @@
   return chunk.type === 'response.output_text.annotation.added';
 }
 
-<<<<<<< HEAD
-const providerOptionsSchema = z.object({
-  openai: z
-    .object({
-      metadata: z.any().nullish(),
-      parallelToolCalls: z.boolean().nullish(),
-      previousResponseId: z.string().nullish(),
-      store: z.boolean().nullish(),
-      user: z.string().nullish(),
-      reasoningEffort: z.string().nullish(),
-      strictSchemas: z.boolean().nullish(),
-      instructions: z.string().nullish(),
-    })
-    .nullish(),
-});
-
-=======
->>>>>>> e5deeaea
 type ResponsesModelConfig = {
   isReasoningModel: boolean;
   systemMessageMode: 'remove' | 'system' | 'developer';
@@ -723,6 +705,7 @@
   user: z.string().nullish(),
   reasoningEffort: z.string().nullish(),
   strictSchemas: z.boolean().nullish(),
+  instructions: z.string().nullish(),
 });
 
 export type OpenAIResponsesProviderOptions = z.infer<
