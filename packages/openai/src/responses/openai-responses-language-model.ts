--- conflicted
+++ resolved
@@ -131,7 +131,6 @@
       schema: openaiResponsesProviderOptionsSchema,
     });
 
-<<<<<<< HEAD
     if (openaiOptions == null && providerOptionsName !== 'openai') {
       openaiOptions = await parseProviderOptions({
         provider: 'openai',
@@ -139,10 +138,9 @@
         schema: openaiResponsesProviderOptionsSchema,
       });
     }
-=======
+
     const isReasoningModel =
       openaiOptions?.forceReasoning ?? modelCapabilities.isReasoningModel;
->>>>>>> 8d1fcae8
 
     if (openaiOptions?.conversation && openaiOptions?.previousResponseId) {
       warnings.push({
@@ -171,16 +169,12 @@
       await convertToOpenAIResponsesInput({
         prompt,
         toolNameMapping,
-<<<<<<< HEAD
-        systemMessageMode: modelCapabilities.systemMessageMode,
-        providerOptionsName,
-=======
         systemMessageMode:
           openaiOptions?.systemMessageMode ??
           (isReasoningModel
             ? 'developer'
             : modelCapabilities.systemMessageMode),
->>>>>>> 8d1fcae8
+        providerOptionsName,
         fileIdPrefixes: this.config.fileIdPrefixes,
         store: openaiOptions?.store ?? true,
         hasLocalShellTool: hasOpenAITool('openai.local_shell'),
@@ -1073,20 +1067,6 @@
                   } satisfies InferSchema<typeof applyPatchInputSchema>);
 
                   controller.enqueue({
-<<<<<<< HEAD
-                    type: 'tool-call',
-                    toolCallId: value.item.call_id,
-                    toolName: toolNameMapping.toCustomToolName('apply_patch'),
-                    input: JSON.stringify({
-                      callId: value.item.call_id,
-                      operation: value.item.operation,
-                    } satisfies InferSchema<typeof applyPatchInputSchema>),
-                    providerMetadata: {
-                      [providerOptionsName]: {
-                        itemId: value.item.id,
-                      },
-                    },
-=======
                     type: 'tool-input-delta',
                     id: callId,
                     delta: inputString,
@@ -1101,7 +1081,6 @@
                     type: 'tool-input-delta',
                     id: callId,
                     delta: `{"callId":"${escapeJSONDelta(callId)}","operation":{"type":"${escapeJSONDelta(operation.type)}","path":"${escapeJSONDelta(operation.path)}","diff":"`,
->>>>>>> 8d1fcae8
                   });
                 }
               } else if (value.item.type === 'shell_call') {
