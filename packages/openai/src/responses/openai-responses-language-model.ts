--- conflicted
+++ resolved
@@ -502,30 +502,16 @@
                   sourceType: 'document',
                   id: this.config.generateId?.() ?? generateId(),
                   mediaType: 'text/plain',
-<<<<<<< HEAD
                   title: annotation.filename,
                   filename: annotation.filename,
                   providerMetadata: {
-                    openai: {
+                    [providerKey]: {
                       type: annotation.type,
                       fileId: annotation.file_id,
                       filename: annotation.filename,
                       index: annotation.index,
                     } satisfies ResponsesSourceDocumentFileCitationSchema,
                   },
-=======
-                  title: annotation.quote ?? annotation.filename ?? 'Document',
-                  filename: annotation.filename ?? annotation.file_id,
-                  ...(annotation.file_id
-                    ? {
-                        providerMetadata: {
-                          [providerKey]: {
-                            fileId: annotation.file_id,
-                          },
-                        },
-                      }
-                    : {}),
->>>>>>> fc39a3f3
                 });
               } else if (annotation.type === 'container_file_citation') {
                 content.push({
@@ -536,12 +522,8 @@
                   title: annotation.filename,
                   filename: annotation.filename,
                   providerMetadata: {
-<<<<<<< HEAD
-                    openai: {
+                    [providerKey]: {
                       type: annotation.type,
-=======
-                    [providerKey]: {
->>>>>>> fc39a3f3
                       fileId: annotation.file_id,
                       containerId: annotation.container_id,
                       filename: annotation.filename,
@@ -557,12 +539,8 @@
                   title: annotation.file_id,
                   filename: annotation.file_id,
                   providerMetadata: {
-<<<<<<< HEAD
-                    openai: {
+                    [providerKey]: {
                       type: annotation.type,
-=======
-                    [providerKey]: {
->>>>>>> fc39a3f3
                       fileId: annotation.file_id,
                       index: annotation.index,
                     } satisfies ResponsesSourceDocumentFilePathSchema,
@@ -1431,34 +1409,16 @@
                   sourceType: 'document',
                   id: self.config.generateId?.() ?? generateId(),
                   mediaType: 'text/plain',
-<<<<<<< HEAD
                   title: value.annotation.filename,
                   filename: value.annotation.filename,
                   providerMetadata: {
-                    openai: {
+                    [providerKey]: {
                       type: value.annotation.type,
                       fileId: value.annotation.file_id,
                       filename: value.annotation.filename,
                       index: value.annotation.index,
                     } satisfies ResponsesSourceDocumentFileCitationSchema,
                   },
-=======
-                  title:
-                    value.annotation.quote ??
-                    value.annotation.filename ??
-                    'Document',
-                  filename:
-                    value.annotation.filename ?? value.annotation.file_id,
-                  ...(value.annotation.file_id
-                    ? {
-                        providerMetadata: {
-                          [providerKey]: {
-                            fileId: value.annotation.file_id,
-                          },
-                        },
-                      }
-                    : {}),
->>>>>>> fc39a3f3
                 });
               } else if (value.annotation.type === 'container_file_citation') {
                 controller.enqueue({
@@ -1469,12 +1429,8 @@
                   title: value.annotation.filename,
                   filename: value.annotation.filename,
                   providerMetadata: {
-<<<<<<< HEAD
-                    openai: {
+                    [providerKey]: {
                       type: value.annotation.type,
-=======
-                    [providerKey]: {
->>>>>>> fc39a3f3
                       fileId: value.annotation.file_id,
                       containerId: value.annotation.container_id,
                       filename: value.annotation.filename,
@@ -1490,12 +1446,8 @@
                   title: value.annotation.file_id,
                   filename: value.annotation.file_id,
                   providerMetadata: {
-<<<<<<< HEAD
-                    openai: {
+                    [providerKey]: {
                       type: value.annotation.type,
-=======
-                    [providerKey]: {
->>>>>>> fc39a3f3
                       fileId: value.annotation.file_id,
                       index: value.annotation.index,
                     } satisfies ResponsesSourceDocumentFilePathSchema,
