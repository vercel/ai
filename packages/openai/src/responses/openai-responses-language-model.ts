import {
  APICallError,
  LanguageModelV3,
  LanguageModelV3CallWarning,
  LanguageModelV3Content,
  LanguageModelV3FinishReason,
  LanguageModelV3ProviderDefinedTool,
  LanguageModelV3StreamPart,
  LanguageModelV3Usage,
  SharedV3ProviderMetadata,
} from '@ai-sdk/provider';
import {
  combineHeaders,
  createEventSourceResponseHandler,
  createJsonResponseHandler,
  generateId,
  InferSchema,
  parseProviderOptions,
  ParseResult,
  postJsonToApi,
} from '@ai-sdk/provider-utils';
import { OpenAIConfig } from '../openai-config';
import { openaiFailedResponseHandler } from '../openai-error';
import {
  codeInterpreterInputSchema,
  codeInterpreterOutputSchema,
} from '../tool/code-interpreter';
import { fileSearchOutputSchema } from '../tool/file-search';
import { imageGenerationOutputSchema } from '../tool/image-generation';
import { localShellInputSchema } from '../tool/local-shell';
import { webSearchOutputSchema } from '../tool/web-search';
import { convertToOpenAIResponsesInput } from './convert-to-openai-responses-input';
import { mapOpenAIResponseFinishReason } from './map-openai-responses-finish-reason';
import {
  OpenaiResponsesAnnotationSchema,
  OpenAIResponsesChunk,
  openaiResponsesChunkSchema,
  OpenAIResponsesIncludeOptions,
  OpenAIResponsesIncludeValue,
  OpenAIResponsesLogprobs,
  openaiResponsesResponseSchema,
  OpenAIResponsesWebSearchAction,
} from './openai-responses-api';
import {
  OpenAIResponsesModelId,
  openaiResponsesProviderOptionsSchema,
  TOP_LOGPROBS_MAX,
} from './openai-responses-options';
import { prepareResponsesTools } from './openai-responses-prepare-tools';

export class OpenAIResponsesLanguageModel implements LanguageModelV3 {
  readonly specificationVersion = 'v3';

  readonly modelId: OpenAIResponsesModelId;

  private readonly config: OpenAIConfig;

  constructor(modelId: OpenAIResponsesModelId, config: OpenAIConfig) {
    this.modelId = modelId;
    this.config = config;
  }

  readonly supportedUrls: Record<string, RegExp[]> = {
    'image/*': [/^https?:\/\/.*$/],
    'application/pdf': [/^https?:\/\/.*$/],
  };

  get provider(): string {
    return this.config.provider;
  }

  private async getArgs({
    maxOutputTokens,
    temperature,
    stopSequences,
    topP,
    topK,
    presencePenalty,
    frequencyPenalty,
    seed,
    prompt,
    providerOptions,
    tools,
    toolChoice,
    responseFormat,
  }: Parameters<LanguageModelV3['doGenerate']>[0]) {
    const warnings: LanguageModelV3CallWarning[] = [];
    const modelConfig = getResponsesModelConfig(this.modelId);

    if (topK != null) {
      warnings.push({ type: 'unsupported-setting', setting: 'topK' });
    }

    if (seed != null) {
      warnings.push({ type: 'unsupported-setting', setting: 'seed' });
    }

    if (presencePenalty != null) {
      warnings.push({
        type: 'unsupported-setting',
        setting: 'presencePenalty',
      });
    }

    if (frequencyPenalty != null) {
      warnings.push({
        type: 'unsupported-setting',
        setting: 'frequencyPenalty',
      });
    }

    if (stopSequences != null) {
      warnings.push({ type: 'unsupported-setting', setting: 'stopSequences' });
    }

    const openaiOptions = await parseProviderOptions({
      provider: 'openai',
      providerOptions,
      schema: openaiResponsesProviderOptionsSchema,
    });

    const { input, warnings: inputWarnings } =
      await convertToOpenAIResponsesInput({
        prompt,
        systemMessageMode: modelConfig.systemMessageMode,
        fileIdPrefixes: this.config.fileIdPrefixes,
        store: openaiOptions?.store ?? true,
        hasLocalShellTool: hasOpenAITool('openai.local_shell'),
      });

    warnings.push(...inputWarnings);

    const strictJsonSchema = openaiOptions?.strictJsonSchema ?? false;

    let include: OpenAIResponsesIncludeOptions = openaiOptions?.include;

    function addInclude(key: OpenAIResponsesIncludeValue) {
      if (include == null) {
        include = [key];
      } else if (!include.includes(key)) {
        include = [...include, key];
      }
    }

    function hasOpenAITool(id: string) {
      return (
        tools?.find(
          tool => tool.type === 'provider-defined' && tool.id === id,
        ) != null
      );
    }

    // when logprobs are requested, automatically include them:
    const topLogprobs =
      typeof openaiOptions?.logprobs === 'number'
        ? openaiOptions?.logprobs
        : openaiOptions?.logprobs === true
          ? TOP_LOGPROBS_MAX
          : undefined;

    if (topLogprobs) {
      addInclude('message.output_text.logprobs');
    }

    // when a web search tool is present, automatically include the sources:
    const webSearchToolName = (
      tools?.find(
        tool =>
          tool.type === 'provider-defined' &&
          (tool.id === 'openai.web_search' ||
            tool.id === 'openai.web_search_preview'),
      ) as LanguageModelV3ProviderDefinedTool | undefined
    )?.name;

    if (webSearchToolName) {
      addInclude('web_search_call.action.sources');
    }

    // when a code interpreter tool is present, automatically include the outputs:
    if (hasOpenAITool('openai.code_interpreter')) {
      addInclude('code_interpreter_call.outputs');
    }

    const store = openaiOptions?.store;

    // store defaults to true in the OpenAI responses API, so check for false exactly:
    if (store === false && modelConfig.isReasoningModel) {
      addInclude('reasoning.encrypted_content');
    }

    const baseArgs = {
      model: this.modelId,
      input,
      temperature,
      top_p: topP,
      max_output_tokens: maxOutputTokens,

      ...((responseFormat?.type === 'json' || openaiOptions?.textVerbosity) && {
        text: {
          ...(responseFormat?.type === 'json' && {
            format:
              responseFormat.schema != null
                ? {
                    type: 'json_schema',
                    strict: strictJsonSchema,
                    name: responseFormat.name ?? 'response',
                    description: responseFormat.description,
                    schema: responseFormat.schema,
                  }
                : { type: 'json_object' },
          }),
          ...(openaiOptions?.textVerbosity && {
            verbosity: openaiOptions.textVerbosity,
          }),
        },
      }),

      // provider options:
      max_tool_calls: openaiOptions?.maxToolCalls,
      metadata: openaiOptions?.metadata,
      parallel_tool_calls: openaiOptions?.parallelToolCalls,
      previous_response_id: openaiOptions?.previousResponseId,
      store,
      user: openaiOptions?.user,
      instructions: openaiOptions?.instructions,
      service_tier: openaiOptions?.serviceTier,
      include,
      prompt_cache_key: openaiOptions?.promptCacheKey,
      safety_identifier: openaiOptions?.safetyIdentifier,
      top_logprobs: topLogprobs,

      // model-specific settings:
      ...(modelConfig.isReasoningModel &&
        (openaiOptions?.reasoningEffort != null ||
          openaiOptions?.reasoningSummary != null) && {
          reasoning: {
            ...(openaiOptions?.reasoningEffort != null && {
              effort: openaiOptions.reasoningEffort,
            }),
            ...(openaiOptions?.reasoningSummary != null && {
              summary: openaiOptions.reasoningSummary,
            }),
          },
        }),
      ...(modelConfig.requiredAutoTruncation && {
        truncation: 'auto',
      }),
    };

    if (modelConfig.isReasoningModel) {
      // remove unsupported settings for reasoning models
      // see https://platform.openai.com/docs/guides/reasoning#limitations
      if (baseArgs.temperature != null) {
        baseArgs.temperature = undefined;
        warnings.push({
          type: 'unsupported-setting',
          setting: 'temperature',
          details: 'temperature is not supported for reasoning models',
        });
      }

      if (baseArgs.top_p != null) {
        baseArgs.top_p = undefined;
        warnings.push({
          type: 'unsupported-setting',
          setting: 'topP',
          details: 'topP is not supported for reasoning models',
        });
      }
    } else {
      if (openaiOptions?.reasoningEffort != null) {
        warnings.push({
          type: 'unsupported-setting',
          setting: 'reasoningEffort',
          details: 'reasoningEffort is not supported for non-reasoning models',
        });
      }

      if (openaiOptions?.reasoningSummary != null) {
        warnings.push({
          type: 'unsupported-setting',
          setting: 'reasoningSummary',
          details: 'reasoningSummary is not supported for non-reasoning models',
        });
      }
    }

    // Validate flex processing support
    if (
      openaiOptions?.serviceTier === 'flex' &&
      !modelConfig.supportsFlexProcessing
    ) {
      warnings.push({
        type: 'unsupported-setting',
        setting: 'serviceTier',
        details:
          'flex processing is only available for o3, o4-mini, and gpt-5 models',
      });
      // Remove from args if not supported
      delete (baseArgs as any).service_tier;
    }

    // Validate priority processing support
    if (
      openaiOptions?.serviceTier === 'priority' &&
      !modelConfig.supportsPriorityProcessing
    ) {
      warnings.push({
        type: 'unsupported-setting',
        setting: 'serviceTier',
        details:
          'priority processing is only available for supported models (gpt-4, gpt-5, gpt-5-mini, o3, o4-mini) and requires Enterprise access. gpt-5-nano is not supported',
      });
      // Remove from args if not supported
      delete (baseArgs as any).service_tier;
    }

    const {
      tools: openaiTools,
      toolChoice: openaiToolChoice,
      toolWarnings,
    } = await prepareResponsesTools({
      tools,
      toolChoice,
      strictJsonSchema,
    });

    return {
      webSearchToolName,
      args: {
        ...baseArgs,
        tools: openaiTools,
        tool_choice: openaiToolChoice,
      },
      warnings: [...warnings, ...toolWarnings],
      store,
    };
  }

  async doGenerate(
    options: Parameters<LanguageModelV3['doGenerate']>[0],
  ): Promise<Awaited<ReturnType<LanguageModelV3['doGenerate']>>> {
    const {
      args: body,
      warnings,
      webSearchToolName,
    } = await this.getArgs(options);
    const url = this.config.url({
      path: '/responses',
      modelId: this.modelId,
    });

    const providerKey = this.config.provider.replace('.responses', ''); // come 'openai' or 'azure'. provider is 'openai.responses' or 'azure.responses'.

    const {
      responseHeaders,
      value: response,
      rawValue: rawResponse,
    } = await postJsonToApi({
      url,
      headers: combineHeaders(this.config.headers(), options.headers),
      body,
      failedResponseHandler: openaiFailedResponseHandler,
      successfulResponseHandler: createJsonResponseHandler(
        openaiResponsesResponseSchema,
      ),
      abortSignal: options.abortSignal,
      fetch: this.config.fetch,
    });

    if (response.error) {
      throw new APICallError({
        message: response.error.message,
        url,
        requestBodyValues: body,
        statusCode: 400,
        responseHeaders,
        responseBody: rawResponse as string,
        isRetryable: false,
      });
    }

    const content: Array<LanguageModelV3Content> = [];
    const logprobs: Array<OpenAIResponsesLogprobs> = [];

    // flag that checks if there have been client-side tool calls (not executed by openai)
    let hasFunctionCall = false;

    // map response content to content array
    for (const part of response.output) {
      switch (part.type) {
        case 'reasoning': {
          // when there are no summary parts, we need to add an empty reasoning part:
          if (part.summary.length === 0) {
            part.summary.push({ type: 'summary_text', text: '' });
          }

          for (const summary of part.summary) {
            content.push({
              type: 'reasoning' as const,
              text: summary.text,
              providerMetadata: {
                [providerKey]: {
                  itemId: part.id,
                  reasoningEncryptedContent: part.encrypted_content ?? null,
                },
              },
            });
          }
          break;
        }

        case 'image_generation_call': {
          content.push({
            type: 'tool-call',
            toolCallId: part.id,
            toolName: 'image_generation',
            input: '{}',
            providerExecuted: true,
          });

          content.push({
            type: 'tool-result',
            toolCallId: part.id,
            toolName: 'image_generation',
            result: {
              result: part.result,
            } satisfies InferSchema<typeof imageGenerationOutputSchema>,
            providerExecuted: true,
          });

          break;
        }

        case 'local_shell_call': {
          content.push({
            type: 'tool-call',
            toolCallId: part.call_id,
            toolName: 'local_shell',
            input: JSON.stringify({
              action: part.action,
            } satisfies InferSchema<typeof localShellInputSchema>),
            providerMetadata: {
              [providerKey]: {
                itemId: part.id,
              },
            },
          });

          break;
        }

        case 'message': {
          for (const contentPart of part.content) {
            if (
              options.providerOptions?.openai?.logprobs &&
              contentPart.logprobs
            ) {
              logprobs.push(contentPart.logprobs);
            }

            content.push({
              type: 'text',
              text: contentPart.text,
              providerMetadata: {
                [providerKey]: {
                  itemId: part.id,
                  annotations: contentPart.annotations,
                },
              },
            });

            for (const annotation of contentPart.annotations) {
              if (annotation.type === 'url_citation') {
                content.push({
                  type: 'source',
                  sourceType: 'url',
                  id: this.config.generateId?.() ?? generateId(),
                  url: annotation.url,
                  title: annotation.title,
                });
              } else if (annotation.type === 'file_citation') {
                content.push({
                  type: 'source',
                  sourceType: 'document',
                  id: this.config.generateId?.() ?? generateId(),
                  mediaType: 'text/plain',
                  title: annotation.quote ?? annotation.filename ?? 'Document',
                  filename: annotation.filename ?? annotation.file_id,
                });
              } else if (annotation.type === 'container_file_citation') {
                content.push({
                  type: 'source',
                  sourceType: 'execution-file',
                  id: this.config.generateId?.() ?? generateId(),
                  providerMetadata: {
                    [providerKey]: {
                      containerId: annotation.container_id,
                      fileId: annotation.file_id,
                      filename: annotation.filename,
                    },
                  },
                });
              }
            }
          }

          break;
        }

        case 'function_call': {
          hasFunctionCall = true;

          content.push({
            type: 'tool-call',
            toolCallId: part.call_id,
            toolName: part.name,
            input: part.arguments,
            providerMetadata: {
              [providerKey]: {
                itemId: part.id,
              },
            },
          });
          break;
        }

        case 'web_search_call': {
          content.push({
            type: 'tool-call',
            toolCallId: part.id,
            toolName: webSearchToolName ?? 'web_search',
            input: JSON.stringify({}),
            providerExecuted: true,
          });

          content.push({
            type: 'tool-result',
            toolCallId: part.id,
            toolName: webSearchToolName ?? 'web_search',
            result: mapWebSearchOutput(part.action),
            providerExecuted: true,
          });

          break;
        }

        case 'computer_call': {
          content.push({
            type: 'tool-call',
            toolCallId: part.id,
            toolName: 'computer_use',
            input: '',
            providerExecuted: true,
          });

          content.push({
            type: 'tool-result',
            toolCallId: part.id,
            toolName: 'computer_use',
            result: {
              type: 'computer_use_tool_result',
              status: part.status || 'completed',
            },
            providerExecuted: true,
          });
          break;
        }

        case 'file_search_call': {
          content.push({
            type: 'tool-call',
            toolCallId: part.id,
            toolName: 'file_search',
            input: '{}',
            providerExecuted: true,
          });

          content.push({
            type: 'tool-result',
            toolCallId: part.id,
            toolName: 'file_search',
            result: {
              queries: part.queries,
              results:
                part.results?.map(result => ({
                  attributes: result.attributes,
                  fileId: result.file_id,
                  filename: result.filename,
                  score: result.score,
                  text: result.text,
                })) ?? null,
            } satisfies InferSchema<typeof fileSearchOutputSchema>,
            providerExecuted: true,
          });
          break;
        }

        case 'code_interpreter_call': {
          content.push({
            type: 'tool-call',
            toolCallId: part.id,
            toolName: 'code_interpreter',
            input: JSON.stringify({
              code: part.code,
              containerId: part.container_id,
            } satisfies InferSchema<typeof codeInterpreterInputSchema>),
            providerExecuted: true,
          });

          content.push({
            type: 'tool-result',
            toolCallId: part.id,
            toolName: 'code_interpreter',
            result: {
              outputs: part.outputs,
            } satisfies InferSchema<typeof codeInterpreterOutputSchema>,
            providerExecuted: true,
          });
          break;
        }
      }
    }

    const providerMetadata: SharedV3ProviderMetadata = {
      [providerKey]: { responseId: response.id },
    };

    if (logprobs.length > 0) {
      providerMetadata[providerKey].logprobs = logprobs;
    }

    if (typeof response.service_tier === 'string') {
      providerMetadata[providerKey].serviceTier = response.service_tier;
    }

    return {
      content,
      finishReason: mapOpenAIResponseFinishReason({
        finishReason: response.incomplete_details?.reason,
        hasFunctionCall,
      }),
      usage: {
        inputTokens: response.usage.input_tokens,
        outputTokens: response.usage.output_tokens,
        totalTokens: response.usage.input_tokens + response.usage.output_tokens,
        reasoningTokens:
          response.usage.output_tokens_details?.reasoning_tokens ?? undefined,
        cachedInputTokens:
          response.usage.input_tokens_details?.cached_tokens ?? undefined,
      },
      request: { body },
      response: {
        id: response.id,
        timestamp: new Date(response.created_at * 1000),
        modelId: response.model,
        headers: responseHeaders,
        body: rawResponse,
      },
      providerMetadata,
      warnings,
    };
  }

  async doStream(
    options: Parameters<LanguageModelV3['doStream']>[0],
  ): Promise<Awaited<ReturnType<LanguageModelV3['doStream']>>> {
    const {
      args: body,
      warnings,
      webSearchToolName,
      store,
    } = await this.getArgs(options);

    const { responseHeaders, value: response } = await postJsonToApi({
      url: this.config.url({
        path: '/responses',
        modelId: this.modelId,
      }),
      headers: combineHeaders(this.config.headers(), options.headers),
      body: {
        ...body,
        stream: true,
      },
      failedResponseHandler: openaiFailedResponseHandler,
      successfulResponseHandler: createEventSourceResponseHandler(
        openaiResponsesChunkSchema,
      ),
      abortSignal: options.abortSignal,
      fetch: this.config.fetch,
    });

    const self = this;
    const providerKey = this.config.provider.replace('.responses', ''); // come 'openai' or 'azure'. provider is 'openai.responses' or 'azure.responses'.

    let finishReason: LanguageModelV3FinishReason = 'unknown';
    const usage: LanguageModelV3Usage = {
      inputTokens: undefined,
      outputTokens: undefined,
      totalTokens: undefined,
    };
    const logprobs: Array<OpenAIResponsesLogprobs> = [];
    let responseId: string | null = null;
    const ongoingToolCalls: Record<
      number,
      | {
          toolName: string;
          toolCallId: string;
          codeInterpreter?: {
            containerId: string;
          };
        }
      | undefined
    > = {};

    const ongoingAnnotations: Array<OpenaiResponsesAnnotationSchema> = [];

    // flag that checks if there have been client-side tool calls (not executed by openai)
    let hasFunctionCall = false;

    const activeReasoning: Record<
      string,
      {
        encryptedContent?: string | null;
        // summary index as string to reasoning part state:
        summaryParts: Record<string, 'active' | 'can-conclude' | 'concluded'>;
      }
    > = {};

    let serviceTier: string | undefined;

    return {
      stream: response.pipeThrough(
        new TransformStream<
          ParseResult<OpenAIResponsesChunk>,
          LanguageModelV3StreamPart
        >({
          start(controller) {
            controller.enqueue({ type: 'stream-start', warnings });
          },

          transform(chunk, controller) {
            if (options.includeRawChunks) {
              controller.enqueue({ type: 'raw', rawValue: chunk.rawValue });
            }

            // handle failed chunk parsing / validation:
            if (!chunk.success) {
              finishReason = 'error';
              controller.enqueue({ type: 'error', error: chunk.error });
              return;
            }

            const value = chunk.value;

            if (isResponseOutputItemAddedChunk(value)) {
              if (value.item.type === 'function_call') {
                ongoingToolCalls[value.output_index] = {
                  toolName: value.item.name,
                  toolCallId: value.item.call_id,
                };

                controller.enqueue({
                  type: 'tool-input-start',
                  id: value.item.call_id,
                  toolName: value.item.name,
                });
              } else if (value.item.type === 'web_search_call') {
                ongoingToolCalls[value.output_index] = {
                  toolName: webSearchToolName ?? 'web_search',
                  toolCallId: value.item.id,
                };

                controller.enqueue({
                  type: 'tool-input-start',
                  id: value.item.id,
                  toolName: webSearchToolName ?? 'web_search',
                  providerExecuted: true,
                });

                controller.enqueue({
                  type: 'tool-input-end',
                  id: value.item.id,
                });

                controller.enqueue({
                  type: 'tool-call',
                  toolCallId: value.item.id,
                  toolName: 'web_search',
                  input: JSON.stringify({}),
                  providerExecuted: true,
                });
              } else if (value.item.type === 'computer_call') {
                ongoingToolCalls[value.output_index] = {
                  toolName: 'computer_use',
                  toolCallId: value.item.id,
                };

                controller.enqueue({
                  type: 'tool-input-start',
                  id: value.item.id,
                  toolName: 'computer_use',
                  providerExecuted: true,
                });
              } else if (value.item.type === 'code_interpreter_call') {
                ongoingToolCalls[value.output_index] = {
                  toolName: 'code_interpreter',
                  toolCallId: value.item.id,
                  codeInterpreter: {
                    containerId: value.item.container_id,
                  },
                };

                controller.enqueue({
                  type: 'tool-input-start',
                  id: value.item.id,
                  toolName: 'code_interpreter',
                  providerExecuted: true,
                });

                controller.enqueue({
                  type: 'tool-input-delta',
                  id: value.item.id,
                  delta: `{"containerId":"${value.item.container_id}","code":"`,
                });
              } else if (value.item.type === 'file_search_call') {
                controller.enqueue({
                  type: 'tool-call',
                  toolCallId: value.item.id,
                  toolName: 'file_search',
                  input: '{}',
                  providerExecuted: true,
                });
              } else if (value.item.type === 'image_generation_call') {
                controller.enqueue({
                  type: 'tool-call',
                  toolCallId: value.item.id,
                  toolName: 'image_generation',
                  input: '{}',
                  providerExecuted: true,
                });
              } else if (value.item.type === 'message') {
                ongoingAnnotations.splice(0, ongoingAnnotations.length);
                controller.enqueue({
                  type: 'text-start',
                  id: value.item.id,
                  providerMetadata: {
                    [providerKey]: {
                      itemId: value.item.id,
                    },
                  },
                });
              } else if (
                isResponseOutputItemAddedChunk(value) &&
                value.item.type === 'reasoning'
              ) {
                activeReasoning[value.item.id] = {
                  encryptedContent: value.item.encrypted_content,
                  summaryParts: { 0: 'active' },
                };

                controller.enqueue({
                  type: 'reasoning-start',
                  id: `${value.item.id}:0`,
                  providerMetadata: {
                    [providerKey]: {
                      itemId: value.item.id,
                      reasoningEncryptedContent:
                        value.item.encrypted_content ?? null,
                    },
                  },
                });
              }
            } else if (
              isResponseOutputItemDoneChunk(value) &&
              value.item.type !== 'message'
            ) {
              if (value.item.type === 'function_call') {
                ongoingToolCalls[value.output_index] = undefined;
                hasFunctionCall = true;

                controller.enqueue({
                  type: 'tool-input-end',
                  id: value.item.call_id,
                });

                controller.enqueue({
                  type: 'tool-call',
                  toolCallId: value.item.call_id,
                  toolName: value.item.name,
                  input: value.item.arguments,
                  providerMetadata: {
                    [providerKey]: {
                      itemId: value.item.id,
                    },
                  },
                });
              } else if (value.item.type === 'web_search_call') {
                ongoingToolCalls[value.output_index] = undefined;

                controller.enqueue({
                  type: 'tool-result',
                  toolCallId: value.item.id,
                  toolName: 'web_search',
                  result: mapWebSearchOutput(value.item.action),
                  providerExecuted: true,
                });
              } else if (value.item.type === 'computer_call') {
                ongoingToolCalls[value.output_index] = undefined;

                controller.enqueue({
                  type: 'tool-input-end',
                  id: value.item.id,
                });

                controller.enqueue({
                  type: 'tool-call',
                  toolCallId: value.item.id,
                  toolName: 'computer_use',
                  input: '',
                  providerExecuted: true,
                });

                controller.enqueue({
                  type: 'tool-result',
                  toolCallId: value.item.id,
                  toolName: 'computer_use',
                  result: {
                    type: 'computer_use_tool_result',
                    status: value.item.status || 'completed',
                  },
                  providerExecuted: true,
                });
              } else if (value.item.type === 'file_search_call') {
                ongoingToolCalls[value.output_index] = undefined;

                controller.enqueue({
                  type: 'tool-result',
                  toolCallId: value.item.id,
                  toolName: 'file_search',
                  result: {
                    queries: value.item.queries,
                    results:
                      value.item.results?.map(result => ({
                        attributes: result.attributes,
                        fileId: result.file_id,
                        filename: result.filename,
                        score: result.score,
                        text: result.text,
                      })) ?? null,
                  } satisfies InferSchema<typeof fileSearchOutputSchema>,
                  providerExecuted: true,
                });
              } else if (value.item.type === 'code_interpreter_call') {
                ongoingToolCalls[value.output_index] = undefined;

                controller.enqueue({
                  type: 'tool-result',
                  toolCallId: value.item.id,
                  toolName: 'code_interpreter',
                  result: {
                    outputs: value.item.outputs,
                  } satisfies InferSchema<typeof codeInterpreterOutputSchema>,
                  providerExecuted: true,
                });
              } else if (value.item.type === 'image_generation_call') {
                controller.enqueue({
                  type: 'tool-result',
                  toolCallId: value.item.id,
                  toolName: 'image_generation',
                  result: {
                    result: value.item.result,
                  } satisfies InferSchema<typeof imageGenerationOutputSchema>,
                  providerExecuted: true,
                });
              } else if (value.item.type === 'local_shell_call') {
                ongoingToolCalls[value.output_index] = undefined;

                controller.enqueue({
                  type: 'tool-call',
                  toolCallId: value.item.call_id,
                  toolName: 'local_shell',
                  input: JSON.stringify({
                    action: {
                      type: 'exec',
                      command: value.item.action.command,
                      timeoutMs: value.item.action.timeout_ms,
                      user: value.item.action.user,
                      workingDirectory: value.item.action.working_directory,
                      env: value.item.action.env,
                    },
                  } satisfies InferSchema<typeof localShellInputSchema>),
                  providerMetadata: {
                    [providerKey]: { itemId: value.item.id },
                  },
                });
<<<<<<< HEAD
              } else if (isResponseOutputItemDoneReasoningChunk(value)) {
=======
              } else if (value.item.type === 'message') {
                controller.enqueue({
                  type: 'text-end',
                  id: value.item.id,
                });
              } else if (value.item.type === 'reasoning') {
>>>>>>> e31be1cb
                const activeReasoningPart = activeReasoning[value.item.id];

                // get all active or can-conclude summary parts' ids
                // to conclude ongoing reasoning parts:
                const summaryPartIndices = Object.entries(
                  activeReasoningPart.summaryParts,
                )
                  .filter(
                    ([_, status]) =>
                      status === 'active' || status === 'can-conclude',
                  )
                  .map(([summaryIndex]) => summaryIndex);

                for (const summaryIndex of summaryPartIndices) {
                  controller.enqueue({
                    type: 'reasoning-end',
                    id: `${value.item.id}:${summaryIndex}`,
                    providerMetadata: {
                      [providerKey]: {
                        itemId: value.item.id,
                        reasoningEncryptedContent:
                          value.item.encrypted_content ?? null,
                      },
                    },
                  });
                }

                delete activeReasoning[value.item.id];
              }
            } else if (isResponseFunctionCallArgumentsDeltaChunk(value)) {
              const toolCall = ongoingToolCalls[value.output_index];

              if (toolCall != null) {
                controller.enqueue({
                  type: 'tool-input-delta',
                  id: toolCall.toolCallId,
                  delta: value.delta,
                });
              }
            } else if (isResponseImageGenerationCallPartialImageChunk(value)) {
              controller.enqueue({
                type: 'tool-result',
                toolCallId: value.item_id,
                toolName: 'image_generation',
                result: {
                  result: value.partial_image_b64,
                } satisfies InferSchema<typeof imageGenerationOutputSchema>,
                providerExecuted: true,
                preliminary: true,
              });
            } else if (isResponseCodeInterpreterCallCodeDeltaChunk(value)) {
              const toolCall = ongoingToolCalls[value.output_index];

              if (toolCall != null) {
                controller.enqueue({
                  type: 'tool-input-delta',
                  id: toolCall.toolCallId,
                  // The delta is code, which is embedding in a JSON string.
                  // To escape it, we use JSON.stringify and slice to remove the outer quotes.
                  delta: JSON.stringify(value.delta).slice(1, -1),
                });
              }
            } else if (isResponseCodeInterpreterCallCodeDoneChunk(value)) {
              const toolCall = ongoingToolCalls[value.output_index];

              if (toolCall != null) {
                controller.enqueue({
                  type: 'tool-input-delta',
                  id: toolCall.toolCallId,
                  delta: '"}',
                });

                controller.enqueue({
                  type: 'tool-input-end',
                  id: toolCall.toolCallId,
                });

                // immediately send the tool call after the input end:
                controller.enqueue({
                  type: 'tool-call',
                  toolCallId: toolCall.toolCallId,
                  toolName: 'code_interpreter',
                  input: JSON.stringify({
                    code: value.code,
                    containerId: toolCall.codeInterpreter!.containerId,
                  } satisfies InferSchema<typeof codeInterpreterInputSchema>),
                  providerExecuted: true,
                });
              }
            } else if (isResponseCreatedChunk(value)) {
              responseId = value.response.id;
              controller.enqueue({
                type: 'response-metadata',
                id: value.response.id,
                timestamp: new Date(value.response.created_at * 1000),
                modelId: value.response.model,
              });
            } else if (isTextDeltaChunk(value)) {
              controller.enqueue({
                type: 'text-delta',
                id: value.item_id,
                delta: value.delta,
              });

              if (options.providerOptions?.openai?.logprobs && value.logprobs) {
                logprobs.push(value.logprobs);
              }
            } else if (value.type === 'response.reasoning_summary_part.added') {
              // the first reasoning start is pushed in isResponseOutputItemAddedReasoningChunk
              if (value.summary_index > 0) {
                const activeReasoningPart = activeReasoning[value.item_id]!;

                activeReasoningPart.summaryParts[value.summary_index] =
                  'active';

                // since there is a new active summary part, we can conclude all can-conclude summary parts
                for (const summaryIndex of Object.keys(
                  activeReasoningPart.summaryParts,
                )) {
                  if (
                    activeReasoningPart.summaryParts[summaryIndex] ===
                    'can-conclude'
                  ) {
                    controller.enqueue({
                      type: 'reasoning-end',
                      id: `${value.item_id}:${summaryIndex}`,
                      providerMetadata: { openai: { itemId: value.item_id } },
                    });
                    activeReasoningPart.summaryParts[summaryIndex] =
                      'concluded';
                  }
                }

                controller.enqueue({
                  type: 'reasoning-start',
                  id: `${value.item_id}:${value.summary_index}`,
                  providerMetadata: {
                    [providerKey]: {
                      itemId: value.item_id,
                      reasoningEncryptedContent:
                        activeReasoning[value.item_id]?.encryptedContent ??
                        null,
                    },
                  },
                });
              }
            } else if (value.type === 'response.reasoning_summary_text.delta') {
              controller.enqueue({
                type: 'reasoning-delta',
                id: `${value.item_id}:${value.summary_index}`,
                delta: value.delta,
                providerMetadata: {
                  [providerKey]: {
                    itemId: value.item_id,
                  },
                },
              });
            } else if (value.type === 'response.reasoning_summary_part.done') {
              // when OpenAI stores the message data, we can immediately conclude the reasoning part
              // since we do not need to send the encrypted content.
              if (store) {
                controller.enqueue({
                  type: 'reasoning-end',
                  id: `${value.item_id}:${value.summary_index}`,
                  providerMetadata: {
                    openai: { itemId: value.item_id },
                  },
                });

                // mark the summary part as concluded
                activeReasoning[value.item_id]!.summaryParts[
                  value.summary_index
                ] = 'concluded';
              } else {
                // mark the summary part as can-conclude only
                // because we need to have a final summary part with the encrypted content
                activeReasoning[value.item_id]!.summaryParts[
                  value.summary_index
                ] = 'can-conclude';
              }
            } else if (isResponseFinishedChunk(value)) {
              finishReason = mapOpenAIResponseFinishReason({
                finishReason: value.response.incomplete_details?.reason,
                hasFunctionCall,
              });
              usage.inputTokens = value.response.usage.input_tokens;
              usage.outputTokens = value.response.usage.output_tokens;
              usage.totalTokens =
                value.response.usage.input_tokens +
                value.response.usage.output_tokens;
              usage.reasoningTokens =
                value.response.usage.output_tokens_details?.reasoning_tokens ??
                undefined;
              usage.cachedInputTokens =
                value.response.usage.input_tokens_details?.cached_tokens ??
                undefined;
              if (typeof value.response.service_tier === 'string') {
                serviceTier = value.response.service_tier;
              }
            } else if (isResponseAnnotationAddedChunk(value)) {
              ongoingAnnotations.push(value.annotation);
              if (value.annotation.type === 'url_citation') {
                controller.enqueue({
                  type: 'source',
                  sourceType: 'url',
                  id: self.config.generateId?.() ?? generateId(),
                  url: value.annotation.url,
                  title: value.annotation.title,
                });
              } else if (value.annotation.type === 'file_citation') {
                controller.enqueue({
                  type: 'source',
                  sourceType: 'document',
                  id: self.config.generateId?.() ?? generateId(),
                  mediaType: 'text/plain',
                  title:
                    value.annotation.quote ??
                    value.annotation.filename ??
                    'Document',
                  filename:
                    value.annotation.filename ?? value.annotation.file_id,
                });
              } else if (value.annotation.type === 'container_file_citation') {
                controller.enqueue({
                  type: 'source',
                  sourceType: 'execution-file',
                  id: self.config.generateId?.() ?? generateId(),
                  providerMetadata: {
                    [providerKey]: {
                      containerId: value.annotation.container_id,
                      fileId: value.annotation.file_id,
                      filename: value.annotation.filename,
                    },
                  },
                });
              }
            } else if (
              isResponseOutputItemDoneChunk(value) &&
              value.item.type === 'message'
            ) {
              controller.enqueue({
                type: 'text-end',
                id: value.item.id,
                providerMetadata: {
                  [providerKey]: {
                    itemId: value.item.id,
                    annotations: ongoingAnnotations,
                  },
                },
              });
            } else if (isErrorChunk(value)) {
              controller.enqueue({ type: 'error', error: value });
            }
          },

          flush(controller) {
            const providerMetadata: SharedV3ProviderMetadata = {
              [providerKey]: {
                responseId,
              },
            };

            if (logprobs.length > 0) {
              providerMetadata[providerKey].logprobs = logprobs;
            }

            if (serviceTier !== undefined) {
              providerMetadata[providerKey].serviceTier = serviceTier;
            }

            controller.enqueue({
              type: 'finish',
              finishReason,
              usage,
              providerMetadata,
            });
          },
        }),
      ),
      request: { body },
      response: { headers: responseHeaders },
    };
  }
}

function isTextDeltaChunk(
  chunk: OpenAIResponsesChunk,
): chunk is OpenAIResponsesChunk & { type: 'response.output_text.delta' } {
  return chunk.type === 'response.output_text.delta';
}

function isResponseOutputItemDoneChunk(
  chunk: OpenAIResponsesChunk,
): chunk is OpenAIResponsesChunk & { type: 'response.output_item.done' } {
  return chunk.type === 'response.output_item.done';
}

function isResponseFinishedChunk(
  chunk: OpenAIResponsesChunk,
): chunk is OpenAIResponsesChunk & {
  type: 'response.completed' | 'response.incomplete';
} {
  return (
    chunk.type === 'response.completed' || chunk.type === 'response.incomplete'
  );
}

function isResponseCreatedChunk(
  chunk: OpenAIResponsesChunk,
): chunk is OpenAIResponsesChunk & { type: 'response.created' } {
  return chunk.type === 'response.created';
}

function isResponseFunctionCallArgumentsDeltaChunk(
  chunk: OpenAIResponsesChunk,
): chunk is OpenAIResponsesChunk & {
  type: 'response.function_call_arguments.delta';
} {
  return chunk.type === 'response.function_call_arguments.delta';
}
function isResponseImageGenerationCallPartialImageChunk(
  chunk: OpenAIResponsesChunk,
): chunk is OpenAIResponsesChunk & {
  type: 'response.image_generation_call.partial_image';
} {
  return chunk.type === 'response.image_generation_call.partial_image';
}

function isResponseCodeInterpreterCallCodeDeltaChunk(
  chunk: OpenAIResponsesChunk,
): chunk is OpenAIResponsesChunk & {
  type: 'response.code_interpreter_call_code.delta';
} {
  return chunk.type === 'response.code_interpreter_call_code.delta';
}

function isResponseCodeInterpreterCallCodeDoneChunk(
  chunk: OpenAIResponsesChunk,
): chunk is OpenAIResponsesChunk & {
  type: 'response.code_interpreter_call_code.done';
} {
  return chunk.type === 'response.code_interpreter_call_code.done';
}

function isResponseOutputItemAddedChunk(
  chunk: OpenAIResponsesChunk,
): chunk is OpenAIResponsesChunk & { type: 'response.output_item.added' } {
  return chunk.type === 'response.output_item.added';
}

function isResponseAnnotationAddedChunk(
  chunk: OpenAIResponsesChunk,
): chunk is OpenAIResponsesChunk & {
  type: 'response.output_text.annotation.added';
} {
  return chunk.type === 'response.output_text.annotation.added';
}

function isErrorChunk(
  chunk: OpenAIResponsesChunk,
): chunk is OpenAIResponsesChunk & { type: 'error' } {
  return chunk.type === 'error';
}

type ResponsesModelConfig = {
  isReasoningModel: boolean;
  systemMessageMode: 'remove' | 'system' | 'developer';
  requiredAutoTruncation: boolean;
  supportsFlexProcessing: boolean;
  supportsPriorityProcessing: boolean;
};

function getResponsesModelConfig(modelId: string): ResponsesModelConfig {
  const supportsFlexProcessing =
    modelId.startsWith('o3') ||
    modelId.startsWith('o4-mini') ||
    (modelId.startsWith('gpt-5') && !modelId.startsWith('gpt-5-chat'));
  const supportsPriorityProcessing =
    modelId.startsWith('gpt-4') ||
    modelId.startsWith('gpt-5-mini') ||
    (modelId.startsWith('gpt-5') &&
      !modelId.startsWith('gpt-5-nano') &&
      !modelId.startsWith('gpt-5-chat')) ||
    modelId.startsWith('o3') ||
    modelId.startsWith('o4-mini');
  const defaults = {
    requiredAutoTruncation: false,
    systemMessageMode: 'system' as const,
    supportsFlexProcessing,
    supportsPriorityProcessing,
  };

  // gpt-5-chat models are non-reasoning
  if (modelId.startsWith('gpt-5-chat')) {
    return {
      ...defaults,
      isReasoningModel: false,
    };
  }

  // o series reasoning models:
  if (
    modelId.startsWith('o') ||
    modelId.startsWith('gpt-5') ||
    modelId.startsWith('codex-') ||
    modelId.startsWith('computer-use')
  ) {
    if (modelId.startsWith('o1-mini') || modelId.startsWith('o1-preview')) {
      return {
        ...defaults,
        isReasoningModel: true,
        systemMessageMode: 'remove',
      };
    }

    return {
      ...defaults,
      isReasoningModel: true,
      systemMessageMode: 'developer',
    };
  }

  // gpt models:
  return {
    ...defaults,
    isReasoningModel: false,
  };
}

function mapWebSearchOutput(
  action: OpenAIResponsesWebSearchAction,
): InferSchema<typeof webSearchOutputSchema> {
  switch (action.type) {
    case 'search':
      return { action: { type: 'search', query: action.query ?? undefined } };
    case 'open_page':
      return { action: { type: 'openPage', url: action.url } };
    case 'find':
      return {
        action: { type: 'find', url: action.url, pattern: action.pattern },
      };
  }
}<|MERGE_RESOLUTION|>--- conflicted
+++ resolved
@@ -994,16 +994,7 @@
                     [providerKey]: { itemId: value.item.id },
                   },
                 });
-<<<<<<< HEAD
-              } else if (isResponseOutputItemDoneReasoningChunk(value)) {
-=======
-              } else if (value.item.type === 'message') {
-                controller.enqueue({
-                  type: 'text-end',
-                  id: value.item.id,
-                });
               } else if (value.item.type === 'reasoning') {
->>>>>>> e31be1cb
                 const activeReasoningPart = activeReasoning[value.item.id];
 
                 // get all active or can-conclude summary parts' ids
