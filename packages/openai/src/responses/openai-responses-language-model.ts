--- conflicted
+++ resolved
@@ -44,107 +44,6 @@
   TOP_LOGPROBS_MAX,
 } from './openai-responses-options';
 import { prepareResponsesTools } from './openai-responses-prepare-tools';
-<<<<<<< HEAD
-import { OpenAIResponsesModelId } from './openai-responses-settings';
-
-const webSearchCallItem = z.object({
-  type: z.literal('web_search_call'),
-  id: z.string(),
-  status: z.string(),
-  action: z
-    .discriminatedUnion('type', [
-      z.object({
-        type: z.literal('search'),
-        query: z.string().nullish(),
-      }),
-      z.object({
-        type: z.literal('open_page'),
-        url: z.string(),
-      }),
-      z.object({
-        type: z.literal('find'),
-        url: z.string(),
-        pattern: z.string(),
-      }),
-    ])
-    .nullish(),
-});
-
-const fileSearchCallItem = z.object({
-  type: z.literal('file_search_call'),
-  id: z.string(),
-  queries: z.array(z.string()),
-  results: z
-    .array(
-      z.object({
-        attributes: z.record(z.string(), z.unknown()),
-        file_id: z.string(),
-        filename: z.string(),
-        score: z.number(),
-        text: z.string(),
-      }),
-    )
-    .nullish(),
-});
-
-const codeInterpreterCallItem = z.object({
-  type: z.literal('code_interpreter_call'),
-  id: z.string(),
-  code: z.string().nullable(),
-  container_id: z.string(),
-  outputs: z
-    .array(
-      z.discriminatedUnion('type', [
-        z.object({ type: z.literal('logs'), logs: z.string() }),
-        z.object({ type: z.literal('image'), url: z.string() }),
-      ]),
-    )
-    .nullable(),
-});
-
-const localShellCallItem = z.object({
-  type: z.literal('local_shell_call'),
-  id: z.string(),
-  call_id: z.string(),
-  action: z.object({
-    type: z.literal('exec'),
-    command: z.array(z.string()),
-    timeout_ms: z.number().optional(),
-    user: z.string().optional(),
-    working_directory: z.string().optional(),
-    env: z.record(z.string(), z.string()).optional(),
-  }),
-});
-
-const imageGenerationCallItem = z.object({
-  type: z.literal('image_generation_call'),
-  id: z.string(),
-  result: z.string(),
-});
-
-/**
- * `top_logprobs` request body argument can be set to an integer between
- * 0 and 20 specifying the number of most likely tokens to return at each
- * token position, each with an associated log probability.
- *
- * @see https://platform.openai.com/docs/api-reference/responses/create#responses_create-top_logprobs
- */
-const TOP_LOGPROBS_MAX = 20;
-
-const LOGPROBS_SCHEMA = z.array(
-  z.object({
-    token: z.string(),
-    logprob: z.number(),
-    top_logprobs: z.array(
-      z.object({
-        token: z.string(),
-        logprob: z.number(),
-      }),
-    ),
-  }),
-);
-=======
->>>>>>> c77db418
 
 export class OpenAIResponsesLanguageModel implements LanguageModelV3 {
   readonly specificationVersion = 'v3';
@@ -1447,62 +1346,4 @@
     ...defaults,
     isReasoningModel: false,
   };
-<<<<<<< HEAD
-}
-
-// TODO AI SDK 6: use optional here instead of nullish
-const openaiResponsesProviderOptionsSchema = z.object({
-  include: z
-    .array(
-      z.enum([
-        'reasoning.encrypted_content',
-        'file_search_call.results',
-        'message.output_text.logprobs',
-      ]),
-    )
-    .nullish(),
-  instructions: z.string().nullish(),
-
-  /**
-   * Return the log probabilities of the tokens.
-   *
-   * Setting to true will return the log probabilities of the tokens that
-   * were generated.
-   *
-   * Setting to a number will return the log probabilities of the top n
-   * tokens that were generated.
-   *
-   * @see https://platform.openai.com/docs/api-reference/responses/create
-   * @see https://cookbook.openai.com/examples/using_logprobs
-   */
-  logprobs: z
-    .union([z.boolean(), z.number().min(1).max(TOP_LOGPROBS_MAX)])
-    .optional(),
-
-  /**
-   * The maximum number of total calls to built-in tools that can be processed in a response.
-   * This maximum number applies across all built-in tool calls, not per individual tool.
-   * Any further attempts to call a tool by the model will be ignored.
-   */
-  maxToolCalls: z.number().nullish(),
-
-  metadata: z.any().nullish(),
-  parallelToolCalls: z.boolean().nullish(),
-  previousResponseId: z.string().nullish(),
-  promptCacheKey: z.string().nullish(),
-  reasoningEffort: z.string().nullish(),
-  reasoningSummary: z.string().nullish(),
-  safetyIdentifier: z.string().nullish(),
-  serviceTier: z.enum(['auto', 'flex', 'priority', 'default']).nullish(),
-  store: z.boolean().nullish(),
-  strictJsonSchema: z.boolean().nullish(),
-  textVerbosity: z.enum(['low', 'medium', 'high']).nullish(),
-  user: z.string().nullish(),
-});
-
-export type OpenAIResponsesProviderOptions = z.infer<
-  typeof openaiResponsesProviderOptionsSchema
->;
-=======
-}
->>>>>>> c77db418
+}