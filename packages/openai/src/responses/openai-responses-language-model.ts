--- conflicted
+++ resolved
@@ -472,11 +472,7 @@
                   sourceType: 'document',
                   id: this.config.generateId?.() ?? generateId(),
                   mediaType: 'text/plain',
-<<<<<<< HEAD
-                  title: annotation.filename,
-                  filename: annotation.file_id,
-=======
-                  title: annotation.quote ?? annotation.filename ?? 'Document',
+                  title: annotation.filename ?? 'Document',
                   filename: annotation.filename ?? annotation.file_id,
                   ...(annotation.file_id
                     ? {
@@ -487,7 +483,6 @@
                         },
                       }
                     : {}),
->>>>>>> 460d23e1
                 });
               } else if (annotation.type === 'container_file_citation') {
                 annotations.push(annotation);
@@ -1202,12 +1197,7 @@
                   sourceType: 'document',
                   id: self.config.generateId?.() ?? generateId(),
                   mediaType: 'text/plain',
-<<<<<<< HEAD
-                  title: value.annotation.filename,
-                  filename: value.annotation.file_id,
-=======
                   title:
-                    value.annotation.quote ??
                     value.annotation.filename ??
                     'Document',
                   filename:
@@ -1221,7 +1211,6 @@
                         },
                       }
                     : {}),
->>>>>>> 460d23e1
                 });
               } else if (value.annotation.type === 'container_file_citation') {
                 ongoingAnnotations.push(value.annotation);
