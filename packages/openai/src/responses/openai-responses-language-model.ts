--- conflicted
+++ resolved
@@ -457,10 +457,8 @@
               logprobs.push(contentPart.logprobs);
             }
 
-<<<<<<< HEAD
             const annotations: Array<OpenaiResponsesOutputTextCodeInterpreterAnnotation> =
               [];
-=======
             const providerMetadata: SharedV3ProviderMetadata[string] = {
               itemId: part.id,
               ...(contentPart.annotations.length > 0 && {
@@ -475,7 +473,6 @@
                 openai: providerMetadata,
               },
             });
->>>>>>> adf9f406
 
             for (const annotation of contentPart.annotations) {
               if (annotation.type === 'url_citation') {
@@ -505,11 +502,9 @@
                     : {}),
                 });
               } else if (annotation.type === 'container_file_citation') {
-<<<<<<< HEAD
                 annotations.push(annotation);
               } else if (annotation.type === 'file_path') {
                 annotations.push(annotation);
-=======
                 content.push({
                   type: 'source',
                   sourceType: 'document',
@@ -545,7 +540,6 @@
                     },
                   },
                 });
->>>>>>> adf9f406
               }
             }
 
@@ -1422,11 +1416,9 @@
                     : {}),
                 });
               } else if (value.annotation.type === 'container_file_citation') {
-<<<<<<< HEAD
                 ongoingAnnotations.push(value.annotation);
               } else if (value.annotation.type === 'file_path') {
                 ongoingAnnotations.push(value.annotation);
-=======
                 controller.enqueue({
                   type: 'source',
                   sourceType: 'document',
@@ -1465,7 +1457,6 @@
                     },
                   },
                 });
->>>>>>> adf9f406
               }
             } else if (
               isResponseOutputItemDoneChunk(value) &&
