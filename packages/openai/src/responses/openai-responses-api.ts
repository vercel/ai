import { JSONSchema7 } from '@ai-sdk/provider';
import { InferSchema, lazySchema, zodSchema } from '@ai-sdk/provider-utils';
import { z } from 'zod/v4';

export type OpenAIResponsesInput = Array<OpenAIResponsesInputItem>;

export type OpenAIResponsesInputItem =
  | OpenAIResponsesSystemMessage
  | OpenAIResponsesUserMessage
  | OpenAIResponsesAssistantMessage
  | OpenAIResponsesFunctionCall
  | OpenAIResponsesFunctionCallOutput
  | OpenAIResponsesComputerCall
  | OpenAIResponsesLocalShellCall
  | OpenAIResponsesLocalShellCallOutput
  | OpenAIResponsesReasoning
  | OpenAIResponsesItemReference;

export type OpenAIResponsesIncludeValue =
  | 'web_search_call.action.sources'
  | 'code_interpreter_call.outputs'
  | 'computer_call_output.output.image_url'
  | 'file_search_call.results'
  | 'message.input_image.image_url'
  | 'message.output_text.logprobs'
  | 'reasoning.encrypted_content';

export type OpenAIResponsesIncludeOptions =
  | Array<OpenAIResponsesIncludeValue>
  | undefined
  | null;

export type OpenAIResponsesSystemMessage = {
  role: 'system' | 'developer';
  content: string;
};

export type OpenAIResponsesUserMessage = {
  role: 'user';
  content: Array<
    | { type: 'input_text'; text: string }
    | { type: 'input_image'; image_url: string }
    | { type: 'input_image'; file_id: string }
    | { type: 'input_file'; file_url: string }
    | { type: 'input_file'; filename: string; file_data: string }
    | { type: 'input_file'; file_id: string }
  >;
};

export type OpenAIResponsesAssistantMessage = {
  role: 'assistant';
  content: Array<{ type: 'output_text'; text: string }>;
  id?: string;
};

export type OpenAIResponsesFunctionCall = {
  type: 'function_call';
  call_id: string;
  name: string;
  arguments: string;
  id?: string;
};

export type OpenAIResponsesFunctionCallOutput = {
  type: 'function_call_output';
  call_id: string;
  output:
    | string
    | Array<
        | { type: 'input_text'; text: string }
        | { type: 'input_image'; image_url: string }
        | { type: 'input_file'; filename: string; file_data: string }
      >;
};

export type OpenAIResponsesComputerCall = {
  type: 'computer_call';
  id: string;
  status?: string;
};

export type OpenAIResponsesLocalShellCall = {
  type: 'local_shell_call';
  id: string;
  call_id: string;
  action: {
    type: 'exec';
    command: string[];
    timeout_ms?: number;
    user?: string;
    working_directory?: string;
    env?: Record<string, string>;
  };
};

export type OpenAIResponsesLocalShellCallOutput = {
  type: 'local_shell_call_output';
  call_id: string;
  output: string;
};

export type OpenAIResponsesItemReference = {
  type: 'item_reference';
  id: string;
};

/**
 * A filter used to compare a specified attribute key to a given value using a defined comparison operation.
 */
export type OpenAIResponsesFileSearchToolComparisonFilter = {
  /**
   * The key to compare against the value.
   */
  key: string;

  /**
   * Specifies the comparison operator: eq, ne, gt, gte, lt, lte.
   */
  type: 'eq' | 'ne' | 'gt' | 'gte' | 'lt' | 'lte';

  /**
   * The value to compare against the attribute key; supports string, number, or boolean types.
   */
  value: string | number | boolean;
};

/**
 * Combine multiple filters using and or or.
 */
export type OpenAIResponsesFileSearchToolCompoundFilter = {
  /**
   * Type of operation: and or or.
   */
  type: 'and' | 'or';

  /**
   * Array of filters to combine. Items can be ComparisonFilter or CompoundFilter.
   */
  filters: Array<
    | OpenAIResponsesFileSearchToolComparisonFilter
    | OpenAIResponsesFileSearchToolCompoundFilter
  >;
};

export type OpenAIResponsesTool =
  | {
      type: 'function';
      name: string;
      description: string | undefined;
      parameters: JSONSchema7;
      strict: boolean | undefined;
    }
  | {
      type: 'web_search';
      filters: { allowed_domains: string[] | undefined } | undefined;
      search_context_size: 'low' | 'medium' | 'high' | undefined;
      user_location:
        | {
            type: 'approximate';
            city?: string;
            country?: string;
            region?: string;
            timezone?: string;
          }
        | undefined;
    }
  | {
      type: 'web_search_preview';
      search_context_size: 'low' | 'medium' | 'high' | undefined;
      user_location:
        | {
            type: 'approximate';
            city?: string;
            country?: string;
            region?: string;
            timezone?: string;
          }
        | undefined;
    }
  | {
      type: 'code_interpreter';
      container: string | { type: 'auto'; file_ids: string[] | undefined };
    }
  | {
      type: 'file_search';
      vector_store_ids: string[];
      max_num_results: number | undefined;
      ranking_options:
        | { ranker?: string; score_threshold?: number }
        | undefined;
      filters:
        | OpenAIResponsesFileSearchToolComparisonFilter
        | OpenAIResponsesFileSearchToolCompoundFilter
        | undefined;
    }
  | {
      type: 'image_generation';
      background: 'auto' | 'opaque' | 'transparent' | undefined;
      input_fidelity: 'low' | 'high' | undefined;
      input_image_mask:
        | {
            file_id: string | undefined;
            image_url: string | undefined;
          }
        | undefined;
      model: string | undefined;
      moderation: 'auto' | undefined;
      output_compression: number | undefined;
      output_format: 'png' | 'jpeg' | 'webp' | undefined;
      partial_images: number | undefined;
      quality: 'auto' | 'low' | 'medium' | 'high' | undefined;
      size: 'auto' | '1024x1024' | '1024x1536' | '1536x1024' | undefined;
    }
  | {
      type: 'local_shell';
    };

export type OpenAIResponsesReasoning = {
  type: 'reasoning';
  id: string;
  encrypted_content?: string | null;
  summary: Array<{
    type: 'summary_text';
    text: string;
  }>;
};

<<<<<<< HEAD
const openaiResponsesAnnotationSchema = z.discriminatedUnion('type', [
  z.object({
    type: z.literal('url_citation'),
    url: z.string(),
    title: z.string(),
  }),
  z.object({
    type: z.literal('file_citation'),
    file_id: z.string(),
    filename: z.string().nullish(),
    index: z.number().nullish(),
    start_index: z.number().nullish(),
    end_index: z.number().nullish(),
    quote: z.string().nullish(),
  }),
  z.object({
    type: z.literal('container_file_citation'),
    container_id: z.string(),
    file_id: z.string(),
    filename: z.string(),
    start_index: z.number(),
    end_index: z.number(),
  }),
]);
export type OpenaiResponsesAnnotationSchema = z.infer<
  typeof openaiResponsesAnnotationSchema
>;

export const openaiResponsesChunkSchema = lazyValidator(() =>
=======
export const openaiResponsesChunkSchema = lazySchema(() =>
>>>>>>> 820e4e24
  zodSchema(
    z.union([
      z.object({
        type: z.literal('response.output_text.delta'),
        item_id: z.string(),
        delta: z.string(),
        logprobs: z
          .array(
            z.object({
              token: z.string(),
              logprob: z.number(),
              top_logprobs: z.array(
                z.object({
                  token: z.string(),
                  logprob: z.number(),
                }),
              ),
            }),
          )
          .nullish(),
      }),
      z.object({
        type: z.enum(['response.completed', 'response.incomplete']),
        response: z.object({
          incomplete_details: z.object({ reason: z.string() }).nullish(),
          usage: z.object({
            input_tokens: z.number(),
            input_tokens_details: z
              .object({ cached_tokens: z.number().nullish() })
              .nullish(),
            output_tokens: z.number(),
            output_tokens_details: z
              .object({ reasoning_tokens: z.number().nullish() })
              .nullish(),
          }),
          service_tier: z.string().nullish(),
        }),
      }),
      z.object({
        type: z.literal('response.created'),
        response: z.object({
          id: z.string(),
          created_at: z.number(),
          model: z.string(),
          service_tier: z.string().nullish(),
        }),
      }),
      z.object({
        type: z.literal('response.output_item.added'),
        output_index: z.number(),
        item: z.discriminatedUnion('type', [
          z.object({
            type: z.literal('message'),
            id: z.string(),
          }),
          z.object({
            type: z.literal('reasoning'),
            id: z.string(),
            encrypted_content: z.string().nullish(),
          }),
          z.object({
            type: z.literal('function_call'),
            id: z.string(),
            call_id: z.string(),
            name: z.string(),
            arguments: z.string(),
          }),
          z.object({
            type: z.literal('web_search_call'),
            id: z.string(),
            status: z.string(),
            action: z
              .object({
                type: z.literal('search'),
                query: z.string().optional(),
              })
              .nullish(),
          }),
          z.object({
            type: z.literal('computer_call'),
            id: z.string(),
            status: z.string(),
          }),
          z.object({
            type: z.literal('file_search_call'),
            id: z.string(),
          }),
          z.object({
            type: z.literal('image_generation_call'),
            id: z.string(),
          }),
          z.object({
            type: z.literal('code_interpreter_call'),
            id: z.string(),
            container_id: z.string(),
            code: z.string().nullable(),
            outputs: z
              .array(
                z.discriminatedUnion('type', [
                  z.object({ type: z.literal('logs'), logs: z.string() }),
                  z.object({ type: z.literal('image'), url: z.string() }),
                ]),
              )
              .nullable(),
            status: z.string(),
          }),
        ]),
      }),
      z.object({
        type: z.literal('response.output_item.done'),
        output_index: z.number(),
        item: z.discriminatedUnion('type', [
          z.object({
            type: z.literal('message'),
            id: z.string(),
          }),
          z.object({
            type: z.literal('reasoning'),
            id: z.string(),
            encrypted_content: z.string().nullish(),
          }),
          z.object({
            type: z.literal('function_call'),
            id: z.string(),
            call_id: z.string(),
            name: z.string(),
            arguments: z.string(),
            status: z.literal('completed'),
          }),
          z.object({
            type: z.literal('code_interpreter_call'),
            id: z.string(),
            code: z.string().nullable(),
            container_id: z.string(),
            outputs: z
              .array(
                z.discriminatedUnion('type', [
                  z.object({ type: z.literal('logs'), logs: z.string() }),
                  z.object({ type: z.literal('image'), url: z.string() }),
                ]),
              )
              .nullable(),
          }),
          z.object({
            type: z.literal('image_generation_call'),
            id: z.string(),
            result: z.string(),
          }),
          z.object({
            type: z.literal('web_search_call'),
            id: z.string(),
            status: z.string(),
            action: z
              .discriminatedUnion('type', [
                z.object({
                  type: z.literal('search'),
                  query: z.string().nullish(),
                }),
                z.object({
                  type: z.literal('open_page'),
                  url: z.string(),
                }),
                z.object({
                  type: z.literal('find'),
                  url: z.string(),
                  pattern: z.string(),
                }),
              ])
              .nullish(),
          }),
          z.object({
            type: z.literal('file_search_call'),
            id: z.string(),
            queries: z.array(z.string()),
            results: z
              .array(
                z.object({
                  attributes: z.record(z.string(), z.unknown()),
                  file_id: z.string(),
                  filename: z.string(),
                  score: z.number(),
                  text: z.string(),
                }),
              )
              .nullish(),
          }),
          z.object({
            type: z.literal('local_shell_call'),
            id: z.string(),
            call_id: z.string(),
            action: z.object({
              type: z.literal('exec'),
              command: z.array(z.string()),
              timeout_ms: z.number().optional(),
              user: z.string().optional(),
              working_directory: z.string().optional(),
              env: z.record(z.string(), z.string()).optional(),
            }),
          }),
          z.object({
            type: z.literal('computer_call'),
            id: z.string(),
            status: z.literal('completed'),
          }),
        ]),
      }),
      z.object({
        type: z.literal('response.function_call_arguments.delta'),
        item_id: z.string(),
        output_index: z.number(),
        delta: z.string(),
      }),
      z.object({
        type: z.literal('response.image_generation_call.partial_image'),
        item_id: z.string(),
        output_index: z.number(),
        partial_image_b64: z.string(),
      }),
      z.object({
        type: z.literal('response.code_interpreter_call_code.delta'),
        item_id: z.string(),
        output_index: z.number(),
        delta: z.string(),
      }),
      z.object({
        type: z.literal('response.code_interpreter_call_code.done'),
        item_id: z.string(),
        output_index: z.number(),
        code: z.string(),
      }),
      z.object({
        type: z.literal('response.output_text.annotation.added'),
        annotation: openaiResponsesAnnotationSchema,
      }),
      z.object({
        type: z.literal('response.reasoning_summary_part.added'),
        item_id: z.string(),
        summary_index: z.number(),
      }),
      z.object({
        type: z.literal('response.reasoning_summary_text.delta'),
        item_id: z.string(),
        summary_index: z.number(),
        delta: z.string(),
      }),
      z.object({
        type: z.literal('error'),
        code: z.string(),
        message: z.string(),
        param: z.string().nullish(),
        sequence_number: z.number(),
      }),
      z
        .object({ type: z.string() })
        .loose()
        .transform(value => ({
          type: 'unknown_chunk' as const,
          message: value.type,
        })), // fallback for unknown chunks
    ]),
  ),
);

export type OpenAIResponsesChunk = InferSchema<
  typeof openaiResponsesChunkSchema
>;

export type OpenAIResponsesLogprobs = NonNullable<
  (OpenAIResponsesChunk & {
    type: 'response.output_text.delta';
  })['logprobs']
> | null;

export const openaiResponsesResponseSchema = lazySchema(() =>
  zodSchema(
    z.object({
      id: z.string(),
      created_at: z.number(),
      error: z
        .object({
          code: z.string(),
          message: z.string(),
        })
        .nullish(),
      model: z.string(),
      output: z.array(
        z.discriminatedUnion('type', [
          z.object({
            type: z.literal('message'),
            role: z.literal('assistant'),
            id: z.string(),
            content: z.array(
              z.object({
                type: z.literal('output_text'),
                text: z.string(),
                logprobs: z
                  .array(
                    z.object({
                      token: z.string(),
                      logprob: z.number(),
                      top_logprobs: z.array(
                        z.object({
                          token: z.string(),
                          logprob: z.number(),
                        }),
                      ),
                    }),
                  )
                  .nullish(),
                annotations: z.array(
                  z.discriminatedUnion('type', [
                    z.object({
                      type: z.literal('url_citation'),
                      start_index: z.number(),
                      end_index: z.number(),
                      url: z.string(),
                      title: z.string(),
                    }),
                    z.object({
                      type: z.literal('file_citation'),
                      file_id: z.string(),
                      filename: z.string().nullish(),
                      index: z.number().nullish(),
                      start_index: z.number().nullish(),
                      end_index: z.number().nullish(),
                      quote: z.string().nullish(),
                    }),
                    z.object({
                      type: z.literal('container_file_citation'),
                      container_id: z.string(),
                      file_id: z.string(),
                      filename: z.string(),
                      start_index: z.number(),
                      end_index: z.number(),
                    }),
                  ]),
                ),
              }),
            ),
          }),
          z.object({
            type: z.literal('web_search_call'),
            id: z.string(),
            status: z.string(),
            action: z
              .discriminatedUnion('type', [
                z.object({
                  type: z.literal('search'),
                  query: z.string().nullish(),
                }),
                z.object({
                  type: z.literal('open_page'),
                  url: z.string(),
                }),
                z.object({
                  type: z.literal('find'),
                  url: z.string(),
                  pattern: z.string(),
                }),
              ])
              .nullish(),
          }),
          z.object({
            type: z.literal('file_search_call'),
            id: z.string(),
            queries: z.array(z.string()),
            results: z
              .array(
                z.object({
                  attributes: z.record(z.string(), z.unknown()),
                  file_id: z.string(),
                  filename: z.string(),
                  score: z.number(),
                  text: z.string(),
                }),
              )
              .nullish(),
          }),
          z.object({
            type: z.literal('code_interpreter_call'),
            id: z.string(),
            code: z.string().nullable(),
            container_id: z.string(),
            outputs: z
              .array(
                z.discriminatedUnion('type', [
                  z.object({ type: z.literal('logs'), logs: z.string() }),
                  z.object({ type: z.literal('image'), url: z.string() }),
                ]),
              )
              .nullable(),
          }),
          z.object({
            type: z.literal('image_generation_call'),
            id: z.string(),
            result: z.string(),
          }),
          z.object({
            type: z.literal('local_shell_call'),
            id: z.string(),
            call_id: z.string(),
            action: z.object({
              type: z.literal('exec'),
              command: z.array(z.string()),
              timeout_ms: z.number().optional(),
              user: z.string().optional(),
              working_directory: z.string().optional(),
              env: z.record(z.string(), z.string()).optional(),
            }),
          }),
          z.object({
            type: z.literal('function_call'),
            call_id: z.string(),
            name: z.string(),
            arguments: z.string(),
            id: z.string(),
          }),
          z.object({
            type: z.literal('computer_call'),
            id: z.string(),
            status: z.string().optional(),
          }),
          z.object({
            type: z.literal('reasoning'),
            id: z.string(),
            encrypted_content: z.string().nullish(),
            summary: z.array(
              z.object({
                type: z.literal('summary_text'),
                text: z.string(),
              }),
            ),
          }),
        ]),
      ),
      service_tier: z.string().nullish(),
      incomplete_details: z.object({ reason: z.string() }).nullish(),
      usage: z.object({
        input_tokens: z.number(),
        input_tokens_details: z
          .object({ cached_tokens: z.number().nullish() })
          .nullish(),
        output_tokens: z.number(),
        output_tokens_details: z
          .object({ reasoning_tokens: z.number().nullish() })
          .nullish(),
      }),
    }),
  ),
);

export const openaiResponsesTextUIPartProviderMetadataSchema = z.object({
  openai: z.object({
    itemId: z.string(),
    annotations: z.array(openaiResponsesAnnotationSchema),
  }),
});

export const openaiSourceExecutionFileProviderMetadataSchema = z.object({
  openai: z.object({
    containerId: z.string(),
    fileId: z.string(),
    filename: z.string(),
  }),
});<|MERGE_RESOLUTION|>--- conflicted
+++ resolved
@@ -225,20 +225,19 @@
   }>;
 };
 
-<<<<<<< HEAD
 const openaiResponsesAnnotationSchema = z.discriminatedUnion('type', [
   z.object({
     type: z.literal('url_citation'),
     url: z.string(),
     title: z.string(),
+    start_index: z.number(),
+    end_index: z.number(),
   }),
   z.object({
     type: z.literal('file_citation'),
     file_id: z.string(),
-    filename: z.string().nullish(),
-    index: z.number().nullish(),
-    start_index: z.number().nullish(),
-    end_index: z.number().nullish(),
+    filename: z.string(),
+    index: z.number(),
     quote: z.string().nullish(),
   }),
   z.object({
@@ -254,10 +253,7 @@
   typeof openaiResponsesAnnotationSchema
 >;
 
-export const openaiResponsesChunkSchema = lazyValidator(() =>
-=======
 export const openaiResponsesChunkSchema = lazySchema(() =>
->>>>>>> 820e4e24
   zodSchema(
     z.union([
       z.object({
