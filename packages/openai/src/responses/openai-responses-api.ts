--- conflicted
+++ resolved
@@ -372,30 +372,6 @@
             type: z.literal('web_search_call'),
             id: z.string(),
             status: z.string(),
-<<<<<<< HEAD
-            action: z
-              .discriminatedUnion('type', [
-                z.object({
-                  type: z.literal('search'),
-                  query: z.string().nullish(),
-                  sources: z
-                    .array(
-                      z.object({ type: z.literal('url'), url: z.string() }),
-                    )
-                    .nullish(),
-                }),
-                z.object({
-                  type: z.literal('open_page'),
-                  url: z.string(),
-                }),
-                z.object({
-                  type: z.literal('find'),
-                  url: z.string(),
-                  pattern: z.string(),
-                }),
-              ])
-              .nullish(),
-=======
             action: z.discriminatedUnion('type', [
               z.object({
                 type: z.literal('search'),
@@ -411,7 +387,6 @@
                 pattern: z.string(),
               }),
             ]),
->>>>>>> f0071177
           }),
           z.object({
             type: z.literal('file_search_call'),
