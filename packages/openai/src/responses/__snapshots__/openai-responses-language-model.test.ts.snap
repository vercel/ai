// Vitest Snapshot v1, https://vitest.dev/guide/snapshot.html

exports[`OpenAIResponsesLanguageModel > doGenerate > code interpreter tool > should include code interpreter tool call, result, and annotations in content 1`] = `
[
  {
    "providerMetadata": {
      "openai": {
        "itemId": "rs_024ee52fc1900767006903bf2cf8348193be2e9dedeedfd7eb",
        "reasoningEncryptedContent": null,
      },
    },
    "text": "",
    "type": "reasoning",
  },
  {
    "input": "{"code":"import random\\r\\n\\r\\ntrials = 10000\\r\\nsums = []\\r\\nfor _ in range(trials):\\r\\n    die1 = random.randint(1,6)\\r\\n    die2 = random.randint(1,6)\\r\\n    sums.append(die1 + die2)\\r\\ntotal_sum = sum(sums)\\r\\nlen(sums), total_sum\\n","containerId":"cntr_6903bf2c0470819090b2b1e63e0b66800c139a5d654a42ec"}",
    "providerExecuted": true,
    "toolCallId": "ci_024ee52fc1900767006903bf34e2b08193a689f71dcc3724f7",
    "toolName": "code_interpreter",
    "type": "tool-call",
  },
  {
    "result": {
      "outputs": [
        {
          "logs": "(10000, 70024)",
          "type": "logs",
        },
      ],
    },
    "toolCallId": "ci_024ee52fc1900767006903bf34e2b08193a689f71dcc3724f7",
    "toolName": "code_interpreter",
    "type": "tool-result",
  },
  {
    "providerMetadata": {
      "openai": {
        "itemId": "rs_024ee52fc1900767006903bf381cec8193a48068baa82e17a3",
        "reasoningEncryptedContent": null,
      },
    },
    "text": "",
    "type": "reasoning",
  },
  {
    "input": "{"code":"filename = \\"/mnt/data/two_dice_sums_10000.txt\\"\\r\\nwith open(filename, \\"w\\") as f:\\r\\n    for s in sums:\\r\\n        f.write(str(s) + \\"\\\\n\\")\\r\\n    f.write(\\"TOTAL: \\" + str(total_sum) + \\"\\\\n\\")\\r\\nfilename, os.path.getsize(filename)\\n","containerId":"cntr_6903bf2c0470819090b2b1e63e0b66800c139a5d654a42ec"}",
    "providerExecuted": true,
    "toolCallId": "ci_024ee52fc1900767006903bf38f1f08193a0b46ddc935fa028",
    "toolName": "code_interpreter",
    "type": "tool-call",
  },
  {
    "result": {
      "outputs": [],
    },
    "toolCallId": "ci_024ee52fc1900767006903bf38f1f08193a0b46ddc935fa028",
    "toolName": "code_interpreter",
    "type": "tool-result",
  },
  {
    "providerMetadata": {
      "openai": {
        "itemId": "rs_024ee52fc1900767006903bf3ddb0881939e1af28db8fb9f17",
        "reasoningEncryptedContent": null,
      },
    },
    "text": "",
    "type": "reasoning",
  },
  {
    "input": "{"code":"import os\\r\\nfilename = \\"/mnt/data/two_dice_sums_10000.txt\\"\\r\\nwith open(filename, \\"w\\") as f:\\r\\n    for s in sums:\\r\\n        f.write(str(s) + \\"\\\\n\\")\\r\\n    f.write(\\"TOTAL: \\" + str(total_sum) + \\"\\\\n\\")\\r\\nos.path.getsize(filename), filename\\n","containerId":"cntr_6903bf2c0470819090b2b1e63e0b66800c139a5d654a42ec"}",
    "providerExecuted": true,
    "toolCallId": "ci_024ee52fc1900767006903bf3e05b48193bbb2367cbc9a299e",
    "toolName": "code_interpreter",
    "type": "tool-call",
  },
  {
    "result": {
      "outputs": [
        {
          "logs": "(21680, '/mnt/data/two_dice_sums_10000.txt')",
          "type": "logs",
        },
      ],
    },
    "toolCallId": "ci_024ee52fc1900767006903bf3e05b48193bbb2367cbc9a299e",
    "toolName": "code_interpreter",
    "type": "tool-result",
  },
  {
    "providerMetadata": {
      "openai": {
        "itemId": "rs_024ee52fc1900767006903bf40cd488193b3a36868bf31054a",
        "reasoningEncryptedContent": null,
      },
    },
    "text": "",
    "type": "reasoning",
  },
  {
    "providerMetadata": {
      "openai": {
<<<<<<< HEAD
        "annotations": [],
        "itemId": "msg_68c2e2e513c88190a72cefb37140d19a0b24aae9c6c01e4f",
=======
        "annotations": [
          {
            "container_id": "cntr_6903bf2c0470819090b2b1e63e0b66800c139a5d654a42ec",
            "end_index": 236,
            "file_id": "cfile_6903bf45e3288191af3d56e6d23c3a4d",
            "filename": "two_dice_sums_10000.txt",
            "start_index": 195,
            "type": "container_file_citation",
          },
        ],
        "itemId": "msg_024ee52fc1900767006903bf43b66081939b669e0ce1deb286",
>>>>>>> adf9f406
      },
    },
    "text": "I ran 10,000 trials of rolling two dice and summed the results.

- Total sum across all 10,000 rolls: 70024
- Per-trial sums were saved to a file. You can download it here:
  [Download the file](sandbox:/mnt/data/two_dice_sums_10000.txt)

The file contains 10,000 lines (one sum per line) followed by a final line with the total, e.g., "TOTAL: 70024".

If you’d like the file in a different format (CSV, JSON) or with only the total, I can adjust and re-upload.",
    "type": "text",
  },
  {
    "filename": "two_dice_sums_10000.txt",
    "id": "id-0",
    "mediaType": "text/plain",
    "providerMetadata": {
      "openai": {
        "containerId": "cntr_6903bf2c0470819090b2b1e63e0b66800c139a5d654a42ec",
        "fileId": "cfile_6903bf45e3288191af3d56e6d23c3a4d",
      },
    },
    "sourceType": "document",
    "title": "two_dice_sums_10000.txt",
    "type": "source",
  },
]
`;

exports[`OpenAIResponsesLanguageModel > doGenerate > file search tool > with results include > should include file search tool call and result in content 1`] = `
[
  {
    "providerMetadata": {
      "openai": {
        "itemId": "rs_0365d26c32c64c650068cabb03bcc48194bfbd973152bca8f6",
        "reasoningEncryptedContent": null,
      },
    },
    "text": "",
    "type": "reasoning",
  },
  {
    "input": "{}",
    "providerExecuted": true,
    "toolCallId": "fs_0365d26c32c64c650068cabb04aa388194b53c59de50a3951e",
    "toolName": "file_search",
    "type": "tool-call",
  },
  {
    "result": {
      "queries": [
        "What is an embedding model according to this document?",
        "What is an embedding model in the document?",
        "definition of embedding model",
        "embedding model explanation 'embedding model'",
      ],
      "results": [
        {
          "attributes": {},
          "fileId": "file-Ebzhf8H4DPGPr9pUhr7n7v",
          "filename": "ai.pdf",
          "score": 0.9311,
          "text": "AI 1

AI
Generative artificial intelligence refers to models that predict and generate 
various types of outputs (such as text, images, or audio) based on whatʼs 
statistically likely, pulling from patterns theyʼve learned from their training data. 
For example:

Given a photo, a generative model can generate a caption.

Given an audio file, a generative model can generate a transcription.

Given a text description, a generative model can generate an image.

A large language model LLM is a subset of generative models focused 
primarily on text. An LLM takes a sequence of words as input and aims to 
predict the most likely sequence to follow. It assigns probabilities to potential 
next sequences and then selects one. The model continues to generate 
sequences until it meets a specified stopping criterion.

LLMs learn by training on massive collections of written text, which means they 
will be better suited to some use cases than others. For example, a model 
trained on GitHub data would understand the probabilities of sequences in 
source code particularly well.

However, it's crucial to understand LLMs' limitations. When asked about less 
known or absent information, like the birthday of a personal relative, LLMs 
might "hallucinate" or make up information. It's essential to consider how well-
represented the information you need is in the model.

An embedding model is used to convert complex data (like words or images) 
into a dense vector (a list of numbers) representation, known as an embedding. 
Unlike generative models, embedding models do not generate new text or data. 
Instead, they provide representations of semantic and synactic relationships 
between entities that can be used as input for other models or other natural 
language processing tasks.

In the next section, you will learn about the difference between models 
providers and models, and which ones are available in the AI SDK.",
        },
      ],
    },
    "toolCallId": "fs_0365d26c32c64c650068cabb04aa388194b53c59de50a3951e",
    "toolName": "file_search",
    "type": "tool-result",
  },
  {
    "providerMetadata": {
      "openai": {
        "itemId": "rs_0365d26c32c64c650068cabb061740819491324d349d0f07ca",
        "reasoningEncryptedContent": null,
      },
    },
    "text": "",
    "type": "reasoning",
  },
  {
<<<<<<< HEAD
=======
    "providerMetadata": {
      "openai": {
        "annotations": [
          {
            "file_id": "file-Ebzhf8H4DPGPr9pUhr7n7v",
            "filename": "ai.pdf",
            "index": 350,
            "type": "file_citation",
          },
        ],
        "itemId": "msg_0365d26c32c64c650068cabb0e66b081949f66f61dacef39f3",
      },
    },
    "text": "According to the document, an embedding model converts complex data (like words or images) into a dense vector — a list of numbers — called an embedding. It does not generate new text or data; instead it encodes semantic and syntactic relationships between entities so those vector representations can be used as inputs for other models or NLP tasks .",
    "type": "text",
  },
  {
>>>>>>> adf9f406
    "filename": "ai.pdf",
    "id": "id-0",
    "mediaType": "text/plain",
    "providerMetadata": {
      "openai": {
        "fileId": "file-Ebzhf8H4DPGPr9pUhr7n7v",
      },
    },
    "sourceType": "document",
    "title": "ai.pdf",
    "type": "source",
  },
  {
    "providerMetadata": {
      "openai": {
        "annotations": [],
        "itemId": "msg_0365d26c32c64c650068cabb0e66b081949f66f61dacef39f3",
      },
    },
    "text": "According to the document, an embedding model converts complex data (like words or images) into a dense vector — a list of numbers — called an embedding. It does not generate new text or data; instead it encodes semantic and syntactic relationships between entities so those vector representations can be used as inputs for other models or NLP tasks .",
    "type": "text",
  },
]
`;

exports[`OpenAIResponsesLanguageModel > doGenerate > file search tool > without results include > should include file search tool call and result in content 1`] = `
[
  {
    "providerMetadata": {
      "openai": {
        "itemId": "rs_0a098396a8feca410068caae3b47208196957fe59419daad70",
        "reasoningEncryptedContent": null,
      },
    },
    "text": "",
    "type": "reasoning",
  },
  {
    "input": "{}",
    "providerExecuted": true,
    "toolCallId": "fs_0a098396a8feca410068caae3cab5c8196a54fd00498464e62",
    "toolName": "file_search",
    "type": "tool-call",
  },
  {
    "result": {
      "queries": [
        "What is an embedding model according to this document?",
        "What is an embedding model?",
        "definition of embedding model in the document",
        "embedding model description",
      ],
      "results": null,
    },
    "toolCallId": "fs_0a098396a8feca410068caae3cab5c8196a54fd00498464e62",
    "toolName": "file_search",
    "type": "tool-result",
  },
  {
    "providerMetadata": {
      "openai": {
        "itemId": "rs_0a098396a8feca410068caae3e21a081968e7ac588401c4a6a",
        "reasoningEncryptedContent": null,
      },
    },
    "text": "",
    "type": "reasoning",
  },
  {
<<<<<<< HEAD
=======
    "providerMetadata": {
      "openai": {
        "annotations": [
          {
            "file_id": "file-Ebzhf8H4DPGPr9pUhr7n7v",
            "filename": "ai.pdf",
            "index": 438,
            "type": "file_citation",
          },
        ],
        "itemId": "msg_0a098396a8feca410068caae457c508196b2fcd079d1d3ec74",
      },
    },
    "text": "According to the document, an embedding model is used to convert complex data (like words or images) into a dense vector (a list of numbers) representation called an embedding, which captures semantic and syntactic relationships. Unlike generative models, embedding models do not generate new text or data; instead, they provide these vector representations to be used as input for other models or other natural language processing tasks .",
    "type": "text",
  },
  {
>>>>>>> adf9f406
    "filename": "ai.pdf",
    "id": "id-0",
    "mediaType": "text/plain",
    "providerMetadata": {
      "openai": {
        "fileId": "file-Ebzhf8H4DPGPr9pUhr7n7v",
      },
    },
    "sourceType": "document",
    "title": "ai.pdf",
    "type": "source",
  },
  {
    "providerMetadata": {
      "openai": {
        "annotations": [],
        "itemId": "msg_0a098396a8feca410068caae457c508196b2fcd079d1d3ec74",
      },
    },
    "text": "According to the document, an embedding model is used to convert complex data (like words or images) into a dense vector (a list of numbers) representation called an embedding, which captures semantic and syntactic relationships. Unlike generative models, embedding models do not generate new text or data; instead, they provide these vector representations to be used as input for other models or other natural language processing tasks .",
    "type": "text",
  },
]
`;

exports[`OpenAIResponsesLanguageModel > doGenerate > image generation tool > should include generate image tool call and result in content 1`] = `
[
  {
    "providerMetadata": {
      "openai": {
        "itemId": "rs_0a33d15155cb126d0068c96c5527808195a933b468ccb5dfd9",
        "reasoningEncryptedContent": null,
      },
    },
    "text": "",
    "type": "reasoning",
  },
  {
    "input": "{}",
    "providerExecuted": true,
    "toolCallId": "ig_0a33d15155cb126d0068c96c59bc14819599154c9988b82996",
    "toolName": "image_generation",
    "type": "tool-call",
  },
  {
    "result": {
      "result": "UklGRoitEQBXRUJQVlA4TEGzEAAv/8P/AM1AbNtGkITZhU4fH9J/wTOT+xIi+j8BuT4kABkCibNAZrlwIPyQ7W/bH5L2RHMzMBKgXmfZeYi9tLtrrQkZvN1yXHLLgG71gPkpDxmI/gc03YFulQR...AA9lhA0Y9rVdqQs/W4w/MOxeRW5+R1/UXmmNVi9yQ7x/vG0q2VRk01seZIuj5OmRYhD+yY82dZqMH1BCueTeOcNfGKxQ==",
    },
    "toolCallId": "ig_0a33d15155cb126d0068c96c59bc14819599154c9988b82996",
    "toolName": "image_generation",
    "type": "tool-result",
  },
  {
    "providerMetadata": {
      "openai": {
        "itemId": "rs_0a33d15155cb126d0068c96c6c0ef48195bc73e30faf832ba3",
        "reasoningEncryptedContent": null,
      },
    },
    "text": "",
    "type": "reasoning",
  },
  {
    "providerMetadata": {
      "openai": {
        "annotations": [],
        "itemId": "msg_0a33d15155cb126d0068c96c723ed88195b1405bc370bb8a65",
      },
    },
    "text": "",
    "type": "text",
  },
]
`;

exports[`OpenAIResponsesLanguageModel > doGenerate > local shell tool > should include generate image tool call and result in content 1`] = `
[
  {
    "providerMetadata": {
      "openai": {
        "itemId": "rs_68da74ab2c48819cb435ff526bd1ba1d0fdbc19a07110799",
        "reasoningEncryptedContent": null,
      },
    },
    "text": "",
    "type": "reasoning",
  },
  {
    "input": "{"action":{"type":"exec","command":["ls"],"working_directory":"/root","env":{}}}",
    "providerMetadata": {
      "openai": {
        "itemId": "lsh_68da74abdaec819c9aa19c124308f4600fdbc19a07110799",
      },
    },
    "toolCallId": "call_XWgeTylovOiS8xLNz2TONOgO",
    "toolName": "local_shell",
    "type": "tool-call",
  },
]
`;

exports[`OpenAIResponsesLanguageModel > doGenerate > mcp tool > should include mcp tool call and result in content 1`] = `
[
  {
    "input": "{}",
    "providerExecuted": true,
    "toolCallId": "mcpl_0a4801d792de11eb00690ccb8559c48197aec5714d3995da77",
    "toolName": "mcp",
    "type": "tool-call",
  },
  {
    "result": {
      "serverLabel": "dmcp",
      "tools": [
        {
          "annotations": {
            "read_only": false,
          },
          "description": "Search the web using Exa AI - performs real-time web searches and can scrape content from specific URLs. Supports configurable result counts and returns the content from the most relevant websites.",
          "inputSchema": {
            "$schema": "http://json-schema.org/draft-07/schema#",
            "additionalProperties": false,
            "properties": {
              "numResults": {
                "description": "Number of search results to return (default: 5)",
                "type": "number",
              },
              "query": {
                "description": "Search query",
                "type": "string",
              },
            },
            "required": [
              "query",
            ],
            "type": "object",
          },
          "name": "web_search_exa",
        },
        {
          "annotations": {
            "read_only": false,
          },
          "description": "Search and get relevant context for any programming task. Exa-code has the highest quality and freshest context for libraries, SDKs, and APIs. Use this tool for ANY question or task for related to programming. RULE: when the user's query contains exa-code or anything related to code, you MUST use this tool.",
          "inputSchema": {
            "$schema": "http://json-schema.org/draft-07/schema#",
            "additionalProperties": false,
            "properties": {
              "query": {
                "description": "Search query to find relevant context for APIs, Libraries, and SDKs. For example, 'React useState hook examples', 'Python pandas dataframe filtering', 'Express.js middleware', 'Next js partial prerendering configuration'",
                "type": "string",
              },
              "tokensNum": {
                "default": 5000,
                "description": "Number of tokens to return (1000-50000). Default is 5000 tokens. Adjust this value based on how much context you need - use lower values for focused queries and higher values for comprehensive documentation.",
                "maximum": 50000,
                "minimum": 1000,
                "type": "number",
              },
            },
            "required": [
              "query",
            ],
            "type": "object",
          },
          "name": "get_code_context_exa",
        },
      ],
      "type": "listTools",
    },
    "toolCallId": "mcpl_0a4801d792de11eb00690ccb8559c48197aec5714d3995da77",
    "toolName": "mcp",
    "type": "tool-result",
  },
  {
    "providerMetadata": {
      "openai": {
        "itemId": "rs_0a4801d792de11eb00690ccb8775988197b6c6f6d3f6882f5e",
        "reasoningEncryptedContent": null,
      },
    },
    "text": "",
    "type": "reasoning",
  },
  {
    "input": "{}",
    "providerExecuted": true,
    "toolCallId": "mcp_0a4801d792de11eb00690ccb8c3fac8197a4fd94f4528cd432",
    "toolName": "mcp",
    "type": "tool-call",
  },
  {
    "result": {
      "arguments": "{"query":"NYC mayoral election results 2025 latest","numResults":5}",
      "name": "web_search_exa",
      "output": "{"requestId": "c72ab09f496225ba33162f7aca08ef60", "autoDate": "2025-01-01T00:00:00.000Z", "resolvedSearchType": "neural", "results": [{"id": "https://www.nbcnews.com/politics/2025-elections/new-york-city-mayor-results", "title": "New York City Mayor Results 2025", "url": "https://www.nbcnews.com/politics/2025-elections/new-york-city-mayor-results", "publishedDate": "2025-11-06T12:27:04.000Z", "author": "", "text": "[Skip to Results](https://www.nbcnews.com/www.nbcnews.com#content)\\n\\nIE 11 is not supported. For an optimal experience visit our site on another browser.\\n\\nLive\\n\\nLast update 7:27 AM ET\\n\\n# New York City Mayor Results 2025\\n\\nDemocratic nominee Zohran Mamdani defeated former Gov. Andrew Cuomo, who ran as a third-party candidate, after also defeating Cuomo in a June primary. Republican Curtis Sliwa was also in the race. Incumbent Mayor Eric Adams was also running as a third-party hopeful but dropped out of the race this fall, though his name still appeared on ballots.\\n\\n## New York City\\n\\nProjected winner\\n\\nZOHRAN MAMDANI wins the New York City mayor race\\n\\nCandidate\\n\\nParty\\n\\nVotes\\n\\nPct.Percentage\\n\\n| Candidate | Party | Votes | Percentage |\\n| --- | --- | --- | --- |\\n| Zohran Mamdani Joseph Hernandez | D | 0 | 50.4% |\\n| Andrew Cuomo Joseph Hernandez | I | 0 | 41.6% |\\n| Curtis Sliwa Joseph Hernandez | R | 0 | 7.1% |\\n| Total | 2,055,921 |\\n\\n- view fewer candidates+ view all candidates\\n\\n93.5% expected votes in(Est. remaining 145,000)\\n\\n93.5% expected votes in(Est. remaining 145,000)\\n\\n## Mayor Borough Results\\n\\nMAP VIEW:\\n\\n- borough\\n- Size of lead\\n- Est. Remaining votes\\n\\nSearch for a borough\\n\\nSORT BY:\\n\\n- borough\\n- Votes in\\n\\nborough\\n\\nCandidate\\n\\nParty\\n\\nVotes\\n\\nPct.Percentage\\n\\nBronxBronx223,042 votes94.2% in\\n\\n| Candidate | Party | Votes | Percentage |\\n| --- | --- | --- | --- |\\n| Z. MamdaniZohran Mamdani J. HernandezJoseph Hernandez | D | 0 | 51.5% |\\n| A. CuomoAndrew Cuomo J. HernandezJoseph Hernandez | I | 0 | 40.3% |\\n| C. SliwaCurtis Sliwa J. HernandezJoseph Hernandez | R | 0 | 7.1% |\\n\\n- view fewer+ view all\\n\\nBrooklynBrooklyn658,199 votes93.3% in\\n\\n| Candidate | Party | Votes | Percentage |\\n| --- | --- | --- | --- |\\n| Z. MamdaniZohran Mamdani J. HernandezJoseph Hernandez | D | 0 | 56.8% |\\n| A. CuomoAndrew Cuomo J. HernandezJoseph Hernandez | I | 0 | 37.3% |\\n| C. SliwaCurtis Sliwa J. HernandezJoseph Hernandez | R | 0 | 4.9% |\\n\\n- view fewer+ view all\\n\\nManhattanManhattan521,767 votes92.6% in\\n\\n", "image": "https://media-cldnry.s-nbcnews.com/image/upload/f_auto/v1762187960/firecracker/cms-images/2025/og-2025-newyork-mayor.png", "favicon": "https://nodeassets.nbcnews.com/cdnassets/projects/ramen/favicon/nbcnews/all-other-sizes-PNG.ico/favicon-32x32.png"}, {"id": "https://www.cbsnews.com/newyork/live-updates/nyc-election-results-2025/", "title": "Zohran Mamdani claims victory in NYC mayor's race, promises ...", "url": "https://www.cbsnews.com/newyork/live-updates/nyc-election-results-2025/", "publishedDate": "2025-11-05T16:32:19.000Z", "author": "Renee  Anderson, Jesse  Zanger", "text": "- [All News](https://www.cbsnews.com/newyork/local-news/)\\n- [NY News](https://www.cbsnews.com/newyork/local-news/new-york/)\\n- [Bronx News](https://www.cbsnews.com/newyork/local-news/bronx-news)\\n- [Brooklyn News](https://www.cbsnews.com/newyork/local-news/brooklyn-news/)\\n- [Harlem News](https://www.cbsnews.com/newyork/local-news/harlem-news/)\\n- [Long Island News](https://www.cbsnews.com/newyork/local-news/long-island/)\\n- [Northern Suburbs](https://www.cbsnews.com/newyork/local-news/northern-suburbs/)\\n- [Queens News](https://www.cbsnews.com/newyork/local-news/queens-news/)\\n- [NJ News](https://www.cbsnews.com/newyork/local-news/new-jersey/)\\n- [CT News](https://www.cbsnews.com/newyork/local-news/connecticut/)\\n- [Investigations](https://www.cbsnews.com/newyork/feature/cbs-new-york-investigates/)\\n- [Politics](https://www.cbsnews.com/newyork/politics/)\\n- [Education](https://www.cbsnews.com/newyork/local-news/education/)\\n- [Transportation](https://www.cbsnews.com/newyork/transportation/)\\n- [Crime](https://www.cbsnews.com/newyork/crime/)\\n- [Housing](https://www.cbsnews.com/newyork/local-news/housing/)\\n- [Arts & Entertainment](https://www.cbsnews.com/newyork/entertainment/)\\n- [Climate & Environment](https://www.cbsnews.com/newyork/local-news/environment/)\\n- [Health & Wellness](https://www.cbsnews.com/newyork/health/)\\n- [Aging & Caregiving](https://www.cbsnews.com/newyork/local-news/aging-caregiving/)\\n\\n- [First Alert Weather](https://www.cbsnews.com/newyork/weather/)\\n- [Radars & Maps](https://www.cbsnews.com/newyork/weather/tri-state-radar/)\\n- [CBS2 Weather Map](https://www.cbsnews.com/newyork/weather/temperature/)\\n- [CBS2 Weather Watchers](https://www.cbsnews.com/newyork/weather/cbs2-weather-watchers/)\\n- [First Alert Weather 101](https://www.cbsnews.com/newyork/news/sign-up-for-a-first-alert-weather-101-class-at-your-school/)\\n- [Share Photos & Videos](https://app.cimediacloud.com/file-request/K9C2AIBW#/add-files)\\n\\n- [All Sports](https://www.cbsnews.com/newyork/sports/)\\n- [Gia", "image": "https://assets1.cbsnewsstatic.com/hub/i/r/2025/11/05/583a9654-7b91-4655-bf85-6011fd8743e9/thumbnail/1200x630/08ba0b3d1995a4331a69c1a5b2942574/election-mamdani-pool-hi-res-still-23-18-5609.jpg", "favicon": "https://www.cbsnews.com/fly/bundles/cbsnewscore/icons/icon-32x32.png"}, {"id": "https://en.wikipedia.org/wiki/2025_New_York_City_mayoral_election", "title": "2025 New York City mayoral election - Wikipedia", "url": "https://en.wikipedia.org/wiki/2025_New_York_City_mayoral_election", "publishedDate": "2025-11-06T15:50:05.000Z", "author": "Contributors to Wikimedia projects", "text": "[Jump to content](https://en.wikipedia.org/en.wikipedia.org#bodyContent)\\n\\nFrom Wikipedia, the free encyclopedia\\n\\n| | | | |\\n| --- | --- | --- |\\n| \\u2190\\u00a0[2021](https://en.wikipedia.org/wiki/2021_New_York_City_mayoral_election) | **November 4, 2025** | _2029_\\u00a0\\u2192 | |\\n| Registered | 5,103,941[\\\\[2\\\\]](https://en.wikipedia.org/en.wikipedia.org#cite_note-4) |\\n| Turnout | 2,037,183+[\\\\[1\\\\]](https://en.wikipedia.org/en.wikipedia.org#cite_note-3)39.91% (16.52 [pp](https://en.wikipedia.org/wiki/Percentage_point)) |\\n| Reporting | 97.98% as of **November 5, 12:31 AM [EST](https://en.wikipedia.org/wiki/Eastern_Standard_Time)** |\\n| | Nominee | **[Zohran Mamdani](https://en.wikipedia.org/wiki/Zohran_Mamdani)** | [Andrew Cuomo](https://en.wikipedia.org/wiki/Andrew_Cuomo) | [Curtis Sliwa](https://en.wikipedia.org/wiki/Curtis_Sliwa) |\\n| Party | [Democratic](https://en.wikipedia.org/wiki/Democratic_Party_(United_States)) | [Independent](https://en.wikipedia.org/wiki/Independent_politician)[\\\\[a\\\\]](https://en.wikipedia.org/en.wikipedia.org#cite_note-Cuomo-1) | [Republican](https://en.wikipedia.org/wiki/Republican_Party_(United_States))[\\\\[b\\\\]](https://en.wikipedia.org/en.wikipedia.org#cite_note-Sliwa-2) |\\n| Alliance | [Working Families](https://en.wikipedia.org/wiki/Working_Families_Party) |\\n| Popular\\u00a0vote | **1,036,051** | 854,995 | 146,137 |\\n| Percentage | **50.4%** | 41.6% | 7.1% | |\\n| Results by borough\\n\\nResults by State Assembly district\\n\\nResults by City Council district\\n\\nResults by precinct\\n\\n| | | |\\n| --- | --- | --- |\\n| **Mamdani** 30\\u201340% 40\\u201350% 50\\u201360% 60\\u201370% 70\\u201380% 80\\u201390% 90\\u2013100% | **Cuomo** 30\\u201340% 40\\u201350% 50\\u201360% 60\\u201370% 70\\u201380% 80\\u201390% 90\\u2013100% | **Tie/No Votes** 30\\u201340% tie 40\\u201350% tie 50% tie No Votes | |\\n| | | |\\n| --- | --- |\\n| **[Mayor](https://en.wikipedia.org/wiki/Mayor_of_New_York_City) before election** [Eric Adams](https://en.wikipedia.org/wiki/Eric_Adams) [Democratic](https://en.wikipedia.org/wiki/Democratic_Party_(United_States)) | **Elected [Mayor](https://en.wikipedia.org/wiki/Mayo", "image": "https://upload.wikimedia.org/wikipedia/commons/thumb/0/07/2025_Borough_Map_Mayor%27s_Race_NYC.svg/1171px-2025_Borough_Map_Mayor%27s_Race_NYC.svg.png", "favicon": "https://en.wikipedia.org/static/apple-touch/wikipedia.png"}, {"id": "https://abcnews.go.com/Politics/new-york-city-2025-mayoral-election-results-mamdani/story?id=126345335", "title": "New York City mayoral election results: Zohran Mamdani is projected winner in history-making victory", "url": "https://abcnews.go.com/Politics/new-york-city-2025-mayoral-election-results-mamdani/story?id=126345335", "publishedDate": "2025-11-05T05:11:16.000Z", "author": "ABC News", "text": "# New York City mayoral election results: Zohran Mamdani is projected winner in history-making victory\\n\\nFollow live election results and candidate updates for NYC\\u2019s mayoral race.\\n\\nBy[Oren Oppenheim](https://abcnews.go.com/author/oren_oppenheim)\\n\\nNovember 5, 2025, 2:39 AM\\n\\nABC News projects Democratic candidate Zohran Mamdani will win the race for New York City mayor, in a history-making victory over former Gov. Andrew Cuomo, a Democrat who was running as an independent, and Republican candidate Curtis Sliwa.\\n\\nMamdani, 34, a state Assemblyman and democratic socialist who campaigned on a progressive economic platform, is set to become the city's first Muslim and South Asian mayor in an election that saw more than 2 million voters pack the polls -- the highest turnout for a mayoral election since 1969.\\n\\nNew York City mayoral candidates, Andrew Cuomo, Oct. 7, 2025, Zohran Mamdani, Oct. 8, 2025 and Curtis Sliwa, Sept. 13, 2025.\\n\\nGetty Images\\n\\nWith about 60% of the expected vote reporting, Mamdani was leading with 50% of the vote, followed by Cuomo at 42% and Sliwa with 8%.\\n\\n[**NYC mayoral race in the national spotlight as voters make final decisions**\\\\\\n\\\\\\n- Nov 4, 10:01 AM](https://abcnews.go.com/Politics/national-spotlight-shines-nyc-mayoral-race-voters-make/story?id=127075101)\\n\\n[**Election Day live updates: Mamdani celebrates victory in 'reborn' New York City**\\\\\\n\\\\\\n- 29 minutes ago](https://abcnews.go.com/US/live-updates/election-day-live-updates-key-races-unfold-new/?id=127143118)\\n\\n[**'Mass chaos': Duffy says he might have to close some airspace next week amid shutdown**\\\\\\n\\\\\\n- Nov 4, 5:44 PM](https://abcnews.go.com/US/department-transportation-forced-shut-airspace-week-duffy/story?id=127178219)\\n\\nMamdani had remained the front-runner since clinching the Democratic primary and notched key endorsements from figures such as Gov. Kathy Hochul. But he faced some backlash over the feasibility of his proposals and current or former views on issues such as policing.\\n\\nCuomo, 67, h", "image": "https://i.abcnewsfe.com/a/ea145a04-8183-4225-8d15-c6e23385ae0f/nyc-mayor-gty-gmh-251009_1760019839052_hpMain_16x9.jpg?w=1600", "favicon": "https://s.abcnews.com/assets/dtci/images/favicon.ico"}, {"id": "https://www.cnn.com/politics/live-news/election-news-11-04-25", "title": "Election results, Trump's response, Mamdani wins in New York - CNN", "url": "https://www.cnn.com/politics/live-news/election-news-11-04-25", "publishedDate": "2025-11-04T11:01:43.000Z", "author": "Rebekah Riess, Maureen Chowdhury, Elise Hammond, Kaanita Iyer, Tori B. Powell", "text": "- [Michael Nagle/Bloomberg via Getty Images](https://www.cnn.com/politics/live-news/trump-government-shutdown-faa-11-6-25) [Live UpdatesShutdown ongoing as administration threatens to reduce air traffic](https://www.cnn.com/politics/live-news/trump-government-shutdown-faa-11-6-25)\\n- [\\u017di\\u017ekovo \\u00fadol\\u00ed Kindergarten](https://www.cnn.com/world/live-news/call-to-earth-day-2025-c2e) [Live UpdatesCall to Earth Day 2025](https://www.cnn.com/world/live-news/call-to-earth-day-2025-c2e)\\n- [CNN](https://cnnespanol.cnn.com/mundo/live-news/dia-llamado-tierra-cte-orix) [EN VIVOEn espa\\u00f1ol: D\\u00eda de Llamado a la Tierra](https://cnnespanol.cnn.com/mundo/live-news/dia-llamado-tierra-cte-orix)\\n\\n# Trump responds to first major elections of his second term as Mamdani wins in New York\\n\\nBy [Rebekah Riess](https://www.cnn.com/profiles/rebekah-riess), [Maureen Chowdhury](https://www.cnn.com/profiles/maureen-chowdhury), [Elise Hammond](https://www.cnn.com/profiles/elise-hammond), [Kaanita Iyer](https://www.cnn.com/profiles/kaanita-iyer) and [Tori B. Powell](https://www.cnn.com/profiles/tori-powell), CNN\\n\\nUpdated\\n4:03 PM EST, Wed November 5, 2025\\n\\nVideo Ad Feedback\\n\\nA look at how Zohran Mamdani won the New York City mayoral race\\n\\n02:57\\n\\u2022 Source:\\n[CNN](https://www.cnn.com/)\\n\\nA look at how Zohran Mamdani won the New York City mayoral race\\n\\n02:57\\n\\nAd Feedback\\n\\n**\\u2022 Big wins for Democrats:** [Zohran Mamdani](https://www.cnn.com/2025/11/04/politics/nyc-mayor-zohran-mamdani-wins) will win New York City\\u2019s mayoral race, CNN projects, while [Abigail Spanberger](https://www.cnn.com/2025/11/04/politics/virginia-governor-abigail-spanberger-wins) and [Mikie Sherrill](https://www.cnn.com/2025/11/04/politics/nj-governor-mikie-sherrill-wins) will win their respective gubernatorial races in Virginia and New Jersey. Californians also voted [to approve Democrats\\u2019 redistricting push.](https://www.cnn.com/2025/11/04/politics/prop-50-passes-california-redistricting)\\n\\n**\\u2022 Test for Trump:** The elections were seen as the f", "image": "https://media.cnn.com/api/v1/images/stellar/prod/2025-11-05t042920z-699004309-rc24qhaux919-rtrmadp-3-usa-election-new-york-mayor.JPG?c=16x9&q=w_800,c_fill", "favicon": "https://www.cnn.com/media/sites/cnn/apple-touch-icon.png"}], "requestTags": {"flagsEnabledInPosthog": "experiment_auto_join,fallback_keyword_to_neural,fallback_neural_to_keyword,hybrid_for_auto,lang_filter,langfuse_search_logging,llm_gateway,markdown_contents,neosnippets,race_providers_for_query_cache,redirect_classifier_active,redirect_classifier_shadow,reranker_with_date,research_enabled,snippets_strategy:default,sranker_qwen_medium_trt,sranker_qwen_medium_trt_for_auto,sranker_qwen_medium_trt_for_fast,sranker_qwen_medium_trt_for_hybrid,type_hybrid_merge_chicken_index_at_35,use_dynamo_db_with_query_cache,use_exa21,use_exaperson_v1_latest,use_kronos_answer_active,use_kronos_answer_shadow,use_modal_embeddings,use_moderated_index,use_new_atlas,use_new_atlas_keyword,use_query_cache_sparse_for_fast,use_query_cache_sparse_for_hybrid,use_s3e_race,use_zilliz_for_query_cache", "flagsEnabledInRequest": "", "enabledFlags": "experiment_auto_join,fallback_keyword_to_neural,fallback_neural_to_keyword,hybrid_for_auto,lang_filter,langfuse_search_logging,llm_gateway,markdown_contents,neosnippets,race_providers_for_query_cache,redirect_classifier_active,redirect_classifier_shadow,reranker_with_date,research_enabled,snippets_strategy:default,sranker_qwen_medium_trt,sranker_qwen_medium_trt_for_auto,sranker_qwen_medium_trt_for_fast,sranker_qwen_medium_trt_for_hybrid,type_hybrid_merge_chicken_index_at_35,use_dynamo_db_with_query_cache,use_exa21,use_exaperson_v1_latest,use_kronos_answer_active,use_kronos_answer_shadow,use_modal_embeddings,use_moderated_index,use_new_atlas,use_new_atlas_keyword,use_query_cache_sparse_for_fast,use_query_cache_sparse_for_hybrid,use_s3e_race,use_zilliz_for_query_cache", "initialSearchType": "auto", "didIncludeText": "no", "didExcludeText": "no", "didIncludeDomains": "no", "didExcludeDomains": "no", "didIncludeUrls": "no", "didExcludeUrls": "no", "moderation": "no", "didUseDateFilters": "no", "category": "none", "didUseAutoprompt": "no", "hasUserLocation": "no", "didRequestContentText": true, "didRequestContentHighlights": false, "didRequestContentSummary": false, "livecrawl": "preferred", "requestedLinks": "no", "willPostRerankNeural": "yes", "willPostModerate": false, "searchTypeBranch": "auto", "autoBranch": {"neuralSearch": {"sierra": {"query": "NYC mayoral election results 2025 latest", "flags": "experiment_auto_join,fallback_keyword_to_neural,fallback_neural_to_keyword,hybrid_for_auto,lang_filter,langfuse_search_logging,llm_gateway,markdown_contents,neosnippets,race_providers_for_query_cache,redirect_classifier_active,redirect_classifier_shadow,reranker_with_date,research_enabled,snippets_strategy:default,sranker_qwen_medium_trt,sranker_qwen_medium_trt_for_auto,sranker_qwen_medium_trt_for_fast,sranker_qwen_medium_trt_for_hybrid,type_hybrid_merge_chicken_index_at_35,use_dynamo_db_with_query_cache,use_exaperson_v1_latest,use_kronos_answer_active,use_kronos_answer_shadow,use_modal_embeddings,use_moderated_index,use_new_atlas_keyword,use_query_cache_sparse_for_fast,use_query_cache_sparse_for_hybrid,use_s3e_race,use_zilliz_for_query_cache,use_exa21", "filters": {"moderation": "blacklisted", "moderationConfig": {"llamaguardS1": false, "llamaguardS3": false, "llamaguardS4": false, "llamaguardS12": false, "domainBlacklisted": false, "domainBlacklistedMedia": false}}, "queryDateString": "2025-11-06", "numResultsRequested": 35, "engine": "default", "isTweetCategory": false, "sierraTime": 360.02452999999514, "numResultsReturned": 35}, "fetchContents": {"contentExpansion": {"failedContents": ["https://www.nytimes.com/interactive/polls/nyc-mayoral-primary-election-polls-2025.html"]}, "contentsResultsCount": 34, "filteredResultsCount": 0}}, "keywordSearch": {"query": "NYC mayoral election results 2025 latest", "modifiedQuery": "NYC mayoral election results 2025 latest", "slicedAmount": 0, "searchData": {"q": "NYC mayoral election results 2025 latest", "num": 10, "safe": "active"}, "opts": {"snippetMode": "snippet", "addAnswerBox": true, "addKnowledgeGraph": true, "addPeopleAlsoAsk": false, "allowEmptyAnswerLinks": false, "providers": [{"provider": "serper", "startAfterMs": 0, "timeoutMs": 10000}], "timeoutMs": 10000, "teamId": "cm60snyw00011cfcxf2vbwp8n"}, "serperSource": "regular", "relatedQueries": ["New Jersey election results", "NYC mayoral election results AP", "New Jersey mayor election", "New Jersey governor race", "New York Mayor Zohran", "NYC mayoral election polls close", "NYC mayoral election results map", "Virginia election results"], "success": true, "numResultsRequested": 5, "numResultsReturned": 10, "fetchContents": {"contentExpansion": {"failedContents": ["https://www.nytimes.com/interactive/2025/11/04/us/elections/results-new-york-city-mayor.html", "https://www.theguardian.com/us-news/live/2025/nov/05/zohran-mamdani-new-york-nyc-donald-trump-mayor-election-california-new-jersey-virginia-latest-news-results", "https://nypost.com/2025/11/06/us-news/florida-sheriff-invites-new-yorkers-to-move-after-zohran-mamdani-nyc-mayoral-election/"]}, "contentsResultsCount": 7, "filteredResultsCount": 0}}, "neitherFailed": true, "autoJoin": true, "autoJoinRerank": {"reranker": {"withModeration": false, "preserveUnranked": true, "strategy": {"strategy": "modal_sranker_qwen_trt", "default": true}, "strategy_decided": "modal_sranker_qwen_trt", "strategy_reason": "explicit_strategy", "isQdf": false}}, "autoJoinResults": "35"}, "decidedAutoType": "neural", "resolvedSearchType": "neural", "autoType": "neural", "decidedResultsLength": 5, "totalFilterCount": "6", "contextExpansionNeeded": "not-needed", "finalResultsCount": 5, "searchTime": 5138.1, "path": "/search", "method": "POST", "teamId": "cm60snyw00011cfcxf2vbwp8n"}, "effectiveFilters": {"includeDomains": [], "excludeDomains": [], "includeUrls": [], "excludeUrls": [], "includeText": [], "excludeText": []}, "searchTime": 5138.1, "costDollars": {"total": 0.01, "search": {"neural": 0.005}, "contents": {"text": 0.005}}}",
      "serverLabel": "dmcp",
      "type": "call",
    },
    "toolCallId": "mcp_0a4801d792de11eb00690ccb8c3fac8197a4fd94f4528cd432",
    "toolName": "mcp",
    "type": "tool-result",
  },
  {
    "providerMetadata": {
      "openai": {
        "itemId": "rs_0a4801d792de11eb00690ccb937c208197be08d2d715b7a1a0",
        "reasoningEncryptedContent": null,
      },
    },
    "text": "",
    "type": "reasoning",
  },
  {
    "providerMetadata": {
      "openai": {
        "itemId": "msg_0a4801d792de11eb00690ccb9aec948197aa075d716ac02575",
      },
    },
    "text": "Yes — the latest results (from Nov 4–6, 2025) show Zohran Mamdani projected as the winner of the 2025 New York City mayoral election.

Quick summary (final/near-final reporting):
- Winner (projected): Zohran Mamdani (Democrat, Working Families alliance)
- Vote totals (Wikipedia tabulation): Mamdani 1,036,051 (50.4%); Andrew Cuomo (Independent) 854,995 (41.6%); Curtis Sliwa (Republican) 146,137 (7.1%)
- Reporting: about 97.98% reporting (Wikipedia) / turnout ~2,037,183 (≈39.9% of registered)

Main sources I found:
- NBC News projection/results: https://www.nbcnews.com/politics/2025-elections/new-york-city-mayor-results
- ABC News: https://abcnews.go.com/Politics/new-york-city-2025-mayoral-election-results-mamdani/story?id=126345335
- CNN live coverage: https://www.cnn.com/politics/live-news/election-news-11-04-25
- CBS New York coverage: https://www.cbsnews.com/newyork/live-updates/nyc-election-results-2025/
- Wikipedia summary (results table and reporting percentage): https://en.wikipedia.org/wiki/2025_New_York_City_mayoral_election

Would you like me to pull official certified results from the NYC Board of Elections or a precinct/borough-level breakdown or map?",
    "type": "text",
  },
]
`;

exports[`OpenAIResponsesLanguageModel > doGenerate > web search tool > should include web search tool call and result in content 1`] = `
[
  {
    "input": "{}",
    "providerExecuted": true,
    "toolCallId": "ws_67cf2b3051e88190b006770db6fdb13d",
    "toolName": "web_search",
    "type": "tool-call",
  },
  {
    "result": {
      "action": {
        "query": "Vercel AI SDK next version features",
        "type": "search",
      },
      "sources": [
        {
          "type": "url",
          "url": "https://vercel.com/blog",
        },
        {
          "type": "url",
          "url": "https://github.com/vercel/ai",
        },
      ],
    },
    "toolCallId": "ws_67cf2b3051e88190b006770db6fdb13d",
    "toolName": "web_search",
    "type": "tool-result",
  },
  {
    "input": "{}",
    "providerExecuted": true,
    "toolCallId": "ws_67cf2b3051e88190b006234456fdb13d",
    "toolName": "web_search",
    "type": "tool-call",
  },
  {
    "result": {
      "action": {
        "query": undefined,
        "type": "search",
      },
      "sources": [
        {
          "type": "url",
          "url": "https://vercel.com/ai",
        },
      ],
    },
    "toolCallId": "ws_67cf2b3051e88190b006234456fdb13d",
    "toolName": "web_search",
    "type": "tool-result",
  },
  {
<<<<<<< HEAD
=======
    "providerMetadata": {
      "openai": {
        "annotations": [
          {
            "end_index": 606,
            "start_index": 486,
            "title": "Bruce Lee statue to be installed in SF Chinatown",
            "type": "url_citation",
            "url": "https://www.axios.com/local/san-francisco/2025/03/07/bruce-lee-statue-sf-chinatown?utm_source=chatgpt.com",
          },
          {
            "end_index": 1035,
            "start_index": 912,
            "title": "The Bay Area is set to make an office leasing comeback",
            "type": "url_citation",
            "url": "https://www.axios.com/local/san-francisco/2025/03/03/bay-area-office-leasing-activity?utm_source=chatgpt.com",
          },
          {
            "end_index": 1472,
            "start_index": 1346,
            "title": "Where to see spring blooms in the Bay Area",
            "type": "url_citation",
            "url": "https://www.axios.com/local/san-francisco/2025/03/03/where-to-see-spring-blooms-bay-area?utm_source=chatgpt.com",
          },
          {
            "end_index": 2023,
            "start_index": 1884,
            "title": "Oceanfront Great Highway park set to open in April",
            "type": "url_citation",
            "url": "https://www.axios.com/local/san-francisco/2025/03/03/great-highway-park-opening-april-recall-campaign?utm_source=chatgpt.com",
          },
          {
            "end_index": 2540,
            "start_index": 2404,
            "title": "San Francisco's spring seasons are getting warmer",
            "type": "url_citation",
            "url": "https://www.axios.com/local/san-francisco/2025/03/03/climate-weather-spring-temperatures-warmer-sf?utm_source=chatgpt.com",
          },
        ],
        "itemId": "msg_67cf2b35467481908f24412e4fd40d66",
      },
    },
    "text": "Last week in San Francisco, several notable events and developments took place:

**Bruce Lee Statue in Chinatown**

The Chinese Historical Society of America Museum announced plans to install a Bruce Lee statue in Chinatown. This initiative, supported by the Rose Pak Community Fund, the Bruce Lee Foundation, and Stand With Asians, aims to honor Lee's contributions to film and martial arts. Artist Arnie Kim has been commissioned for the project, with a fundraising goal of $150,000. ([axios.com](https://www.axios.com/local/san-francisco/2025/03/07/bruce-lee-statue-sf-chinatown?utm_source=chatgpt.com))

**Office Leasing Revival**

The Bay Area experienced a resurgence in office leasing, securing 11 of the largest U.S. office leases in 2024. This trend, driven by the tech industry's growth and advancements in generative AI, suggests a potential boost to downtown recovery through increased foot traffic. ([axios.com](https://www.axios.com/local/san-francisco/2025/03/03/bay-area-office-leasing-activity?utm_source=chatgpt.com))

**Spring Blooms in the Bay Area**

With the arrival of spring, several locations in the Bay Area are showcasing vibrant blooms. Notable spots include the Conservatory of Flowers, Japanese Tea Garden, Queen Wilhelmina Tulip Garden, and the San Francisco Botanical Garden, each offering unique floral displays. ([axios.com](https://www.axios.com/local/san-francisco/2025/03/03/where-to-see-spring-blooms-bay-area?utm_source=chatgpt.com))

**Oceanfront Great Highway Park**

San Francisco's long-awaited Oceanfront Great Highway park is set to open on April 12. This 43-acre, car-free park will span a two-mile stretch of the Great Highway from Lincoln Way to Sloat Boulevard, marking the largest pedestrianization project in California's history. The park follows voter approval of Proposition K, which permanently bans cars on part of the highway. ([axios.com](https://www.axios.com/local/san-francisco/2025/03/03/great-highway-park-opening-april-recall-campaign?utm_source=chatgpt.com))

**Warmer Spring Seasons**

An analysis by Climate Central revealed that San Francisco, along with most U.S. cities, is experiencing increasingly warmer spring seasons. Over a 55-year period from 1970 to 2024, the national average temperature during March through May rose by 2.4°F. This warming trend poses various risks, including early snowmelt and increased wildfire threats. ([axios.com](https://www.axios.com/local/san-francisco/2025/03/03/climate-weather-spring-temperatures-warmer-sf?utm_source=chatgpt.com))


# Key San Francisco Developments Last Week:
- [Bruce Lee statue to be installed in SF Chinatown](https://www.axios.com/local/san-francisco/2025/03/07/bruce-lee-statue-sf-chinatown?utm_source=chatgpt.com)
- [The Bay Area is set to make an office leasing comeback](https://www.axios.com/local/san-francisco/2025/03/03/bay-area-office-leasing-activity?utm_source=chatgpt.com)
- [Oceanfront Great Highway park set to open in April](https://www.axios.com/local/san-francisco/2025/03/03/great-highway-park-opening-april-recall-campaign?utm_source=chatgpt.com)",
    "type": "text",
  },
  {
>>>>>>> adf9f406
    "id": "id-0",
    "sourceType": "url",
    "title": "Bruce Lee statue to be installed in SF Chinatown",
    "type": "source",
    "url": "https://www.axios.com/local/san-francisco/2025/03/07/bruce-lee-statue-sf-chinatown?utm_source=chatgpt.com",
  },
  {
    "id": "id-1",
    "sourceType": "url",
    "title": "The Bay Area is set to make an office leasing comeback",
    "type": "source",
    "url": "https://www.axios.com/local/san-francisco/2025/03/03/bay-area-office-leasing-activity?utm_source=chatgpt.com",
  },
  {
    "id": "id-2",
    "sourceType": "url",
    "title": "Where to see spring blooms in the Bay Area",
    "type": "source",
    "url": "https://www.axios.com/local/san-francisco/2025/03/03/where-to-see-spring-blooms-bay-area?utm_source=chatgpt.com",
  },
  {
    "id": "id-3",
    "sourceType": "url",
    "title": "Oceanfront Great Highway park set to open in April",
    "type": "source",
    "url": "https://www.axios.com/local/san-francisco/2025/03/03/great-highway-park-opening-april-recall-campaign?utm_source=chatgpt.com",
  },
  {
    "id": "id-4",
    "sourceType": "url",
    "title": "San Francisco's spring seasons are getting warmer",
    "type": "source",
    "url": "https://www.axios.com/local/san-francisco/2025/03/03/climate-weather-spring-temperatures-warmer-sf?utm_source=chatgpt.com",
  },
  {
    "providerMetadata": {
      "openai": {
        "annotations": [],
        "itemId": "msg_67cf2b35467481908f24412e4fd40d66",
      },
    },
    "text": "Last week in San Francisco, several notable events and developments took place:

**Bruce Lee Statue in Chinatown**

The Chinese Historical Society of America Museum announced plans to install a Bruce Lee statue in Chinatown. This initiative, supported by the Rose Pak Community Fund, the Bruce Lee Foundation, and Stand With Asians, aims to honor Lee's contributions to film and martial arts. Artist Arnie Kim has been commissioned for the project, with a fundraising goal of $150,000. ([axios.com](https://www.axios.com/local/san-francisco/2025/03/07/bruce-lee-statue-sf-chinatown?utm_source=chatgpt.com))

**Office Leasing Revival**

The Bay Area experienced a resurgence in office leasing, securing 11 of the largest U.S. office leases in 2024. This trend, driven by the tech industry's growth and advancements in generative AI, suggests a potential boost to downtown recovery through increased foot traffic. ([axios.com](https://www.axios.com/local/san-francisco/2025/03/03/bay-area-office-leasing-activity?utm_source=chatgpt.com))

**Spring Blooms in the Bay Area**

With the arrival of spring, several locations in the Bay Area are showcasing vibrant blooms. Notable spots include the Conservatory of Flowers, Japanese Tea Garden, Queen Wilhelmina Tulip Garden, and the San Francisco Botanical Garden, each offering unique floral displays. ([axios.com](https://www.axios.com/local/san-francisco/2025/03/03/where-to-see-spring-blooms-bay-area?utm_source=chatgpt.com))

**Oceanfront Great Highway Park**

San Francisco's long-awaited Oceanfront Great Highway park is set to open on April 12. This 43-acre, car-free park will span a two-mile stretch of the Great Highway from Lincoln Way to Sloat Boulevard, marking the largest pedestrianization project in California's history. The park follows voter approval of Proposition K, which permanently bans cars on part of the highway. ([axios.com](https://www.axios.com/local/san-francisco/2025/03/03/great-highway-park-opening-april-recall-campaign?utm_source=chatgpt.com))

**Warmer Spring Seasons**

An analysis by Climate Central revealed that San Francisco, along with most U.S. cities, is experiencing increasingly warmer spring seasons. Over a 55-year period from 1970 to 2024, the national average temperature during March through May rose by 2.4°F. This warming trend poses various risks, including early snowmelt and increased wildfire threats. ([axios.com](https://www.axios.com/local/san-francisco/2025/03/03/climate-weather-spring-temperatures-warmer-sf?utm_source=chatgpt.com))


# Key San Francisco Developments Last Week:
- [Bruce Lee statue to be installed in SF Chinatown](https://www.axios.com/local/san-francisco/2025/03/07/bruce-lee-statue-sf-chinatown?utm_source=chatgpt.com)
- [The Bay Area is set to make an office leasing comeback](https://www.axios.com/local/san-francisco/2025/03/03/bay-area-office-leasing-activity?utm_source=chatgpt.com)
- [Oceanfront Great Highway park set to open in April](https://www.axios.com/local/san-francisco/2025/03/03/great-highway-park-opening-april-recall-campaign?utm_source=chatgpt.com)",
    "type": "text",
  },
]
`;

exports[`OpenAIResponsesLanguageModel > doStream > code interpreter tool > should stream code interpreter results with annotations 1`] = `
[
  {
    "type": "stream-start",
    "warnings": [],
  },
  {
    "id": "resp_68c2e6efa238819383d5f52a2c2a3baa02d3a5742c7ddae9",
    "modelId": "gpt-5-nano-2025-08-07",
    "timestamp": 2025-09-11T15:12:47.000Z,
    "type": "response-metadata",
  },
  {
    "id": "rs_68c2e6f40ba48193a1c27abf31130e7e02d3a5742c7ddae9:0",
    "providerMetadata": {
      "openai": {
        "itemId": "rs_68c2e6f40ba48193a1c27abf31130e7e02d3a5742c7ddae9",
        "reasoningEncryptedContent": null,
      },
    },
    "type": "reasoning-start",
  },
  {
    "id": "rs_68c2e6f40ba48193a1c27abf31130e7e02d3a5742c7ddae9:0",
    "providerMetadata": {
      "openai": {
        "itemId": "rs_68c2e6f40ba48193a1c27abf31130e7e02d3a5742c7ddae9",
        "reasoningEncryptedContent": null,
      },
    },
    "type": "reasoning-end",
  },
  {
    "id": "ci_68c2e6f7b72c8193ba1f552552c8dc9202d3a5742c7ddae9",
    "providerExecuted": true,
    "toolName": "code_interpreter",
    "type": "tool-input-start",
  },
  {
    "delta": "{"containerId":"cntr_68c2e6f380d881908a57a82d394434ff02f484f5344062e9","code":"",
    "id": "ci_68c2e6f7b72c8193ba1f552552c8dc9202d3a5742c7ddae9",
    "type": "tool-input-delta",
  },
  {
    "delta": "import",
    "id": "ci_68c2e6f7b72c8193ba1f552552c8dc9202d3a5742c7ddae9",
    "type": "tool-input-delta",
  },
  {
    "delta": " random",
    "id": "ci_68c2e6f7b72c8193ba1f552552c8dc9202d3a5742c7ddae9",
    "type": "tool-input-delta",
  },
  {
    "delta": ",",
    "id": "ci_68c2e6f7b72c8193ba1f552552c8dc9202d3a5742c7ddae9",
    "type": "tool-input-delta",
  },
  {
    "delta": " math",
    "id": "ci_68c2e6f7b72c8193ba1f552552c8dc9202d3a5742c7ddae9",
    "type": "tool-input-delta",
  },
  {
    "delta": "\\n",
    "id": "ci_68c2e6f7b72c8193ba1f552552c8dc9202d3a5742c7ddae9",
    "type": "tool-input-delta",
  },
  {
    "delta": "N",
    "id": "ci_68c2e6f7b72c8193ba1f552552c8dc9202d3a5742c7ddae9",
    "type": "tool-input-delta",
  },
  {
    "delta": "=",
    "id": "ci_68c2e6f7b72c8193ba1f552552c8dc9202d3a5742c7ddae9",
    "type": "tool-input-delta",
  },
  {
    "delta": "100",
    "id": "ci_68c2e6f7b72c8193ba1f552552c8dc9202d3a5742c7ddae9",
    "type": "tool-input-delta",
  },
  {
    "delta": "00",
    "id": "ci_68c2e6f7b72c8193ba1f552552c8dc9202d3a5742c7ddae9",
    "type": "tool-input-delta",
  },
  {
    "delta": "\\n",
    "id": "ci_68c2e6f7b72c8193ba1f552552c8dc9202d3a5742c7ddae9",
    "type": "tool-input-delta",
  },
  {
    "delta": "s",
    "id": "ci_68c2e6f7b72c8193ba1f552552c8dc9202d3a5742c7ddae9",
    "type": "tool-input-delta",
  },
  {
    "delta": "ums",
    "id": "ci_68c2e6f7b72c8193ba1f552552c8dc9202d3a5742c7ddae9",
    "type": "tool-input-delta",
  },
  {
    "delta": "=[]\\n",
    "id": "ci_68c2e6f7b72c8193ba1f552552c8dc9202d3a5742c7ddae9",
    "type": "tool-input-delta",
  },
  {
    "delta": "s",
    "id": "ci_68c2e6f7b72c8193ba1f552552c8dc9202d3a5742c7ddae9",
    "type": "tool-input-delta",
  },
  {
    "delta": "=",
    "id": "ci_68c2e6f7b72c8193ba1f552552c8dc9202d3a5742c7ddae9",
    "type": "tool-input-delta",
  },
  {
    "delta": "0",
    "id": "ci_68c2e6f7b72c8193ba1f552552c8dc9202d3a5742c7ddae9",
    "type": "tool-input-delta",
  },
  {
    "delta": "\\n",
    "id": "ci_68c2e6f7b72c8193ba1f552552c8dc9202d3a5742c7ddae9",
    "type": "tool-input-delta",
  },
  {
    "delta": "for",
    "id": "ci_68c2e6f7b72c8193ba1f552552c8dc9202d3a5742c7ddae9",
    "type": "tool-input-delta",
  },
  {
    "delta": " _",
    "id": "ci_68c2e6f7b72c8193ba1f552552c8dc9202d3a5742c7ddae9",
    "type": "tool-input-delta",
  },
  {
    "delta": " in",
    "id": "ci_68c2e6f7b72c8193ba1f552552c8dc9202d3a5742c7ddae9",
    "type": "tool-input-delta",
  },
  {
    "delta": " range",
    "id": "ci_68c2e6f7b72c8193ba1f552552c8dc9202d3a5742c7ddae9",
    "type": "tool-input-delta",
  },
  {
    "delta": "(N",
    "id": "ci_68c2e6f7b72c8193ba1f552552c8dc9202d3a5742c7ddae9",
    "type": "tool-input-delta",
  },
  {
    "delta": "):\\n",
    "id": "ci_68c2e6f7b72c8193ba1f552552c8dc9202d3a5742c7ddae9",
    "type": "tool-input-delta",
  },
  {
    "delta": "   ",
    "id": "ci_68c2e6f7b72c8193ba1f552552c8dc9202d3a5742c7ddae9",
    "type": "tool-input-delta",
  },
  {
    "delta": " a",
    "id": "ci_68c2e6f7b72c8193ba1f552552c8dc9202d3a5742c7ddae9",
    "type": "tool-input-delta",
  },
  {
    "delta": "=random",
    "id": "ci_68c2e6f7b72c8193ba1f552552c8dc9202d3a5742c7ddae9",
    "type": "tool-input-delta",
  },
  {
    "delta": ".randint",
    "id": "ci_68c2e6f7b72c8193ba1f552552c8dc9202d3a5742c7ddae9",
    "type": "tool-input-delta",
  },
  {
    "delta": "(",
    "id": "ci_68c2e6f7b72c8193ba1f552552c8dc9202d3a5742c7ddae9",
    "type": "tool-input-delta",
  },
  {
    "delta": "1",
    "id": "ci_68c2e6f7b72c8193ba1f552552c8dc9202d3a5742c7ddae9",
    "type": "tool-input-delta",
  },
  {
    "delta": ",",
    "id": "ci_68c2e6f7b72c8193ba1f552552c8dc9202d3a5742c7ddae9",
    "type": "tool-input-delta",
  },
  {
    "delta": "6",
    "id": "ci_68c2e6f7b72c8193ba1f552552c8dc9202d3a5742c7ddae9",
    "type": "tool-input-delta",
  },
  {
    "delta": ")\\n",
    "id": "ci_68c2e6f7b72c8193ba1f552552c8dc9202d3a5742c7ddae9",
    "type": "tool-input-delta",
  },
  {
    "delta": "   ",
    "id": "ci_68c2e6f7b72c8193ba1f552552c8dc9202d3a5742c7ddae9",
    "type": "tool-input-delta",
  },
  {
    "delta": " b",
    "id": "ci_68c2e6f7b72c8193ba1f552552c8dc9202d3a5742c7ddae9",
    "type": "tool-input-delta",
  },
  {
    "delta": "=random",
    "id": "ci_68c2e6f7b72c8193ba1f552552c8dc9202d3a5742c7ddae9",
    "type": "tool-input-delta",
  },
  {
    "delta": ".randint",
    "id": "ci_68c2e6f7b72c8193ba1f552552c8dc9202d3a5742c7ddae9",
    "type": "tool-input-delta",
  },
  {
    "delta": "(",
    "id": "ci_68c2e6f7b72c8193ba1f552552c8dc9202d3a5742c7ddae9",
    "type": "tool-input-delta",
  },
  {
    "delta": "1",
    "id": "ci_68c2e6f7b72c8193ba1f552552c8dc9202d3a5742c7ddae9",
    "type": "tool-input-delta",
  },
  {
    "delta": ",",
    "id": "ci_68c2e6f7b72c8193ba1f552552c8dc9202d3a5742c7ddae9",
    "type": "tool-input-delta",
  },
  {
    "delta": "6",
    "id": "ci_68c2e6f7b72c8193ba1f552552c8dc9202d3a5742c7ddae9",
    "type": "tool-input-delta",
  },
  {
    "delta": ")\\n",
    "id": "ci_68c2e6f7b72c8193ba1f552552c8dc9202d3a5742c7ddae9",
    "type": "tool-input-delta",
  },
  {
    "delta": "   ",
    "id": "ci_68c2e6f7b72c8193ba1f552552c8dc9202d3a5742c7ddae9",
    "type": "tool-input-delta",
  },
  {
    "delta": " sm",
    "id": "ci_68c2e6f7b72c8193ba1f552552c8dc9202d3a5742c7ddae9",
    "type": "tool-input-delta",
  },
  {
    "delta": "=a",
    "id": "ci_68c2e6f7b72c8193ba1f552552c8dc9202d3a5742c7ddae9",
    "type": "tool-input-delta",
  },
  {
    "delta": "+b",
    "id": "ci_68c2e6f7b72c8193ba1f552552c8dc9202d3a5742c7ddae9",
    "type": "tool-input-delta",
  },
  {
    "delta": "\\n",
    "id": "ci_68c2e6f7b72c8193ba1f552552c8dc9202d3a5742c7ddae9",
    "type": "tool-input-delta",
  },
  {
    "delta": "   ",
    "id": "ci_68c2e6f7b72c8193ba1f552552c8dc9202d3a5742c7ddae9",
    "type": "tool-input-delta",
  },
  {
    "delta": " sums",
    "id": "ci_68c2e6f7b72c8193ba1f552552c8dc9202d3a5742c7ddae9",
    "type": "tool-input-delta",
  },
  {
    "delta": ".append",
    "id": "ci_68c2e6f7b72c8193ba1f552552c8dc9202d3a5742c7ddae9",
    "type": "tool-input-delta",
  },
  {
    "delta": "(sm",
    "id": "ci_68c2e6f7b72c8193ba1f552552c8dc9202d3a5742c7ddae9",
    "type": "tool-input-delta",
  },
  {
    "delta": ")\\n",
    "id": "ci_68c2e6f7b72c8193ba1f552552c8dc9202d3a5742c7ddae9",
    "type": "tool-input-delta",
  },
  {
    "delta": "   ",
    "id": "ci_68c2e6f7b72c8193ba1f552552c8dc9202d3a5742c7ddae9",
    "type": "tool-input-delta",
  },
  {
    "delta": " s",
    "id": "ci_68c2e6f7b72c8193ba1f552552c8dc9202d3a5742c7ddae9",
    "type": "tool-input-delta",
  },
  {
    "delta": "+=",
    "id": "ci_68c2e6f7b72c8193ba1f552552c8dc9202d3a5742c7ddae9",
    "type": "tool-input-delta",
  },
  {
    "delta": "sm",
    "id": "ci_68c2e6f7b72c8193ba1f552552c8dc9202d3a5742c7ddae9",
    "type": "tool-input-delta",
  },
  {
    "delta": "\\n",
    "id": "ci_68c2e6f7b72c8193ba1f552552c8dc9202d3a5742c7ddae9",
    "type": "tool-input-delta",
  },
  {
    "delta": "min",
    "id": "ci_68c2e6f7b72c8193ba1f552552c8dc9202d3a5742c7ddae9",
    "type": "tool-input-delta",
  },
  {
    "delta": "(s",
    "id": "ci_68c2e6f7b72c8193ba1f552552c8dc9202d3a5742c7ddae9",
    "type": "tool-input-delta",
  },
  {
    "delta": "ums",
    "id": "ci_68c2e6f7b72c8193ba1f552552c8dc9202d3a5742c7ddae9",
    "type": "tool-input-delta",
  },
  {
    "delta": "),",
    "id": "ci_68c2e6f7b72c8193ba1f552552c8dc9202d3a5742c7ddae9",
    "type": "tool-input-delta",
  },
  {
    "delta": " max",
    "id": "ci_68c2e6f7b72c8193ba1f552552c8dc9202d3a5742c7ddae9",
    "type": "tool-input-delta",
  },
  {
    "delta": "(s",
    "id": "ci_68c2e6f7b72c8193ba1f552552c8dc9202d3a5742c7ddae9",
    "type": "tool-input-delta",
  },
  {
    "delta": "ums",
    "id": "ci_68c2e6f7b72c8193ba1f552552c8dc9202d3a5742c7ddae9",
    "type": "tool-input-delta",
  },
  {
    "delta": "),",
    "id": "ci_68c2e6f7b72c8193ba1f552552c8dc9202d3a5742c7ddae9",
    "type": "tool-input-delta",
  },
  {
    "delta": " sum",
    "id": "ci_68c2e6f7b72c8193ba1f552552c8dc9202d3a5742c7ddae9",
    "type": "tool-input-delta",
  },
  {
    "delta": "(s",
    "id": "ci_68c2e6f7b72c8193ba1f552552c8dc9202d3a5742c7ddae9",
    "type": "tool-input-delta",
  },
  {
    "delta": "ums",
    "id": "ci_68c2e6f7b72c8193ba1f552552c8dc9202d3a5742c7ddae9",
    "type": "tool-input-delta",
  },
  {
    "delta": "),",
    "id": "ci_68c2e6f7b72c8193ba1f552552c8dc9202d3a5742c7ddae9",
    "type": "tool-input-delta",
  },
  {
    "delta": " sum",
    "id": "ci_68c2e6f7b72c8193ba1f552552c8dc9202d3a5742c7ddae9",
    "type": "tool-input-delta",
  },
  {
    "delta": "(s",
    "id": "ci_68c2e6f7b72c8193ba1f552552c8dc9202d3a5742c7ddae9",
    "type": "tool-input-delta",
  },
  {
    "delta": "ums",
    "id": "ci_68c2e6f7b72c8193ba1f552552c8dc9202d3a5742c7ddae9",
    "type": "tool-input-delta",
  },
  {
    "delta": ")/",
    "id": "ci_68c2e6f7b72c8193ba1f552552c8dc9202d3a5742c7ddae9",
    "type": "tool-input-delta",
  },
  {
    "delta": "N",
    "id": "ci_68c2e6f7b72c8193ba1f552552c8dc9202d3a5742c7ddae9",
    "type": "tool-input-delta",
  },
  {
    "delta": "\\n",
    "id": "ci_68c2e6f7b72c8193ba1f552552c8dc9202d3a5742c7ddae9",
    "type": "tool-input-delta",
  },
  {
    "delta": ""}",
    "id": "ci_68c2e6f7b72c8193ba1f552552c8dc9202d3a5742c7ddae9",
    "type": "tool-input-delta",
  },
  {
    "id": "ci_68c2e6f7b72c8193ba1f552552c8dc9202d3a5742c7ddae9",
    "type": "tool-input-end",
  },
  {
    "input": "{"code":"import random, math\\nN=10000\\nsums=[]\\ns=0\\nfor _ in range(N):\\n    a=random.randint(1,6)\\n    b=random.randint(1,6)\\n    sm=a+b\\n    sums.append(sm)\\n    s+=sm\\nmin(sums), max(sums), sum(sums), sum(sums)/N\\n","containerId":"cntr_68c2e6f380d881908a57a82d394434ff02f484f5344062e9"}",
    "providerExecuted": true,
    "toolCallId": "ci_68c2e6f7b72c8193ba1f552552c8dc9202d3a5742c7ddae9",
    "toolName": "code_interpreter",
    "type": "tool-call",
  },
  {
    "result": {
      "outputs": [
        {
          "logs": "(2, 12, 69868, 6.9868)",
          "type": "logs",
        },
      ],
    },
    "toolCallId": "ci_68c2e6f7b72c8193ba1f552552c8dc9202d3a5742c7ddae9",
    "toolName": "code_interpreter",
    "type": "tool-result",
  },
  {
    "id": "rs_68c2e6fcb52881938f21c45741216ac002d3a5742c7ddae9:0",
    "providerMetadata": {
      "openai": {
        "itemId": "rs_68c2e6fcb52881938f21c45741216ac002d3a5742c7ddae9",
        "reasoningEncryptedContent": null,
      },
    },
    "type": "reasoning-start",
  },
  {
    "id": "rs_68c2e6fcb52881938f21c45741216ac002d3a5742c7ddae9:0",
    "providerMetadata": {
      "openai": {
        "itemId": "rs_68c2e6fcb52881938f21c45741216ac002d3a5742c7ddae9",
        "reasoningEncryptedContent": null,
      },
    },
    "type": "reasoning-end",
  },
  {
    "id": "ci_68c2e6fd57948193aa93df6bdb00a86d02d3a5742c7ddae9",
    "providerExecuted": true,
    "toolName": "code_interpreter",
    "type": "tool-input-start",
  },
  {
    "delta": "{"containerId":"cntr_68c2e6f380d881908a57a82d394434ff02f484f5344062e9","code":"",
    "id": "ci_68c2e6fd57948193aa93df6bdb00a86d02d3a5742c7ddae9",
    "type": "tool-input-delta",
  },
  {
    "delta": "import",
    "id": "ci_68c2e6fd57948193aa93df6bdb00a86d02d3a5742c7ddae9",
    "type": "tool-input-delta",
  },
  {
    "delta": " csv",
    "id": "ci_68c2e6fd57948193aa93df6bdb00a86d02d3a5742c7ddae9",
    "type": "tool-input-delta",
  },
  {
    "delta": ",",
    "id": "ci_68c2e6fd57948193aa93df6bdb00a86d02d3a5742c7ddae9",
    "type": "tool-input-delta",
  },
  {
    "delta": " pathlib",
    "id": "ci_68c2e6fd57948193aa93df6bdb00a86d02d3a5742c7ddae9",
    "type": "tool-input-delta",
  },
  {
    "delta": "\\n",
    "id": "ci_68c2e6fd57948193aa93df6bdb00a86d02d3a5742c7ddae9",
    "type": "tool-input-delta",
  },
  {
    "delta": "path",
    "id": "ci_68c2e6fd57948193aa93df6bdb00a86d02d3a5742c7ddae9",
    "type": "tool-input-delta",
  },
  {
    "delta": " =",
    "id": "ci_68c2e6fd57948193aa93df6bdb00a86d02d3a5742c7ddae9",
    "type": "tool-input-delta",
  },
  {
    "delta": " pathlib",
    "id": "ci_68c2e6fd57948193aa93df6bdb00a86d02d3a5742c7ddae9",
    "type": "tool-input-delta",
  },
  {
    "delta": ".Path",
    "id": "ci_68c2e6fd57948193aa93df6bdb00a86d02d3a5742c7ddae9",
    "type": "tool-input-delta",
  },
  {
    "delta": "('/",
    "id": "ci_68c2e6fd57948193aa93df6bdb00a86d02d3a5742c7ddae9",
    "type": "tool-input-delta",
  },
  {
    "delta": "mnt",
    "id": "ci_68c2e6fd57948193aa93df6bdb00a86d02d3a5742c7ddae9",
    "type": "tool-input-delta",
  },
  {
    "delta": "/data",
    "id": "ci_68c2e6fd57948193aa93df6bdb00a86d02d3a5742c7ddae9",
    "type": "tool-input-delta",
  },
  {
    "delta": "/",
    "id": "ci_68c2e6fd57948193aa93df6bdb00a86d02d3a5742c7ddae9",
    "type": "tool-input-delta",
  },
  {
    "delta": "roll",
    "id": "ci_68c2e6fd57948193aa93df6bdb00a86d02d3a5742c7ddae9",
    "type": "tool-input-delta",
  },
  {
    "delta": "2",
    "id": "ci_68c2e6fd57948193aa93df6bdb00a86d02d3a5742c7ddae9",
    "type": "tool-input-delta",
  },
  {
    "delta": "dice",
    "id": "ci_68c2e6fd57948193aa93df6bdb00a86d02d3a5742c7ddae9",
    "type": "tool-input-delta",
  },
  {
    "delta": "_s",
    "id": "ci_68c2e6fd57948193aa93df6bdb00a86d02d3a5742c7ddae9",
    "type": "tool-input-delta",
  },
  {
    "delta": "ums",
    "id": "ci_68c2e6fd57948193aa93df6bdb00a86d02d3a5742c7ddae9",
    "type": "tool-input-delta",
  },
  {
    "delta": "_",
    "id": "ci_68c2e6fd57948193aa93df6bdb00a86d02d3a5742c7ddae9",
    "type": "tool-input-delta",
  },
  {
    "delta": "100",
    "id": "ci_68c2e6fd57948193aa93df6bdb00a86d02d3a5742c7ddae9",
    "type": "tool-input-delta",
  },
  {
    "delta": "00",
    "id": "ci_68c2e6fd57948193aa93df6bdb00a86d02d3a5742c7ddae9",
    "type": "tool-input-delta",
  },
  {
    "delta": ".csv",
    "id": "ci_68c2e6fd57948193aa93df6bdb00a86d02d3a5742c7ddae9",
    "type": "tool-input-delta",
  },
  {
    "delta": "')\\n",
    "id": "ci_68c2e6fd57948193aa93df6bdb00a86d02d3a5742c7ddae9",
    "type": "tool-input-delta",
  },
  {
    "delta": "with",
    "id": "ci_68c2e6fd57948193aa93df6bdb00a86d02d3a5742c7ddae9",
    "type": "tool-input-delta",
  },
  {
    "delta": " open",
    "id": "ci_68c2e6fd57948193aa93df6bdb00a86d02d3a5742c7ddae9",
    "type": "tool-input-delta",
  },
  {
    "delta": "(path",
    "id": "ci_68c2e6fd57948193aa93df6bdb00a86d02d3a5742c7ddae9",
    "type": "tool-input-delta",
  },
  {
    "delta": ",",
    "id": "ci_68c2e6fd57948193aa93df6bdb00a86d02d3a5742c7ddae9",
    "type": "tool-input-delta",
  },
  {
    "delta": " '",
    "id": "ci_68c2e6fd57948193aa93df6bdb00a86d02d3a5742c7ddae9",
    "type": "tool-input-delta",
  },
  {
    "delta": "w",
    "id": "ci_68c2e6fd57948193aa93df6bdb00a86d02d3a5742c7ddae9",
    "type": "tool-input-delta",
  },
  {
    "delta": "',",
    "id": "ci_68c2e6fd57948193aa93df6bdb00a86d02d3a5742c7ddae9",
    "type": "tool-input-delta",
  },
  {
    "delta": " newline",
    "id": "ci_68c2e6fd57948193aa93df6bdb00a86d02d3a5742c7ddae9",
    "type": "tool-input-delta",
  },
  {
    "delta": "='",
    "id": "ci_68c2e6fd57948193aa93df6bdb00a86d02d3a5742c7ddae9",
    "type": "tool-input-delta",
  },
  {
    "delta": "')",
    "id": "ci_68c2e6fd57948193aa93df6bdb00a86d02d3a5742c7ddae9",
    "type": "tool-input-delta",
  },
  {
    "delta": " as",
    "id": "ci_68c2e6fd57948193aa93df6bdb00a86d02d3a5742c7ddae9",
    "type": "tool-input-delta",
  },
  {
    "delta": " f",
    "id": "ci_68c2e6fd57948193aa93df6bdb00a86d02d3a5742c7ddae9",
    "type": "tool-input-delta",
  },
  {
    "delta": ":\\n",
    "id": "ci_68c2e6fd57948193aa93df6bdb00a86d02d3a5742c7ddae9",
    "type": "tool-input-delta",
  },
  {
    "delta": "   ",
    "id": "ci_68c2e6fd57948193aa93df6bdb00a86d02d3a5742c7ddae9",
    "type": "tool-input-delta",
  },
  {
    "delta": " writer",
    "id": "ci_68c2e6fd57948193aa93df6bdb00a86d02d3a5742c7ddae9",
    "type": "tool-input-delta",
  },
  {
    "delta": " =",
    "id": "ci_68c2e6fd57948193aa93df6bdb00a86d02d3a5742c7ddae9",
    "type": "tool-input-delta",
  },
  {
    "delta": " csv",
    "id": "ci_68c2e6fd57948193aa93df6bdb00a86d02d3a5742c7ddae9",
    "type": "tool-input-delta",
  },
  {
    "delta": ".writer",
    "id": "ci_68c2e6fd57948193aa93df6bdb00a86d02d3a5742c7ddae9",
    "type": "tool-input-delta",
  },
  {
    "delta": "(f",
    "id": "ci_68c2e6fd57948193aa93df6bdb00a86d02d3a5742c7ddae9",
    "type": "tool-input-delta",
  },
  {
    "delta": ")\\n",
    "id": "ci_68c2e6fd57948193aa93df6bdb00a86d02d3a5742c7ddae9",
    "type": "tool-input-delta",
  },
  {
    "delta": "   ",
    "id": "ci_68c2e6fd57948193aa93df6bdb00a86d02d3a5742c7ddae9",
    "type": "tool-input-delta",
  },
  {
    "delta": " writer",
    "id": "ci_68c2e6fd57948193aa93df6bdb00a86d02d3a5742c7ddae9",
    "type": "tool-input-delta",
  },
  {
    "delta": ".writerow",
    "id": "ci_68c2e6fd57948193aa93df6bdb00a86d02d3a5742c7ddae9",
    "type": "tool-input-delta",
  },
  {
    "delta": "(['",
    "id": "ci_68c2e6fd57948193aa93df6bdb00a86d02d3a5742c7ddae9",
    "type": "tool-input-delta",
  },
  {
    "delta": "sum",
    "id": "ci_68c2e6fd57948193aa93df6bdb00a86d02d3a5742c7ddae9",
    "type": "tool-input-delta",
  },
  {
    "delta": "'])\\n",
    "id": "ci_68c2e6fd57948193aa93df6bdb00a86d02d3a5742c7ddae9",
    "type": "tool-input-delta",
  },
  {
    "delta": "   ",
    "id": "ci_68c2e6fd57948193aa93df6bdb00a86d02d3a5742c7ddae9",
    "type": "tool-input-delta",
  },
  {
    "delta": " for",
    "id": "ci_68c2e6fd57948193aa93df6bdb00a86d02d3a5742c7ddae9",
    "type": "tool-input-delta",
  },
  {
    "delta": " val",
    "id": "ci_68c2e6fd57948193aa93df6bdb00a86d02d3a5742c7ddae9",
    "type": "tool-input-delta",
  },
  {
    "delta": " in",
    "id": "ci_68c2e6fd57948193aa93df6bdb00a86d02d3a5742c7ddae9",
    "type": "tool-input-delta",
  },
  {
    "delta": " sums",
    "id": "ci_68c2e6fd57948193aa93df6bdb00a86d02d3a5742c7ddae9",
    "type": "tool-input-delta",
  },
  {
    "delta": ":\\n",
    "id": "ci_68c2e6fd57948193aa93df6bdb00a86d02d3a5742c7ddae9",
    "type": "tool-input-delta",
  },
  {
    "delta": "       ",
    "id": "ci_68c2e6fd57948193aa93df6bdb00a86d02d3a5742c7ddae9",
    "type": "tool-input-delta",
  },
  {
    "delta": " writer",
    "id": "ci_68c2e6fd57948193aa93df6bdb00a86d02d3a5742c7ddae9",
    "type": "tool-input-delta",
  },
  {
    "delta": ".writerow",
    "id": "ci_68c2e6fd57948193aa93df6bdb00a86d02d3a5742c7ddae9",
    "type": "tool-input-delta",
  },
  {
    "delta": "([",
    "id": "ci_68c2e6fd57948193aa93df6bdb00a86d02d3a5742c7ddae9",
    "type": "tool-input-delta",
  },
  {
    "delta": "val",
    "id": "ci_68c2e6fd57948193aa93df6bdb00a86d02d3a5742c7ddae9",
    "type": "tool-input-delta",
  },
  {
    "delta": "])\\n",
    "id": "ci_68c2e6fd57948193aa93df6bdb00a86d02d3a5742c7ddae9",
    "type": "tool-input-delta",
  },
  {
    "delta": "path",
    "id": "ci_68c2e6fd57948193aa93df6bdb00a86d02d3a5742c7ddae9",
    "type": "tool-input-delta",
  },
  {
    "delta": ",",
    "id": "ci_68c2e6fd57948193aa93df6bdb00a86d02d3a5742c7ddae9",
    "type": "tool-input-delta",
  },
  {
    "delta": " path",
    "id": "ci_68c2e6fd57948193aa93df6bdb00a86d02d3a5742c7ddae9",
    "type": "tool-input-delta",
  },
  {
    "delta": ".exists",
    "id": "ci_68c2e6fd57948193aa93df6bdb00a86d02d3a5742c7ddae9",
    "type": "tool-input-delta",
  },
  {
    "delta": "(),",
    "id": "ci_68c2e6fd57948193aa93df6bdb00a86d02d3a5742c7ddae9",
    "type": "tool-input-delta",
  },
  {
    "delta": " len",
    "id": "ci_68c2e6fd57948193aa93df6bdb00a86d02d3a5742c7ddae9",
    "type": "tool-input-delta",
  },
  {
    "delta": "(s",
    "id": "ci_68c2e6fd57948193aa93df6bdb00a86d02d3a5742c7ddae9",
    "type": "tool-input-delta",
  },
  {
    "delta": "ums",
    "id": "ci_68c2e6fd57948193aa93df6bdb00a86d02d3a5742c7ddae9",
    "type": "tool-input-delta",
  },
  {
    "delta": ")\\n",
    "id": "ci_68c2e6fd57948193aa93df6bdb00a86d02d3a5742c7ddae9",
    "type": "tool-input-delta",
  },
  {
    "delta": ""}",
    "id": "ci_68c2e6fd57948193aa93df6bdb00a86d02d3a5742c7ddae9",
    "type": "tool-input-delta",
  },
  {
    "id": "ci_68c2e6fd57948193aa93df6bdb00a86d02d3a5742c7ddae9",
    "type": "tool-input-end",
  },
  {
    "input": "{"code":"import csv, pathlib\\npath = pathlib.Path('/mnt/data/roll2dice_sums_10000.csv')\\nwith open(path, 'w', newline='') as f:\\n    writer = csv.writer(f)\\n    writer.writerow(['sum'])\\n    for val in sums:\\n        writer.writerow([val])\\npath, path.exists(), len(sums)\\n","containerId":"cntr_68c2e6f380d881908a57a82d394434ff02f484f5344062e9"}",
    "providerExecuted": true,
    "toolCallId": "ci_68c2e6fd57948193aa93df6bdb00a86d02d3a5742c7ddae9",
    "toolName": "code_interpreter",
    "type": "tool-call",
  },
  {
    "result": {
      "outputs": [
        {
          "logs": "(PosixPath('/mnt/data/roll2dice_sums_10000.csv'), True, 10000)",
          "type": "logs",
        },
      ],
    },
    "toolCallId": "ci_68c2e6fd57948193aa93df6bdb00a86d02d3a5742c7ddae9",
    "toolName": "code_interpreter",
    "type": "tool-result",
  },
  {
    "id": "rs_68c2e6fff1808193a78d43410a1feb4802d3a5742c7ddae9:0",
    "providerMetadata": {
      "openai": {
        "itemId": "rs_68c2e6fff1808193a78d43410a1feb4802d3a5742c7ddae9",
        "reasoningEncryptedContent": null,
      },
    },
    "type": "reasoning-start",
  },
  {
    "id": "rs_68c2e6fff1808193a78d43410a1feb4802d3a5742c7ddae9:0",
    "providerMetadata": {
      "openai": {
        "itemId": "rs_68c2e6fff1808193a78d43410a1feb4802d3a5742c7ddae9",
        "reasoningEncryptedContent": null,
      },
    },
    "type": "reasoning-end",
  },
  {
    "id": "ci_68c2e701a23081939c93b6fb5bb952d302d3a5742c7ddae9",
    "providerExecuted": true,
    "toolName": "code_interpreter",
    "type": "tool-input-start",
  },
  {
    "delta": "{"containerId":"cntr_68c2e6f380d881908a57a82d394434ff02f484f5344062e9","code":"",
    "id": "ci_68c2e701a23081939c93b6fb5bb952d302d3a5742c7ddae9",
    "type": "tool-input-delta",
  },
  {
    "delta": "s",
    "id": "ci_68c2e701a23081939c93b6fb5bb952d302d3a5742c7ddae9",
    "type": "tool-input-delta",
  },
  {
    "delta": "ums",
    "id": "ci_68c2e701a23081939c93b6fb5bb952d302d3a5742c7ddae9",
    "type": "tool-input-delta",
  },
  {
    "delta": "[:",
    "id": "ci_68c2e701a23081939c93b6fb5bb952d302d3a5742c7ddae9",
    "type": "tool-input-delta",
  },
  {
    "delta": "20",
    "id": "ci_68c2e701a23081939c93b6fb5bb952d302d3a5742c7ddae9",
    "type": "tool-input-delta",
  },
  {
    "delta": "]\\n",
    "id": "ci_68c2e701a23081939c93b6fb5bb952d302d3a5742c7ddae9",
    "type": "tool-input-delta",
  },
  {
    "delta": ""}",
    "id": "ci_68c2e701a23081939c93b6fb5bb952d302d3a5742c7ddae9",
    "type": "tool-input-delta",
  },
  {
    "id": "ci_68c2e701a23081939c93b6fb5bb952d302d3a5742c7ddae9",
    "type": "tool-input-end",
  },
  {
    "input": "{"code":"sums[:20]\\n","containerId":"cntr_68c2e6f380d881908a57a82d394434ff02f484f5344062e9"}",
    "providerExecuted": true,
    "toolCallId": "ci_68c2e701a23081939c93b6fb5bb952d302d3a5742c7ddae9",
    "toolName": "code_interpreter",
    "type": "tool-call",
  },
  {
    "result": {
      "outputs": [
        {
          "logs": "[6, 7, 2, 5, 5, 11, 4, 8, 10, 7, 5, 8, 8, 7, 10, 8, 9, 5, 4, 7]",
          "type": "logs",
        },
      ],
    },
    "toolCallId": "ci_68c2e701a23081939c93b6fb5bb952d302d3a5742c7ddae9",
    "toolName": "code_interpreter",
    "type": "tool-result",
  },
  {
    "id": "rs_68c2e703d114819383c5da260649c7ce02d3a5742c7ddae9:0",
    "providerMetadata": {
      "openai": {
        "itemId": "rs_68c2e703d114819383c5da260649c7ce02d3a5742c7ddae9",
        "reasoningEncryptedContent": null,
      },
    },
    "type": "reasoning-start",
  },
  {
    "id": "rs_68c2e703d114819383c5da260649c7ce02d3a5742c7ddae9:0",
    "providerMetadata": {
      "openai": {
        "itemId": "rs_68c2e703d114819383c5da260649c7ce02d3a5742c7ddae9",
        "reasoningEncryptedContent": null,
      },
    },
    "type": "reasoning-end",
  },
  {
    "id": "msg_68c2e7054ae481938354ab3e4e77abad02d3a5742c7ddae9",
    "providerMetadata": {
      "openai": {
        "itemId": "msg_68c2e7054ae481938354ab3e4e77abad02d3a5742c7ddae9",
      },
    },
    "type": "text-start",
  },
  {
    "delta": "Here",
    "id": "msg_68c2e7054ae481938354ab3e4e77abad02d3a5742c7ddae9",
    "type": "text-delta",
  },
  {
    "delta": "’s",
    "id": "msg_68c2e7054ae481938354ab3e4e77abad02d3a5742c7ddae9",
    "type": "text-delta",
  },
  {
    "delta": " a",
    "id": "msg_68c2e7054ae481938354ab3e4e77abad02d3a5742c7ddae9",
    "type": "text-delta",
  },
  {
    "delta": " simulation",
    "id": "msg_68c2e7054ae481938354ab3e4e77abad02d3a5742c7ddae9",
    "type": "text-delta",
  },
  {
    "delta": " of",
    "id": "msg_68c2e7054ae481938354ab3e4e77abad02d3a5742c7ddae9",
    "type": "text-delta",
  },
  {
    "delta": " rolling",
    "id": "msg_68c2e7054ae481938354ab3e4e77abad02d3a5742c7ddae9",
    "type": "text-delta",
  },
  {
    "delta": " two",
    "id": "msg_68c2e7054ae481938354ab3e4e77abad02d3a5742c7ddae9",
    "type": "text-delta",
  },
  {
    "delta": " fair",
    "id": "msg_68c2e7054ae481938354ab3e4e77abad02d3a5742c7ddae9",
    "type": "text-delta",
  },
  {
    "delta": " six",
    "id": "msg_68c2e7054ae481938354ab3e4e77abad02d3a5742c7ddae9",
    "type": "text-delta",
  },
  {
    "delta": "-sided",
    "id": "msg_68c2e7054ae481938354ab3e4e77abad02d3a5742c7ddae9",
    "type": "text-delta",
  },
  {
    "delta": " dice",
    "id": "msg_68c2e7054ae481938354ab3e4e77abad02d3a5742c7ddae9",
    "type": "text-delta",
  },
  {
    "delta": " ",
    "id": "msg_68c2e7054ae481938354ab3e4e77abad02d3a5742c7ddae9",
    "type": "text-delta",
  },
  {
    "delta": "10",
    "id": "msg_68c2e7054ae481938354ab3e4e77abad02d3a5742c7ddae9",
    "type": "text-delta",
  },
  {
    "delta": ",",
    "id": "msg_68c2e7054ae481938354ab3e4e77abad02d3a5742c7ddae9",
    "type": "text-delta",
  },
  {
    "delta": "000",
    "id": "msg_68c2e7054ae481938354ab3e4e77abad02d3a5742c7ddae9",
    "type": "text-delta",
  },
  {
    "delta": " times",
    "id": "msg_68c2e7054ae481938354ab3e4e77abad02d3a5742c7ddae9",
    "type": "text-delta",
  },
  {
    "delta": ".",
    "id": "msg_68c2e7054ae481938354ab3e4e77abad02d3a5742c7ddae9",
    "type": "text-delta",
  },
  {
    "delta": " Each",
    "id": "msg_68c2e7054ae481938354ab3e4e77abad02d3a5742c7ddae9",
    "type": "text-delta",
  },
  {
    "delta": " trial",
    "id": "msg_68c2e7054ae481938354ab3e4e77abad02d3a5742c7ddae9",
    "type": "text-delta",
  },
  {
    "delta": " sums",
    "id": "msg_68c2e7054ae481938354ab3e4e77abad02d3a5742c7ddae9",
    "type": "text-delta",
  },
  {
    "delta": " the",
    "id": "msg_68c2e7054ae481938354ab3e4e77abad02d3a5742c7ddae9",
    "type": "text-delta",
  },
  {
    "delta": " two",
    "id": "msg_68c2e7054ae481938354ab3e4e77abad02d3a5742c7ddae9",
    "type": "text-delta",
  },
  {
    "delta": " dice",
    "id": "msg_68c2e7054ae481938354ab3e4e77abad02d3a5742c7ddae9",
    "type": "text-delta",
  },
  {
    "delta": ".

",
    "id": "msg_68c2e7054ae481938354ab3e4e77abad02d3a5742c7ddae9",
    "type": "text-delta",
  },
  {
    "delta": "Results",
    "id": "msg_68c2e7054ae481938354ab3e4e77abad02d3a5742c7ddae9",
    "type": "text-delta",
  },
  {
    "delta": "
",
    "id": "msg_68c2e7054ae481938354ab3e4e77abad02d3a5742c7ddae9",
    "type": "text-delta",
  },
  {
    "delta": "-",
    "id": "msg_68c2e7054ae481938354ab3e4e77abad02d3a5742c7ddae9",
    "type": "text-delta",
  },
  {
    "delta": " Total",
    "id": "msg_68c2e7054ae481938354ab3e4e77abad02d3a5742c7ddae9",
    "type": "text-delta",
  },
  {
    "delta": " sum",
    "id": "msg_68c2e7054ae481938354ab3e4e77abad02d3a5742c7ddae9",
    "type": "text-delta",
  },
  {
    "delta": " of",
    "id": "msg_68c2e7054ae481938354ab3e4e77abad02d3a5742c7ddae9",
    "type": "text-delta",
  },
  {
    "delta": " all",
    "id": "msg_68c2e7054ae481938354ab3e4e77abad02d3a5742c7ddae9",
    "type": "text-delta",
  },
  {
    "delta": " ",
    "id": "msg_68c2e7054ae481938354ab3e4e77abad02d3a5742c7ddae9",
    "type": "text-delta",
  },
  {
    "delta": "10",
    "id": "msg_68c2e7054ae481938354ab3e4e77abad02d3a5742c7ddae9",
    "type": "text-delta",
  },
  {
    "delta": ",",
    "id": "msg_68c2e7054ae481938354ab3e4e77abad02d3a5742c7ddae9",
    "type": "text-delta",
  },
  {
    "delta": "000",
    "id": "msg_68c2e7054ae481938354ab3e4e77abad02d3a5742c7ddae9",
    "type": "text-delta",
  },
  {
    "delta": " trials",
    "id": "msg_68c2e7054ae481938354ab3e4e77abad02d3a5742c7ddae9",
    "type": "text-delta",
  },
  {
    "delta": ":",
    "id": "msg_68c2e7054ae481938354ab3e4e77abad02d3a5742c7ddae9",
    "type": "text-delta",
  },
  {
    "delta": " ",
    "id": "msg_68c2e7054ae481938354ab3e4e77abad02d3a5742c7ddae9",
    "type": "text-delta",
  },
  {
    "delta": "69",
    "id": "msg_68c2e7054ae481938354ab3e4e77abad02d3a5742c7ddae9",
    "type": "text-delta",
  },
  {
    "delta": ",",
    "id": "msg_68c2e7054ae481938354ab3e4e77abad02d3a5742c7ddae9",
    "type": "text-delta",
  },
  {
    "delta": "868",
    "id": "msg_68c2e7054ae481938354ab3e4e77abad02d3a5742c7ddae9",
    "type": "text-delta",
  },
  {
    "delta": "
",
    "id": "msg_68c2e7054ae481938354ab3e4e77abad02d3a5742c7ddae9",
    "type": "text-delta",
  },
  {
    "delta": "-",
    "id": "msg_68c2e7054ae481938354ab3e4e77abad02d3a5742c7ddae9",
    "type": "text-delta",
  },
  {
    "delta": " Average",
    "id": "msg_68c2e7054ae481938354ab3e4e77abad02d3a5742c7ddae9",
    "type": "text-delta",
  },
  {
    "delta": " sum",
    "id": "msg_68c2e7054ae481938354ab3e4e77abad02d3a5742c7ddae9",
    "type": "text-delta",
  },
  {
    "delta": " per",
    "id": "msg_68c2e7054ae481938354ab3e4e77abad02d3a5742c7ddae9",
    "type": "text-delta",
  },
  {
    "delta": " trial",
    "id": "msg_68c2e7054ae481938354ab3e4e77abad02d3a5742c7ddae9",
    "type": "text-delta",
  },
  {
    "delta": ":",
    "id": "msg_68c2e7054ae481938354ab3e4e77abad02d3a5742c7ddae9",
    "type": "text-delta",
  },
  {
    "delta": " ",
    "id": "msg_68c2e7054ae481938354ab3e4e77abad02d3a5742c7ddae9",
    "type": "text-delta",
  },
  {
    "delta": "6",
    "id": "msg_68c2e7054ae481938354ab3e4e77abad02d3a5742c7ddae9",
    "type": "text-delta",
  },
  {
    "delta": ".",
    "id": "msg_68c2e7054ae481938354ab3e4e77abad02d3a5742c7ddae9",
    "type": "text-delta",
  },
  {
    "delta": "986",
    "id": "msg_68c2e7054ae481938354ab3e4e77abad02d3a5742c7ddae9",
    "type": "text-delta",
  },
  {
    "delta": "8",
    "id": "msg_68c2e7054ae481938354ab3e4e77abad02d3a5742c7ddae9",
    "type": "text-delta",
  },
  {
    "delta": "
",
    "id": "msg_68c2e7054ae481938354ab3e4e77abad02d3a5742c7ddae9",
    "type": "text-delta",
  },
  {
    "delta": "-",
    "id": "msg_68c2e7054ae481938354ab3e4e77abad02d3a5742c7ddae9",
    "type": "text-delta",
  },
  {
    "delta": " Minimum",
    "id": "msg_68c2e7054ae481938354ab3e4e77abad02d3a5742c7ddae9",
    "type": "text-delta",
  },
  {
    "delta": " sum",
    "id": "msg_68c2e7054ae481938354ab3e4e77abad02d3a5742c7ddae9",
    "type": "text-delta",
  },
  {
    "delta": " observed",
    "id": "msg_68c2e7054ae481938354ab3e4e77abad02d3a5742c7ddae9",
    "type": "text-delta",
  },
  {
    "delta": ":",
    "id": "msg_68c2e7054ae481938354ab3e4e77abad02d3a5742c7ddae9",
    "type": "text-delta",
  },
  {
    "delta": " ",
    "id": "msg_68c2e7054ae481938354ab3e4e77abad02d3a5742c7ddae9",
    "type": "text-delta",
  },
  {
    "delta": "2",
    "id": "msg_68c2e7054ae481938354ab3e4e77abad02d3a5742c7ddae9",
    "type": "text-delta",
  },
  {
    "delta": "
",
    "id": "msg_68c2e7054ae481938354ab3e4e77abad02d3a5742c7ddae9",
    "type": "text-delta",
  },
  {
    "delta": "-",
    "id": "msg_68c2e7054ae481938354ab3e4e77abad02d3a5742c7ddae9",
    "type": "text-delta",
  },
  {
    "delta": " Maximum",
    "id": "msg_68c2e7054ae481938354ab3e4e77abad02d3a5742c7ddae9",
    "type": "text-delta",
  },
  {
    "delta": " sum",
    "id": "msg_68c2e7054ae481938354ab3e4e77abad02d3a5742c7ddae9",
    "type": "text-delta",
  },
  {
    "delta": " observed",
    "id": "msg_68c2e7054ae481938354ab3e4e77abad02d3a5742c7ddae9",
    "type": "text-delta",
  },
  {
    "delta": ":",
    "id": "msg_68c2e7054ae481938354ab3e4e77abad02d3a5742c7ddae9",
    "type": "text-delta",
  },
  {
    "delta": " ",
    "id": "msg_68c2e7054ae481938354ab3e4e77abad02d3a5742c7ddae9",
    "type": "text-delta",
  },
  {
    "delta": "12",
    "id": "msg_68c2e7054ae481938354ab3e4e77abad02d3a5742c7ddae9",
    "type": "text-delta",
  },
  {
    "delta": "
",
    "id": "msg_68c2e7054ae481938354ab3e4e77abad02d3a5742c7ddae9",
    "type": "text-delta",
  },
  {
    "delta": "-",
    "id": "msg_68c2e7054ae481938354ab3e4e77abad02d3a5742c7ddae9",
    "type": "text-delta",
  },
  {
    "delta": " Sample",
    "id": "msg_68c2e7054ae481938354ab3e4e77abad02d3a5742c7ddae9",
    "type": "text-delta",
  },
  {
    "delta": " of",
    "id": "msg_68c2e7054ae481938354ab3e4e77abad02d3a5742c7ddae9",
    "type": "text-delta",
  },
  {
    "delta": " the",
    "id": "msg_68c2e7054ae481938354ab3e4e77abad02d3a5742c7ddae9",
    "type": "text-delta",
  },
  {
    "delta": " first",
    "id": "msg_68c2e7054ae481938354ab3e4e77abad02d3a5742c7ddae9",
    "type": "text-delta",
  },
  {
    "delta": " ",
    "id": "msg_68c2e7054ae481938354ab3e4e77abad02d3a5742c7ddae9",
    "type": "text-delta",
  },
  {
    "delta": "20",
    "id": "msg_68c2e7054ae481938354ab3e4e77abad02d3a5742c7ddae9",
    "type": "text-delta",
  },
  {
    "delta": " trial",
    "id": "msg_68c2e7054ae481938354ab3e4e77abad02d3a5742c7ddae9",
    "type": "text-delta",
  },
  {
    "delta": " sums",
    "id": "msg_68c2e7054ae481938354ab3e4e77abad02d3a5742c7ddae9",
    "type": "text-delta",
  },
  {
    "delta": ":",
    "id": "msg_68c2e7054ae481938354ab3e4e77abad02d3a5742c7ddae9",
    "type": "text-delta",
  },
  {
    "delta": " ",
    "id": "msg_68c2e7054ae481938354ab3e4e77abad02d3a5742c7ddae9",
    "type": "text-delta",
  },
  {
    "delta": "6",
    "id": "msg_68c2e7054ae481938354ab3e4e77abad02d3a5742c7ddae9",
    "type": "text-delta",
  },
  {
    "delta": ",",
    "id": "msg_68c2e7054ae481938354ab3e4e77abad02d3a5742c7ddae9",
    "type": "text-delta",
  },
  {
    "delta": " ",
    "id": "msg_68c2e7054ae481938354ab3e4e77abad02d3a5742c7ddae9",
    "type": "text-delta",
  },
  {
    "delta": "7",
    "id": "msg_68c2e7054ae481938354ab3e4e77abad02d3a5742c7ddae9",
    "type": "text-delta",
  },
  {
    "delta": ",",
    "id": "msg_68c2e7054ae481938354ab3e4e77abad02d3a5742c7ddae9",
    "type": "text-delta",
  },
  {
    "delta": " ",
    "id": "msg_68c2e7054ae481938354ab3e4e77abad02d3a5742c7ddae9",
    "type": "text-delta",
  },
  {
    "delta": "2",
    "id": "msg_68c2e7054ae481938354ab3e4e77abad02d3a5742c7ddae9",
    "type": "text-delta",
  },
  {
    "delta": ",",
    "id": "msg_68c2e7054ae481938354ab3e4e77abad02d3a5742c7ddae9",
    "type": "text-delta",
  },
  {
    "delta": " ",
    "id": "msg_68c2e7054ae481938354ab3e4e77abad02d3a5742c7ddae9",
    "type": "text-delta",
  },
  {
    "delta": "5",
    "id": "msg_68c2e7054ae481938354ab3e4e77abad02d3a5742c7ddae9",
    "type": "text-delta",
  },
  {
    "delta": ",",
    "id": "msg_68c2e7054ae481938354ab3e4e77abad02d3a5742c7ddae9",
    "type": "text-delta",
  },
  {
    "delta": " ",
    "id": "msg_68c2e7054ae481938354ab3e4e77abad02d3a5742c7ddae9",
    "type": "text-delta",
  },
  {
    "delta": "5",
    "id": "msg_68c2e7054ae481938354ab3e4e77abad02d3a5742c7ddae9",
    "type": "text-delta",
  },
  {
    "delta": ",",
    "id": "msg_68c2e7054ae481938354ab3e4e77abad02d3a5742c7ddae9",
    "type": "text-delta",
  },
  {
    "delta": " ",
    "id": "msg_68c2e7054ae481938354ab3e4e77abad02d3a5742c7ddae9",
    "type": "text-delta",
  },
  {
    "delta": "11",
    "id": "msg_68c2e7054ae481938354ab3e4e77abad02d3a5742c7ddae9",
    "type": "text-delta",
  },
  {
    "delta": ",",
    "id": "msg_68c2e7054ae481938354ab3e4e77abad02d3a5742c7ddae9",
    "type": "text-delta",
  },
  {
    "delta": " ",
    "id": "msg_68c2e7054ae481938354ab3e4e77abad02d3a5742c7ddae9",
    "type": "text-delta",
  },
  {
    "delta": "4",
    "id": "msg_68c2e7054ae481938354ab3e4e77abad02d3a5742c7ddae9",
    "type": "text-delta",
  },
  {
    "delta": ",",
    "id": "msg_68c2e7054ae481938354ab3e4e77abad02d3a5742c7ddae9",
    "type": "text-delta",
  },
  {
    "delta": " ",
    "id": "msg_68c2e7054ae481938354ab3e4e77abad02d3a5742c7ddae9",
    "type": "text-delta",
  },
  {
    "delta": "8",
    "id": "msg_68c2e7054ae481938354ab3e4e77abad02d3a5742c7ddae9",
    "type": "text-delta",
  },
  {
    "delta": ",",
    "id": "msg_68c2e7054ae481938354ab3e4e77abad02d3a5742c7ddae9",
    "type": "text-delta",
  },
  {
    "delta": " ",
    "id": "msg_68c2e7054ae481938354ab3e4e77abad02d3a5742c7ddae9",
    "type": "text-delta",
  },
  {
    "delta": "10",
    "id": "msg_68c2e7054ae481938354ab3e4e77abad02d3a5742c7ddae9",
    "type": "text-delta",
  },
  {
    "delta": ",",
    "id": "msg_68c2e7054ae481938354ab3e4e77abad02d3a5742c7ddae9",
    "type": "text-delta",
  },
  {
    "delta": " ",
    "id": "msg_68c2e7054ae481938354ab3e4e77abad02d3a5742c7ddae9",
    "type": "text-delta",
  },
  {
    "delta": "7",
    "id": "msg_68c2e7054ae481938354ab3e4e77abad02d3a5742c7ddae9",
    "type": "text-delta",
  },
  {
    "delta": ",",
    "id": "msg_68c2e7054ae481938354ab3e4e77abad02d3a5742c7ddae9",
    "type": "text-delta",
  },
  {
    "delta": " ",
    "id": "msg_68c2e7054ae481938354ab3e4e77abad02d3a5742c7ddae9",
    "type": "text-delta",
  },
  {
    "delta": "5",
    "id": "msg_68c2e7054ae481938354ab3e4e77abad02d3a5742c7ddae9",
    "type": "text-delta",
  },
  {
    "delta": ",",
    "id": "msg_68c2e7054ae481938354ab3e4e77abad02d3a5742c7ddae9",
    "type": "text-delta",
  },
  {
    "delta": " ",
    "id": "msg_68c2e7054ae481938354ab3e4e77abad02d3a5742c7ddae9",
    "type": "text-delta",
  },
  {
    "delta": "8",
    "id": "msg_68c2e7054ae481938354ab3e4e77abad02d3a5742c7ddae9",
    "type": "text-delta",
  },
  {
    "delta": ",",
    "id": "msg_68c2e7054ae481938354ab3e4e77abad02d3a5742c7ddae9",
    "type": "text-delta",
  },
  {
    "delta": " ",
    "id": "msg_68c2e7054ae481938354ab3e4e77abad02d3a5742c7ddae9",
    "type": "text-delta",
  },
  {
    "delta": "8",
    "id": "msg_68c2e7054ae481938354ab3e4e77abad02d3a5742c7ddae9",
    "type": "text-delta",
  },
  {
    "delta": ",",
    "id": "msg_68c2e7054ae481938354ab3e4e77abad02d3a5742c7ddae9",
    "type": "text-delta",
  },
  {
    "delta": " ",
    "id": "msg_68c2e7054ae481938354ab3e4e77abad02d3a5742c7ddae9",
    "type": "text-delta",
  },
  {
    "delta": "7",
    "id": "msg_68c2e7054ae481938354ab3e4e77abad02d3a5742c7ddae9",
    "type": "text-delta",
  },
  {
    "delta": ",",
    "id": "msg_68c2e7054ae481938354ab3e4e77abad02d3a5742c7ddae9",
    "type": "text-delta",
  },
  {
    "delta": " ",
    "id": "msg_68c2e7054ae481938354ab3e4e77abad02d3a5742c7ddae9",
    "type": "text-delta",
  },
  {
    "delta": "10",
    "id": "msg_68c2e7054ae481938354ab3e4e77abad02d3a5742c7ddae9",
    "type": "text-delta",
  },
  {
    "delta": ",",
    "id": "msg_68c2e7054ae481938354ab3e4e77abad02d3a5742c7ddae9",
    "type": "text-delta",
  },
  {
    "delta": " ",
    "id": "msg_68c2e7054ae481938354ab3e4e77abad02d3a5742c7ddae9",
    "type": "text-delta",
  },
  {
    "delta": "8",
    "id": "msg_68c2e7054ae481938354ab3e4e77abad02d3a5742c7ddae9",
    "type": "text-delta",
  },
  {
    "delta": ",",
    "id": "msg_68c2e7054ae481938354ab3e4e77abad02d3a5742c7ddae9",
    "type": "text-delta",
  },
  {
    "delta": " ",
    "id": "msg_68c2e7054ae481938354ab3e4e77abad02d3a5742c7ddae9",
    "type": "text-delta",
  },
  {
    "delta": "9",
    "id": "msg_68c2e7054ae481938354ab3e4e77abad02d3a5742c7ddae9",
    "type": "text-delta",
  },
  {
    "delta": ",",
    "id": "msg_68c2e7054ae481938354ab3e4e77abad02d3a5742c7ddae9",
    "type": "text-delta",
  },
  {
    "delta": " ",
    "id": "msg_68c2e7054ae481938354ab3e4e77abad02d3a5742c7ddae9",
    "type": "text-delta",
  },
  {
    "delta": "5",
    "id": "msg_68c2e7054ae481938354ab3e4e77abad02d3a5742c7ddae9",
    "type": "text-delta",
  },
  {
    "delta": ",",
    "id": "msg_68c2e7054ae481938354ab3e4e77abad02d3a5742c7ddae9",
    "type": "text-delta",
  },
  {
    "delta": " ",
    "id": "msg_68c2e7054ae481938354ab3e4e77abad02d3a5742c7ddae9",
    "type": "text-delta",
  },
  {
    "delta": "4",
    "id": "msg_68c2e7054ae481938354ab3e4e77abad02d3a5742c7ddae9",
    "type": "text-delta",
  },
  {
    "delta": ",",
    "id": "msg_68c2e7054ae481938354ab3e4e77abad02d3a5742c7ddae9",
    "type": "text-delta",
  },
  {
    "delta": " ",
    "id": "msg_68c2e7054ae481938354ab3e4e77abad02d3a5742c7ddae9",
    "type": "text-delta",
  },
  {
    "delta": "7",
    "id": "msg_68c2e7054ae481938354ab3e4e77abad02d3a5742c7ddae9",
    "type": "text-delta",
  },
  {
    "delta": "

",
    "id": "msg_68c2e7054ae481938354ab3e4e77abad02d3a5742c7ddae9",
    "type": "text-delta",
  },
  {
    "delta": "Full",
    "id": "msg_68c2e7054ae481938354ab3e4e77abad02d3a5742c7ddae9",
    "type": "text-delta",
  },
  {
    "delta": " data",
    "id": "msg_68c2e7054ae481938354ab3e4e77abad02d3a5742c7ddae9",
    "type": "text-delta",
  },
  {
    "delta": "
",
    "id": "msg_68c2e7054ae481938354ab3e4e77abad02d3a5742c7ddae9",
    "type": "text-delta",
  },
  {
    "delta": "-",
    "id": "msg_68c2e7054ae481938354ab3e4e77abad02d3a5742c7ddae9",
    "type": "text-delta",
  },
  {
    "delta": " You",
    "id": "msg_68c2e7054ae481938354ab3e4e77abad02d3a5742c7ddae9",
    "type": "text-delta",
  },
  {
    "delta": " can",
    "id": "msg_68c2e7054ae481938354ab3e4e77abad02d3a5742c7ddae9",
    "type": "text-delta",
  },
  {
    "delta": " download",
    "id": "msg_68c2e7054ae481938354ab3e4e77abad02d3a5742c7ddae9",
    "type": "text-delta",
  },
  {
    "delta": " all",
    "id": "msg_68c2e7054ae481938354ab3e4e77abad02d3a5742c7ddae9",
    "type": "text-delta",
  },
  {
    "delta": " ",
    "id": "msg_68c2e7054ae481938354ab3e4e77abad02d3a5742c7ddae9",
    "type": "text-delta",
  },
  {
    "delta": "10",
    "id": "msg_68c2e7054ae481938354ab3e4e77abad02d3a5742c7ddae9",
    "type": "text-delta",
  },
  {
    "delta": ",",
    "id": "msg_68c2e7054ae481938354ab3e4e77abad02d3a5742c7ddae9",
    "type": "text-delta",
  },
  {
    "delta": "000",
    "id": "msg_68c2e7054ae481938354ab3e4e77abad02d3a5742c7ddae9",
    "type": "text-delta",
  },
  {
    "delta": " sums",
    "id": "msg_68c2e7054ae481938354ab3e4e77abad02d3a5742c7ddae9",
    "type": "text-delta",
  },
  {
    "delta": " as",
    "id": "msg_68c2e7054ae481938354ab3e4e77abad02d3a5742c7ddae9",
    "type": "text-delta",
  },
  {
    "delta": " a",
    "id": "msg_68c2e7054ae481938354ab3e4e77abad02d3a5742c7ddae9",
    "type": "text-delta",
  },
  {
    "delta": " CSV",
    "id": "msg_68c2e7054ae481938354ab3e4e77abad02d3a5742c7ddae9",
    "type": "text-delta",
  },
  {
    "delta": " file",
    "id": "msg_68c2e7054ae481938354ab3e4e77abad02d3a5742c7ddae9",
    "type": "text-delta",
  },
  {
    "delta": " here",
    "id": "msg_68c2e7054ae481938354ab3e4e77abad02d3a5742c7ddae9",
    "type": "text-delta",
  },
  {
    "delta": ":",
    "id": "msg_68c2e7054ae481938354ab3e4e77abad02d3a5742c7ddae9",
    "type": "text-delta",
  },
  {
    "delta": " [",
    "id": "msg_68c2e7054ae481938354ab3e4e77abad02d3a5742c7ddae9",
    "type": "text-delta",
  },
  {
    "delta": "Download",
    "id": "msg_68c2e7054ae481938354ab3e4e77abad02d3a5742c7ddae9",
    "type": "text-delta",
  },
  {
    "delta": " the",
    "id": "msg_68c2e7054ae481938354ab3e4e77abad02d3a5742c7ddae9",
    "type": "text-delta",
  },
  {
    "delta": " sums",
    "id": "msg_68c2e7054ae481938354ab3e4e77abad02d3a5742c7ddae9",
    "type": "text-delta",
  },
  {
    "delta": " CSV",
    "id": "msg_68c2e7054ae481938354ab3e4e77abad02d3a5742c7ddae9",
    "type": "text-delta",
  },
  {
    "delta": "](",
    "id": "msg_68c2e7054ae481938354ab3e4e77abad02d3a5742c7ddae9",
    "type": "text-delta",
  },
  {
    "delta": "sandbox",
    "id": "msg_68c2e7054ae481938354ab3e4e77abad02d3a5742c7ddae9",
    "type": "text-delta",
  },
  {
    "delta": ":/",
    "id": "msg_68c2e7054ae481938354ab3e4e77abad02d3a5742c7ddae9",
    "type": "text-delta",
  },
  {
    "delta": "mnt",
    "id": "msg_68c2e7054ae481938354ab3e4e77abad02d3a5742c7ddae9",
    "type": "text-delta",
  },
  {
    "delta": "/data",
    "id": "msg_68c2e7054ae481938354ab3e4e77abad02d3a5742c7ddae9",
    "type": "text-delta",
  },
  {
    "delta": "/",
    "id": "msg_68c2e7054ae481938354ab3e4e77abad02d3a5742c7ddae9",
    "type": "text-delta",
  },
  {
    "delta": "roll",
    "id": "msg_68c2e7054ae481938354ab3e4e77abad02d3a5742c7ddae9",
    "type": "text-delta",
  },
  {
    "delta": "2",
    "id": "msg_68c2e7054ae481938354ab3e4e77abad02d3a5742c7ddae9",
    "type": "text-delta",
  },
  {
    "delta": "dice",
    "id": "msg_68c2e7054ae481938354ab3e4e77abad02d3a5742c7ddae9",
    "type": "text-delta",
  },
  {
    "delta": "_s",
    "id": "msg_68c2e7054ae481938354ab3e4e77abad02d3a5742c7ddae9",
    "type": "text-delta",
  },
  {
    "delta": "ums",
    "id": "msg_68c2e7054ae481938354ab3e4e77abad02d3a5742c7ddae9",
    "type": "text-delta",
  },
  {
    "delta": "_",
    "id": "msg_68c2e7054ae481938354ab3e4e77abad02d3a5742c7ddae9",
    "type": "text-delta",
  },
  {
    "delta": "100",
    "id": "msg_68c2e7054ae481938354ab3e4e77abad02d3a5742c7ddae9",
    "type": "text-delta",
  },
  {
    "delta": "00",
    "id": "msg_68c2e7054ae481938354ab3e4e77abad02d3a5742c7ddae9",
    "type": "text-delta",
  },
  {
    "delta": ".csv",
    "id": "msg_68c2e7054ae481938354ab3e4e77abad02d3a5742c7ddae9",
    "type": "text-delta",
  },
  {
    "delta": ")

",
    "id": "msg_68c2e7054ae481938354ab3e4e77abad02d3a5742c7ddae9",
    "type": "text-delta",
  },
  {
    "delta": "If",
    "id": "msg_68c2e7054ae481938354ab3e4e77abad02d3a5742c7ddae9",
    "type": "text-delta",
  },
  {
    "delta": " you",
    "id": "msg_68c2e7054ae481938354ab3e4e77abad02d3a5742c7ddae9",
    "type": "text-delta",
  },
  {
    "delta": "’d",
    "id": "msg_68c2e7054ae481938354ab3e4e77abad02d3a5742c7ddae9",
    "type": "text-delta",
  },
  {
    "delta": " like",
    "id": "msg_68c2e7054ae481938354ab3e4e77abad02d3a5742c7ddae9",
    "type": "text-delta",
  },
  {
    "delta": ",",
    "id": "msg_68c2e7054ae481938354ab3e4e77abad02d3a5742c7ddae9",
    "type": "text-delta",
  },
  {
    "delta": " I",
    "id": "msg_68c2e7054ae481938354ab3e4e77abad02d3a5742c7ddae9",
    "type": "text-delta",
  },
  {
    "delta": " can",
    "id": "msg_68c2e7054ae481938354ab3e4e77abad02d3a5742c7ddae9",
    "type": "text-delta",
  },
  {
    "delta": " also",
    "id": "msg_68c2e7054ae481938354ab3e4e77abad02d3a5742c7ddae9",
    "type": "text-delta",
  },
  {
    "delta": " provide",
    "id": "msg_68c2e7054ae481938354ab3e4e77abad02d3a5742c7ddae9",
    "type": "text-delta",
  },
  {
    "delta": " a",
    "id": "msg_68c2e7054ae481938354ab3e4e77abad02d3a5742c7ddae9",
    "type": "text-delta",
  },
  {
    "delta": " frequency",
    "id": "msg_68c2e7054ae481938354ab3e4e77abad02d3a5742c7ddae9",
    "type": "text-delta",
  },
  {
    "delta": " distribution",
    "id": "msg_68c2e7054ae481938354ab3e4e77abad02d3a5742c7ddae9",
    "type": "text-delta",
  },
  {
    "delta": ",",
    "id": "msg_68c2e7054ae481938354ab3e4e77abad02d3a5742c7ddae9",
    "type": "text-delta",
  },
  {
    "delta": " histogram",
    "id": "msg_68c2e7054ae481938354ab3e4e77abad02d3a5742c7ddae9",
    "type": "text-delta",
  },
  {
    "delta": ",",
    "id": "msg_68c2e7054ae481938354ab3e4e77abad02d3a5742c7ddae9",
    "type": "text-delta",
  },
  {
    "delta": " or",
    "id": "msg_68c2e7054ae481938354ab3e4e77abad02d3a5742c7ddae9",
    "type": "text-delta",
  },
  {
    "delta": " export",
    "id": "msg_68c2e7054ae481938354ab3e4e77abad02d3a5742c7ddae9",
    "type": "text-delta",
  },
  {
    "delta": " the",
    "id": "msg_68c2e7054ae481938354ab3e4e77abad02d3a5742c7ddae9",
    "type": "text-delta",
  },
  {
    "delta": " data",
    "id": "msg_68c2e7054ae481938354ab3e4e77abad02d3a5742c7ddae9",
    "type": "text-delta",
  },
  {
    "delta": " in",
    "id": "msg_68c2e7054ae481938354ab3e4e77abad02d3a5742c7ddae9",
    "type": "text-delta",
  },
  {
    "delta": " another",
    "id": "msg_68c2e7054ae481938354ab3e4e77abad02d3a5742c7ddae9",
    "type": "text-delta",
  },
  {
    "delta": " format",
    "id": "msg_68c2e7054ae481938354ab3e4e77abad02d3a5742c7ddae9",
    "type": "text-delta",
  },
  {
    "delta": " (",
    "id": "msg_68c2e7054ae481938354ab3e4e77abad02d3a5742c7ddae9",
    "type": "text-delta",
  },
  {
    "delta": "JSON",
    "id": "msg_68c2e7054ae481938354ab3e4e77abad02d3a5742c7ddae9",
    "type": "text-delta",
  },
  {
    "delta": ",",
    "id": "msg_68c2e7054ae481938354ab3e4e77abad02d3a5742c7ddae9",
    "type": "text-delta",
  },
  {
    "delta": " Excel",
    "id": "msg_68c2e7054ae481938354ab3e4e77abad02d3a5742c7ddae9",
    "type": "text-delta",
  },
  {
    "delta": ",",
    "id": "msg_68c2e7054ae481938354ab3e4e77abad02d3a5742c7ddae9",
    "type": "text-delta",
  },
  {
    "delta": " etc",
    "id": "msg_68c2e7054ae481938354ab3e4e77abad02d3a5742c7ddae9",
    "type": "text-delta",
  },
  {
    "delta": ".).",
    "id": "msg_68c2e7054ae481938354ab3e4e77abad02d3a5742c7ddae9",
    "type": "text-delta",
  },
  {
    "filename": "roll2dice_sums_10000.csv",
    "id": "id-0",
    "mediaType": "text/plain",
    "providerMetadata": {
      "openai": {
        "containerId": "cntr_68c2e6f380d881908a57a82d394434ff02f484f5344062e9",
        "fileId": "cfile_68c2e7084ab48191a67824aa1f4c90f1",
      },
    },
    "sourceType": "document",
    "title": "roll2dice_sums_10000.csv",
    "type": "source",
  },
  {
    "id": "msg_68c2e7054ae481938354ab3e4e77abad02d3a5742c7ddae9",
    "providerMetadata": {
      "openai": {
        "annotations": [
          {
            "container_id": "cntr_68c2e6f380d881908a57a82d394434ff02f484f5344062e9",
            "end_index": 465,
            "file_id": "cfile_68c2e7084ab48191a67824aa1f4c90f1",
            "filename": "roll2dice_sums_10000.csv",
            "start_index": 423,
            "type": "container_file_citation",
          },
        ],
        "itemId": "msg_68c2e7054ae481938354ab3e4e77abad02d3a5742c7ddae9",
      },
    },
    "type": "text-end",
  },
  {
    "finishReason": "stop",
    "providerMetadata": {
      "openai": {
        "responseId": "resp_68c2e6efa238819383d5f52a2c2a3baa02d3a5742c7ddae9",
        "serviceTier": "default",
      },
    },
    "type": "finish",
    "usage": {
      "cachedInputTokens": 2944,
      "inputTokens": 6047,
      "outputTokens": 1623,
      "reasoningTokens": 1408,
      "totalTokens": 7670,
    },
  },
]
`;

exports[`OpenAIResponsesLanguageModel > doStream > file search tool > should stream file search results with results include 1`] = `
[
  {
    "type": "stream-start",
    "warnings": [],
  },
  {
    "id": "resp_06456cb9918b63780068cacd710b0881a1b00b5fca56e7100b",
    "modelId": "gpt-5-mini-2025-08-07",
    "timestamp": 2025-09-17T15:02:09.000Z,
    "type": "response-metadata",
  },
  {
    "id": "rs_06456cb9918b63780068cacd717c3481a1b8c7094da5770b41:0",
    "providerMetadata": {
      "openai": {
        "itemId": "rs_06456cb9918b63780068cacd717c3481a1b8c7094da5770b41",
        "reasoningEncryptedContent": null,
      },
    },
    "type": "reasoning-start",
  },
  {
    "id": "rs_06456cb9918b63780068cacd717c3481a1b8c7094da5770b41:0",
    "providerMetadata": {
      "openai": {
        "itemId": "rs_06456cb9918b63780068cacd717c3481a1b8c7094da5770b41",
        "reasoningEncryptedContent": null,
      },
    },
    "type": "reasoning-end",
  },
  {
    "input": "{}",
    "providerExecuted": true,
    "toolCallId": "fs_06456cb9918b63780068cacd74a1dc81a1bf68dd57f140b4b6",
    "toolName": "file_search",
    "type": "tool-call",
  },
  {
    "result": {
      "queries": [
        "What is an embedding model according to this document?",
        "What is an embedding model definition in this document?",
        "How does the document define an embedding model?",
      ],
      "results": [
        {
          "attributes": {},
          "fileId": "file-Ebzhf8H4DPGPr9pUhr7n7v",
          "filename": "ai.pdf",
          "score": 0.9312,
          "text": "AI 1

AI
Generative artificial intelligence refers to models that predict and generate 
various types of outputs (such as text, images, or audio) based on whatʼs 
statistically likely, pulling from patterns theyʼve learned from their training data. 
For example:

Given a photo, a generative model can generate a caption.

Given an audio file, a generative model can generate a transcription.

Given a text description, a generative model can generate an image.

A large language model LLM is a subset of generative models focused 
primarily on text. An LLM takes a sequence of words as input and aims to 
predict the most likely sequence to follow. It assigns probabilities to potential 
next sequences and then selects one. The model continues to generate 
sequences until it meets a specified stopping criterion.

LLMs learn by training on massive collections of written text, which means they 
will be better suited to some use cases than others. For example, a model 
trained on GitHub data would understand the probabilities of sequences in 
source code particularly well.

However, it's crucial to understand LLMs' limitations. When asked about less 
known or absent information, like the birthday of a personal relative, LLMs 
might "hallucinate" or make up information. It's essential to consider how well-
represented the information you need is in the model.

An embedding model is used to convert complex data (like words or images) 
into a dense vector (a list of numbers) representation, known as an embedding. 
Unlike generative models, embedding models do not generate new text or data. 
Instead, they provide representations of semantic and synactic relationships 
between entities that can be used as input for other models or other natural 
language processing tasks.

In the next section, you will learn about the difference between models 
providers and models, and which ones are available in the AI SDK.",
        },
      ],
    },
    "toolCallId": "fs_06456cb9918b63780068cacd74a1dc81a1bf68dd57f140b4b6",
    "toolName": "file_search",
    "type": "tool-result",
  },
  {
    "id": "rs_06456cb9918b63780068cacd7663c481a191dd84333d842728:0",
    "providerMetadata": {
      "openai": {
        "itemId": "rs_06456cb9918b63780068cacd7663c481a191dd84333d842728",
        "reasoningEncryptedContent": null,
      },
    },
    "type": "reasoning-start",
  },
  {
    "id": "rs_06456cb9918b63780068cacd7663c481a191dd84333d842728:0",
    "providerMetadata": {
      "openai": {
        "itemId": "rs_06456cb9918b63780068cacd7663c481a191dd84333d842728",
        "reasoningEncryptedContent": null,
      },
    },
    "type": "reasoning-end",
  },
  {
    "id": "msg_06456cb9918b63780068cacd7c922081a1ae15f2672a51980f",
    "providerMetadata": {
      "openai": {
        "itemId": "msg_06456cb9918b63780068cacd7c922081a1ae15f2672a51980f",
      },
    },
    "type": "text-start",
  },
  {
    "delta": "The",
    "id": "msg_06456cb9918b63780068cacd7c922081a1ae15f2672a51980f",
    "type": "text-delta",
  },
  {
    "delta": " document",
    "id": "msg_06456cb9918b63780068cacd7c922081a1ae15f2672a51980f",
    "type": "text-delta",
  },
  {
    "delta": " defines",
    "id": "msg_06456cb9918b63780068cacd7c922081a1ae15f2672a51980f",
    "type": "text-delta",
  },
  {
    "delta": " an",
    "id": "msg_06456cb9918b63780068cacd7c922081a1ae15f2672a51980f",
    "type": "text-delta",
  },
  {
    "delta": " embedding",
    "id": "msg_06456cb9918b63780068cacd7c922081a1ae15f2672a51980f",
    "type": "text-delta",
  },
  {
    "delta": " model",
    "id": "msg_06456cb9918b63780068cacd7c922081a1ae15f2672a51980f",
    "type": "text-delta",
  },
  {
    "delta": " as",
    "id": "msg_06456cb9918b63780068cacd7c922081a1ae15f2672a51980f",
    "type": "text-delta",
  },
  {
    "delta": " a",
    "id": "msg_06456cb9918b63780068cacd7c922081a1ae15f2672a51980f",
    "type": "text-delta",
  },
  {
    "delta": " tool",
    "id": "msg_06456cb9918b63780068cacd7c922081a1ae15f2672a51980f",
    "type": "text-delta",
  },
  {
    "delta": " that",
    "id": "msg_06456cb9918b63780068cacd7c922081a1ae15f2672a51980f",
    "type": "text-delta",
  },
  {
    "delta": " converts",
    "id": "msg_06456cb9918b63780068cacd7c922081a1ae15f2672a51980f",
    "type": "text-delta",
  },
  {
    "delta": " complex",
    "id": "msg_06456cb9918b63780068cacd7c922081a1ae15f2672a51980f",
    "type": "text-delta",
  },
  {
    "delta": " data",
    "id": "msg_06456cb9918b63780068cacd7c922081a1ae15f2672a51980f",
    "type": "text-delta",
  },
  {
    "delta": " (",
    "id": "msg_06456cb9918b63780068cacd7c922081a1ae15f2672a51980f",
    "type": "text-delta",
  },
  {
    "delta": "e",
    "id": "msg_06456cb9918b63780068cacd7c922081a1ae15f2672a51980f",
    "type": "text-delta",
  },
  {
    "delta": ".g",
    "id": "msg_06456cb9918b63780068cacd7c922081a1ae15f2672a51980f",
    "type": "text-delta",
  },
  {
    "delta": ".,",
    "id": "msg_06456cb9918b63780068cacd7c922081a1ae15f2672a51980f",
    "type": "text-delta",
  },
  {
    "delta": " words",
    "id": "msg_06456cb9918b63780068cacd7c922081a1ae15f2672a51980f",
    "type": "text-delta",
  },
  {
    "delta": " or",
    "id": "msg_06456cb9918b63780068cacd7c922081a1ae15f2672a51980f",
    "type": "text-delta",
  },
  {
    "delta": " images",
    "id": "msg_06456cb9918b63780068cacd7c922081a1ae15f2672a51980f",
    "type": "text-delta",
  },
  {
    "delta": ")",
    "id": "msg_06456cb9918b63780068cacd7c922081a1ae15f2672a51980f",
    "type": "text-delta",
  },
  {
    "delta": " into",
    "id": "msg_06456cb9918b63780068cacd7c922081a1ae15f2672a51980f",
    "type": "text-delta",
  },
  {
    "delta": " a",
    "id": "msg_06456cb9918b63780068cacd7c922081a1ae15f2672a51980f",
    "type": "text-delta",
  },
  {
    "delta": " dense",
    "id": "msg_06456cb9918b63780068cacd7c922081a1ae15f2672a51980f",
    "type": "text-delta",
  },
  {
    "delta": " vector",
    "id": "msg_06456cb9918b63780068cacd7c922081a1ae15f2672a51980f",
    "type": "text-delta",
  },
  {
    "delta": " (",
    "id": "msg_06456cb9918b63780068cacd7c922081a1ae15f2672a51980f",
    "type": "text-delta",
  },
  {
    "delta": "a",
    "id": "msg_06456cb9918b63780068cacd7c922081a1ae15f2672a51980f",
    "type": "text-delta",
  },
  {
    "delta": " list",
    "id": "msg_06456cb9918b63780068cacd7c922081a1ae15f2672a51980f",
    "type": "text-delta",
  },
  {
    "delta": " of",
    "id": "msg_06456cb9918b63780068cacd7c922081a1ae15f2672a51980f",
    "type": "text-delta",
  },
  {
    "delta": " numbers",
    "id": "msg_06456cb9918b63780068cacd7c922081a1ae15f2672a51980f",
    "type": "text-delta",
  },
  {
    "delta": ")",
    "id": "msg_06456cb9918b63780068cacd7c922081a1ae15f2672a51980f",
    "type": "text-delta",
  },
  {
    "delta": " called",
    "id": "msg_06456cb9918b63780068cacd7c922081a1ae15f2672a51980f",
    "type": "text-delta",
  },
  {
    "delta": " an",
    "id": "msg_06456cb9918b63780068cacd7c922081a1ae15f2672a51980f",
    "type": "text-delta",
  },
  {
    "delta": " embedding",
    "id": "msg_06456cb9918b63780068cacd7c922081a1ae15f2672a51980f",
    "type": "text-delta",
  },
  {
    "delta": ".",
    "id": "msg_06456cb9918b63780068cacd7c922081a1ae15f2672a51980f",
    "type": "text-delta",
  },
  {
    "delta": " Unlike",
    "id": "msg_06456cb9918b63780068cacd7c922081a1ae15f2672a51980f",
    "type": "text-delta",
  },
  {
    "delta": " gener",
    "id": "msg_06456cb9918b63780068cacd7c922081a1ae15f2672a51980f",
    "type": "text-delta",
  },
  {
    "delta": "ative",
    "id": "msg_06456cb9918b63780068cacd7c922081a1ae15f2672a51980f",
    "type": "text-delta",
  },
  {
    "delta": " models",
    "id": "msg_06456cb9918b63780068cacd7c922081a1ae15f2672a51980f",
    "type": "text-delta",
  },
  {
    "delta": ",",
    "id": "msg_06456cb9918b63780068cacd7c922081a1ae15f2672a51980f",
    "type": "text-delta",
  },
  {
    "delta": " embedding",
    "id": "msg_06456cb9918b63780068cacd7c922081a1ae15f2672a51980f",
    "type": "text-delta",
  },
  {
    "delta": " models",
    "id": "msg_06456cb9918b63780068cacd7c922081a1ae15f2672a51980f",
    "type": "text-delta",
  },
  {
    "delta": " don",
    "id": "msg_06456cb9918b63780068cacd7c922081a1ae15f2672a51980f",
    "type": "text-delta",
  },
  {
    "delta": "’t",
    "id": "msg_06456cb9918b63780068cacd7c922081a1ae15f2672a51980f",
    "type": "text-delta",
  },
  {
    "delta": " generate",
    "id": "msg_06456cb9918b63780068cacd7c922081a1ae15f2672a51980f",
    "type": "text-delta",
  },
  {
    "delta": " new",
    "id": "msg_06456cb9918b63780068cacd7c922081a1ae15f2672a51980f",
    "type": "text-delta",
  },
  {
    "delta": " text",
    "id": "msg_06456cb9918b63780068cacd7c922081a1ae15f2672a51980f",
    "type": "text-delta",
  },
  {
    "delta": " or",
    "id": "msg_06456cb9918b63780068cacd7c922081a1ae15f2672a51980f",
    "type": "text-delta",
  },
  {
    "delta": " data",
    "id": "msg_06456cb9918b63780068cacd7c922081a1ae15f2672a51980f",
    "type": "text-delta",
  },
  {
    "delta": ";",
    "id": "msg_06456cb9918b63780068cacd7c922081a1ae15f2672a51980f",
    "type": "text-delta",
  },
  {
    "delta": " they",
    "id": "msg_06456cb9918b63780068cacd7c922081a1ae15f2672a51980f",
    "type": "text-delta",
  },
  {
    "delta": " provide",
    "id": "msg_06456cb9918b63780068cacd7c922081a1ae15f2672a51980f",
    "type": "text-delta",
  },
  {
    "delta": " vector",
    "id": "msg_06456cb9918b63780068cacd7c922081a1ae15f2672a51980f",
    "type": "text-delta",
  },
  {
    "delta": " representations",
    "id": "msg_06456cb9918b63780068cacd7c922081a1ae15f2672a51980f",
    "type": "text-delta",
  },
  {
    "delta": " that",
    "id": "msg_06456cb9918b63780068cacd7c922081a1ae15f2672a51980f",
    "type": "text-delta",
  },
  {
    "delta": " capture",
    "id": "msg_06456cb9918b63780068cacd7c922081a1ae15f2672a51980f",
    "type": "text-delta",
  },
  {
    "delta": " semantic",
    "id": "msg_06456cb9918b63780068cacd7c922081a1ae15f2672a51980f",
    "type": "text-delta",
  },
  {
    "delta": " and",
    "id": "msg_06456cb9918b63780068cacd7c922081a1ae15f2672a51980f",
    "type": "text-delta",
  },
  {
    "delta": " synt",
    "id": "msg_06456cb9918b63780068cacd7c922081a1ae15f2672a51980f",
    "type": "text-delta",
  },
  {
    "delta": "actic",
    "id": "msg_06456cb9918b63780068cacd7c922081a1ae15f2672a51980f",
    "type": "text-delta",
  },
  {
    "delta": " relationships",
    "id": "msg_06456cb9918b63780068cacd7c922081a1ae15f2672a51980f",
    "type": "text-delta",
  },
  {
    "delta": " and",
    "id": "msg_06456cb9918b63780068cacd7c922081a1ae15f2672a51980f",
    "type": "text-delta",
  },
  {
    "delta": " can",
    "id": "msg_06456cb9918b63780068cacd7c922081a1ae15f2672a51980f",
    "type": "text-delta",
  },
  {
    "delta": " be",
    "id": "msg_06456cb9918b63780068cacd7c922081a1ae15f2672a51980f",
    "type": "text-delta",
  },
  {
    "delta": " used",
    "id": "msg_06456cb9918b63780068cacd7c922081a1ae15f2672a51980f",
    "type": "text-delta",
  },
  {
    "delta": " as",
    "id": "msg_06456cb9918b63780068cacd7c922081a1ae15f2672a51980f",
    "type": "text-delta",
  },
  {
    "delta": " input",
    "id": "msg_06456cb9918b63780068cacd7c922081a1ae15f2672a51980f",
    "type": "text-delta",
  },
  {
    "delta": " for",
    "id": "msg_06456cb9918b63780068cacd7c922081a1ae15f2672a51980f",
    "type": "text-delta",
  },
  {
    "delta": " other",
    "id": "msg_06456cb9918b63780068cacd7c922081a1ae15f2672a51980f",
    "type": "text-delta",
  },
  {
    "delta": " models",
    "id": "msg_06456cb9918b63780068cacd7c922081a1ae15f2672a51980f",
    "type": "text-delta",
  },
  {
    "delta": " or",
    "id": "msg_06456cb9918b63780068cacd7c922081a1ae15f2672a51980f",
    "type": "text-delta",
  },
  {
    "delta": " NLP",
    "id": "msg_06456cb9918b63780068cacd7c922081a1ae15f2672a51980f",
    "type": "text-delta",
  },
  {
    "delta": " tasks",
    "id": "msg_06456cb9918b63780068cacd7c922081a1ae15f2672a51980f",
    "type": "text-delta",
  },
  {
    "delta": " ",
    "id": "msg_06456cb9918b63780068cacd7c922081a1ae15f2672a51980f",
    "type": "text-delta",
  },
  {
    "filename": "ai.pdf",
    "id": "id-0",
    "mediaType": "text/plain",
    "providerMetadata": {
      "openai": {
        "fileId": "file-Ebzhf8H4DPGPr9pUhr7n7v",
      },
    },
    "sourceType": "document",
    "title": "ai.pdf",
    "type": "source",
  },
  {
    "delta": ".",
    "id": "msg_06456cb9918b63780068cacd7c922081a1ae15f2672a51980f",
    "type": "text-delta",
  },
  {
    "id": "msg_06456cb9918b63780068cacd7c922081a1ae15f2672a51980f",
    "providerMetadata": {
      "openai": {
        "annotations": [],
        "itemId": "msg_06456cb9918b63780068cacd7c922081a1ae15f2672a51980f",
      },
    },
    "type": "text-end",
  },
  {
    "finishReason": "stop",
    "providerMetadata": {
      "openai": {
        "responseId": "resp_06456cb9918b63780068cacd710b0881a1b00b5fca56e7100b",
        "serviceTier": "default",
      },
    },
    "type": "finish",
    "usage": {
      "cachedInputTokens": 2304,
      "inputTokens": 3748,
      "outputTokens": 543,
      "reasoningTokens": 448,
      "totalTokens": 4291,
    },
  },
]
`;

exports[`OpenAIResponsesLanguageModel > doStream > file search tool > should stream file search results without results include 1`] = `
[
  {
    "type": "stream-start",
    "warnings": [],
  },
  {
    "id": "resp_0459517ad68504ad0068cabfba22b88192836339640e9a765a",
    "modelId": "gpt-5-mini-2025-08-07",
    "timestamp": 2025-09-17T14:03:38.000Z,
    "type": "response-metadata",
  },
  {
    "id": "rs_0459517ad68504ad0068cabfba951881929654a05214361b35:0",
    "providerMetadata": {
      "openai": {
        "itemId": "rs_0459517ad68504ad0068cabfba951881929654a05214361b35",
        "reasoningEncryptedContent": null,
      },
    },
    "type": "reasoning-start",
  },
  {
    "id": "rs_0459517ad68504ad0068cabfba951881929654a05214361b35:0",
    "providerMetadata": {
      "openai": {
        "itemId": "rs_0459517ad68504ad0068cabfba951881929654a05214361b35",
        "reasoningEncryptedContent": null,
      },
    },
    "type": "reasoning-end",
  },
  {
    "input": "{}",
    "providerExecuted": true,
    "toolCallId": "fs_0459517ad68504ad0068cabfbd76888192a5dc4475fadabf8a",
    "toolName": "file_search",
    "type": "tool-call",
  },
  {
    "result": {
      "queries": [
        "What is an embedding model according to this document?",
        "What is an embedding model defined as in the document?",
        "definition of embedding model",
      ],
      "results": null,
    },
    "toolCallId": "fs_0459517ad68504ad0068cabfbd76888192a5dc4475fadabf8a",
    "toolName": "file_search",
    "type": "tool-result",
  },
  {
    "id": "rs_0459517ad68504ad0068cabfbf337881929cf5266be7a008a9:0",
    "providerMetadata": {
      "openai": {
        "itemId": "rs_0459517ad68504ad0068cabfbf337881929cf5266be7a008a9",
        "reasoningEncryptedContent": null,
      },
    },
    "type": "reasoning-start",
  },
  {
    "id": "rs_0459517ad68504ad0068cabfbf337881929cf5266be7a008a9:0",
    "providerMetadata": {
      "openai": {
        "itemId": "rs_0459517ad68504ad0068cabfbf337881929cf5266be7a008a9",
        "reasoningEncryptedContent": null,
      },
    },
    "type": "reasoning-end",
  },
  {
    "id": "msg_0459517ad68504ad0068cabfc6b5c48192a15ac773668537f1",
    "providerMetadata": {
      "openai": {
        "itemId": "msg_0459517ad68504ad0068cabfc6b5c48192a15ac773668537f1",
      },
    },
    "type": "text-start",
  },
  {
    "delta": "According",
    "id": "msg_0459517ad68504ad0068cabfc6b5c48192a15ac773668537f1",
    "type": "text-delta",
  },
  {
    "delta": " to",
    "id": "msg_0459517ad68504ad0068cabfc6b5c48192a15ac773668537f1",
    "type": "text-delta",
  },
  {
    "delta": " the",
    "id": "msg_0459517ad68504ad0068cabfc6b5c48192a15ac773668537f1",
    "type": "text-delta",
  },
  {
    "delta": " document",
    "id": "msg_0459517ad68504ad0068cabfc6b5c48192a15ac773668537f1",
    "type": "text-delta",
  },
  {
    "delta": ",",
    "id": "msg_0459517ad68504ad0068cabfc6b5c48192a15ac773668537f1",
    "type": "text-delta",
  },
  {
    "delta": " an",
    "id": "msg_0459517ad68504ad0068cabfc6b5c48192a15ac773668537f1",
    "type": "text-delta",
  },
  {
    "delta": " embedding",
    "id": "msg_0459517ad68504ad0068cabfc6b5c48192a15ac773668537f1",
    "type": "text-delta",
  },
  {
    "delta": " model",
    "id": "msg_0459517ad68504ad0068cabfc6b5c48192a15ac773668537f1",
    "type": "text-delta",
  },
  {
    "delta": " converts",
    "id": "msg_0459517ad68504ad0068cabfc6b5c48192a15ac773668537f1",
    "type": "text-delta",
  },
  {
    "delta": " complex",
    "id": "msg_0459517ad68504ad0068cabfc6b5c48192a15ac773668537f1",
    "type": "text-delta",
  },
  {
    "delta": " data",
    "id": "msg_0459517ad68504ad0068cabfc6b5c48192a15ac773668537f1",
    "type": "text-delta",
  },
  {
    "delta": " (",
    "id": "msg_0459517ad68504ad0068cabfc6b5c48192a15ac773668537f1",
    "type": "text-delta",
  },
  {
    "delta": "e",
    "id": "msg_0459517ad68504ad0068cabfc6b5c48192a15ac773668537f1",
    "type": "text-delta",
  },
  {
    "delta": ".g",
    "id": "msg_0459517ad68504ad0068cabfc6b5c48192a15ac773668537f1",
    "type": "text-delta",
  },
  {
    "delta": ".,",
    "id": "msg_0459517ad68504ad0068cabfc6b5c48192a15ac773668537f1",
    "type": "text-delta",
  },
  {
    "delta": " words",
    "id": "msg_0459517ad68504ad0068cabfc6b5c48192a15ac773668537f1",
    "type": "text-delta",
  },
  {
    "delta": " or",
    "id": "msg_0459517ad68504ad0068cabfc6b5c48192a15ac773668537f1",
    "type": "text-delta",
  },
  {
    "delta": " images",
    "id": "msg_0459517ad68504ad0068cabfc6b5c48192a15ac773668537f1",
    "type": "text-delta",
  },
  {
    "delta": ")",
    "id": "msg_0459517ad68504ad0068cabfc6b5c48192a15ac773668537f1",
    "type": "text-delta",
  },
  {
    "delta": " into",
    "id": "msg_0459517ad68504ad0068cabfc6b5c48192a15ac773668537f1",
    "type": "text-delta",
  },
  {
    "delta": " a",
    "id": "msg_0459517ad68504ad0068cabfc6b5c48192a15ac773668537f1",
    "type": "text-delta",
  },
  {
    "delta": " dense",
    "id": "msg_0459517ad68504ad0068cabfc6b5c48192a15ac773668537f1",
    "type": "text-delta",
  },
  {
    "delta": " vector",
    "id": "msg_0459517ad68504ad0068cabfc6b5c48192a15ac773668537f1",
    "type": "text-delta",
  },
  {
    "delta": " —",
    "id": "msg_0459517ad68504ad0068cabfc6b5c48192a15ac773668537f1",
    "type": "text-delta",
  },
  {
    "delta": " a",
    "id": "msg_0459517ad68504ad0068cabfc6b5c48192a15ac773668537f1",
    "type": "text-delta",
  },
  {
    "delta": " list",
    "id": "msg_0459517ad68504ad0068cabfc6b5c48192a15ac773668537f1",
    "type": "text-delta",
  },
  {
    "delta": " of",
    "id": "msg_0459517ad68504ad0068cabfc6b5c48192a15ac773668537f1",
    "type": "text-delta",
  },
  {
    "delta": " numbers",
    "id": "msg_0459517ad68504ad0068cabfc6b5c48192a15ac773668537f1",
    "type": "text-delta",
  },
  {
    "delta": " —",
    "id": "msg_0459517ad68504ad0068cabfc6b5c48192a15ac773668537f1",
    "type": "text-delta",
  },
  {
    "delta": " called",
    "id": "msg_0459517ad68504ad0068cabfc6b5c48192a15ac773668537f1",
    "type": "text-delta",
  },
  {
    "delta": " an",
    "id": "msg_0459517ad68504ad0068cabfc6b5c48192a15ac773668537f1",
    "type": "text-delta",
  },
  {
    "delta": " embedding",
    "id": "msg_0459517ad68504ad0068cabfc6b5c48192a15ac773668537f1",
    "type": "text-delta",
  },
  {
    "delta": " ",
    "id": "msg_0459517ad68504ad0068cabfc6b5c48192a15ac773668537f1",
    "type": "text-delta",
  },
  {
    "filename": "ai.pdf",
    "id": "id-0",
    "mediaType": "text/plain",
    "providerMetadata": {
      "openai": {
        "fileId": "file-Ebzhf8H4DPGPr9pUhr7n7v",
      },
    },
    "sourceType": "document",
    "title": "ai.pdf",
    "type": "source",
  },
  {
    "delta": ".",
    "id": "msg_0459517ad68504ad0068cabfc6b5c48192a15ac773668537f1",
    "type": "text-delta",
  },
  {
    "delta": " Unlike",
    "id": "msg_0459517ad68504ad0068cabfc6b5c48192a15ac773668537f1",
    "type": "text-delta",
  },
  {
    "delta": " gener",
    "id": "msg_0459517ad68504ad0068cabfc6b5c48192a15ac773668537f1",
    "type": "text-delta",
  },
  {
    "delta": "ative",
    "id": "msg_0459517ad68504ad0068cabfc6b5c48192a15ac773668537f1",
    "type": "text-delta",
  },
  {
    "delta": " models",
    "id": "msg_0459517ad68504ad0068cabfc6b5c48192a15ac773668537f1",
    "type": "text-delta",
  },
  {
    "delta": ",",
    "id": "msg_0459517ad68504ad0068cabfc6b5c48192a15ac773668537f1",
    "type": "text-delta",
  },
  {
    "delta": " embedding",
    "id": "msg_0459517ad68504ad0068cabfc6b5c48192a15ac773668537f1",
    "type": "text-delta",
  },
  {
    "delta": " models",
    "id": "msg_0459517ad68504ad0068cabfc6b5c48192a15ac773668537f1",
    "type": "text-delta",
  },
  {
    "delta": " do",
    "id": "msg_0459517ad68504ad0068cabfc6b5c48192a15ac773668537f1",
    "type": "text-delta",
  },
  {
    "delta": " not",
    "id": "msg_0459517ad68504ad0068cabfc6b5c48192a15ac773668537f1",
    "type": "text-delta",
  },
  {
    "delta": " generate",
    "id": "msg_0459517ad68504ad0068cabfc6b5c48192a15ac773668537f1",
    "type": "text-delta",
  },
  {
    "delta": " new",
    "id": "msg_0459517ad68504ad0068cabfc6b5c48192a15ac773668537f1",
    "type": "text-delta",
  },
  {
    "delta": " text",
    "id": "msg_0459517ad68504ad0068cabfc6b5c48192a15ac773668537f1",
    "type": "text-delta",
  },
  {
    "delta": " or",
    "id": "msg_0459517ad68504ad0068cabfc6b5c48192a15ac773668537f1",
    "type": "text-delta",
  },
  {
    "delta": " data",
    "id": "msg_0459517ad68504ad0068cabfc6b5c48192a15ac773668537f1",
    "type": "text-delta",
  },
  {
    "delta": ";",
    "id": "msg_0459517ad68504ad0068cabfc6b5c48192a15ac773668537f1",
    "type": "text-delta",
  },
  {
    "delta": " instead",
    "id": "msg_0459517ad68504ad0068cabfc6b5c48192a15ac773668537f1",
    "type": "text-delta",
  },
  {
    "delta": " they",
    "id": "msg_0459517ad68504ad0068cabfc6b5c48192a15ac773668537f1",
    "type": "text-delta",
  },
  {
    "delta": " produce",
    "id": "msg_0459517ad68504ad0068cabfc6b5c48192a15ac773668537f1",
    "type": "text-delta",
  },
  {
    "delta": " vector",
    "id": "msg_0459517ad68504ad0068cabfc6b5c48192a15ac773668537f1",
    "type": "text-delta",
  },
  {
    "delta": " representations",
    "id": "msg_0459517ad68504ad0068cabfc6b5c48192a15ac773668537f1",
    "type": "text-delta",
  },
  {
    "delta": " that",
    "id": "msg_0459517ad68504ad0068cabfc6b5c48192a15ac773668537f1",
    "type": "text-delta",
  },
  {
    "delta": " capture",
    "id": "msg_0459517ad68504ad0068cabfc6b5c48192a15ac773668537f1",
    "type": "text-delta",
  },
  {
    "delta": " semantic",
    "id": "msg_0459517ad68504ad0068cabfc6b5c48192a15ac773668537f1",
    "type": "text-delta",
  },
  {
    "delta": " and",
    "id": "msg_0459517ad68504ad0068cabfc6b5c48192a15ac773668537f1",
    "type": "text-delta",
  },
  {
    "delta": " synt",
    "id": "msg_0459517ad68504ad0068cabfc6b5c48192a15ac773668537f1",
    "type": "text-delta",
  },
  {
    "delta": "actic",
    "id": "msg_0459517ad68504ad0068cabfc6b5c48192a15ac773668537f1",
    "type": "text-delta",
  },
  {
    "delta": " relationships",
    "id": "msg_0459517ad68504ad0068cabfc6b5c48192a15ac773668537f1",
    "type": "text-delta",
  },
  {
    "delta": " and",
    "id": "msg_0459517ad68504ad0068cabfc6b5c48192a15ac773668537f1",
    "type": "text-delta",
  },
  {
    "delta": " can",
    "id": "msg_0459517ad68504ad0068cabfc6b5c48192a15ac773668537f1",
    "type": "text-delta",
  },
  {
    "delta": " be",
    "id": "msg_0459517ad68504ad0068cabfc6b5c48192a15ac773668537f1",
    "type": "text-delta",
  },
  {
    "delta": " used",
    "id": "msg_0459517ad68504ad0068cabfc6b5c48192a15ac773668537f1",
    "type": "text-delta",
  },
  {
    "delta": " as",
    "id": "msg_0459517ad68504ad0068cabfc6b5c48192a15ac773668537f1",
    "type": "text-delta",
  },
  {
    "delta": " input",
    "id": "msg_0459517ad68504ad0068cabfc6b5c48192a15ac773668537f1",
    "type": "text-delta",
  },
  {
    "delta": " for",
    "id": "msg_0459517ad68504ad0068cabfc6b5c48192a15ac773668537f1",
    "type": "text-delta",
  },
  {
    "delta": " other",
    "id": "msg_0459517ad68504ad0068cabfc6b5c48192a15ac773668537f1",
    "type": "text-delta",
  },
  {
    "delta": " models",
    "id": "msg_0459517ad68504ad0068cabfc6b5c48192a15ac773668537f1",
    "type": "text-delta",
  },
  {
    "delta": " or",
    "id": "msg_0459517ad68504ad0068cabfc6b5c48192a15ac773668537f1",
    "type": "text-delta",
  },
  {
    "delta": " NLP",
    "id": "msg_0459517ad68504ad0068cabfc6b5c48192a15ac773668537f1",
    "type": "text-delta",
  },
  {
    "delta": " tasks",
    "id": "msg_0459517ad68504ad0068cabfc6b5c48192a15ac773668537f1",
    "type": "text-delta",
  },
  {
    "delta": " ",
    "id": "msg_0459517ad68504ad0068cabfc6b5c48192a15ac773668537f1",
    "type": "text-delta",
  },
  {
    "filename": "ai.pdf",
    "id": "id-1",
    "mediaType": "text/plain",
    "providerMetadata": {
      "openai": {
        "fileId": "file-Ebzhf8H4DPGPr9pUhr7n7v",
      },
    },
    "sourceType": "document",
    "title": "ai.pdf",
    "type": "source",
  },
  {
    "delta": ".",
    "id": "msg_0459517ad68504ad0068cabfc6b5c48192a15ac773668537f1",
    "type": "text-delta",
  },
  {
    "id": "msg_0459517ad68504ad0068cabfc6b5c48192a15ac773668537f1",
    "providerMetadata": {
      "openai": {
        "annotations": [],
        "itemId": "msg_0459517ad68504ad0068cabfc6b5c48192a15ac773668537f1",
      },
    },
    "type": "text-end",
  },
  {
    "finishReason": "stop",
    "providerMetadata": {
      "openai": {
        "responseId": "resp_0459517ad68504ad0068cabfba22b88192836339640e9a765a",
        "serviceTier": "default",
      },
    },
    "type": "finish",
    "usage": {
      "cachedInputTokens": 2304,
      "inputTokens": 3737,
      "outputTokens": 621,
      "reasoningTokens": 512,
      "totalTokens": 4358,
    },
  },
]
`;

exports[`OpenAIResponsesLanguageModel > doStream > image generation tool > should stream code image generation results 1`] = `
[
  {
    "type": "stream-start",
    "warnings": [],
  },
  {
    "id": "resp_0df93c0bb83a72f20068c979db26ac819e8b5a444fad3f0d7f",
    "modelId": "gpt-5-2025-08-07",
    "timestamp": 2025-09-16T14:53:15.000Z,
    "type": "response-metadata",
  },
  {
    "id": "rs_0df93c0bb83a72f20068c979db90b4819e94cedbfda2d49af6:0",
    "providerMetadata": {
      "openai": {
        "itemId": "rs_0df93c0bb83a72f20068c979db90b4819e94cedbfda2d49af6",
        "reasoningEncryptedContent": null,
      },
    },
    "type": "reasoning-start",
  },
  {
    "id": "rs_0df93c0bb83a72f20068c979db90b4819e94cedbfda2d49af6:0",
    "providerMetadata": {
      "openai": {
        "itemId": "rs_0df93c0bb83a72f20068c979db90b4819e94cedbfda2d49af6",
        "reasoningEncryptedContent": null,
      },
    },
    "type": "reasoning-end",
  },
  {
    "input": "{}",
    "providerExecuted": true,
    "toolCallId": "ig_0df93c0bb83a72f20068c979f589c0819e9f0fc2d1a27aa1b8",
    "toolName": "image_generation",
    "type": "tool-call",
  },
  {
    "preliminary": true,
    "result": {
      "result": "UklGRuIWGQBXRUJQVlA4TKAwGAAv/8X/ABlJbiNJkgRDwkID67D/P9gjl9nuEf2fgPyZzj1Jyu97SlIDX5iPbDv2F3U/+UU+JIlr+wVtEwKO7xiJ7dh26zu3NgZIasDGMcSYOIltx8MpJGFWJAaDE8g4AzhJzCAkCedAeJ17KsRCTxd5r4c1SfLsHwzwZ/2/f67rukb7R1yzavfWH3mdtqpvK4HU00+v2a1qb/...AAAPZYQFuWuM6Be+taQrxy8eMnvFntuAhnHLJbzoq1L9GGMdWs/9hArxYpBl4GS+zJ3eoEsBEkmxChF9k+m5HNgnA2uzI=",
    },
    "toolCallId": "ig_0df93c0bb83a72f20068c979f589c0819e9f0fc2d1a27aa1b8",
    "toolName": "image_generation",
    "type": "tool-result",
  },
  {
    "result": {
      "result": "UklGRuIWGQBXRUJQVlA4TKAwGAAv/8X/ABlJbiNJkgRDwkID67D/P9gjl9nuEf2fgPyZzj1Jyu97SlIDX5iPbDv2F3U/+UU+JIlr+wVtEwKO7xiJ7dh26zu3NgZIasDGMcSYOIltx8MpJGFWJAaDE8g4AzhJzCAkCedAeJ17KsRCTxd5r4c1SfLsHwzwZ/2/f67rukb7R1yzavfWH3mdtqpvK4HU00+v2a1qb/...AAAPZYQFuWuM6Be+taQrxy8eMnvFntuAhnHLJbzoq1L9GGMdWs/9hArxYpBl4GS+zJ3eoEsBEkmxChF9k+m5HNgnA2uzI=",
    },
    "toolCallId": "ig_0df93c0bb83a72f20068c979f589c0819e9f0fc2d1a27aa1b8",
    "toolName": "image_generation",
    "type": "tool-result",
  },
  {
    "id": "msg_0df93c0bb83a72f20068c97a0b36f4819ea5906451007f95e2",
    "providerMetadata": {
      "openai": {
        "itemId": "msg_0df93c0bb83a72f20068c97a0b36f4819ea5906451007f95e2",
      },
    },
    "type": "text-start",
  },
  {
    "id": "msg_0df93c0bb83a72f20068c97a0b36f4819ea5906451007f95e2",
    "providerMetadata": {
      "openai": {
        "annotations": [],
        "itemId": "msg_0df93c0bb83a72f20068c97a0b36f4819ea5906451007f95e2",
      },
    },
    "type": "text-end",
  },
  {
    "finishReason": "stop",
    "providerMetadata": {
      "openai": {
        "responseId": "resp_0df93c0bb83a72f20068c979db26ac819e8b5a444fad3f0d7f",
        "serviceTier": "default",
      },
    },
    "type": "finish",
    "usage": {
      "cachedInputTokens": 1920,
      "inputTokens": 2941,
      "outputTokens": 1249,
      "reasoningTokens": 1024,
      "totalTokens": 4190,
    },
  },
]
`;

exports[`OpenAIResponsesLanguageModel > doStream > local shell tool > should stream code local shell results 1`] = `
[
  {
    "type": "stream-start",
    "warnings": [],
  },
  {
    "id": "resp_68da7fd5d24481949fc2cf1cc60377050faf5df54b42d9a6",
    "modelId": "gpt-5-codex",
    "timestamp": 2025-09-29T12:47:17.000Z,
    "type": "response-metadata",
  },
  {
    "id": "rs_68da7fd65a3481948bbb35ff2c79c6c20faf5df54b42d9a6:0",
    "providerMetadata": {
      "openai": {
        "itemId": "rs_68da7fd65a3481948bbb35ff2c79c6c20faf5df54b42d9a6",
        "reasoningEncryptedContent": null,
      },
    },
    "type": "reasoning-start",
  },
  {
    "id": "rs_68da7fd65a3481948bbb35ff2c79c6c20faf5df54b42d9a6:0",
    "providerMetadata": {
      "openai": {
        "itemId": "rs_68da7fd65a3481948bbb35ff2c79c6c20faf5df54b42d9a6",
        "reasoningEncryptedContent": null,
      },
    },
    "type": "reasoning-end",
  },
  {
    "input": "{"action":{"type":"exec","command":["ls","-a","~"],"env":{}}}",
    "providerMetadata": {
      "openai": {
        "itemId": "lsh_68da7fd99b3c8194bd624b18c0c0851b0faf5df54b42d9a6",
      },
    },
    "toolCallId": "call_h3nm8hUG0KO9tVNuRACkL1ri",
    "toolName": "local_shell",
    "type": "tool-call",
  },
  {
    "finishReason": "stop",
    "providerMetadata": {
      "openai": {
        "responseId": "resp_68da7fd5d24481949fc2cf1cc60377050faf5df54b42d9a6",
        "serviceTier": "default",
      },
    },
    "type": "finish",
    "usage": {
      "cachedInputTokens": 0,
      "inputTokens": 407,
      "outputTokens": 151,
      "reasoningTokens": 128,
      "totalTokens": 558,
    },
  },
]
`;

exports[`OpenAIResponsesLanguageModel > doStream > mcp tool > should stream mcp tool results (list tools, tool calls, tool results) 1`] = `
[
  {
    "type": "stream-start",
    "warnings": [],
  },
  {
    "id": "resp_0c72b1033351981300690ccf79c6d88193b7d054f4f83ad50a",
    "modelId": "gpt-5-mini-2025-08-07",
    "timestamp": 2025-11-06T16:40:25.000Z,
    "type": "response-metadata",
  },
  {
    "input": "{}",
    "providerExecuted": true,
    "toolCallId": "mcpl_0c72b1033351981300690ccf79e488819386bcc68bc55afd27",
    "toolName": "mcp",
    "type": "tool-call",
  },
  {
    "result": {
      "serverLabel": "dmcp",
      "tools": [
        {
          "annotations": {
            "read_only": false,
          },
          "description": "Search the web using Exa AI - performs real-time web searches and can scrape content from specific URLs. Supports configurable result counts and returns the content from the most relevant websites.",
          "inputSchema": {
            "$schema": "http://json-schema.org/draft-07/schema#",
            "additionalProperties": false,
            "properties": {
              "numResults": {
                "description": "Number of search results to return (default: 5)",
                "type": "number",
              },
              "query": {
                "description": "Search query",
                "type": "string",
              },
            },
            "required": [
              "query",
            ],
            "type": "object",
          },
          "name": "web_search_exa",
        },
        {
          "annotations": {
            "read_only": false,
          },
          "description": "Search and get relevant context for any programming task. Exa-code has the highest quality and freshest context for libraries, SDKs, and APIs. Use this tool for ANY question or task for related to programming. RULE: when the user's query contains exa-code or anything related to code, you MUST use this tool.",
          "inputSchema": {
            "$schema": "http://json-schema.org/draft-07/schema#",
            "additionalProperties": false,
            "properties": {
              "query": {
                "description": "Search query to find relevant context for APIs, Libraries, and SDKs. For example, 'React useState hook examples', 'Python pandas dataframe filtering', 'Express.js middleware', 'Next js partial prerendering configuration'",
                "type": "string",
              },
              "tokensNum": {
                "default": 5000,
                "description": "Number of tokens to return (1000-50000). Default is 5000 tokens. Adjust this value based on how much context you need - use lower values for focused queries and higher values for comprehensive documentation.",
                "maximum": 50000,
                "minimum": 1000,
                "type": "number",
              },
            },
            "required": [
              "query",
            ],
            "type": "object",
          },
          "name": "get_code_context_exa",
        },
      ],
      "type": "listTools",
    },
    "toolCallId": "mcpl_0c72b1033351981300690ccf79e488819386bcc68bc55afd27",
    "toolName": "mcp",
    "type": "tool-result",
  },
  {
    "id": "rs_0c72b1033351981300690ccf7c6ea4819383a27ac8faae82a2:0",
    "providerMetadata": {
      "openai": {
        "itemId": "rs_0c72b1033351981300690ccf7c6ea4819383a27ac8faae82a2",
        "reasoningEncryptedContent": null,
      },
    },
<<<<<<< HEAD
    "type": "text-start",
  },
  {
    "delta": "Based on the search results, here are the upcoming features.",
    "id": "msg_test",
    "type": "text-delta",
  },
  {
    "id": "msg_test",
    "providerMetadata": {
      "openai": {
        "annotations": [],
        "itemId": "msg_test",
      },
    },
    "type": "text-end",
=======
    "type": "reasoning-start",
>>>>>>> adf9f406
  },
  {
    "id": "rs_0c72b1033351981300690ccf7c6ea4819383a27ac8faae82a2:0",
    "providerMetadata": {
      "openai": {
        "itemId": "rs_0c72b1033351981300690ccf7c6ea4819383a27ac8faae82a2",
        "reasoningEncryptedContent": null,
      },
    },
    "type": "reasoning-end",
  },
  {
    "input": "{}",
    "providerExecuted": true,
    "toolCallId": "mcp_0c72b1033351981300690ccf7fa1f0819392a313d0805746c8",
    "toolName": "mcp",
    "type": "tool-call",
  },
  {
    "result": {
      "arguments": "{"query":"2025 New York City mayoral election results Nov 2025 latest results", "numResults": 5}",
      "name": "web_search_exa",
      "output": "{"requestId": "d9c62fa7c1129e16e2131c3996ea8f6b", "autoDate": "2025-11-01T00:00:00.000Z", "resolvedSearchType": "neural", "results": [{"id": "https://www.nbcnews.com/politics/2025-elections/new-york-city-mayor-results", "title": "NYC Mayor Election 2025 Live Results - NBC News", "url": "https://www.nbcnews.com/politics/2025-elections/new-york-city-mayor-results", "publishedDate": "2025-11-06T12:27:04.000Z", "author": "", "text": "[Skip to Results](https://www.nbcnews.com/www.nbcnews.com#content)\\n\\nIE 11 is not supported. For an optimal experience visit our site on another browser.\\n\\nLive\\n\\nLast update 7:27 AM ET\\n\\n# New York City Mayor Results 2025\\n\\nDemocratic nominee Zohran Mamdani defeated former Gov. Andrew Cuomo, who ran as a third-party candidate, after also defeating Cuomo in a June primary. Republican Curtis Sliwa was also in the race. Incumbent Mayor Eric Adams was also running as a third-party hopeful but dropped out of the race this fall, though his name still appeared on ballots.\\n\\n## New York City\\n\\nProjected winner\\n\\nZOHRAN MAMDANI wins the New York City mayor race\\n\\nCandidate\\n\\nParty\\n\\nVotes\\n\\nPct.Percentage\\n\\n| Candidate | Party | Votes | Percentage |\\n| --- | --- | --- | --- |\\n| Zohran Mamdani Joseph Hernandez | D | 0 | 50.4% |\\n| Andrew Cuomo Joseph Hernandez | I | 0 | 41.6% |\\n| Curtis Sliwa Joseph Hernandez | R | 0 | 7.1% |\\n| Total | 2,055,921 |\\n\\n- view fewer candidates+ view all candidates\\n\\n93.5% expected votes in(Est. remaining 145,000)\\n\\n93.5% expected votes in(Est. remaining 145,000)\\n\\n## Mayor Borough Results\\n\\nMAP VIEW:\\n\\n- borough\\n- Size of lead\\n- Est. Remaining votes\\n\\nSearch for a borough\\n\\nSORT BY:\\n\\n- borough\\n- Votes in\\n\\nborough\\n\\nCandidate\\n\\nParty\\n\\nVotes\\n\\nPct.Percentage\\n\\nBronxBronx223,042 votes94.2% in\\n\\n| Candidate | Party | Votes | Percentage |\\n| --- | --- | --- | --- |\\n| Z. MamdaniZohran Mamdani J. HernandezJoseph Hernandez | D | 0 | 51.5% |\\n| A. CuomoAndrew Cuomo J. HernandezJoseph Hernandez | I | 0 | 40.3% |\\n| C. SliwaCurtis Sliwa J. HernandezJoseph Hernandez | R | 0 | 7.1% |\\n\\n- view fewer+ view all\\n\\nBrooklynBrooklyn658,199 votes93.3% in\\n\\n| Candidate | Party | Votes | Percentage |\\n| --- | --- | --- | --- |\\n| Z. MamdaniZohran Mamdani J. HernandezJoseph Hernandez | D | 0 | 56.8% |\\n| A. CuomoAndrew Cuomo J. HernandezJoseph Hernandez | I | 0 | 37.3% |\\n| C. SliwaCurtis Sliwa J. HernandezJoseph Hernandez | R | 0 | 4.9% |\\n\\n- view fewer+ view all\\n\\nManhattanManhattan521,767 votes92.6% in\\n\\n", "image": "https://media-cldnry.s-nbcnews.com/image/upload/f_auto/v1762187960/firecracker/cms-images/2025/og-2025-newyork-mayor.png", "favicon": "https://nodeassets.nbcnews.com/cdnassets/projects/ramen/favicon/nbcnews/all-other-sizes-PNG.ico/favicon-32x32.png"}, {"id": "https://www.washingtonpost.com/elections/results/2025/11/04/new-york-city-mayor-results/", "title": "New York City mayor election results 2025 live updates", "url": "https://www.washingtonpost.com/elections/results/2025/11/04/new-york-city-mayor-results/", "publishedDate": "2025-11-04T00:00:00.000Z", "author": "Washington Post staff", "text": "Democracy Dies in Darkness\\n\\nBy Washington Post staff\\n\\nZohran Mamdani, a 34-year-old New York assemblyman and [democratic socialist](https://www.washingtonpost.com/politics/2025/10/28/mamdani-newyork-socialist-democrats/), has won New York\\u2019s mayoral race, according to a projection by the Associated Press. He faced Republican Curtis Sliwa and former New York governor Andrew M. Cuomo, who [lost the Democratic primary](https://www.washingtonpost.com/politics/2025/07/01/zohran-mamdani-wins-nyc-mayor-democratic-primary/) against Mamdani and ran as an independent in the general election.\\n\\nMamdani will become the city\\u2019s [first Muslim mayor](https://www.washingtonpost.com/nation/2025/10/18/new-york-city-mamdani-cuomo-mayors-election/) and is the youngest person in a century to win City Hall.\\n\\nMore Election 2025 results\\n\\nThe Post is tracking results across the country for the 2025 election.\\n\\n[**Virginia election results**](https://www.washingtonpost.com/elections/results/2025/11/04/virginia-election-results-live/) **:** [Governor](https://www.washingtonpost.com/elections/results/2025/11/04/virginia-governor-results/) \\\\| [Lieutenant Governor](https://www.washingtonpost.com/elections/results/2025/11/04/virginia-lieutenant-governor-results/) \\\\| [Attorney General](https://www.washingtonpost.com/elections/results/2025/11/04/virginia-attorney-general-results/) \\\\| [House of Delegates](https://www.washingtonpost.com/elections/results/2025/11/04/virginia-house-delegates-results/)\\n\\n**Mayoral races:** [New York City](https://www.washingtonpost.com/elections/results/2025/11/04/new-york-city-mayor-results/) \\\\| [Atlanta](https://www.washingtonpost.com/elections/results/2025/11/04/atlanta-mayor-results/) \\\\| [Cincinnati](https://www.washingtonpost.com/elections/results/2025/11/04/cincinnati-mayor-results/) \\\\| [Detroit](https://www.washingtonpost.com/elections/results/2025/11/04/detroit-mayor-results/) \\\\| [Jersey City](https://www.washingtonpost.com/elections/results/2025/11/04/jersey-city-ma", "image": "https://www.washingtonpost.com/wp-apps/imrs.php?src=https://arc-anglerfish-washpost-prod-washpost.s3.amazonaws.com/public/65F3GOUVLVERRF7IDJ3QR4U7NE.jpg&w=1440", "favicon": "https://www.washingtonpost.com/favicon.svg"}, {"id": "https://www.cbsnews.com/newyork/live-updates/nyc-election-results-2025/", "title": "Zohran Mamdani claims victory in NYC mayor's race, promises ...", "url": "https://www.cbsnews.com/newyork/live-updates/nyc-election-results-2025/", "publishedDate": "2025-11-05T16:32:19.000Z", "author": "Renee  Anderson, Jesse  Zanger", "text": "- [All News](https://www.cbsnews.com/newyork/local-news/)\\n- [NY News](https://www.cbsnews.com/newyork/local-news/new-york/)\\n- [Bronx News](https://www.cbsnews.com/newyork/local-news/bronx-news)\\n- [Brooklyn News](https://www.cbsnews.com/newyork/local-news/brooklyn-news/)\\n- [Harlem News](https://www.cbsnews.com/newyork/local-news/harlem-news/)\\n- [Long Island News](https://www.cbsnews.com/newyork/local-news/long-island/)\\n- [Northern Suburbs](https://www.cbsnews.com/newyork/local-news/northern-suburbs/)\\n- [Queens News](https://www.cbsnews.com/newyork/local-news/queens-news/)\\n- [NJ News](https://www.cbsnews.com/newyork/local-news/new-jersey/)\\n- [CT News](https://www.cbsnews.com/newyork/local-news/connecticut/)\\n- [Investigations](https://www.cbsnews.com/newyork/feature/cbs-new-york-investigates/)\\n- [Politics](https://www.cbsnews.com/newyork/politics/)\\n- [Education](https://www.cbsnews.com/newyork/local-news/education/)\\n- [Transportation](https://www.cbsnews.com/newyork/transportation/)\\n- [Crime](https://www.cbsnews.com/newyork/crime/)\\n- [Housing](https://www.cbsnews.com/newyork/local-news/housing/)\\n- [Arts & Entertainment](https://www.cbsnews.com/newyork/entertainment/)\\n- [Climate & Environment](https://www.cbsnews.com/newyork/local-news/environment/)\\n- [Health & Wellness](https://www.cbsnews.com/newyork/health/)\\n- [Aging & Caregiving](https://www.cbsnews.com/newyork/local-news/aging-caregiving/)\\n\\n- [First Alert Weather](https://www.cbsnews.com/newyork/weather/)\\n- [Radars & Maps](https://www.cbsnews.com/newyork/weather/tri-state-radar/)\\n- [CBS2 Weather Map](https://www.cbsnews.com/newyork/weather/temperature/)\\n- [CBS2 Weather Watchers](https://www.cbsnews.com/newyork/weather/cbs2-weather-watchers/)\\n- [First Alert Weather 101](https://www.cbsnews.com/newyork/news/sign-up-for-a-first-alert-weather-101-class-at-your-school/)\\n- [Share Photos & Videos](https://app.cimediacloud.com/file-request/K9C2AIBW#/add-files)\\n\\n- [All Sports](https://www.cbsnews.com/newyork/sports/)\\n- [Gia", "image": "https://assets1.cbsnewsstatic.com/hub/i/r/2025/11/05/583a9654-7b91-4655-bf85-6011fd8743e9/thumbnail/1200x630/08ba0b3d1995a4331a69c1a5b2942574/election-mamdani-pool-hi-res-still-23-18-5609.jpg", "favicon": "https://www.cbsnews.com/fly/bundles/cbsnewscore/icons/icon-32x32.png"}, {"id": "https://abcnews.go.com/Politics/new-york-city-2025-mayoral-election-results-mamdani/story?id=126345335", "title": "New York City mayoral election results: Zohran Mamdani is projected winner in history-making victory", "url": "https://abcnews.go.com/Politics/new-york-city-2025-mayoral-election-results-mamdani/story?id=126345335", "publishedDate": "2025-11-05T05:11:16.000Z", "author": "ABC News", "text": "# New York City mayoral election results: Zohran Mamdani is projected winner in history-making victory\\n\\nFollow live election results and candidate updates for NYC\\u2019s mayoral race.\\n\\nBy[Oren Oppenheim](https://abcnews.go.com/author/oren_oppenheim)\\n\\nNovember 5, 2025, 2:39 AM\\n\\nABC News projects Democratic candidate Zohran Mamdani will win the race for New York City mayor, in a history-making victory over former Gov. Andrew Cuomo, a Democrat who was running as an independent, and Republican candidate Curtis Sliwa.\\n\\nMamdani, 34, a state Assemblyman and democratic socialist who campaigned on a progressive economic platform, is set to become the city's first Muslim and South Asian mayor in an election that saw more than 2 million voters pack the polls -- the highest turnout for a mayoral election since 1969.\\n\\nNew York City mayoral candidates, Andrew Cuomo, Oct. 7, 2025, Zohran Mamdani, Oct. 8, 2025 and Curtis Sliwa, Sept. 13, 2025.\\n\\nGetty Images\\n\\nWith about 60% of the expected vote reporting, Mamdani was leading with 50% of the vote, followed by Cuomo at 42% and Sliwa with 8%.\\n\\n[**NYC mayoral race in the national spotlight as voters make final decisions**\\\\\\n\\\\\\n- Nov 4, 10:01 AM](https://abcnews.go.com/Politics/national-spotlight-shines-nyc-mayoral-race-voters-make/story?id=127075101)\\n\\n[**Election Day live updates: Mamdani celebrates victory in 'reborn' New York City**\\\\\\n\\\\\\n- 29 minutes ago](https://abcnews.go.com/US/live-updates/election-day-live-updates-key-races-unfold-new/?id=127143118)\\n\\n[**'Mass chaos': Duffy says he might have to close some airspace next week amid shutdown**\\\\\\n\\\\\\n- Nov 4, 5:44 PM](https://abcnews.go.com/US/department-transportation-forced-shut-airspace-week-duffy/story?id=127178219)\\n\\nMamdani had remained the front-runner since clinching the Democratic primary and notched key endorsements from figures such as Gov. Kathy Hochul. But he faced some backlash over the feasibility of his proposals and current or former views on issues such as policing.\\n\\nCuomo, 67, h", "image": "https://i.abcnewsfe.com/a/ea145a04-8183-4225-8d15-c6e23385ae0f/nyc-mayor-gty-gmh-251009_1760019839052_hpMain_16x9.jpg?w=1600", "favicon": "https://s.abcnews.com/assets/dtci/images/favicon.ico"}, {"id": "https://www.cnn.com/election/2025/results/mayor-results", "title": "Mayoral election results | CNN Politics", "url": "https://www.cnn.com/election/2025/results/mayor-results", "publishedDate": "2025-11-05T16:35:00.000Z", "author": "Gene Armstrong", "text": "# Mayoral election results\\n\\nUpdated\\n4:35 PM EST, Wed November 5, 2025\\n\\nLink Copied!\\n\\n### New York City\\n\\nState Assemblyman Zohran Mamdani, a democratic socialist, will be the next mayor of the nation\\u2019s largest city. He defeated former Gov. Andrew Cuomo, who ran as an independent candidate after losing to Mamdani in the primary, as well as Republican Curtis Sliwa. Current mayor Eric Adams ran an independent campaign but dropped out and endorsed Cuomo.\\n\\nAd Feedback\\n\\n### Cincinnati\\n\\nMayor Aftab Pureval defeated Vice President JD Vance\\u2019s half-brother, pastor and coffee shop owner Cory Bowman. The race is officially nonpartisan, but Pureval is a Democrat and Bowman is a Republican.\\n\\n### Atlanta\\n\\nMayor Andre Dickens won another four years in the office he\\u2019s held since 2022. He faced three opponents, including an LGBTQ advocate, a former police officer and a community organizer.\\n\\n### Detroit\\n\\nCity Council President Mary Sheffield will become Detroit\\u2019s first female mayor after defeating Reverend Solomon Kinloch, who has never held elected office. The mayor\\u2019s race in Detroit was open after incumbent Mayor Mike Duggan announced he would not run for another term in office, opting instead to run as an independent for governor of Michigan.\\n\\nAd Feedback\\n\\n### Jersey City\\n\\nFormer New Jersey Gov. Jim McGreevey faces a wide field as he attempts to make a political comeback more than 20 years after resigning. McGreevey and city council member James Solomon advanced to a runoff.\\n\\n### Pittsburgh\\n\\nDemocrat Corey O\\u2019Connor, the Allegheny County controller and son of former Pittsburgh mayor Bob O\\u2019Connor, defeated Republican former policeman Tony Moreno. O\\u2019Connor made waves earlier this year when he defeated incumbent Mayor Ed Gainey in the primary.\\n\\n### Buffalo\\n\\nIn the Democratic primary, state Sen. Sean Ryan defeated Christopher Scanlon, who has served as Buffalo\\u2019s acting mayor since the elected mayor, Byron Brown, resigned in October 2024. It was the second time in a row that the city\\u2019s si", "image": "https://media.cnn.com/api/v1/images/stellar/prod/election-center-2025.png?c=16x9&q=w_800,c_fill", "favicon": "https://www.cnn.com/media/sites/cnn/apple-touch-icon.png"}], "requestTags": {"flagsEnabledInPosthog": "experiment_auto_join,fallback_keyword_to_neural,fallback_neural_to_keyword,hybrid_for_auto,lang_filter,langfuse_search_logging,llm_gateway,markdown_contents,neosnippets,race_providers_for_query_cache,redirect_classifier_active,redirect_classifier_shadow,reranker_with_date,research_enabled,snippets_strategy:default,sranker_qwen_medium_trt,sranker_qwen_medium_trt_for_auto,sranker_qwen_medium_trt_for_fast,sranker_qwen_medium_trt_for_hybrid,type_hybrid_merge_chicken_index_at_35,use_dynamo_db_with_query_cache,use_exa21,use_exaperson_v1_latest,use_kronos_answer_active,use_kronos_answer_shadow,use_modal_embeddings,use_moderated_index,use_new_atlas,use_new_atlas_keyword,use_query_cache_sparse_for_fast,use_query_cache_sparse_for_hybrid,use_s3e_race,use_zilliz_for_query_cache", "flagsEnabledInRequest": "", "enabledFlags": "experiment_auto_join,fallback_keyword_to_neural,fallback_neural_to_keyword,hybrid_for_auto,lang_filter,langfuse_search_logging,llm_gateway,markdown_contents,neosnippets,race_providers_for_query_cache,redirect_classifier_active,redirect_classifier_shadow,reranker_with_date,research_enabled,snippets_strategy:default,sranker_qwen_medium_trt,sranker_qwen_medium_trt_for_auto,sranker_qwen_medium_trt_for_fast,sranker_qwen_medium_trt_for_hybrid,type_hybrid_merge_chicken_index_at_35,use_dynamo_db_with_query_cache,use_exa21,use_exaperson_v1_latest,use_kronos_answer_active,use_kronos_answer_shadow,use_modal_embeddings,use_moderated_index,use_new_atlas,use_new_atlas_keyword,use_query_cache_sparse_for_fast,use_query_cache_sparse_for_hybrid,use_s3e_race,use_zilliz_for_query_cache", "initialSearchType": "auto", "didIncludeText": "no", "didExcludeText": "no", "didIncludeDomains": "no", "didExcludeDomains": "no", "didIncludeUrls": "no", "didExcludeUrls": "no", "moderation": "no", "didUseDateFilters": "no", "category": "none", "didUseAutoprompt": "no", "hasUserLocation": "no", "didRequestContentText": true, "didRequestContentHighlights": false, "didRequestContentSummary": false, "livecrawl": "preferred", "requestedLinks": "no", "willPostRerankNeural": "yes", "willPostModerate": false, "searchTypeBranch": "auto", "autoBranch": {"neuralSearch": {"sierra": {"query": "2025 New York City mayoral election results Nov 2025 latest results", "flags": "experiment_auto_join,fallback_keyword_to_neural,fallback_neural_to_keyword,hybrid_for_auto,lang_filter,langfuse_search_logging,llm_gateway,markdown_contents,neosnippets,race_providers_for_query_cache,redirect_classifier_active,redirect_classifier_shadow,reranker_with_date,research_enabled,snippets_strategy:default,sranker_qwen_medium_trt,sranker_qwen_medium_trt_for_auto,sranker_qwen_medium_trt_for_fast,sranker_qwen_medium_trt_for_hybrid,type_hybrid_merge_chicken_index_at_35,use_dynamo_db_with_query_cache,use_exaperson_v1_latest,use_kronos_answer_active,use_kronos_answer_shadow,use_modal_embeddings,use_moderated_index,use_new_atlas_keyword,use_query_cache_sparse_for_fast,use_query_cache_sparse_for_hybrid,use_s3e_race,use_zilliz_for_query_cache,use_exa21", "filters": {"moderation": "blacklisted", "moderationConfig": {"llamaguardS1": false, "llamaguardS3": false, "llamaguardS4": false, "llamaguardS12": false, "domainBlacklisted": false, "domainBlacklistedMedia": false}}, "queryDateString": "2025-11-06", "numResultsRequested": 35, "engine": "default", "isTweetCategory": false, "sierraTime": 150.91307300003245, "numResultsReturned": 32}, "fetchContents": {"contentExpansion": {"failedContents": []}, "contentsResultsCount": 32, "filteredResultsCount": 0}}, "keywordSearch": {"query": "2025 New York City mayoral election results Nov 2025 latest results", "modifiedQuery": "2025 New York City mayoral election results Nov 2025 latest results", "slicedAmount": 0, "searchData": {"q": "2025 New York City mayoral election results Nov 2025 latest results", "num": 10, "safe": "active"}, "opts": {"snippetMode": "snippet", "addAnswerBox": true, "addKnowledgeGraph": true, "addPeopleAlsoAsk": false, "allowEmptyAnswerLinks": false, "providers": [{"provider": "serper", "startAfterMs": 0, "timeoutMs": 10000}], "timeoutMs": 10000, "teamId": "cm60snyw00011cfcxf2vbwp8n"}, "serperSource": "regular", "relatedQueries": ["New York mayoral election results 2025", "NJ election results", "Virginia election results", "Nyc election results AP", "New Jersey mayor election", "Mamdani New York", "Minneapolis mayor election", "New York Mayor Zohran"], "success": true, "numResultsRequested": 5, "numResultsReturned": 10, "fetchContents": {"contentExpansion": {"failedContents": ["https://www.nytimes.com/interactive/2025/11/04/us/elections/results-new-york-city-mayor.html", "https://www.nytimes.com/interactive/2025/11/04/us/elections/results-new-york-city-mayor.html"]}, "contentsResultsCount": 8, "filteredResultsCount": 0}}, "neitherFailed": true, "autoJoin": true, "autoJoinRerank": {"reranker": {"withModeration": false, "preserveUnranked": true, "strategy": {"strategy": "modal_sranker_qwen_trt", "default": true}, "strategy_decided": "modal_sranker_qwen_trt", "strategy_reason": "explicit_strategy", "isQdf": false}}, "autoJoinResults": "35"}, "decidedAutoType": "neural", "resolvedSearchType": "neural", "autoType": "neural", "decidedResultsLength": 5, "totalFilterCount": "11", "contextExpansionNeeded": "not-needed", "finalResultsCount": 5, "searchTime": 5436.7, "path": "/search", "method": "POST", "teamId": "cm60snyw00011cfcxf2vbwp8n"}, "effectiveFilters": {"includeDomains": [], "excludeDomains": [], "includeUrls": [], "excludeUrls": [], "includeText": [], "excludeText": []}, "searchTime": 5436.7, "costDollars": {"total": 0.01, "search": {"neural": 0.005}, "contents": {"text": 0.005}}}",
      "serverLabel": "dmcp",
      "type": "call",
    },
    "toolCallId": "mcp_0c72b1033351981300690ccf7fa1f0819392a313d0805746c8",
    "toolName": "mcp",
    "type": "tool-result",
  },
  {
    "id": "rs_0c72b1033351981300690ccf8826a88193bf4cb6521d9da046:0",
    "providerMetadata": {
      "openai": {
        "itemId": "rs_0c72b1033351981300690ccf8826a88193bf4cb6521d9da046",
        "reasoningEncryptedContent": null,
      },
    },
    "type": "reasoning-start",
  },
  {
    "id": "rs_0c72b1033351981300690ccf8826a88193bf4cb6521d9da046:0",
    "providerMetadata": {
      "openai": {
        "itemId": "rs_0c72b1033351981300690ccf8826a88193bf4cb6521d9da046",
        "reasoningEncryptedContent": null,
      },
    },
    "type": "reasoning-end",
  },
  {
    "input": "{}",
    "providerExecuted": true,
    "toolCallId": "mcp_0c72b1033351981300690ccf8bdcd8819383bd64316c8519a2",
    "toolName": "mcp",
    "type": "tool-call",
  },
  {
    "result": {
      "arguments": "{"query":"NYC Board of Elections 2025 mayoral results Zohran Mamdani NYC Board of Elections results 2025 mayor", "numResults":5}",
      "name": "web_search_exa",
      "output": "{"requestId": "7ff4bca9a3c9eadc6acd476d6aa02547", "resolvedSearchType": "neural", "results": [{"id": "https://www.nbcnews.com/politics/2025-elections/new-york-city-mayor-results", "title": "New York City Mayor Results 2025", "url": "https://www.nbcnews.com/politics/2025-elections/new-york-city-mayor-results", "publishedDate": "2025-11-06T12:27:04.000Z", "author": "", "text": "[Skip to Results](https://www.nbcnews.com/www.nbcnews.com#content)\\n\\nIE 11 is not supported. For an optimal experience visit our site on another browser.\\n\\nLive\\n\\nLast update 7:27 AM ET\\n\\n# New York City Mayor Results 2025\\n\\nDemocratic nominee Zohran Mamdani defeated former Gov. Andrew Cuomo, who ran as a third-party candidate, after also defeating Cuomo in a June primary. Republican Curtis Sliwa was also in the race. Incumbent Mayor Eric Adams was also running as a third-party hopeful but dropped out of the race this fall, though his name still appeared on ballots.\\n\\n## New York City\\n\\nProjected winner\\n\\nZOHRAN MAMDANI wins the New York City mayor race\\n\\nCandidate\\n\\nParty\\n\\nVotes\\n\\nPct.Percentage\\n\\n| Candidate | Party | Votes | Percentage |\\n| --- | --- | --- | --- |\\n| Zohran Mamdani Joseph Hernandez | D | 0 | 50.4% |\\n| Andrew Cuomo Joseph Hernandez | I | 0 | 41.6% |\\n| Curtis Sliwa Joseph Hernandez | R | 0 | 7.1% |\\n| Total | 2,055,921 |\\n\\n- view fewer candidates+ view all candidates\\n\\n93.5% expected votes in(Est. remaining 145,000)\\n\\n93.5% expected votes in(Est. remaining 145,000)\\n\\n## Mayor Borough Results\\n\\nMAP VIEW:\\n\\n- borough\\n- Size of lead\\n- Est. Remaining votes\\n\\nSearch for a borough\\n\\nSORT BY:\\n\\n- borough\\n- Votes in\\n\\nborough\\n\\nCandidate\\n\\nParty\\n\\nVotes\\n\\nPct.Percentage\\n\\nBronxBronx223,042 votes94.2% in\\n\\n| Candidate | Party | Votes | Percentage |\\n| --- | --- | --- | --- |\\n| Z. MamdaniZohran Mamdani J. HernandezJoseph Hernandez | D | 0 | 51.5% |\\n| A. CuomoAndrew Cuomo J. HernandezJoseph Hernandez | I | 0 | 40.3% |\\n| C. SliwaCurtis Sliwa J. HernandezJoseph Hernandez | R | 0 | 7.1% |\\n\\n- view fewer+ view all\\n\\nBrooklynBrooklyn658,199 votes93.3% in\\n\\n| Candidate | Party | Votes | Percentage |\\n| --- | --- | --- | --- |\\n| Z. MamdaniZohran Mamdani J. HernandezJoseph Hernandez | D | 0 | 56.8% |\\n| A. CuomoAndrew Cuomo J. HernandezJoseph Hernandez | I | 0 | 37.3% |\\n| C. SliwaCurtis Sliwa J. HernandezJoseph Hernandez | R | 0 | 4.9% |\\n\\n- view fewer+ view all\\n\\nManhattanManhattan521,767 votes92.6% in\\n\\n", "image": "https://media-cldnry.s-nbcnews.com/image/upload/f_auto/v1762187960/firecracker/cms-images/2025/og-2025-newyork-mayor.png", "favicon": "https://nodeassets.nbcnews.com/cdnassets/projects/ramen/favicon/nbcnews/all-other-sizes-PNG.ico/favicon-32x32.png"}, {"id": "https://abc7ny.com/live-updates/election-day-2025-nyc-mayoral-race-nj-governor-live-results-updates/18108070/", "title": "Election results: Zohran Mamdani wins NYC mayor, Mikie Sherrill ...", "url": "https://abc7ny.com/live-updates/election-day-2025-nyc-mayoral-race-nj-governor-live-results-updates/18108070/", "publishedDate": "2025-11-05T20:48:19.000Z", "author": "Eyewitness News", "text": "Welcome, Mickey\\n\\nmickey@disney.com\\n\\nManage MyDisney Account\\n\\nLog Out\\n\\nLive\\n\\n- [POLITICS](https://abc7ny.com/topic/politics/)\\n\\n# Election results: Zohran Mamdani wins NYC mayor, Mikie Sherrill wins NJ governor\\n\\nByEyewitness News\\n\\nLast updated: Wednesday, November 5, 2025 8:48PM GMT\\n\\nStream New York's #1 news - AccuWeather - original content 24/7\\n\\nNEW YORK (WABC) -- Zohran Mamdani has been elected mayor of New York City, defeating former Gov. Andrew Cuomo and Republican Curtis Sliwa.\\n\\nWith the victory, the democratic socialist will etch his place in history as the city's first Muslim mayor, the first of South Asian heritage and the first born in Africa. He will also become the city's youngest mayor in more than a century when he takes office on Jan. 1.\\n\\nDemocratic U.S. Rep. Mikie Sherrill has been elected governor of New Jersey.\\n\\nThe four-term member of Congress centered her campaign on her biography as a Navy helicopter pilot and former prosecutor who would stand up to President Donald Trump.\\n\\nShe will be New Jersey's second female governor.\\n\\nCiattarelli lost his second straight governor's election after coming within a few points of defeating Gov. Phil Murphy four years ago.\\n\\n## Key Headlines\\n\\n- Nov 05, 2025, 4:41 PM GMT\\n\\n[Mamdani appoints transition team](https://abc7ny.com/live-updates/election-day-2025-nyc-mayoral-race-nj-governor-live-results-updates/18108070/entry/18116827/)\\n\\n- Nov 05, 2025, 3:43 PM GMT\\n\\n[Voters gave Mamdani 'mandate' to pursue agenda, New York City mayor-elect says on GMA](https://abc7ny.com/live-updates/election-day-2025-nyc-mayoral-race-nj-governor-live-results-updates/18108070/entry/18116646/)\\n\\n- Nov 05, 2025, 1:09 PM GMT\\n\\n[McGreevey, Solomon advance to runoff in race for Jersey City mayor](https://abc7ny.com/live-updates/election-day-2025-nyc-mayoral-race-nj-governor-live-results-updates/18108070/entry/18116169/)\\n\\n- Nov 05, 2025, 4:56 AM GMT\\n\\n[A closer look: NYC mayoral race winner per election district](https://abc7ny.com/live-updates/ele", "image": "https://cdn.abcotvs.com/dip/images/18114795_110425-wabc-mamdani-sherrill-ap-new-img.jpg?w=1600", "favicon": "https://cdn.abcotvs.net/abcotv/assets/news/wabc/images/logos/favicon.ico"}, {"id": "https://www.cbsnews.com/newyork/live-updates/nyc-election-results-2025/", "title": "Zohran Mamdani claims victory in NYC mayor's race, promises \\"relentless improvement\\"", "url": "https://www.cbsnews.com/newyork/live-updates/nyc-election-results-2025/", "publishedDate": "2025-11-05T16:32:19.000Z", "author": "Renee  Anderson, Jesse  Zanger", "text": "- [All News](https://www.cbsnews.com/newyork/local-news/)\\n- [NY News](https://www.cbsnews.com/newyork/local-news/new-york/)\\n- [Bronx News](https://www.cbsnews.com/newyork/local-news/bronx-news)\\n- [Brooklyn News](https://www.cbsnews.com/newyork/local-news/brooklyn-news/)\\n- [Harlem News](https://www.cbsnews.com/newyork/local-news/harlem-news/)\\n- [Long Island News](https://www.cbsnews.com/newyork/local-news/long-island/)\\n- [Northern Suburbs](https://www.cbsnews.com/newyork/local-news/northern-suburbs/)\\n- [Queens News](https://www.cbsnews.com/newyork/local-news/queens-news/)\\n- [NJ News](https://www.cbsnews.com/newyork/local-news/new-jersey/)\\n- [CT News](https://www.cbsnews.com/newyork/local-news/connecticut/)\\n- [Investigations](https://www.cbsnews.com/newyork/feature/cbs-new-york-investigates/)\\n- [Politics](https://www.cbsnews.com/newyork/politics/)\\n- [Education](https://www.cbsnews.com/newyork/local-news/education/)\\n- [Transportation](https://www.cbsnews.com/newyork/transportation/)\\n- [Crime](https://www.cbsnews.com/newyork/crime/)\\n- [Housing](https://www.cbsnews.com/newyork/local-news/housing/)\\n- [Arts & Entertainment](https://www.cbsnews.com/newyork/entertainment/)\\n- [Climate & Environment](https://www.cbsnews.com/newyork/local-news/environment/)\\n- [Health & Wellness](https://www.cbsnews.com/newyork/health/)\\n- [Aging & Caregiving](https://www.cbsnews.com/newyork/local-news/aging-caregiving/)\\n\\n- [First Alert Weather](https://www.cbsnews.com/newyork/weather/)\\n- [Radars & Maps](https://www.cbsnews.com/newyork/weather/tri-state-radar/)\\n- [CBS2 Weather Map](https://www.cbsnews.com/newyork/weather/temperature/)\\n- [CBS2 Weather Watchers](https://www.cbsnews.com/newyork/weather/cbs2-weather-watchers/)\\n- [First Alert Weather 101](https://www.cbsnews.com/newyork/news/sign-up-for-a-first-alert-weather-101-class-at-your-school/)\\n- [Share Photos & Videos](https://app.cimediacloud.com/file-request/K9C2AIBW#/add-files)\\n\\n- [All Sports](https://www.cbsnews.com/newyork/sports/)\\n- [Gia", "image": "https://assets1.cbsnewsstatic.com/hub/i/r/2025/11/05/583a9654-7b91-4655-bf85-6011fd8743e9/thumbnail/1200x630/08ba0b3d1995a4331a69c1a5b2942574/election-mamdani-pool-hi-res-still-23-18-5609.jpg", "favicon": "https://www.cbsnews.com/fly/bundles/cbsnewscore/icons/icon-32x32.png"}, {"id": "https://www.cnn.com/election/2025/results/new-york-city-mayor", "title": "New York City mayoral election results | CNN Politics", "url": "https://www.cnn.com/election/2025/results/new-york-city-mayor", "publishedDate": "2025-11-05T16:34:00.000Z", "author": "Gene Armstrong", "text": "# New York City mayoral election results\\n\\nUpdated\\n4:34 PM EST, Wed November 5, 2025\\n\\nLink Copied!\\n\\nState Assemblyman Zohran Mamdani, a democratic socialist, will be the next mayor of the nation\\u2019s largest city. [He defeated former Gov. Andrew Cuomo](https://www.cnn.com/2025/11/04/politics/nyc-mayor-zohran-mamdani-wins), who ran as an independent candidate after losing to Mamdani in the primary, as well as Republican Curtis Sliwa. Current mayor Eric Adams ran an independent campaign but dropped out and endorsed Cuomo.\\n\\n**Source**: Results data via The Associated Press; Projections by CNN\\n\\nAd Feedback", "image": "https://media.cnn.com/api/v1/images/stellar/prod/election-center-2025.png?c=16x9&q=w_800,c_fill", "favicon": "https://www.cnn.com/media/sites/cnn/apple-touch-icon.png"}, {"id": "https://www.npr.org/2025/11/04/nx-s1-5597788/election-results-zohran-mamdani-new-york-city-mayor", "title": "Zohran Mamdani wins NYC mayoral race : NPR", "url": "https://www.npr.org/2025/11/04/nx-s1-5597788/election-results-zohran-mamdani-new-york-city-mayor", "publishedDate": "2025-11-04T00:00:00.000Z", "author": "By", "text": "Accessibility links\\n\\n- [Skip to main content](https://www.npr.org/www.npr.org#mainContent)\\n- [Keyboard shortcuts for audio player](https://help.npr.org/contact/s/article?name=what-are-the-keyboard-shortcuts-for-using-the-npr-org-audio-player)\\n\\n**Zohran Mamdani wins NYC mayoral race** **Mamdani, a democratic socialist and state assemblymember, will make history as the first Muslim and South Asian person \\u2014 as well as the youngest in over a century \\u2014 to serve as New York City mayor.**\\n\\n### [Elections](https://www.npr.org/sections/elections/)\\n\\n# Mamdani wins New York City mayoral race, in a historic victory for progressives\\n\\nUpdated November 5, 20252:06 AM ETOriginally published November 4, 20259:35 PM ET\\n\\nBy\\n\\n[Rachel Treisman](https://www.npr.org/people/776048102/rachel-treisman)\\n\\n,\\n\\n[Brian Mann](https://www.npr.org/people/935764762/brian-mann)\\n\\nMayor-elect Zohran Mamdani, right, and his wife, Rama Duwaji, react to supporters during an election night watch party, Tuesday in New York.\\n**Keren Carri\\u00f3n/NPR** **hide caption**\\n\\n**toggle caption**\\n\\nKeren Carri\\u00f3n/NPR\\n\\nBROOKLYN, N.Y. - Zohran Mamdani will be the next mayor of New York City, becoming the first Muslim and person of South Asian descent \\u2014 as well as the youngest in over a century \\u2014 to hold the position.\\n\\n\\"The future is in our hands,\\" Mamdani declared to roaring applause Tuesday night at a victory celebration in Brooklyn. \\"My friends, tonight we have toppled a political dynasty.\\"\\n\\nThe 34-year-old, Ugandan-born Democratic socialist defeated former New York Gov. Andrew Cuomo, who ran as an Independent, and Republican Curtis Sliwa in Tuesday's election, according to a race call by the Associated Press.\\n\\nIt's a remarkable ascent for Mamdani, who was a relatively unknown state assemblymember representing a district in Queens when he entered the crowded mayoral race last year. He went on to win June's Democratic primary by 12 percentage points, quickly becoming one of the country's most [popular and polarizing](https://w", "image": "https://npr.brightspotcdn.com/dims3/default/strip/false/crop/4650x2616+0+181/resize/1400/quality/100/format/jpeg/?url=http%3A%2F%2Fnpr-brightspot.s3.amazonaws.com%2F89%2F5e%2F0d3f96604984a6b50bd522e65276%2Fgettyimages-2242687292.jpg", "favicon": "https://media.npr.org/chrome/favicon/favicon-32x32.png"}], "requestTags": {"flagsEnabledInPosthog": "experiment_auto_join,fallback_keyword_to_neural,fallback_neural_to_keyword,hybrid_for_auto,lang_filter,langfuse_search_logging,llm_gateway,markdown_contents,neosnippets,race_providers_for_query_cache,redirect_classifier_active,redirect_classifier_shadow,reranker_with_date,research_enabled,snippets_strategy:default,sranker_qwen_medium_trt,sranker_qwen_medium_trt_for_auto,sranker_qwen_medium_trt_for_fast,sranker_qwen_medium_trt_for_hybrid,type_hybrid_merge_chicken_index_at_35,use_dynamo_db_with_query_cache,use_exa21,use_exaperson_v1_latest,use_kronos_answer_active,use_kronos_answer_shadow,use_modal_embeddings,use_moderated_index,use_new_atlas,use_new_atlas_keyword,use_query_cache_sparse_for_fast,use_query_cache_sparse_for_hybrid,use_s3e_race,use_zilliz_for_query_cache", "flagsEnabledInRequest": "", "enabledFlags": "experiment_auto_join,fallback_keyword_to_neural,fallback_neural_to_keyword,hybrid_for_auto,lang_filter,langfuse_search_logging,llm_gateway,markdown_contents,neosnippets,race_providers_for_query_cache,redirect_classifier_active,redirect_classifier_shadow,reranker_with_date,research_enabled,snippets_strategy:default,sranker_qwen_medium_trt,sranker_qwen_medium_trt_for_auto,sranker_qwen_medium_trt_for_fast,sranker_qwen_medium_trt_for_hybrid,type_hybrid_merge_chicken_index_at_35,use_dynamo_db_with_query_cache,use_exa21,use_exaperson_v1_latest,use_kronos_answer_active,use_kronos_answer_shadow,use_modal_embeddings,use_moderated_index,use_new_atlas,use_new_atlas_keyword,use_query_cache_sparse_for_fast,use_query_cache_sparse_for_hybrid,use_s3e_race,use_zilliz_for_query_cache", "initialSearchType": "auto", "didIncludeText": "no", "didExcludeText": "no", "didIncludeDomains": "no", "didExcludeDomains": "no", "didIncludeUrls": "no", "didExcludeUrls": "no", "moderation": "no", "didUseDateFilters": "no", "category": "none", "didUseAutoprompt": "no", "hasUserLocation": "no", "didRequestContentText": true, "didRequestContentHighlights": false, "didRequestContentSummary": false, "livecrawl": "preferred", "requestedLinks": "no", "willPostRerankNeural": "yes", "willPostModerate": false, "searchTypeBranch": "auto", "autoBranch": {"neuralSearch": {"sierra": {"query": "NYC Board of Elections 2025 mayoral results Zohran Mamdani NYC Board of Elections results 2025 mayor", "flags": "experiment_auto_join,fallback_keyword_to_neural,fallback_neural_to_keyword,hybrid_for_auto,lang_filter,langfuse_search_logging,llm_gateway,markdown_contents,neosnippets,race_providers_for_query_cache,redirect_classifier_active,redirect_classifier_shadow,reranker_with_date,research_enabled,snippets_strategy:default,sranker_qwen_medium_trt,sranker_qwen_medium_trt_for_auto,sranker_qwen_medium_trt_for_fast,sranker_qwen_medium_trt_for_hybrid,type_hybrid_merge_chicken_index_at_35,use_dynamo_db_with_query_cache,use_exaperson_v1_latest,use_kronos_answer_active,use_kronos_answer_shadow,use_modal_embeddings,use_moderated_index,use_new_atlas_keyword,use_query_cache_sparse_for_fast,use_query_cache_sparse_for_hybrid,use_s3e_race,use_zilliz_for_query_cache,use_exa21", "filters": {"moderation": "blacklisted", "moderationConfig": {"llamaguardS1": false, "llamaguardS3": false, "llamaguardS4": false, "llamaguardS12": false, "domainBlacklisted": false, "domainBlacklistedMedia": false}}, "queryDateString": "2025-11-06", "numResultsRequested": 35, "engine": "default", "isTweetCategory": false, "sierraTime": 420.0595379997976, "numResultsReturned": 35}, "fetchContents": {"contentExpansion": {"failedContents": ["https://lemmy.world/post/27015801"]}, "contentsResultsCount": 34, "filteredResultsCount": 0}}, "keywordSearch": {"query": "NYC Board of Elections 2025 mayoral results Zohran Mamdani NYC Board of Elections results 2025 mayor", "modifiedQuery": "NYC Board of Elections 2025 mayoral results Zohran Mamdani NYC Board of Elections results 2025 mayor", "slicedAmount": 0, "searchData": {"q": "NYC Board of Elections 2025 mayoral results Zohran Mamdani NYC Board of Elections results 2025 mayor", "num": 10, "safe": "active"}, "opts": {"snippetMode": "snippet", "addAnswerBox": true, "addKnowledgeGraph": true, "addPeopleAlsoAsk": false, "allowEmptyAnswerLinks": false, "providers": [{"provider": "serper", "startAfterMs": 0, "timeoutMs": 10000}], "timeoutMs": 10000, "teamId": "cm60snyw00011cfcxf2vbwp8n"}, "serperSource": "regular", "relatedQueries": ["New York mayoral election results 2025", "NJ election results", "NYC mayoral election results map", "NYC mayoral election results AP", "New Jersey mayor election", "Mamdani policies", "Minneapolis mayor election", "N.Y.C. mayor election nyt"], "success": true, "numResultsRequested": 5, "numResultsReturned": 10, "fetchContents": {"contentExpansion": {"failedContents": ["https://www.nytimes.com/interactive/2025/11/04/us/elections/results-new-york-city-mayor.html", "https://www.nytimes.com/interactive/2025/11/04/us/elections/results-new-york-city-mayor.html", "https://www.politico.com/news/2025/11/05/with-slim-majority-mamdani-takes-over-a-divided-city-00638849"]}, "contentsResultsCount": 7, "filteredResultsCount": 0}}, "neitherFailed": true, "autoJoin": true, "autoJoinRerank": {"reranker": {"withModeration": false, "preserveUnranked": true, "strategy": {"strategy": "modal_sranker_qwen_trt", "default": true}, "strategy_decided": "modal_sranker_qwen_trt", "strategy_reason": "explicit_strategy", "isQdf": false}}, "autoJoinResults": "35"}, "decidedAutoType": "neural", "resolvedSearchType": "neural", "autoType": "neural", "decidedResultsLength": 5, "totalFilterCount": "16", "contextExpansionNeeded": "not-needed", "finalResultsCount": 5, "searchTime": 4633.4, "path": "/search", "method": "POST", "teamId": "cm60snyw00011cfcxf2vbwp8n"}, "effectiveFilters": {"includeDomains": [], "excludeDomains": [], "includeUrls": [], "excludeUrls": [], "includeText": [], "excludeText": []}, "searchTime": 4633.4, "costDollars": {"total": 0.01, "search": {"neural": 0.005}, "contents": {"text": 0.005}}}",
      "serverLabel": "dmcp",
      "type": "call",
    },
    "toolCallId": "mcp_0c72b1033351981300690ccf8bdcd8819383bd64316c8519a2",
    "toolName": "mcp",
    "type": "tool-result",
  },
  {
    "id": "rs_0c72b1033351981300690ccf94bc0c8193ab4a01ae62e95577:0",
    "providerMetadata": {
      "openai": {
        "itemId": "rs_0c72b1033351981300690ccf94bc0c8193ab4a01ae62e95577",
        "reasoningEncryptedContent": null,
      },
    },
    "type": "reasoning-start",
  },
  {
    "id": "rs_0c72b1033351981300690ccf94bc0c8193ab4a01ae62e95577:0",
    "providerMetadata": {
      "openai": {
        "itemId": "rs_0c72b1033351981300690ccf94bc0c8193ab4a01ae62e95577",
        "reasoningEncryptedContent": null,
      },
    },
    "type": "reasoning-end",
  },
  {
    "id": "msg_0c72b1033351981300690ccf97df988193b9c062fa247e6257",
    "providerMetadata": {
      "openai": {
        "itemId": "msg_0c72b1033351981300690ccf97df988193b9c062fa247e6257",
      },
    },
    "type": "text-start",
  },
  {
    "delta": "Yes",
    "id": "msg_0c72b1033351981300690ccf97df988193b9c062fa247e6257",
    "type": "text-delta",
  },
  {
    "delta": " —",
    "id": "msg_0c72b1033351981300690ccf97df988193b9c062fa247e6257",
    "type": "text-delta",
  },
  {
    "delta": " I",
    "id": "msg_0c72b1033351981300690ccf97df988193b9c062fa247e6257",
    "type": "text-delta",
  },
  {
    "delta": " searched",
    "id": "msg_0c72b1033351981300690ccf97df988193b9c062fa247e6257",
    "type": "text-delta",
  },
  {
    "delta": " the",
    "id": "msg_0c72b1033351981300690ccf97df988193b9c062fa247e6257",
    "type": "text-delta",
  },
  {
    "delta": " web",
    "id": "msg_0c72b1033351981300690ccf97df988193b9c062fa247e6257",
    "type": "text-delta",
  },
  {
    "delta": ".",
    "id": "msg_0c72b1033351981300690ccf97df988193b9c062fa247e6257",
    "type": "text-delta",
  },
  {
    "delta": " Major",
    "id": "msg_0c72b1033351981300690ccf97df988193b9c062fa247e6257",
    "type": "text-delta",
  },
  {
    "delta": " outlets",
    "id": "msg_0c72b1033351981300690ccf97df988193b9c062fa247e6257",
    "type": "text-delta",
  },
  {
    "delta": " are",
    "id": "msg_0c72b1033351981300690ccf97df988193b9c062fa247e6257",
    "type": "text-delta",
  },
  {
    "delta": " projecting",
    "id": "msg_0c72b1033351981300690ccf97df988193b9c062fa247e6257",
    "type": "text-delta",
  },
  {
    "delta": " Zo",
    "id": "msg_0c72b1033351981300690ccf97df988193b9c062fa247e6257",
    "type": "text-delta",
  },
  {
    "delta": "hran",
    "id": "msg_0c72b1033351981300690ccf97df988193b9c062fa247e6257",
    "type": "text-delta",
  },
  {
    "delta": " Mam",
    "id": "msg_0c72b1033351981300690ccf97df988193b9c062fa247e6257",
    "type": "text-delta",
  },
  {
    "delta": "d",
    "id": "msg_0c72b1033351981300690ccf97df988193b9c062fa247e6257",
    "type": "text-delta",
  },
  {
    "delta": "ani",
    "id": "msg_0c72b1033351981300690ccf97df988193b9c062fa247e6257",
    "type": "text-delta",
  },
  {
    "delta": " as",
    "id": "msg_0c72b1033351981300690ccf97df988193b9c062fa247e6257",
    "type": "text-delta",
  },
  {
    "delta": " the",
    "id": "msg_0c72b1033351981300690ccf97df988193b9c062fa247e6257",
    "type": "text-delta",
  },
  {
    "delta": " winner",
    "id": "msg_0c72b1033351981300690ccf97df988193b9c062fa247e6257",
    "type": "text-delta",
  },
  {
    "delta": " of",
    "id": "msg_0c72b1033351981300690ccf97df988193b9c062fa247e6257",
    "type": "text-delta",
  },
  {
    "delta": " the",
    "id": "msg_0c72b1033351981300690ccf97df988193b9c062fa247e6257",
    "type": "text-delta",
  },
  {
    "delta": " ",
    "id": "msg_0c72b1033351981300690ccf97df988193b9c062fa247e6257",
    "type": "text-delta",
  },
  {
    "delta": "202",
    "id": "msg_0c72b1033351981300690ccf97df988193b9c062fa247e6257",
    "type": "text-delta",
  },
  {
    "delta": "5",
    "id": "msg_0c72b1033351981300690ccf97df988193b9c062fa247e6257",
    "type": "text-delta",
  },
  {
    "delta": " New",
    "id": "msg_0c72b1033351981300690ccf97df988193b9c062fa247e6257",
    "type": "text-delta",
  },
  {
    "delta": " York",
    "id": "msg_0c72b1033351981300690ccf97df988193b9c062fa247e6257",
    "type": "text-delta",
  },
  {
    "delta": " City",
    "id": "msg_0c72b1033351981300690ccf97df988193b9c062fa247e6257",
    "type": "text-delta",
  },
  {
    "delta": " mayor",
    "id": "msg_0c72b1033351981300690ccf97df988193b9c062fa247e6257",
    "type": "text-delta",
  },
  {
    "delta": "al",
    "id": "msg_0c72b1033351981300690ccf97df988193b9c062fa247e6257",
    "type": "text-delta",
  },
  {
    "delta": " race",
    "id": "msg_0c72b1033351981300690ccf97df988193b9c062fa247e6257",
    "type": "text-delta",
  },
  {
    "delta": ".

",
    "id": "msg_0c72b1033351981300690ccf97df988193b9c062fa247e6257",
    "type": "text-delta",
  },
  {
    "delta": "Summary",
    "id": "msg_0c72b1033351981300690ccf97df988193b9c062fa247e6257",
    "type": "text-delta",
  },
  {
    "delta": " (",
    "id": "msg_0c72b1033351981300690ccf97df988193b9c062fa247e6257",
    "type": "text-delta",
  },
  {
    "delta": "from",
    "id": "msg_0c72b1033351981300690ccf97df988193b9c062fa247e6257",
    "type": "text-delta",
  },
  {
    "delta": " multiple",
    "id": "msg_0c72b1033351981300690ccf97df988193b9c062fa247e6257",
    "type": "text-delta",
  },
  {
    "delta": " live",
    "id": "msg_0c72b1033351981300690ccf97df988193b9c062fa247e6257",
    "type": "text-delta",
  },
  {
    "delta": "-results",
    "id": "msg_0c72b1033351981300690ccf97df988193b9c062fa247e6257",
    "type": "text-delta",
  },
  {
    "delta": " pages",
    "id": "msg_0c72b1033351981300690ccf97df988193b9c062fa247e6257",
    "type": "text-delta",
  },
  {
    "delta": " and",
    "id": "msg_0c72b1033351981300690ccf97df988193b9c062fa247e6257",
    "type": "text-delta",
  },
  {
    "delta": " AP",
    "id": "msg_0c72b1033351981300690ccf97df988193b9c062fa247e6257",
    "type": "text-delta",
  },
  {
    "delta": " projections",
    "id": "msg_0c72b1033351981300690ccf97df988193b9c062fa247e6257",
    "type": "text-delta",
  },
  {
    "delta": ")
",
    "id": "msg_0c72b1033351981300690ccf97df988193b9c062fa247e6257",
    "type": "text-delta",
  },
  {
    "delta": "-",
    "id": "msg_0c72b1033351981300690ccf97df988193b9c062fa247e6257",
    "type": "text-delta",
  },
  {
    "delta": " Project",
    "id": "msg_0c72b1033351981300690ccf97df988193b9c062fa247e6257",
    "type": "text-delta",
  },
  {
    "delta": "ed",
    "id": "msg_0c72b1033351981300690ccf97df988193b9c062fa247e6257",
    "type": "text-delta",
  },
  {
    "delta": " winner",
    "id": "msg_0c72b1033351981300690ccf97df988193b9c062fa247e6257",
    "type": "text-delta",
  },
  {
    "delta": ":",
    "id": "msg_0c72b1033351981300690ccf97df988193b9c062fa247e6257",
    "type": "text-delta",
  },
  {
    "delta": " Zo",
    "id": "msg_0c72b1033351981300690ccf97df988193b9c062fa247e6257",
    "type": "text-delta",
  },
  {
    "delta": "hran",
    "id": "msg_0c72b1033351981300690ccf97df988193b9c062fa247e6257",
    "type": "text-delta",
  },
  {
    "delta": " Mam",
    "id": "msg_0c72b1033351981300690ccf97df988193b9c062fa247e6257",
    "type": "text-delta",
  },
  {
    "delta": "d",
    "id": "msg_0c72b1033351981300690ccf97df988193b9c062fa247e6257",
    "type": "text-delta",
  },
  {
    "delta": "ani",
    "id": "msg_0c72b1033351981300690ccf97df988193b9c062fa247e6257",
    "type": "text-delta",
  },
  {
    "delta": " (",
    "id": "msg_0c72b1033351981300690ccf97df988193b9c062fa247e6257",
    "type": "text-delta",
  },
  {
    "delta": "Dem",
    "id": "msg_0c72b1033351981300690ccf97df988193b9c062fa247e6257",
    "type": "text-delta",
  },
  {
    "delta": "ocrat",
    "id": "msg_0c72b1033351981300690ccf97df988193b9c062fa247e6257",
    "type": "text-delta",
  },
  {
    "delta": ")
",
    "id": "msg_0c72b1033351981300690ccf97df988193b9c062fa247e6257",
    "type": "text-delta",
  },
  {
    "delta": "-",
    "id": "msg_0c72b1033351981300690ccf97df988193b9c062fa247e6257",
    "type": "text-delta",
  },
  {
    "delta": " Main",
    "id": "msg_0c72b1033351981300690ccf97df988193b9c062fa247e6257",
    "type": "text-delta",
  },
  {
    "delta": " challeng",
    "id": "msg_0c72b1033351981300690ccf97df988193b9c062fa247e6257",
    "type": "text-delta",
  },
  {
    "delta": "ers",
    "id": "msg_0c72b1033351981300690ccf97df988193b9c062fa247e6257",
    "type": "text-delta",
  },
  {
    "delta": ":",
    "id": "msg_0c72b1033351981300690ccf97df988193b9c062fa247e6257",
    "type": "text-delta",
  },
  {
    "delta": " Andrew",
    "id": "msg_0c72b1033351981300690ccf97df988193b9c062fa247e6257",
    "type": "text-delta",
  },
  {
    "delta": " Cuomo",
    "id": "msg_0c72b1033351981300690ccf97df988193b9c062fa247e6257",
    "type": "text-delta",
  },
  {
    "delta": " (",
    "id": "msg_0c72b1033351981300690ccf97df988193b9c062fa247e6257",
    "type": "text-delta",
  },
  {
    "delta": "running",
    "id": "msg_0c72b1033351981300690ccf97df988193b9c062fa247e6257",
    "type": "text-delta",
  },
  {
    "delta": " independent",
    "id": "msg_0c72b1033351981300690ccf97df988193b9c062fa247e6257",
    "type": "text-delta",
  },
  {
    "delta": "),",
    "id": "msg_0c72b1033351981300690ccf97df988193b9c062fa247e6257",
    "type": "text-delta",
  },
  {
    "delta": " Curtis",
    "id": "msg_0c72b1033351981300690ccf97df988193b9c062fa247e6257",
    "type": "text-delta",
  },
  {
    "delta": " S",
    "id": "msg_0c72b1033351981300690ccf97df988193b9c062fa247e6257",
    "type": "text-delta",
  },
  {
    "delta": "li",
    "id": "msg_0c72b1033351981300690ccf97df988193b9c062fa247e6257",
    "type": "text-delta",
  },
  {
    "delta": "wa",
    "id": "msg_0c72b1033351981300690ccf97df988193b9c062fa247e6257",
    "type": "text-delta",
  },
  {
    "delta": " (",
    "id": "msg_0c72b1033351981300690ccf97df988193b9c062fa247e6257",
    "type": "text-delta",
  },
  {
    "delta": "Republic",
    "id": "msg_0c72b1033351981300690ccf97df988193b9c062fa247e6257",
    "type": "text-delta",
  },
  {
    "delta": "an",
    "id": "msg_0c72b1033351981300690ccf97df988193b9c062fa247e6257",
    "type": "text-delta",
  },
  {
    "delta": ")
",
    "id": "msg_0c72b1033351981300690ccf97df988193b9c062fa247e6257",
    "type": "text-delta",
  },
  {
    "delta": "-",
    "id": "msg_0c72b1033351981300690ccf97df988193b9c062fa247e6257",
    "type": "text-delta",
  },
  {
    "delta": " Report",
    "id": "msg_0c72b1033351981300690ccf97df988193b9c062fa247e6257",
    "type": "text-delta",
  },
  {
    "delta": "ed",
    "id": "msg_0c72b1033351981300690ccf97df988193b9c062fa247e6257",
    "type": "text-delta",
  },
  {
    "delta": " vote",
    "id": "msg_0c72b1033351981300690ccf97df988193b9c062fa247e6257",
    "type": "text-delta",
  },
  {
    "delta": " shares",
    "id": "msg_0c72b1033351981300690ccf97df988193b9c062fa247e6257",
    "type": "text-delta",
  },
  {
    "delta": " from",
    "id": "msg_0c72b1033351981300690ccf97df988193b9c062fa247e6257",
    "type": "text-delta",
  },
  {
    "delta": " live",
    "id": "msg_0c72b1033351981300690ccf97df988193b9c062fa247e6257",
    "type": "text-delta",
  },
  {
    "delta": " trackers",
    "id": "msg_0c72b1033351981300690ccf97df988193b9c062fa247e6257",
    "type": "text-delta",
  },
  {
    "delta": " as",
    "id": "msg_0c72b1033351981300690ccf97df988193b9c062fa247e6257",
    "type": "text-delta",
  },
  {
    "delta": " results",
    "id": "msg_0c72b1033351981300690ccf97df988193b9c062fa247e6257",
    "type": "text-delta",
  },
  {
    "delta": " came",
    "id": "msg_0c72b1033351981300690ccf97df988193b9c062fa247e6257",
    "type": "text-delta",
  },
  {
    "delta": " in",
    "id": "msg_0c72b1033351981300690ccf97df988193b9c062fa247e6257",
    "type": "text-delta",
  },
  {
    "delta": ":",
    "id": "msg_0c72b1033351981300690ccf97df988193b9c062fa247e6257",
    "type": "text-delta",
  },
  {
    "delta": " Mam",
    "id": "msg_0c72b1033351981300690ccf97df988193b9c062fa247e6257",
    "type": "text-delta",
  },
  {
    "delta": "d",
    "id": "msg_0c72b1033351981300690ccf97df988193b9c062fa247e6257",
    "type": "text-delta",
  },
  {
    "delta": "ani",
    "id": "msg_0c72b1033351981300690ccf97df988193b9c062fa247e6257",
    "type": "text-delta",
  },
  {
    "delta": " ≈",
    "id": "msg_0c72b1033351981300690ccf97df988193b9c062fa247e6257",
    "type": "text-delta",
  },
  {
    "delta": " ",
    "id": "msg_0c72b1033351981300690ccf97df988193b9c062fa247e6257",
    "type": "text-delta",
  },
  {
    "delta": "50",
    "id": "msg_0c72b1033351981300690ccf97df988193b9c062fa247e6257",
    "type": "text-delta",
  },
  {
    "delta": "–",
    "id": "msg_0c72b1033351981300690ccf97df988193b9c062fa247e6257",
    "type": "text-delta",
  },
  {
    "delta": "50",
    "id": "msg_0c72b1033351981300690ccf97df988193b9c062fa247e6257",
    "type": "text-delta",
  },
  {
    "delta": ".",
    "id": "msg_0c72b1033351981300690ccf97df988193b9c062fa247e6257",
    "type": "text-delta",
  },
  {
    "delta": "4",
    "id": "msg_0c72b1033351981300690ccf97df988193b9c062fa247e6257",
    "type": "text-delta",
  },
  {
    "delta": "%,",
    "id": "msg_0c72b1033351981300690ccf97df988193b9c062fa247e6257",
    "type": "text-delta",
  },
  {
    "delta": " Cuomo",
    "id": "msg_0c72b1033351981300690ccf97df988193b9c062fa247e6257",
    "type": "text-delta",
  },
  {
    "delta": " ≈",
    "id": "msg_0c72b1033351981300690ccf97df988193b9c062fa247e6257",
    "type": "text-delta",
  },
  {
    "delta": " ",
    "id": "msg_0c72b1033351981300690ccf97df988193b9c062fa247e6257",
    "type": "text-delta",
  },
  {
    "delta": "41",
    "id": "msg_0c72b1033351981300690ccf97df988193b9c062fa247e6257",
    "type": "text-delta",
  },
  {
    "delta": "–",
    "id": "msg_0c72b1033351981300690ccf97df988193b9c062fa247e6257",
    "type": "text-delta",
  },
  {
    "delta": "42",
    "id": "msg_0c72b1033351981300690ccf97df988193b9c062fa247e6257",
    "type": "text-delta",
  },
  {
    "delta": "%,",
    "id": "msg_0c72b1033351981300690ccf97df988193b9c062fa247e6257",
    "type": "text-delta",
  },
  {
    "delta": " S",
    "id": "msg_0c72b1033351981300690ccf97df988193b9c062fa247e6257",
    "type": "text-delta",
  },
  {
    "delta": "li",
    "id": "msg_0c72b1033351981300690ccf97df988193b9c062fa247e6257",
    "type": "text-delta",
  },
  {
    "delta": "wa",
    "id": "msg_0c72b1033351981300690ccf97df988193b9c062fa247e6257",
    "type": "text-delta",
  },
  {
    "delta": " ≈",
    "id": "msg_0c72b1033351981300690ccf97df988193b9c062fa247e6257",
    "type": "text-delta",
  },
  {
    "delta": " ",
    "id": "msg_0c72b1033351981300690ccf97df988193b9c062fa247e6257",
    "type": "text-delta",
  },
  {
    "delta": "7",
    "id": "msg_0c72b1033351981300690ccf97df988193b9c062fa247e6257",
    "type": "text-delta",
  },
  {
    "delta": "–",
    "id": "msg_0c72b1033351981300690ccf97df988193b9c062fa247e6257",
    "type": "text-delta",
  },
  {
    "delta": "8",
    "id": "msg_0c72b1033351981300690ccf97df988193b9c062fa247e6257",
    "type": "text-delta",
  },
  {
    "delta": "%",
    "id": "msg_0c72b1033351981300690ccf97df988193b9c062fa247e6257",
    "type": "text-delta",
  },
  {
    "delta": " (",
    "id": "msg_0c72b1033351981300690ccf97df988193b9c062fa247e6257",
    "type": "text-delta",
  },
  {
    "delta": "percent",
    "id": "msg_0c72b1033351981300690ccf97df988193b9c062fa247e6257",
    "type": "text-delta",
  },
  {
    "delta": "ages",
    "id": "msg_0c72b1033351981300690ccf97df988193b9c062fa247e6257",
    "type": "text-delta",
  },
  {
    "delta": " vary",
    "id": "msg_0c72b1033351981300690ccf97df988193b9c062fa247e6257",
    "type": "text-delta",
  },
  {
    "delta": " slightly",
    "id": "msg_0c72b1033351981300690ccf97df988193b9c062fa247e6257",
    "type": "text-delta",
  },
  {
    "delta": " by",
    "id": "msg_0c72b1033351981300690ccf97df988193b9c062fa247e6257",
    "type": "text-delta",
  },
  {
    "delta": " outlet",
    "id": "msg_0c72b1033351981300690ccf97df988193b9c062fa247e6257",
    "type": "text-delta",
  },
  {
    "delta": "/time",
    "id": "msg_0c72b1033351981300690ccf97df988193b9c062fa247e6257",
    "type": "text-delta",
  },
  {
    "delta": " reporting",
    "id": "msg_0c72b1033351981300690ccf97df988193b9c062fa247e6257",
    "type": "text-delta",
  },
  {
    "delta": ")

",
    "id": "msg_0c72b1033351981300690ccf97df988193b9c062fa247e6257",
    "type": "text-delta",
  },
  {
    "delta": "Sources",
    "id": "msg_0c72b1033351981300690ccf97df988193b9c062fa247e6257",
    "type": "text-delta",
  },
  {
    "delta": " /",
    "id": "msg_0c72b1033351981300690ccf97df988193b9c062fa247e6257",
    "type": "text-delta",
  },
  {
    "delta": " live",
    "id": "msg_0c72b1033351981300690ccf97df988193b9c062fa247e6257",
    "type": "text-delta",
  },
  {
    "delta": " result",
    "id": "msg_0c72b1033351981300690ccf97df988193b9c062fa247e6257",
    "type": "text-delta",
  },
  {
    "delta": " pages",
    "id": "msg_0c72b1033351981300690ccf97df988193b9c062fa247e6257",
    "type": "text-delta",
  },
  {
    "delta": "
",
    "id": "msg_0c72b1033351981300690ccf97df988193b9c062fa247e6257",
    "type": "text-delta",
  },
  {
    "delta": "-",
    "id": "msg_0c72b1033351981300690ccf97df988193b9c062fa247e6257",
    "type": "text-delta",
  },
  {
    "delta": " NBC",
    "id": "msg_0c72b1033351981300690ccf97df988193b9c062fa247e6257",
    "type": "text-delta",
  },
  {
    "delta": " News",
    "id": "msg_0c72b1033351981300690ccf97df988193b9c062fa247e6257",
    "type": "text-delta",
  },
  {
    "delta": " (",
    "id": "msg_0c72b1033351981300690ccf97df988193b9c062fa247e6257",
    "type": "text-delta",
  },
  {
    "delta": "live",
    "id": "msg_0c72b1033351981300690ccf97df988193b9c062fa247e6257",
    "type": "text-delta",
  },
  {
    "delta": " results",
    "id": "msg_0c72b1033351981300690ccf97df988193b9c062fa247e6257",
    "type": "text-delta",
  },
  {
    "delta": "):",
    "id": "msg_0c72b1033351981300690ccf97df988193b9c062fa247e6257",
    "type": "text-delta",
  },
  {
    "delta": " https",
    "id": "msg_0c72b1033351981300690ccf97df988193b9c062fa247e6257",
    "type": "text-delta",
  },
  {
    "delta": "://",
    "id": "msg_0c72b1033351981300690ccf97df988193b9c062fa247e6257",
    "type": "text-delta",
  },
  {
    "delta": "www",
    "id": "msg_0c72b1033351981300690ccf97df988193b9c062fa247e6257",
    "type": "text-delta",
  },
  {
    "delta": ".n",
    "id": "msg_0c72b1033351981300690ccf97df988193b9c062fa247e6257",
    "type": "text-delta",
  },
  {
    "delta": "bc",
    "id": "msg_0c72b1033351981300690ccf97df988193b9c062fa247e6257",
    "type": "text-delta",
  },
  {
    "delta": "news",
    "id": "msg_0c72b1033351981300690ccf97df988193b9c062fa247e6257",
    "type": "text-delta",
  },
  {
    "delta": ".com",
    "id": "msg_0c72b1033351981300690ccf97df988193b9c062fa247e6257",
    "type": "text-delta",
  },
  {
    "delta": "/p",
    "id": "msg_0c72b1033351981300690ccf97df988193b9c062fa247e6257",
    "type": "text-delta",
  },
  {
    "delta": "olit",
    "id": "msg_0c72b1033351981300690ccf97df988193b9c062fa247e6257",
    "type": "text-delta",
  },
  {
    "delta": "ics",
    "id": "msg_0c72b1033351981300690ccf97df988193b9c062fa247e6257",
    "type": "text-delta",
  },
  {
    "delta": "/",
    "id": "msg_0c72b1033351981300690ccf97df988193b9c062fa247e6257",
    "type": "text-delta",
  },
  {
    "delta": "202",
    "id": "msg_0c72b1033351981300690ccf97df988193b9c062fa247e6257",
    "type": "text-delta",
  },
  {
    "delta": "5",
    "id": "msg_0c72b1033351981300690ccf97df988193b9c062fa247e6257",
    "type": "text-delta",
  },
  {
    "delta": "-e",
    "id": "msg_0c72b1033351981300690ccf97df988193b9c062fa247e6257",
    "type": "text-delta",
  },
  {
    "delta": "lections",
    "id": "msg_0c72b1033351981300690ccf97df988193b9c062fa247e6257",
    "type": "text-delta",
  },
  {
    "delta": "/new",
    "id": "msg_0c72b1033351981300690ccf97df988193b9c062fa247e6257",
    "type": "text-delta",
  },
  {
    "delta": "-y",
    "id": "msg_0c72b1033351981300690ccf97df988193b9c062fa247e6257",
    "type": "text-delta",
  },
  {
    "delta": "ork",
    "id": "msg_0c72b1033351981300690ccf97df988193b9c062fa247e6257",
    "type": "text-delta",
  },
  {
    "delta": "-city",
    "id": "msg_0c72b1033351981300690ccf97df988193b9c062fa247e6257",
    "type": "text-delta",
  },
  {
    "delta": "-m",
    "id": "msg_0c72b1033351981300690ccf97df988193b9c062fa247e6257",
    "type": "text-delta",
  },
  {
    "delta": "ay",
    "id": "msg_0c72b1033351981300690ccf97df988193b9c062fa247e6257",
    "type": "text-delta",
  },
  {
    "delta": "or",
    "id": "msg_0c72b1033351981300690ccf97df988193b9c062fa247e6257",
    "type": "text-delta",
  },
  {
    "delta": "-results",
    "id": "msg_0c72b1033351981300690ccf97df988193b9c062fa247e6257",
    "type": "text-delta",
  },
  {
    "delta": "
",
    "id": "msg_0c72b1033351981300690ccf97df988193b9c062fa247e6257",
    "type": "text-delta",
  },
  {
    "delta": "-",
    "id": "msg_0c72b1033351981300690ccf97df988193b9c062fa247e6257",
    "type": "text-delta",
  },
  {
    "delta": " Washington",
    "id": "msg_0c72b1033351981300690ccf97df988193b9c062fa247e6257",
    "type": "text-delta",
  },
  {
    "delta": " Post",
    "id": "msg_0c72b1033351981300690ccf97df988193b9c062fa247e6257",
    "type": "text-delta",
  },
  {
    "delta": " (",
    "id": "msg_0c72b1033351981300690ccf97df988193b9c062fa247e6257",
    "type": "text-delta",
  },
  {
    "delta": "live",
    "id": "msg_0c72b1033351981300690ccf97df988193b9c062fa247e6257",
    "type": "text-delta",
  },
  {
    "delta": " updates",
    "id": "msg_0c72b1033351981300690ccf97df988193b9c062fa247e6257",
    "type": "text-delta",
  },
  {
    "delta": " /",
    "id": "msg_0c72b1033351981300690ccf97df988193b9c062fa247e6257",
    "type": "text-delta",
  },
  {
    "delta": " AP",
    "id": "msg_0c72b1033351981300690ccf97df988193b9c062fa247e6257",
    "type": "text-delta",
  },
  {
    "delta": " projection",
    "id": "msg_0c72b1033351981300690ccf97df988193b9c062fa247e6257",
    "type": "text-delta",
  },
  {
    "delta": "):",
    "id": "msg_0c72b1033351981300690ccf97df988193b9c062fa247e6257",
    "type": "text-delta",
  },
  {
    "delta": " https",
    "id": "msg_0c72b1033351981300690ccf97df988193b9c062fa247e6257",
    "type": "text-delta",
  },
  {
    "delta": "://",
    "id": "msg_0c72b1033351981300690ccf97df988193b9c062fa247e6257",
    "type": "text-delta",
  },
  {
    "delta": "www",
    "id": "msg_0c72b1033351981300690ccf97df988193b9c062fa247e6257",
    "type": "text-delta",
  },
  {
    "delta": ".w",
    "id": "msg_0c72b1033351981300690ccf97df988193b9c062fa247e6257",
    "type": "text-delta",
  },
  {
    "delta": "ash",
    "id": "msg_0c72b1033351981300690ccf97df988193b9c062fa247e6257",
    "type": "text-delta",
  },
  {
    "delta": "ington",
    "id": "msg_0c72b1033351981300690ccf97df988193b9c062fa247e6257",
    "type": "text-delta",
  },
  {
    "delta": "post",
    "id": "msg_0c72b1033351981300690ccf97df988193b9c062fa247e6257",
    "type": "text-delta",
  },
  {
    "delta": ".com",
    "id": "msg_0c72b1033351981300690ccf97df988193b9c062fa247e6257",
    "type": "text-delta",
  },
  {
    "delta": "/e",
    "id": "msg_0c72b1033351981300690ccf97df988193b9c062fa247e6257",
    "type": "text-delta",
  },
  {
    "delta": "lections",
    "id": "msg_0c72b1033351981300690ccf97df988193b9c062fa247e6257",
    "type": "text-delta",
  },
  {
    "delta": "/results",
    "id": "msg_0c72b1033351981300690ccf97df988193b9c062fa247e6257",
    "type": "text-delta",
  },
  {
    "delta": "/",
    "id": "msg_0c72b1033351981300690ccf97df988193b9c062fa247e6257",
    "type": "text-delta",
  },
  {
    "delta": "202",
    "id": "msg_0c72b1033351981300690ccf97df988193b9c062fa247e6257",
    "type": "text-delta",
  },
  {
    "delta": "5",
    "id": "msg_0c72b1033351981300690ccf97df988193b9c062fa247e6257",
    "type": "text-delta",
  },
  {
    "delta": "/",
    "id": "msg_0c72b1033351981300690ccf97df988193b9c062fa247e6257",
    "type": "text-delta",
  },
  {
    "delta": "11",
    "id": "msg_0c72b1033351981300690ccf97df988193b9c062fa247e6257",
    "type": "text-delta",
  },
  {
    "delta": "/",
    "id": "msg_0c72b1033351981300690ccf97df988193b9c062fa247e6257",
    "type": "text-delta",
  },
  {
    "delta": "04",
    "id": "msg_0c72b1033351981300690ccf97df988193b9c062fa247e6257",
    "type": "text-delta",
  },
  {
    "delta": "/new",
    "id": "msg_0c72b1033351981300690ccf97df988193b9c062fa247e6257",
    "type": "text-delta",
  },
  {
    "delta": "-y",
    "id": "msg_0c72b1033351981300690ccf97df988193b9c062fa247e6257",
    "type": "text-delta",
  },
  {
    "delta": "ork",
    "id": "msg_0c72b1033351981300690ccf97df988193b9c062fa247e6257",
    "type": "text-delta",
  },
  {
    "delta": "-city",
    "id": "msg_0c72b1033351981300690ccf97df988193b9c062fa247e6257",
    "type": "text-delta",
  },
  {
    "delta": "-m",
    "id": "msg_0c72b1033351981300690ccf97df988193b9c062fa247e6257",
    "type": "text-delta",
  },
  {
    "delta": "ay",
    "id": "msg_0c72b1033351981300690ccf97df988193b9c062fa247e6257",
    "type": "text-delta",
  },
  {
    "delta": "or",
    "id": "msg_0c72b1033351981300690ccf97df988193b9c062fa247e6257",
    "type": "text-delta",
  },
  {
    "delta": "-results",
    "id": "msg_0c72b1033351981300690ccf97df988193b9c062fa247e6257",
    "type": "text-delta",
  },
  {
    "delta": "/
",
    "id": "msg_0c72b1033351981300690ccf97df988193b9c062fa247e6257",
    "type": "text-delta",
  },
  {
    "delta": "-",
    "id": "msg_0c72b1033351981300690ccf97df988193b9c062fa247e6257",
    "type": "text-delta",
  },
  {
    "delta": " CNN",
    "id": "msg_0c72b1033351981300690ccf97df988193b9c062fa247e6257",
    "type": "text-delta",
  },
  {
    "delta": " (",
    "id": "msg_0c72b1033351981300690ccf97df988193b9c062fa247e6257",
    "type": "text-delta",
  },
  {
    "delta": "race",
    "id": "msg_0c72b1033351981300690ccf97df988193b9c062fa247e6257",
    "type": "text-delta",
  },
  {
    "delta": " page",
    "id": "msg_0c72b1033351981300690ccf97df988193b9c062fa247e6257",
    "type": "text-delta",
  },
  {
    "delta": " /",
    "id": "msg_0c72b1033351981300690ccf97df988193b9c062fa247e6257",
    "type": "text-delta",
  },
  {
    "delta": " projection",
    "id": "msg_0c72b1033351981300690ccf97df988193b9c062fa247e6257",
    "type": "text-delta",
  },
  {
    "delta": "):",
    "id": "msg_0c72b1033351981300690ccf97df988193b9c062fa247e6257",
    "type": "text-delta",
  },
  {
    "delta": " https",
    "id": "msg_0c72b1033351981300690ccf97df988193b9c062fa247e6257",
    "type": "text-delta",
  },
  {
    "delta": "://",
    "id": "msg_0c72b1033351981300690ccf97df988193b9c062fa247e6257",
    "type": "text-delta",
  },
  {
    "delta": "www",
    "id": "msg_0c72b1033351981300690ccf97df988193b9c062fa247e6257",
    "type": "text-delta",
  },
  {
    "delta": ".c",
    "id": "msg_0c72b1033351981300690ccf97df988193b9c062fa247e6257",
    "type": "text-delta",
  },
  {
    "delta": "nn",
    "id": "msg_0c72b1033351981300690ccf97df988193b9c062fa247e6257",
    "type": "text-delta",
  },
  {
    "delta": ".com",
    "id": "msg_0c72b1033351981300690ccf97df988193b9c062fa247e6257",
    "type": "text-delta",
  },
  {
    "delta": "/e",
    "id": "msg_0c72b1033351981300690ccf97df988193b9c062fa247e6257",
    "type": "text-delta",
  },
  {
    "delta": "lection",
    "id": "msg_0c72b1033351981300690ccf97df988193b9c062fa247e6257",
    "type": "text-delta",
  },
  {
    "delta": "/",
    "id": "msg_0c72b1033351981300690ccf97df988193b9c062fa247e6257",
    "type": "text-delta",
  },
  {
    "delta": "202",
    "id": "msg_0c72b1033351981300690ccf97df988193b9c062fa247e6257",
    "type": "text-delta",
  },
  {
    "delta": "5",
    "id": "msg_0c72b1033351981300690ccf97df988193b9c062fa247e6257",
    "type": "text-delta",
  },
  {
    "delta": "/results",
    "id": "msg_0c72b1033351981300690ccf97df988193b9c062fa247e6257",
    "type": "text-delta",
  },
  {
    "delta": "/new",
    "id": "msg_0c72b1033351981300690ccf97df988193b9c062fa247e6257",
    "type": "text-delta",
  },
  {
    "delta": "-y",
    "id": "msg_0c72b1033351981300690ccf97df988193b9c062fa247e6257",
    "type": "text-delta",
  },
  {
    "delta": "ork",
    "id": "msg_0c72b1033351981300690ccf97df988193b9c062fa247e6257",
    "type": "text-delta",
  },
  {
    "delta": "-city",
    "id": "msg_0c72b1033351981300690ccf97df988193b9c062fa247e6257",
    "type": "text-delta",
  },
  {
    "delta": "-m",
    "id": "msg_0c72b1033351981300690ccf97df988193b9c062fa247e6257",
    "type": "text-delta",
  },
  {
    "delta": "ay",
    "id": "msg_0c72b1033351981300690ccf97df988193b9c062fa247e6257",
    "type": "text-delta",
  },
  {
    "delta": "or",
    "id": "msg_0c72b1033351981300690ccf97df988193b9c062fa247e6257",
    "type": "text-delta",
  },
  {
    "delta": "
",
    "id": "msg_0c72b1033351981300690ccf97df988193b9c062fa247e6257",
    "type": "text-delta",
  },
  {
    "delta": "-",
    "id": "msg_0c72b1033351981300690ccf97df988193b9c062fa247e6257",
    "type": "text-delta",
  },
  {
    "delta": " ABC",
    "id": "msg_0c72b1033351981300690ccf97df988193b9c062fa247e6257",
    "type": "text-delta",
  },
  {
    "delta": " News",
    "id": "msg_0c72b1033351981300690ccf97df988193b9c062fa247e6257",
    "type": "text-delta",
  },
  {
    "delta": " (",
    "id": "msg_0c72b1033351981300690ccf97df988193b9c062fa247e6257",
    "type": "text-delta",
  },
  {
    "delta": "projection",
    "id": "msg_0c72b1033351981300690ccf97df988193b9c062fa247e6257",
    "type": "text-delta",
  },
  {
    "delta": " article",
    "id": "msg_0c72b1033351981300690ccf97df988193b9c062fa247e6257",
    "type": "text-delta",
  },
  {
    "delta": "):",
    "id": "msg_0c72b1033351981300690ccf97df988193b9c062fa247e6257",
    "type": "text-delta",
  },
  {
    "delta": " https",
    "id": "msg_0c72b1033351981300690ccf97df988193b9c062fa247e6257",
    "type": "text-delta",
  },
  {
    "delta": "://",
    "id": "msg_0c72b1033351981300690ccf97df988193b9c062fa247e6257",
    "type": "text-delta",
  },
  {
    "delta": "abc",
    "id": "msg_0c72b1033351981300690ccf97df988193b9c062fa247e6257",
    "type": "text-delta",
  },
  {
    "delta": "news",
    "id": "msg_0c72b1033351981300690ccf97df988193b9c062fa247e6257",
    "type": "text-delta",
  },
  {
    "delta": ".go",
    "id": "msg_0c72b1033351981300690ccf97df988193b9c062fa247e6257",
    "type": "text-delta",
  },
  {
    "delta": ".com",
    "id": "msg_0c72b1033351981300690ccf97df988193b9c062fa247e6257",
    "type": "text-delta",
  },
  {
    "delta": "/",
    "id": "msg_0c72b1033351981300690ccf97df988193b9c062fa247e6257",
    "type": "text-delta",
  },
  {
    "delta": "Politics",
    "id": "msg_0c72b1033351981300690ccf97df988193b9c062fa247e6257",
    "type": "text-delta",
  },
  {
    "delta": "/new",
    "id": "msg_0c72b1033351981300690ccf97df988193b9c062fa247e6257",
    "type": "text-delta",
  },
  {
    "delta": "-y",
    "id": "msg_0c72b1033351981300690ccf97df988193b9c062fa247e6257",
    "type": "text-delta",
  },
  {
    "delta": "ork",
    "id": "msg_0c72b1033351981300690ccf97df988193b9c062fa247e6257",
    "type": "text-delta",
  },
  {
    "delta": "-city",
    "id": "msg_0c72b1033351981300690ccf97df988193b9c062fa247e6257",
    "type": "text-delta",
  },
  {
    "delta": "-",
    "id": "msg_0c72b1033351981300690ccf97df988193b9c062fa247e6257",
    "type": "text-delta",
  },
  {
    "delta": "202",
    "id": "msg_0c72b1033351981300690ccf97df988193b9c062fa247e6257",
    "type": "text-delta",
  },
  {
    "delta": "5",
    "id": "msg_0c72b1033351981300690ccf97df988193b9c062fa247e6257",
    "type": "text-delta",
  },
  {
    "delta": "-m",
    "id": "msg_0c72b1033351981300690ccf97df988193b9c062fa247e6257",
    "type": "text-delta",
  },
  {
    "delta": "ay",
    "id": "msg_0c72b1033351981300690ccf97df988193b9c062fa247e6257",
    "type": "text-delta",
  },
  {
    "delta": "oral",
    "id": "msg_0c72b1033351981300690ccf97df988193b9c062fa247e6257",
    "type": "text-delta",
  },
  {
    "delta": "-election",
    "id": "msg_0c72b1033351981300690ccf97df988193b9c062fa247e6257",
    "type": "text-delta",
  },
  {
    "delta": "-results",
    "id": "msg_0c72b1033351981300690ccf97df988193b9c062fa247e6257",
    "type": "text-delta",
  },
  {
    "delta": "-m",
    "id": "msg_0c72b1033351981300690ccf97df988193b9c062fa247e6257",
    "type": "text-delta",
  },
  {
    "delta": "amd",
    "id": "msg_0c72b1033351981300690ccf97df988193b9c062fa247e6257",
    "type": "text-delta",
  },
  {
    "delta": "ani",
    "id": "msg_0c72b1033351981300690ccf97df988193b9c062fa247e6257",
    "type": "text-delta",
  },
  {
    "delta": "/story",
    "id": "msg_0c72b1033351981300690ccf97df988193b9c062fa247e6257",
    "type": "text-delta",
  },
  {
    "delta": "?id",
    "id": "msg_0c72b1033351981300690ccf97df988193b9c062fa247e6257",
    "type": "text-delta",
  },
  {
    "delta": "=",
    "id": "msg_0c72b1033351981300690ccf97df988193b9c062fa247e6257",
    "type": "text-delta",
  },
  {
    "delta": "126",
    "id": "msg_0c72b1033351981300690ccf97df988193b9c062fa247e6257",
    "type": "text-delta",
  },
  {
    "delta": "345",
    "id": "msg_0c72b1033351981300690ccf97df988193b9c062fa247e6257",
    "type": "text-delta",
  },
  {
    "delta": "335",
    "id": "msg_0c72b1033351981300690ccf97df988193b9c062fa247e6257",
    "type": "text-delta",
  },
  {
    "delta": "
",
    "id": "msg_0c72b1033351981300690ccf97df988193b9c062fa247e6257",
    "type": "text-delta",
  },
  {
    "delta": "-",
    "id": "msg_0c72b1033351981300690ccf97df988193b9c062fa247e6257",
    "type": "text-delta",
  },
  {
    "delta": " NPR",
    "id": "msg_0c72b1033351981300690ccf97df988193b9c062fa247e6257",
    "type": "text-delta",
  },
  {
    "delta": " (",
    "id": "msg_0c72b1033351981300690ccf97df988193b9c062fa247e6257",
    "type": "text-delta",
  },
  {
    "delta": "coverage",
    "id": "msg_0c72b1033351981300690ccf97df988193b9c062fa247e6257",
    "type": "text-delta",
  },
  {
    "delta": "):",
    "id": "msg_0c72b1033351981300690ccf97df988193b9c062fa247e6257",
    "type": "text-delta",
  },
  {
    "delta": " https",
    "id": "msg_0c72b1033351981300690ccf97df988193b9c062fa247e6257",
    "type": "text-delta",
  },
  {
    "delta": "://",
    "id": "msg_0c72b1033351981300690ccf97df988193b9c062fa247e6257",
    "type": "text-delta",
  },
  {
    "delta": "www",
    "id": "msg_0c72b1033351981300690ccf97df988193b9c062fa247e6257",
    "type": "text-delta",
  },
  {
    "delta": ".n",
    "id": "msg_0c72b1033351981300690ccf97df988193b9c062fa247e6257",
    "type": "text-delta",
  },
  {
    "delta": "pr",
    "id": "msg_0c72b1033351981300690ccf97df988193b9c062fa247e6257",
    "type": "text-delta",
  },
  {
    "delta": ".org",
    "id": "msg_0c72b1033351981300690ccf97df988193b9c062fa247e6257",
    "type": "text-delta",
  },
  {
    "delta": "/",
    "id": "msg_0c72b1033351981300690ccf97df988193b9c062fa247e6257",
    "type": "text-delta",
  },
  {
    "delta": "202",
    "id": "msg_0c72b1033351981300690ccf97df988193b9c062fa247e6257",
    "type": "text-delta",
  },
  {
    "delta": "5",
    "id": "msg_0c72b1033351981300690ccf97df988193b9c062fa247e6257",
    "type": "text-delta",
  },
  {
    "delta": "/",
    "id": "msg_0c72b1033351981300690ccf97df988193b9c062fa247e6257",
    "type": "text-delta",
  },
  {
    "delta": "11",
    "id": "msg_0c72b1033351981300690ccf97df988193b9c062fa247e6257",
    "type": "text-delta",
  },
  {
    "delta": "/",
    "id": "msg_0c72b1033351981300690ccf97df988193b9c062fa247e6257",
    "type": "text-delta",
  },
  {
    "delta": "04",
    "id": "msg_0c72b1033351981300690ccf97df988193b9c062fa247e6257",
    "type": "text-delta",
  },
  {
    "delta": "/n",
    "id": "msg_0c72b1033351981300690ccf97df988193b9c062fa247e6257",
    "type": "text-delta",
  },
  {
    "delta": "x",
    "id": "msg_0c72b1033351981300690ccf97df988193b9c062fa247e6257",
    "type": "text-delta",
  },
  {
    "delta": "-s",
    "id": "msg_0c72b1033351981300690ccf97df988193b9c062fa247e6257",
    "type": "text-delta",
  },
  {
    "delta": "1",
    "id": "msg_0c72b1033351981300690ccf97df988193b9c062fa247e6257",
    "type": "text-delta",
  },
  {
    "delta": "-",
    "id": "msg_0c72b1033351981300690ccf97df988193b9c062fa247e6257",
    "type": "text-delta",
  },
  {
    "delta": "559",
    "id": "msg_0c72b1033351981300690ccf97df988193b9c062fa247e6257",
    "type": "text-delta",
  },
  {
    "delta": "778",
    "id": "msg_0c72b1033351981300690ccf97df988193b9c062fa247e6257",
    "type": "text-delta",
  },
  {
    "delta": "8",
    "id": "msg_0c72b1033351981300690ccf97df988193b9c062fa247e6257",
    "type": "text-delta",
  },
  {
    "delta": "/e",
    "id": "msg_0c72b1033351981300690ccf97df988193b9c062fa247e6257",
    "type": "text-delta",
  },
  {
    "delta": "lection",
    "id": "msg_0c72b1033351981300690ccf97df988193b9c062fa247e6257",
    "type": "text-delta",
  },
  {
    "delta": "-results",
    "id": "msg_0c72b1033351981300690ccf97df988193b9c062fa247e6257",
    "type": "text-delta",
  },
  {
    "delta": "-",
    "id": "msg_0c72b1033351981300690ccf97df988193b9c062fa247e6257",
    "type": "text-delta",
  },
  {
    "delta": "zo",
    "id": "msg_0c72b1033351981300690ccf97df988193b9c062fa247e6257",
    "type": "text-delta",
  },
  {
    "delta": "hran",
    "id": "msg_0c72b1033351981300690ccf97df988193b9c062fa247e6257",
    "type": "text-delta",
  },
  {
    "delta": "-m",
    "id": "msg_0c72b1033351981300690ccf97df988193b9c062fa247e6257",
    "type": "text-delta",
  },
  {
    "delta": "amd",
    "id": "msg_0c72b1033351981300690ccf97df988193b9c062fa247e6257",
    "type": "text-delta",
  },
  {
    "delta": "ani",
    "id": "msg_0c72b1033351981300690ccf97df988193b9c062fa247e6257",
    "type": "text-delta",
  },
  {
    "delta": "-new",
    "id": "msg_0c72b1033351981300690ccf97df988193b9c062fa247e6257",
    "type": "text-delta",
  },
  {
    "delta": "-y",
    "id": "msg_0c72b1033351981300690ccf97df988193b9c062fa247e6257",
    "type": "text-delta",
  },
  {
    "delta": "ork",
    "id": "msg_0c72b1033351981300690ccf97df988193b9c062fa247e6257",
    "type": "text-delta",
  },
  {
    "delta": "-city",
    "id": "msg_0c72b1033351981300690ccf97df988193b9c062fa247e6257",
    "type": "text-delta",
  },
  {
    "delta": "-m",
    "id": "msg_0c72b1033351981300690ccf97df988193b9c062fa247e6257",
    "type": "text-delta",
  },
  {
    "delta": "ay",
    "id": "msg_0c72b1033351981300690ccf97df988193b9c062fa247e6257",
    "type": "text-delta",
  },
  {
    "delta": "or",
    "id": "msg_0c72b1033351981300690ccf97df988193b9c062fa247e6257",
    "type": "text-delta",
  },
  {
    "delta": "

",
    "id": "msg_0c72b1033351981300690ccf97df988193b9c062fa247e6257",
    "type": "text-delta",
  },
  {
    "delta": "Would",
    "id": "msg_0c72b1033351981300690ccf97df988193b9c062fa247e6257",
    "type": "text-delta",
  },
  {
    "delta": " you",
    "id": "msg_0c72b1033351981300690ccf97df988193b9c062fa247e6257",
    "type": "text-delta",
  },
  {
    "delta": " like",
    "id": "msg_0c72b1033351981300690ccf97df988193b9c062fa247e6257",
    "type": "text-delta",
  },
  {
    "delta": " me",
    "id": "msg_0c72b1033351981300690ccf97df988193b9c062fa247e6257",
    "type": "text-delta",
  },
  {
    "delta": " to",
    "id": "msg_0c72b1033351981300690ccf97df988193b9c062fa247e6257",
    "type": "text-delta",
  },
  {
    "delta": ":
",
    "id": "msg_0c72b1033351981300690ccf97df988193b9c062fa247e6257",
    "type": "text-delta",
  },
  {
    "delta": "-",
    "id": "msg_0c72b1033351981300690ccf97df988193b9c062fa247e6257",
    "type": "text-delta",
  },
  {
    "delta": " Pull",
    "id": "msg_0c72b1033351981300690ccf97df988193b9c062fa247e6257",
    "type": "text-delta",
  },
  {
    "delta": " the",
    "id": "msg_0c72b1033351981300690ccf97df988193b9c062fa247e6257",
    "type": "text-delta",
  },
  {
    "delta": " official",
    "id": "msg_0c72b1033351981300690ccf97df988193b9c062fa247e6257",
    "type": "text-delta",
  },
  {
    "delta": " NYC",
    "id": "msg_0c72b1033351981300690ccf97df988193b9c062fa247e6257",
    "type": "text-delta",
  },
  {
    "delta": " Board",
    "id": "msg_0c72b1033351981300690ccf97df988193b9c062fa247e6257",
    "type": "text-delta",
  },
  {
    "delta": " of",
    "id": "msg_0c72b1033351981300690ccf97df988193b9c062fa247e6257",
    "type": "text-delta",
  },
  {
    "delta": " Elections",
    "id": "msg_0c72b1033351981300690ccf97df988193b9c062fa247e6257",
    "type": "text-delta",
  },
  {
    "delta": " final",
    "id": "msg_0c72b1033351981300690ccf97df988193b9c062fa247e6257",
    "type": "text-delta",
  },
  {
    "delta": " results",
    "id": "msg_0c72b1033351981300690ccf97df988193b9c062fa247e6257",
    "type": "text-delta",
  },
  {
    "delta": " page",
    "id": "msg_0c72b1033351981300690ccf97df988193b9c062fa247e6257",
    "type": "text-delta",
  },
  {
    "delta": "?
",
    "id": "msg_0c72b1033351981300690ccf97df988193b9c062fa247e6257",
    "type": "text-delta",
  },
  {
    "delta": "-",
    "id": "msg_0c72b1033351981300690ccf97df988193b9c062fa247e6257",
    "type": "text-delta",
  },
  {
    "delta": " Send",
    "id": "msg_0c72b1033351981300690ccf97df988193b9c062fa247e6257",
    "type": "text-delta",
  },
  {
    "delta": " a",
    "id": "msg_0c72b1033351981300690ccf97df988193b9c062fa247e6257",
    "type": "text-delta",
  },
  {
    "delta": " link",
    "id": "msg_0c72b1033351981300690ccf97df988193b9c062fa247e6257",
    "type": "text-delta",
  },
  {
    "delta": " to",
    "id": "msg_0c72b1033351981300690ccf97df988193b9c062fa247e6257",
    "type": "text-delta",
  },
  {
    "delta": " a",
    "id": "msg_0c72b1033351981300690ccf97df988193b9c062fa247e6257",
    "type": "text-delta",
  },
  {
    "delta": " specific",
    "id": "msg_0c72b1033351981300690ccf97df988193b9c062fa247e6257",
    "type": "text-delta",
  },
  {
    "delta": " news",
    "id": "msg_0c72b1033351981300690ccf97df988193b9c062fa247e6257",
    "type": "text-delta",
  },
  {
    "delta": " outlet",
    "id": "msg_0c72b1033351981300690ccf97df988193b9c062fa247e6257",
    "type": "text-delta",
  },
  {
    "delta": "’s",
    "id": "msg_0c72b1033351981300690ccf97df988193b9c062fa247e6257",
    "type": "text-delta",
  },
  {
    "delta": " detailed",
    "id": "msg_0c72b1033351981300690ccf97df988193b9c062fa247e6257",
    "type": "text-delta",
  },
  {
    "delta": " breakdown",
    "id": "msg_0c72b1033351981300690ccf97df988193b9c062fa247e6257",
    "type": "text-delta",
  },
  {
    "delta": " (",
    "id": "msg_0c72b1033351981300690ccf97df988193b9c062fa247e6257",
    "type": "text-delta",
  },
  {
    "delta": "by",
    "id": "msg_0c72b1033351981300690ccf97df988193b9c062fa247e6257",
    "type": "text-delta",
  },
  {
    "delta": " borough",
    "id": "msg_0c72b1033351981300690ccf97df988193b9c062fa247e6257",
    "type": "text-delta",
  },
  {
    "delta": "/d",
    "id": "msg_0c72b1033351981300690ccf97df988193b9c062fa247e6257",
    "type": "text-delta",
  },
  {
    "delta": "istrict",
    "id": "msg_0c72b1033351981300690ccf97df988193b9c062fa247e6257",
    "type": "text-delta",
  },
  {
    "delta": ")?",
    "id": "msg_0c72b1033351981300690ccf97df988193b9c062fa247e6257",
    "type": "text-delta",
  },
  {
    "id": "msg_0c72b1033351981300690ccf97df988193b9c062fa247e6257",
    "type": "text-end",
  },
  {
    "finishReason": "stop",
    "providerMetadata": {
      "openai": {
        "responseId": "resp_0c72b1033351981300690ccf79c6d88193b7d054f4f83ad50a",
        "serviceTier": "default",
      },
    },
    "type": "finish",
    "usage": {
      "cachedInputTokens": 0,
      "inputTokens": 11791,
      "outputTokens": 963,
      "reasoningTokens": 512,
      "totalTokens": 12754,
    },
  },
]
`;

exports[`OpenAIResponsesLanguageModel > doStream > web search tool > should handle streaming web search with action query field 1`] = `
[
  {
    "type": "stream-start",
    "warnings": [],
  },
  {
    "id": "resp_test",
    "modelId": "o3-2025-04-16",
    "timestamp": 2025-03-10T18:10:55.000Z,
    "type": "response-metadata",
  },
  {
    "id": "ws_test",
    "providerExecuted": true,
    "toolName": "web_search",
    "type": "tool-input-start",
  },
  {
    "id": "ws_test",
    "type": "tool-input-end",
  },
  {
    "input": "{}",
    "providerExecuted": true,
    "toolCallId": "ws_test",
    "toolName": "web_search",
    "type": "tool-call",
  },
  {
    "result": {
      "action": {
        "query": "Vercel AI SDK next version features",
        "type": "search",
      },
    },
    "toolCallId": "ws_test",
    "toolName": "web_search",
    "type": "tool-result",
  },
  {
    "id": "msg_test",
    "providerMetadata": {
      "openai": {
        "itemId": "msg_test",
      },
    },
    "type": "text-start",
  },
  {
    "delta": "Based on the search results, here are the upcoming features.",
    "id": "msg_test",
    "type": "text-delta",
  },
  {
    "id": "msg_test",
    "type": "text-end",
  },
  {
    "finishReason": "stop",
    "providerMetadata": {
      "openai": {
        "responseId": "resp_test",
      },
    },
    "type": "finish",
    "usage": {
      "cachedInputTokens": 0,
      "inputTokens": 50,
      "outputTokens": 25,
      "reasoningTokens": 0,
      "totalTokens": 75,
    },
  },
]
`;

exports[`OpenAIResponsesLanguageModel > doStream > web search tool > should stream web search results (sources, tool calls, tool results) 1`] = `
[
  {
    "type": "stream-start",
    "warnings": [],
  },
  {
    "id": "resp_68c187cc09508192aa225af9734e2ed905ca09a4773fcd25",
    "modelId": "gpt-5-nano-2025-08-07",
    "timestamp": 2025-09-10T14:14:36.000Z,
    "type": "response-metadata",
  },
  {
    "id": "rs_68c187cc87a88192b58352081364836c05ca09a4773fcd25:0",
    "providerMetadata": {
      "openai": {
        "itemId": "rs_68c187cc87a88192b58352081364836c05ca09a4773fcd25",
        "reasoningEncryptedContent": null,
      },
    },
    "type": "reasoning-start",
  },
  {
    "id": "rs_68c187cc87a88192b58352081364836c05ca09a4773fcd25:0",
    "providerMetadata": {
      "openai": {
        "itemId": "rs_68c187cc87a88192b58352081364836c05ca09a4773fcd25",
        "reasoningEncryptedContent": null,
      },
    },
    "type": "reasoning-end",
  },
  {
    "id": "ws_68c187d0973881928c78c79e50ae028805ca09a4773fcd25",
    "providerExecuted": true,
    "toolName": "web_search",
    "type": "tool-input-start",
  },
  {
    "id": "ws_68c187d0973881928c78c79e50ae028805ca09a4773fcd25",
    "type": "tool-input-end",
  },
  {
    "input": "{}",
    "providerExecuted": true,
    "toolCallId": "ws_68c187d0973881928c78c79e50ae028805ca09a4773fcd25",
    "toolName": "web_search",
    "type": "tool-call",
  },
  {
    "result": {
      "action": {
        "query": "Berlin news today",
        "type": "search",
      },
      "sources": [
        {
          "type": "url",
          "url": "https://www.reuters.com/world/europe/berlin-postpones-decision-military-engagement-regarding-ukraine-2025-09-04/",
        },
        {
          "type": "url",
          "url": "https://www.wallpaper.com/art/exhibitions-shows/berlin-art-week-2025",
        },
        {
          "type": "url",
          "url": "https://en.wikipedia.org/wiki/75th_Berlin_International_Film_Festival",
        },
        {
          "type": "url",
          "url": "https://apnews.com/article/ecf774eea5cdc7cbf88adf3887102d9b",
        },
        {
          "type": "url",
          "url": "https://apnews.com/article/1710be90a0e733d016e32db4d8353e1c",
        },
        {
          "type": "url",
          "url": "https://en.wikipedia.org/wiki/Rave_The_Planet_Parade",
        },
        {
          "type": "url",
          "url": "https://en.wikipedia.org/wiki/2025_DFB-Pokal_final",
        },
        {
          "type": "url",
          "url": "https://en.wikipedia.org/wiki/2025_Berlin_Tennis_Open",
        },
        {
          "type": "url",
          "url": "https://en.wikipedia.org/wiki/Parkb%C3%BChne_Wuhlheide",
        },
        {
          "type": "url",
          "url": "https://en.wikipedia.org/wiki/2025_Berlin_Tennis_Open_%E2%80%93_Singles",
        },
        {
          "type": "url",
          "url": "https://www.visitberlin.de/en/berlin-2025-the-main-events",
        },
        {
          "type": "url",
          "url": "https://helloberl.in/berlin-events-feb-27-march-2nd-2025/",
        },
      ],
    },
    "toolCallId": "ws_68c187d0973881928c78c79e50ae028805ca09a4773fcd25",
    "toolName": "web_search",
    "type": "tool-result",
  },
  {
    "id": "rs_68c187d2484881929a3908a9ad4e745f05ca09a4773fcd25:0",
    "providerMetadata": {
      "openai": {
        "itemId": "rs_68c187d2484881929a3908a9ad4e745f05ca09a4773fcd25",
        "reasoningEncryptedContent": null,
      },
    },
    "type": "reasoning-start",
  },
  {
    "id": "rs_68c187d2484881929a3908a9ad4e745f05ca09a4773fcd25:0",
    "providerMetadata": {
      "openai": {
        "itemId": "rs_68c187d2484881929a3908a9ad4e745f05ca09a4773fcd25",
        "reasoningEncryptedContent": null,
      },
    },
    "type": "reasoning-end",
  },
  {
    "id": "ws_68c187d3954881929c1d6d96c46e4fef05ca09a4773fcd25",
    "providerExecuted": true,
    "toolName": "web_search",
    "type": "tool-input-start",
  },
  {
    "id": "ws_68c187d3954881929c1d6d96c46e4fef05ca09a4773fcd25",
    "type": "tool-input-end",
  },
  {
    "input": "{}",
    "providerExecuted": true,
    "toolCallId": "ws_68c187d3954881929c1d6d96c46e4fef05ca09a4773fcd25",
    "toolName": "web_search",
    "type": "tool-call",
  },
  {
    "result": {
      "action": {
        "query": undefined,
        "type": "search",
      },
      "sources": [
        {
          "type": "url",
          "url": "https://www.reuters.com/world/europe/berlin-postpones-decision-military-engagement-regarding-ukraine-2025-09-04/",
        },
      ],
    },
    "toolCallId": "ws_68c187d3954881929c1d6d96c46e4fef05ca09a4773fcd25",
    "toolName": "web_search",
    "type": "tool-result",
  },
  {
    "id": "rs_68c187d42c0481929f8e156e064bd0a105ca09a4773fcd25:0",
    "providerMetadata": {
      "openai": {
        "itemId": "rs_68c187d42c0481929f8e156e064bd0a105ca09a4773fcd25",
        "reasoningEncryptedContent": null,
      },
    },
    "type": "reasoning-start",
  },
  {
    "id": "rs_68c187d42c0481929f8e156e064bd0a105ca09a4773fcd25:0",
    "providerMetadata": {
      "openai": {
        "itemId": "rs_68c187d42c0481929f8e156e064bd0a105ca09a4773fcd25",
        "reasoningEncryptedContent": null,
      },
    },
    "type": "reasoning-end",
  },
  {
    "id": "ws_68c187d4dd548192ab8473f8c95a4d8d05ca09a4773fcd25",
    "providerExecuted": true,
    "toolName": "web_search",
    "type": "tool-input-start",
  },
  {
    "id": "ws_68c187d4dd548192ab8473f8c95a4d8d05ca09a4773fcd25",
    "type": "tool-input-end",
  },
  {
    "input": "{}",
    "providerExecuted": true,
    "toolCallId": "ws_68c187d4dd548192ab8473f8c95a4d8d05ca09a4773fcd25",
    "toolName": "web_search",
    "type": "tool-call",
  },
  {
    "result": {
      "action": {
        "query": undefined,
        "type": "search",
      },
      "sources": [
        {
          "type": "url",
          "url": "https://www.wallpaper.com/art/exhibitions-shows/berlin-art-week-2025",
        },
      ],
    },
    "toolCallId": "ws_68c187d4dd548192ab8473f8c95a4d8d05ca09a4773fcd25",
    "toolName": "web_search",
    "type": "tool-result",
  },
  {
    "id": "rs_68c187d592f481929b10ff6121241b1d05ca09a4773fcd25:0",
    "providerMetadata": {
      "openai": {
        "itemId": "rs_68c187d592f481929b10ff6121241b1d05ca09a4773fcd25",
        "reasoningEncryptedContent": null,
      },
    },
    "type": "reasoning-start",
  },
  {
    "id": "rs_68c187d592f481929b10ff6121241b1d05ca09a4773fcd25:0",
    "providerMetadata": {
      "openai": {
        "itemId": "rs_68c187d592f481929b10ff6121241b1d05ca09a4773fcd25",
        "reasoningEncryptedContent": null,
      },
    },
    "type": "reasoning-end",
  },
  {
    "id": "ws_68c187d70ba88192aad48510cff1b4c905ca09a4773fcd25",
    "providerExecuted": true,
    "toolName": "web_search",
    "type": "tool-input-start",
  },
  {
    "id": "ws_68c187d70ba88192aad48510cff1b4c905ca09a4773fcd25",
    "type": "tool-input-end",
  },
  {
    "input": "{}",
    "providerExecuted": true,
    "toolCallId": "ws_68c187d70ba88192aad48510cff1b4c905ca09a4773fcd25",
    "toolName": "web_search",
    "type": "tool-call",
  },
  {
    "result": {
      "action": {
        "query": undefined,
        "type": "search",
      },
      "sources": [
        {
          "type": "url",
          "url": "https://www.visitberlin.de/en/berlin-2025-the-main-events",
        },
      ],
    },
    "toolCallId": "ws_68c187d70ba88192aad48510cff1b4c905ca09a4773fcd25",
    "toolName": "web_search",
    "type": "tool-result",
  },
  {
    "id": "rs_68c187d87fb481929fc9d6593d88c3dd05ca09a4773fcd25:0",
    "providerMetadata": {
      "openai": {
        "itemId": "rs_68c187d87fb481929fc9d6593d88c3dd05ca09a4773fcd25",
        "reasoningEncryptedContent": null,
      },
    },
    "type": "reasoning-start",
  },
  {
    "id": "rs_68c187d87fb481929fc9d6593d88c3dd05ca09a4773fcd25:0",
    "providerMetadata": {
      "openai": {
        "itemId": "rs_68c187d87fb481929fc9d6593d88c3dd05ca09a4773fcd25",
        "reasoningEncryptedContent": null,
      },
    },
    "type": "reasoning-end",
  },
  {
    "id": "msg_68c187e279048192be3775da689aa25105ca09a4773fcd25",
    "providerMetadata": {
      "openai": {
        "itemId": "msg_68c187e279048192be3775da689aa25105ca09a4773fcd25",
      },
    },
    "type": "text-start",
  },
  {
    "delta": "Here’s what’s notable in Berlin today (September 10, 2025), based on three quick web searches:

- Berlin Art Week 2025 kicks off today and runs through September 14. The city’s autumn art season opens with more than 100 venues, featuring exhibitions from Patti Smith, Mark Leckey, Katharina Grosse, Carrie Mae Weems, and more. ([wallpaper.com](https://www.wallpaper.com/art/exhibitions-shows/berlin-art-week-2025))

- The city is highlighting its 200-year Museum Island anniversary this year, with ongoing events and exhibitions around Berlin’s historic center. This is part of Berlin’s big year of cultural highlights. ([visitberlin.de](https://www.visitberlin.de/en/berlin-2025-the-main-events))

- 49h ICC: Open House is scheduled for September 11–14, offering guided tours and design talks at the former ICC Berlin. It’s one of the major architecture/design events associated with Berlin 2025. ([visitberlin.de](https://www.visitberlin.de/en/berlin-2025-the-main-events))

- Open Monument Day is coming up on September 13–14, when many",
    "id": "msg_68c187e279048192be3775da689aa25105ca09a4773fcd25",
    "type": "text-delta",
  },
  {
    "id": "id-0",
    "sourceType": "url",
    "title": "What to see at Berlin Art Week 2025 | Wallpaper*",
    "type": "source",
    "url": "https://www.wallpaper.com/art/exhibitions-shows/berlin-art-week-2025",
  },
  {
    "id": "id-1",
    "sourceType": "url",
    "title": "Berlin 2025 – the main events | visitBerlin.de",
    "type": "source",
    "url": "https://www.visitberlin.de/en/berlin-2025-the-main-events",
  },
  {
    "id": "id-2",
    "sourceType": "url",
    "title": "Berlin 2025 – the main events | visitBerlin.de",
    "type": "source",
    "url": "https://www.visitberlin.de/en/berlin-2025-the-main-events",
  },
  {
    "delta": " historic sites around Berlin open to the public with special programs. If you’re in town this weekend, it’s a good chance to explore landmarks that aren’t usually accessible.",
    "id": "msg_68c187e279048192be3775da689aa25105ca09a4773fcd25",
    "type": "text-delta",
  },
  {
    "delta": " ([visitberlin.de](https://www.visitberlin.de/en/berlin-2025-the-main-events))

- If you’re a sports fan, Berlin will host NFL games",
    "id": "msg_68c187e279048192be3775da689aa25105ca09a4773fcd25",
    "type": "text-delta",
  },
  {
    "id": "id-3",
    "sourceType": "url",
    "title": "Berlin 2025 – the main events | visitBerlin.de",
    "type": "source",
    "url": "https://www.visitberlin.de/en/berlin-2025-the-main-events",
  },
  {
    "delta": " in November 2025 (three regular-season games in the Olympic Stadium, with the Indianapolis Colts among",
    "id": "msg_68c187e279048192be3775da689aa25105ca09a4773fcd25",
    "type": "text-delta",
  },
  {
    "delta": " the teams). It’s part of Berlin’s ongoing slate of major events this year",
    "id": "msg_68c187e279048192be3775da689aa25105ca09a4773fcd25",
    "type": "text-delta",
  },
  {
    "delta": ". ([visitberlin.de](https://www.visitberlin.de/en/berlin-2025-the-main-events))

- For some broader",
    "id": "msg_68c187e279048192be3775da689aa25105ca09a4773fcd25",
    "type": "text-delta",
  },
  {
    "id": "id-4",
    "sourceType": "url",
    "title": "Berlin 2025 – the main events | visitBerlin.de",
    "type": "source",
    "url": "https://www.visitberlin.de/en/berlin-2025-the-main-events",
  },
  {
    "delta": " context, Berlin has been discussing its role in postwar security arrangements for Ukraine, with",
    "id": "msg_68c187e279048192be3775da689aa25105ca09a4773fcd25",
    "type": "text-delta",
  },
  {
    "delta": " German officials signaling readiness to increase support but delaying a formal deployment decision until broader conditions are",
    "id": "msg_68c187e279048192be3775da689aa25105ca09a4773fcd25",
    "type": "text-delta",
  },
  {
    "delta": " clearer. This",
    "id": "msg_68c187e279048192be3775da689aa25105ca09a4773fcd25",
    "type": "text-delta",
  },
  {
    "delta": " was reported for early September 2025. ([reuters.com](https://www.reuters.com/world/europe/berlin-postpones-decision-military-engagement-regarding-ukraine-2025-09-04/))",
    "id": "msg_68c187e279048192be3775da689aa25105ca09a4773fcd25",
    "type": "text-delta",
  },
  {
    "id": "id-5",
    "sourceType": "url",
    "title": "Berlin holds off decision on participation in postwar Ukraine force | Reuters",
    "type": "source",
    "url": "https://www.reuters.com/world/europe/berlin-postpones-decision-military-engagement-regarding-ukraine-2025-09-04/",
  },
  {
    "delta": "

Would you like me to pull live updates or focus on a specific topic (arts,",
    "id": "msg_68c187e279048192be3775da689aa25105ca09a4773fcd25",
    "type": "text-delta",
  },
  {
    "delta": " politics, sports) from today?",
    "id": "msg_68c187e279048192be3775da689aa25105ca09a4773fcd25",
    "type": "text-delta",
  },
  {
    "id": "msg_68c187e279048192be3775da689aa25105ca09a4773fcd25",
    "providerMetadata": {
      "openai": {
        "annotations": [],
        "itemId": "msg_68c187e279048192be3775da689aa25105ca09a4773fcd25",
      },
    },
    "type": "text-end",
  },
  {
    "finishReason": "stop",
    "providerMetadata": {
      "openai": {
        "responseId": "resp_68c187cc09508192aa225af9734e2ed905ca09a4773fcd25",
        "serviceTier": "default",
      },
    },
    "type": "finish",
    "usage": {
      "cachedInputTokens": 34560,
      "inputTokens": 60093,
      "outputTokens": 4080,
      "reasoningTokens": 3648,
      "totalTokens": 64173,
    },
  },
]
`;

exports[`OpenAIResponsesLanguageModel > web search sources schema resilience > should accept api-type sources without throwing 1`] = `
[
  {
    "input": "{}",
    "providerExecuted": true,
    "toolCallId": "ws_api_sources",
    "toolName": "web_search",
    "type": "tool-call",
  },
  {
    "result": {
      "action": {
        "query": "current price of BTC",
        "type": "search",
      },
      "sources": [
        {
          "type": "url",
          "url": "https://example.com?a=1&utm_source=openai",
        },
        {
          "name": "oai-finance",
          "type": "api",
        },
      ],
    },
    "toolCallId": "ws_api_sources",
    "toolName": "web_search",
    "type": "tool-result",
  },
  {
    "providerMetadata": {
      "openai": {
        "itemId": "msg_done",
      },
    },
    "text": "BTC is trading at ...",
    "type": "text",
  },
]
`;<|MERGE_RESOLUTION|>--- conflicted
+++ resolved
@@ -100,10 +100,6 @@
   {
     "providerMetadata": {
       "openai": {
-<<<<<<< HEAD
-        "annotations": [],
-        "itemId": "msg_68c2e2e513c88190a72cefb37140d19a0b24aae9c6c01e4f",
-=======
         "annotations": [
           {
             "container_id": "cntr_6903bf2c0470819090b2b1e63e0b66800c139a5d654a42ec",
@@ -115,7 +111,6 @@
           },
         ],
         "itemId": "msg_024ee52fc1900767006903bf43b66081939b669e0ce1deb286",
->>>>>>> adf9f406
       },
     },
     "text": "I ran 10,000 trials of rolling two dice and summed the results.
@@ -236,8 +231,6 @@
     "type": "reasoning",
   },
   {
-<<<<<<< HEAD
-=======
     "providerMetadata": {
       "openai": {
         "annotations": [
@@ -255,7 +248,6 @@
     "type": "text",
   },
   {
->>>>>>> adf9f406
     "filename": "ai.pdf",
     "id": "id-0",
     "mediaType": "text/plain",
@@ -325,8 +317,6 @@
     "type": "reasoning",
   },
   {
-<<<<<<< HEAD
-=======
     "providerMetadata": {
       "openai": {
         "annotations": [
@@ -344,7 +334,6 @@
     "type": "text",
   },
   {
->>>>>>> adf9f406
     "filename": "ai.pdf",
     "id": "id-0",
     "mediaType": "text/plain",
@@ -639,8 +628,6 @@
     "type": "tool-result",
   },
   {
-<<<<<<< HEAD
-=======
     "providerMetadata": {
       "openai": {
         "annotations": [
@@ -713,7 +700,6 @@
     "type": "text",
   },
   {
->>>>>>> adf9f406
     "id": "id-0",
     "sourceType": "url",
     "title": "Bruce Lee statue to be installed in SF Chinatown",
@@ -4169,26 +4155,7 @@
         "reasoningEncryptedContent": null,
       },
     },
-<<<<<<< HEAD
-    "type": "text-start",
-  },
-  {
-    "delta": "Based on the search results, here are the upcoming features.",
-    "id": "msg_test",
-    "type": "text-delta",
-  },
-  {
-    "id": "msg_test",
-    "providerMetadata": {
-      "openai": {
-        "annotations": [],
-        "itemId": "msg_test",
-      },
-    },
-    "type": "text-end",
-=======
     "type": "reasoning-start",
->>>>>>> adf9f406
   },
   {
     "id": "rs_0c72b1033351981300690ccf7c6ea4819383a27ac8faae82a2:0",
@@ -6098,6 +6065,12 @@
   },
   {
     "id": "msg_test",
+    "providerMetadata": {
+      "openai": {
+        "annotations": [],
+        "itemId": "msg_test",
+      },
+    },
     "type": "text-end",
   },
   {
