// Vitest Snapshot v1, https://vitest.dev/guide/snapshot.html

exports[`OpenAIResponsesLanguageModel > doGenerate > code interpreter tool > should include code interpreter tool call and result in content 1`] = `
[
  {
    "providerMetadata": {
      "openai": {
        "itemId": "rs_68c2e2cbc0a08190bc754d734af0940f0b24aae9c6c01e4f",
        "reasoningEncryptedContent": null,
      },
    },
    "text": "",
    "type": "reasoning",
  },
  {
    "input": "{"code":"import random\\nrandom.seed()  # system time\\nn=10000\\nsums=[(random.randint(1,6)+random.randint(1,6)) for _ in range(n)]\\ntotal=sum(sums)\\nmean=total/n\\nfrom collections import Counter\\ncounts=Counter(sums)\\ncounts_sorted=[(sum_val, counts[sum_val]) for sum_val in range(2,13)]\\ntotal, mean, counts_sorted[:5], counts_sorted[-5:]","containerId":"cntr_68c2e2caf50c8193b4069276f4c75ef301e63bd5fd6a4d4d"}",
    "providerExecuted": true,
    "toolCallId": "ci_68c2e2cf522c81908f3e2c1bccd1493b0b24aae9c6c01e4f",
    "toolName": "code_interpreter",
    "type": "tool-call",
  },
  {
    "providerExecuted": true,
    "result": {
      "outputs": [
        {
          "logs": "(70141,
 7.0141,
 [(2, 269), (3, 511), (4, 865), (5, 1130), (6, 1353)],
 [(8, 1387), (9, 1110), (10, 828), (11, 538), (12, 299)])",
          "type": "logs",
        },
      ],
    },
    "toolCallId": "ci_68c2e2cf522c81908f3e2c1bccd1493b0b24aae9c6c01e4f",
    "toolName": "code_interpreter",
    "type": "tool-result",
  },
  {
    "providerMetadata": {
      "openai": {
        "itemId": "rs_68c2e2d67f60819097167827b0e29b4f0b24aae9c6c01e4f",
        "reasoningEncryptedContent": null,
      },
    },
    "text": "",
    "type": "reasoning",
  },
  {
    "input": "{"code":"counts_sorted_full = [(s,c) for s,c in sorted(counts.items())]\\ncounts_sorted_full","containerId":"cntr_68c2e2caf50c8193b4069276f4c75ef301e63bd5fd6a4d4d"}",
    "providerExecuted": true,
    "toolCallId": "ci_68c2e2d75fe08190b27c6e44213143010b24aae9c6c01e4f",
    "toolName": "code_interpreter",
    "type": "tool-call",
  },
  {
    "providerExecuted": true,
    "result": {
      "outputs": [
        {
          "logs": "[(2, 269),
 (3, 511),
 (4, 865),
 (5, 1130),
 (6, 1353),
 (7, 1710),
 (8, 1387),
 (9, 1110),
 (10, 828),
 (11, 538),
 (12, 299)]",
          "type": "logs",
        },
      ],
    },
    "toolCallId": "ci_68c2e2d75fe08190b27c6e44213143010b24aae9c6c01e4f",
    "toolName": "code_interpreter",
    "type": "tool-result",
  },
  {
    "providerMetadata": {
      "openai": {
        "itemId": "rs_68c2e2dab6508190987f0d3db143b0580b24aae9c6c01e4f",
        "reasoningEncryptedContent": null,
      },
    },
    "text": "",
    "type": "reasoning",
  },
  {
    "providerMetadata": {
      "openai": {
        "annotations": [],
        "itemId": "msg_68c2e2e513c88190a72cefb37140d19a0b24aae9c6c01e4f",
      },
    },
    "text": "Here’s a quick result from simulating 10,000 rolls of two fair six-sided dice (sum per trial, then total across all trials):

- Total sum of all 10,000 trial sums: 70141
- Average sum per trial: 7.0141

Distribution of the per-trial sums (2–12):
- 2: 269 (2.69%)
- 3: 511 (5.11%)
- 4: 865 (8.65%)
- 5: 1130 (11.30%)
- 6: 1353 (13.53%)
- 7: 1710 (17.10%)
- 8: 1387 (13.87%)
- 9: 1110 (11.10%)
- 10: 828 (8.28%)
- 11: 538 (5.38%)
- 12: 299 (2.99%)

Notes:
- The total is around 7,0000 since the expected sum per trial is 7, so 10,000 trials ≈ 70000. Your exact total will vary with each run unless you fix a random seed.
- If you’d like, I can provide the per-trial sums as a CSV file or share a reproducible run with a fixed seed.",
    "type": "text",
  },
]
`;

exports[`OpenAIResponsesLanguageModel > doGenerate > file search tool > with results include > should include file search tool call and result in content 1`] = `
[
  {
    "providerMetadata": {
      "openai": {
        "itemId": "rs_0365d26c32c64c650068cabb03bcc48194bfbd973152bca8f6",
        "reasoningEncryptedContent": null,
      },
    },
    "text": "",
    "type": "reasoning",
  },
  {
    "input": "{}",
    "providerExecuted": true,
    "toolCallId": "fs_0365d26c32c64c650068cabb04aa388194b53c59de50a3951e",
    "toolName": "file_search",
    "type": "tool-call",
  },
  {
    "providerExecuted": true,
    "result": {
      "queries": [
        "What is an embedding model according to this document?",
        "What is an embedding model in the document?",
        "definition of embedding model",
        "embedding model explanation 'embedding model'",
      ],
      "results": [
        {
          "attributes": {},
          "fileId": "file-Ebzhf8H4DPGPr9pUhr7n7v",
          "filename": "ai.pdf",
          "score": 0.9311,
          "text": "AI 1

AI
Generative artificial intelligence refers to models that predict and generate 
various types of outputs (such as text, images, or audio) based on whatʼs 
statistically likely, pulling from patterns theyʼve learned from their training data. 
For example:

Given a photo, a generative model can generate a caption.

Given an audio file, a generative model can generate a transcription.

Given a text description, a generative model can generate an image.

A large language model LLM is a subset of generative models focused 
primarily on text. An LLM takes a sequence of words as input and aims to 
predict the most likely sequence to follow. It assigns probabilities to potential 
next sequences and then selects one. The model continues to generate 
sequences until it meets a specified stopping criterion.

LLMs learn by training on massive collections of written text, which means they 
will be better suited to some use cases than others. For example, a model 
trained on GitHub data would understand the probabilities of sequences in 
source code particularly well.

However, it's crucial to understand LLMs' limitations. When asked about less 
known or absent information, like the birthday of a personal relative, LLMs 
might "hallucinate" or make up information. It's essential to consider how well-
represented the information you need is in the model.

An embedding model is used to convert complex data (like words or images) 
into a dense vector (a list of numbers) representation, known as an embedding. 
Unlike generative models, embedding models do not generate new text or data. 
Instead, they provide representations of semantic and synactic relationships 
between entities that can be used as input for other models or other natural 
language processing tasks.

In the next section, you will learn about the difference between models 
providers and models, and which ones are available in the AI SDK.",
        },
      ],
    },
    "toolCallId": "fs_0365d26c32c64c650068cabb04aa388194b53c59de50a3951e",
    "toolName": "file_search",
    "type": "tool-result",
  },
  {
    "providerMetadata": {
      "openai": {
        "itemId": "rs_0365d26c32c64c650068cabb061740819491324d349d0f07ca",
        "reasoningEncryptedContent": null,
      },
    },
    "text": "",
    "type": "reasoning",
  },
  {
    "providerMetadata": {
      "openai": {
        "annotations": [
          {
            "file_id": "file-Ebzhf8H4DPGPr9pUhr7n7v",
            "filename": "ai.pdf",
            "index": 350,
            "type": "file_citation",
          },
        ],
        "itemId": "msg_0365d26c32c64c650068cabb0e66b081949f66f61dacef39f3",
      },
    },
    "text": "According to the document, an embedding model converts complex data (like words or images) into a dense vector — a list of numbers — called an embedding. It does not generate new text or data; instead it encodes semantic and syntactic relationships between entities so those vector representations can be used as inputs for other models or NLP tasks .",
    "type": "text",
  },
  {
    "filename": "ai.pdf",
    "id": "id-0",
    "mediaType": "text/plain",
    "sourceType": "document",
    "title": "ai.pdf",
    "type": "source",
  },
]
`;

exports[`OpenAIResponsesLanguageModel > doGenerate > file search tool > without results include > should include file search tool call and result in content 1`] = `
[
  {
    "providerMetadata": {
      "openai": {
        "itemId": "rs_0a098396a8feca410068caae3b47208196957fe59419daad70",
        "reasoningEncryptedContent": null,
      },
    },
    "text": "",
    "type": "reasoning",
  },
  {
    "input": "{}",
    "providerExecuted": true,
    "toolCallId": "fs_0a098396a8feca410068caae3cab5c8196a54fd00498464e62",
    "toolName": "file_search",
    "type": "tool-call",
  },
  {
    "providerExecuted": true,
    "result": {
      "queries": [
        "What is an embedding model according to this document?",
        "What is an embedding model?",
        "definition of embedding model in the document",
        "embedding model description",
      ],
      "results": null,
    },
    "toolCallId": "fs_0a098396a8feca410068caae3cab5c8196a54fd00498464e62",
    "toolName": "file_search",
    "type": "tool-result",
  },
  {
    "providerMetadata": {
      "openai": {
        "itemId": "rs_0a098396a8feca410068caae3e21a081968e7ac588401c4a6a",
        "reasoningEncryptedContent": null,
      },
    },
    "text": "",
    "type": "reasoning",
  },
  {
    "providerMetadata": {
      "openai": {
        "annotations": [
          {
            "file_id": "file-Ebzhf8H4DPGPr9pUhr7n7v",
            "filename": "ai.pdf",
            "index": 438,
            "type": "file_citation",
          },
        ],
        "itemId": "msg_0a098396a8feca410068caae457c508196b2fcd079d1d3ec74",
      },
    },
    "text": "According to the document, an embedding model is used to convert complex data (like words or images) into a dense vector (a list of numbers) representation called an embedding, which captures semantic and syntactic relationships. Unlike generative models, embedding models do not generate new text or data; instead, they provide these vector representations to be used as input for other models or other natural language processing tasks .",
    "type": "text",
  },
  {
    "filename": "ai.pdf",
    "id": "id-0",
    "mediaType": "text/plain",
    "sourceType": "document",
    "title": "ai.pdf",
    "type": "source",
  },
]
`;

exports[`OpenAIResponsesLanguageModel > doGenerate > image generation tool > should include generate image tool call and result in content 1`] = `
[
  {
    "providerMetadata": {
      "openai": {
        "itemId": "rs_0a33d15155cb126d0068c96c5527808195a933b468ccb5dfd9",
        "reasoningEncryptedContent": null,
      },
    },
    "text": "",
    "type": "reasoning",
  },
  {
    "input": "{}",
    "providerExecuted": true,
    "toolCallId": "ig_0a33d15155cb126d0068c96c59bc14819599154c9988b82996",
    "toolName": "image_generation",
    "type": "tool-call",
  },
  {
    "providerExecuted": true,
    "result": {
      "result": "UklGRoitEQBXRUJQVlA4TEGzEAAv/8P/AM1AbNtGkITZhU4fH9J/wTOT+xIi+j8BuT4kABkCibNAZrlwIPyQ7W/bH5L2RHMzMBKgXmfZeYi9tLtrrQkZvN1yXHLLgG71gPkpDxmI/gc03YFulQR...AA9lhA0Y9rVdqQs/W4w/MOxeRW5+R1/UXmmNVi9yQ7x/vG0q2VRk01seZIuj5OmRYhD+yY82dZqMH1BCueTeOcNfGKxQ==",
    },
    "toolCallId": "ig_0a33d15155cb126d0068c96c59bc14819599154c9988b82996",
    "toolName": "image_generation",
    "type": "tool-result",
  },
  {
    "providerMetadata": {
      "openai": {
        "itemId": "rs_0a33d15155cb126d0068c96c6c0ef48195bc73e30faf832ba3",
        "reasoningEncryptedContent": null,
      },
    },
    "text": "",
    "type": "reasoning",
  },
  {
    "providerMetadata": {
      "openai": {
        "annotations": [],
        "itemId": "msg_0a33d15155cb126d0068c96c723ed88195b1405bc370bb8a65",
      },
    },
    "text": "",
    "type": "text",
  },
]
`;

exports[`OpenAIResponsesLanguageModel > doGenerate > local shell tool > should include generate image tool call and result in content 1`] = `
[
  {
    "providerMetadata": {
      "openai": {
        "itemId": "rs_68da74ab2c48819cb435ff526bd1ba1d0fdbc19a07110799",
        "reasoningEncryptedContent": null,
      },
    },
    "text": "",
    "type": "reasoning",
  },
  {
    "input": "{"action":{"type":"exec","command":["ls"],"working_directory":"/root","env":{}}}",
    "providerMetadata": {
      "openai": {
        "itemId": "lsh_68da74abdaec819c9aa19c124308f4600fdbc19a07110799",
      },
    },
    "toolCallId": "call_XWgeTylovOiS8xLNz2TONOgO",
    "toolName": "local_shell",
    "type": "tool-call",
  },
]
`;

exports[`OpenAIResponsesLanguageModel > doGenerate > web search tool > should include web search tool call and result in content 1`] = `
[
  {
    "input": "{}",
    "providerExecuted": true,
    "toolCallId": "ws_67cf2b3051e88190b006770db6fdb13d",
    "toolName": "web_search",
    "type": "tool-call",
  },
  {
    "providerExecuted": true,
    "result": {
      "action": {
        "query": "Vercel AI SDK next version features",
        "type": "search",
      },
    },
    "toolCallId": "ws_67cf2b3051e88190b006770db6fdb13d",
    "toolName": "web_search",
    "type": "tool-result",
  },
  {
    "input": "{}",
    "providerExecuted": true,
    "toolCallId": "ws_67cf2b3051e88190b006234456fdb13d",
    "toolName": "web_search",
    "type": "tool-call",
  },
  {
    "providerExecuted": true,
    "result": {
      "action": {
        "query": undefined,
        "type": "search",
      },
    },
    "toolCallId": "ws_67cf2b3051e88190b006234456fdb13d",
    "toolName": "web_search",
    "type": "tool-result",
  },
  {
    "providerMetadata": {
      "openai": {
        "annotations": [
          {
            "end_index": 606,
            "start_index": 486,
            "title": "Bruce Lee statue to be installed in SF Chinatown",
            "type": "url_citation",
            "url": "https://www.axios.com/local/san-francisco/2025/03/07/bruce-lee-statue-sf-chinatown?utm_source=chatgpt.com",
          },
          {
            "end_index": 1035,
            "start_index": 912,
            "title": "The Bay Area is set to make an office leasing comeback",
            "type": "url_citation",
            "url": "https://www.axios.com/local/san-francisco/2025/03/03/bay-area-office-leasing-activity?utm_source=chatgpt.com",
          },
          {
            "end_index": 1472,
            "start_index": 1346,
            "title": "Where to see spring blooms in the Bay Area",
            "type": "url_citation",
            "url": "https://www.axios.com/local/san-francisco/2025/03/03/where-to-see-spring-blooms-bay-area?utm_source=chatgpt.com",
          },
          {
            "end_index": 2023,
            "start_index": 1884,
            "title": "Oceanfront Great Highway park set to open in April",
            "type": "url_citation",
            "url": "https://www.axios.com/local/san-francisco/2025/03/03/great-highway-park-opening-april-recall-campaign?utm_source=chatgpt.com",
          },
          {
            "end_index": 2540,
            "start_index": 2404,
            "title": "San Francisco's spring seasons are getting warmer",
            "type": "url_citation",
            "url": "https://www.axios.com/local/san-francisco/2025/03/03/climate-weather-spring-temperatures-warmer-sf?utm_source=chatgpt.com",
          },
        ],
        "itemId": "msg_67cf2b35467481908f24412e4fd40d66",
      },
    },
    "text": "Last week in San Francisco, several notable events and developments took place:

**Bruce Lee Statue in Chinatown**

The Chinese Historical Society of America Museum announced plans to install a Bruce Lee statue in Chinatown. This initiative, supported by the Rose Pak Community Fund, the Bruce Lee Foundation, and Stand With Asians, aims to honor Lee's contributions to film and martial arts. Artist Arnie Kim has been commissioned for the project, with a fundraising goal of $150,000. ([axios.com](https://www.axios.com/local/san-francisco/2025/03/07/bruce-lee-statue-sf-chinatown?utm_source=chatgpt.com))

**Office Leasing Revival**

The Bay Area experienced a resurgence in office leasing, securing 11 of the largest U.S. office leases in 2024. This trend, driven by the tech industry's growth and advancements in generative AI, suggests a potential boost to downtown recovery through increased foot traffic. ([axios.com](https://www.axios.com/local/san-francisco/2025/03/03/bay-area-office-leasing-activity?utm_source=chatgpt.com))

**Spring Blooms in the Bay Area**

With the arrival of spring, several locations in the Bay Area are showcasing vibrant blooms. Notable spots include the Conservatory of Flowers, Japanese Tea Garden, Queen Wilhelmina Tulip Garden, and the San Francisco Botanical Garden, each offering unique floral displays. ([axios.com](https://www.axios.com/local/san-francisco/2025/03/03/where-to-see-spring-blooms-bay-area?utm_source=chatgpt.com))

**Oceanfront Great Highway Park**

San Francisco's long-awaited Oceanfront Great Highway park is set to open on April 12. This 43-acre, car-free park will span a two-mile stretch of the Great Highway from Lincoln Way to Sloat Boulevard, marking the largest pedestrianization project in California's history. The park follows voter approval of Proposition K, which permanently bans cars on part of the highway. ([axios.com](https://www.axios.com/local/san-francisco/2025/03/03/great-highway-park-opening-april-recall-campaign?utm_source=chatgpt.com))

**Warmer Spring Seasons**

An analysis by Climate Central revealed that San Francisco, along with most U.S. cities, is experiencing increasingly warmer spring seasons. Over a 55-year period from 1970 to 2024, the national average temperature during March through May rose by 2.4°F. This warming trend poses various risks, including early snowmelt and increased wildfire threats. ([axios.com](https://www.axios.com/local/san-francisco/2025/03/03/climate-weather-spring-temperatures-warmer-sf?utm_source=chatgpt.com))


# Key San Francisco Developments Last Week:
- [Bruce Lee statue to be installed in SF Chinatown](https://www.axios.com/local/san-francisco/2025/03/07/bruce-lee-statue-sf-chinatown?utm_source=chatgpt.com)
- [The Bay Area is set to make an office leasing comeback](https://www.axios.com/local/san-francisco/2025/03/03/bay-area-office-leasing-activity?utm_source=chatgpt.com)
- [Oceanfront Great Highway park set to open in April](https://www.axios.com/local/san-francisco/2025/03/03/great-highway-park-opening-april-recall-campaign?utm_source=chatgpt.com)",
    "type": "text",
  },
  {
    "id": "id-0",
    "sourceType": "url",
    "title": "Bruce Lee statue to be installed in SF Chinatown",
    "type": "source",
    "url": "https://www.axios.com/local/san-francisco/2025/03/07/bruce-lee-statue-sf-chinatown?utm_source=chatgpt.com",
  },
  {
    "id": "id-1",
    "sourceType": "url",
    "title": "The Bay Area is set to make an office leasing comeback",
    "type": "source",
    "url": "https://www.axios.com/local/san-francisco/2025/03/03/bay-area-office-leasing-activity?utm_source=chatgpt.com",
  },
  {
    "id": "id-2",
    "sourceType": "url",
    "title": "Where to see spring blooms in the Bay Area",
    "type": "source",
    "url": "https://www.axios.com/local/san-francisco/2025/03/03/where-to-see-spring-blooms-bay-area?utm_source=chatgpt.com",
  },
  {
    "id": "id-3",
    "sourceType": "url",
    "title": "Oceanfront Great Highway park set to open in April",
    "type": "source",
    "url": "https://www.axios.com/local/san-francisco/2025/03/03/great-highway-park-opening-april-recall-campaign?utm_source=chatgpt.com",
  },
  {
    "id": "id-4",
    "sourceType": "url",
    "title": "San Francisco's spring seasons are getting warmer",
    "type": "source",
    "url": "https://www.axios.com/local/san-francisco/2025/03/03/climate-weather-spring-temperatures-warmer-sf?utm_source=chatgpt.com",
  },
]
`;

exports[`OpenAIResponsesLanguageModel > doStream > code interpreter tool > should stream code interpreter results 1`] = `
[
  {
    "type": "stream-start",
    "warnings": [],
  },
  {
    "id": "resp_68c2e6efa238819383d5f52a2c2a3baa02d3a5742c7ddae9",
    "modelId": "gpt-5-nano-2025-08-07",
    "timestamp": 2025-09-11T15:12:47.000Z,
    "type": "response-metadata",
  },
  {
    "id": "rs_68c2e6f40ba48193a1c27abf31130e7e02d3a5742c7ddae9:0",
    "providerMetadata": {
      "openai": {
        "itemId": "rs_68c2e6f40ba48193a1c27abf31130e7e02d3a5742c7ddae9",
        "reasoningEncryptedContent": null,
      },
    },
    "type": "reasoning-start",
  },
  {
    "id": "rs_68c2e6f40ba48193a1c27abf31130e7e02d3a5742c7ddae9:0",
    "providerMetadata": {
      "openai": {
        "itemId": "rs_68c2e6f40ba48193a1c27abf31130e7e02d3a5742c7ddae9",
        "reasoningEncryptedContent": null,
      },
    },
    "type": "reasoning-end",
  },
  {
    "id": "ci_68c2e6f7b72c8193ba1f552552c8dc9202d3a5742c7ddae9",
    "providerExecuted": true,
    "toolName": "code_interpreter",
    "type": "tool-input-start",
  },
  {
    "delta": "{"containerId":"cntr_68c2e6f380d881908a57a82d394434ff02f484f5344062e9","code":"",
    "id": "ci_68c2e6f7b72c8193ba1f552552c8dc9202d3a5742c7ddae9",
    "type": "tool-input-delta",
  },
  {
    "delta": "import",
    "id": "ci_68c2e6f7b72c8193ba1f552552c8dc9202d3a5742c7ddae9",
    "type": "tool-input-delta",
  },
  {
    "delta": " random",
    "id": "ci_68c2e6f7b72c8193ba1f552552c8dc9202d3a5742c7ddae9",
    "type": "tool-input-delta",
  },
  {
    "delta": ",",
    "id": "ci_68c2e6f7b72c8193ba1f552552c8dc9202d3a5742c7ddae9",
    "type": "tool-input-delta",
  },
  {
    "delta": " math",
    "id": "ci_68c2e6f7b72c8193ba1f552552c8dc9202d3a5742c7ddae9",
    "type": "tool-input-delta",
  },
  {
    "delta": "\\n",
    "id": "ci_68c2e6f7b72c8193ba1f552552c8dc9202d3a5742c7ddae9",
    "type": "tool-input-delta",
  },
  {
    "delta": "N",
    "id": "ci_68c2e6f7b72c8193ba1f552552c8dc9202d3a5742c7ddae9",
    "type": "tool-input-delta",
  },
  {
    "delta": "=",
    "id": "ci_68c2e6f7b72c8193ba1f552552c8dc9202d3a5742c7ddae9",
    "type": "tool-input-delta",
  },
  {
    "delta": "100",
    "id": "ci_68c2e6f7b72c8193ba1f552552c8dc9202d3a5742c7ddae9",
    "type": "tool-input-delta",
  },
  {
    "delta": "00",
    "id": "ci_68c2e6f7b72c8193ba1f552552c8dc9202d3a5742c7ddae9",
    "type": "tool-input-delta",
  },
  {
    "delta": "\\n",
    "id": "ci_68c2e6f7b72c8193ba1f552552c8dc9202d3a5742c7ddae9",
    "type": "tool-input-delta",
  },
  {
    "delta": "s",
    "id": "ci_68c2e6f7b72c8193ba1f552552c8dc9202d3a5742c7ddae9",
    "type": "tool-input-delta",
  },
  {
    "delta": "ums",
    "id": "ci_68c2e6f7b72c8193ba1f552552c8dc9202d3a5742c7ddae9",
    "type": "tool-input-delta",
  },
  {
    "delta": "=[]\\n",
    "id": "ci_68c2e6f7b72c8193ba1f552552c8dc9202d3a5742c7ddae9",
    "type": "tool-input-delta",
  },
  {
    "delta": "s",
    "id": "ci_68c2e6f7b72c8193ba1f552552c8dc9202d3a5742c7ddae9",
    "type": "tool-input-delta",
  },
  {
    "delta": "=",
    "id": "ci_68c2e6f7b72c8193ba1f552552c8dc9202d3a5742c7ddae9",
    "type": "tool-input-delta",
  },
  {
    "delta": "0",
    "id": "ci_68c2e6f7b72c8193ba1f552552c8dc9202d3a5742c7ddae9",
    "type": "tool-input-delta",
  },
  {
    "delta": "\\n",
    "id": "ci_68c2e6f7b72c8193ba1f552552c8dc9202d3a5742c7ddae9",
    "type": "tool-input-delta",
  },
  {
    "delta": "for",
    "id": "ci_68c2e6f7b72c8193ba1f552552c8dc9202d3a5742c7ddae9",
    "type": "tool-input-delta",
  },
  {
    "delta": " _",
    "id": "ci_68c2e6f7b72c8193ba1f552552c8dc9202d3a5742c7ddae9",
    "type": "tool-input-delta",
  },
  {
    "delta": " in",
    "id": "ci_68c2e6f7b72c8193ba1f552552c8dc9202d3a5742c7ddae9",
    "type": "tool-input-delta",
  },
  {
    "delta": " range",
    "id": "ci_68c2e6f7b72c8193ba1f552552c8dc9202d3a5742c7ddae9",
    "type": "tool-input-delta",
  },
  {
    "delta": "(N",
    "id": "ci_68c2e6f7b72c8193ba1f552552c8dc9202d3a5742c7ddae9",
    "type": "tool-input-delta",
  },
  {
    "delta": "):\\n",
    "id": "ci_68c2e6f7b72c8193ba1f552552c8dc9202d3a5742c7ddae9",
    "type": "tool-input-delta",
  },
  {
    "delta": "   ",
    "id": "ci_68c2e6f7b72c8193ba1f552552c8dc9202d3a5742c7ddae9",
    "type": "tool-input-delta",
  },
  {
    "delta": " a",
    "id": "ci_68c2e6f7b72c8193ba1f552552c8dc9202d3a5742c7ddae9",
    "type": "tool-input-delta",
  },
  {
    "delta": "=random",
    "id": "ci_68c2e6f7b72c8193ba1f552552c8dc9202d3a5742c7ddae9",
    "type": "tool-input-delta",
  },
  {
    "delta": ".randint",
    "id": "ci_68c2e6f7b72c8193ba1f552552c8dc9202d3a5742c7ddae9",
    "type": "tool-input-delta",
  },
  {
    "delta": "(",
    "id": "ci_68c2e6f7b72c8193ba1f552552c8dc9202d3a5742c7ddae9",
    "type": "tool-input-delta",
  },
  {
    "delta": "1",
    "id": "ci_68c2e6f7b72c8193ba1f552552c8dc9202d3a5742c7ddae9",
    "type": "tool-input-delta",
  },
  {
    "delta": ",",
    "id": "ci_68c2e6f7b72c8193ba1f552552c8dc9202d3a5742c7ddae9",
    "type": "tool-input-delta",
  },
  {
    "delta": "6",
    "id": "ci_68c2e6f7b72c8193ba1f552552c8dc9202d3a5742c7ddae9",
    "type": "tool-input-delta",
  },
  {
    "delta": ")\\n",
    "id": "ci_68c2e6f7b72c8193ba1f552552c8dc9202d3a5742c7ddae9",
    "type": "tool-input-delta",
  },
  {
    "delta": "   ",
    "id": "ci_68c2e6f7b72c8193ba1f552552c8dc9202d3a5742c7ddae9",
    "type": "tool-input-delta",
  },
  {
    "delta": " b",
    "id": "ci_68c2e6f7b72c8193ba1f552552c8dc9202d3a5742c7ddae9",
    "type": "tool-input-delta",
  },
  {
    "delta": "=random",
    "id": "ci_68c2e6f7b72c8193ba1f552552c8dc9202d3a5742c7ddae9",
    "type": "tool-input-delta",
  },
  {
    "delta": ".randint",
    "id": "ci_68c2e6f7b72c8193ba1f552552c8dc9202d3a5742c7ddae9",
    "type": "tool-input-delta",
  },
  {
    "delta": "(",
    "id": "ci_68c2e6f7b72c8193ba1f552552c8dc9202d3a5742c7ddae9",
    "type": "tool-input-delta",
  },
  {
    "delta": "1",
    "id": "ci_68c2e6f7b72c8193ba1f552552c8dc9202d3a5742c7ddae9",
    "type": "tool-input-delta",
  },
  {
    "delta": ",",
    "id": "ci_68c2e6f7b72c8193ba1f552552c8dc9202d3a5742c7ddae9",
    "type": "tool-input-delta",
  },
  {
    "delta": "6",
    "id": "ci_68c2e6f7b72c8193ba1f552552c8dc9202d3a5742c7ddae9",
    "type": "tool-input-delta",
  },
  {
    "delta": ")\\n",
    "id": "ci_68c2e6f7b72c8193ba1f552552c8dc9202d3a5742c7ddae9",
    "type": "tool-input-delta",
  },
  {
    "delta": "   ",
    "id": "ci_68c2e6f7b72c8193ba1f552552c8dc9202d3a5742c7ddae9",
    "type": "tool-input-delta",
  },
  {
    "delta": " sm",
    "id": "ci_68c2e6f7b72c8193ba1f552552c8dc9202d3a5742c7ddae9",
    "type": "tool-input-delta",
  },
  {
    "delta": "=a",
    "id": "ci_68c2e6f7b72c8193ba1f552552c8dc9202d3a5742c7ddae9",
    "type": "tool-input-delta",
  },
  {
    "delta": "+b",
    "id": "ci_68c2e6f7b72c8193ba1f552552c8dc9202d3a5742c7ddae9",
    "type": "tool-input-delta",
  },
  {
    "delta": "\\n",
    "id": "ci_68c2e6f7b72c8193ba1f552552c8dc9202d3a5742c7ddae9",
    "type": "tool-input-delta",
  },
  {
    "delta": "   ",
    "id": "ci_68c2e6f7b72c8193ba1f552552c8dc9202d3a5742c7ddae9",
    "type": "tool-input-delta",
  },
  {
    "delta": " sums",
    "id": "ci_68c2e6f7b72c8193ba1f552552c8dc9202d3a5742c7ddae9",
    "type": "tool-input-delta",
  },
  {
    "delta": ".append",
    "id": "ci_68c2e6f7b72c8193ba1f552552c8dc9202d3a5742c7ddae9",
    "type": "tool-input-delta",
  },
  {
    "delta": "(sm",
    "id": "ci_68c2e6f7b72c8193ba1f552552c8dc9202d3a5742c7ddae9",
    "type": "tool-input-delta",
  },
  {
    "delta": ")\\n",
    "id": "ci_68c2e6f7b72c8193ba1f552552c8dc9202d3a5742c7ddae9",
    "type": "tool-input-delta",
  },
  {
    "delta": "   ",
    "id": "ci_68c2e6f7b72c8193ba1f552552c8dc9202d3a5742c7ddae9",
    "type": "tool-input-delta",
  },
  {
    "delta": " s",
    "id": "ci_68c2e6f7b72c8193ba1f552552c8dc9202d3a5742c7ddae9",
    "type": "tool-input-delta",
  },
  {
    "delta": "+=",
    "id": "ci_68c2e6f7b72c8193ba1f552552c8dc9202d3a5742c7ddae9",
    "type": "tool-input-delta",
  },
  {
    "delta": "sm",
    "id": "ci_68c2e6f7b72c8193ba1f552552c8dc9202d3a5742c7ddae9",
    "type": "tool-input-delta",
  },
  {
    "delta": "\\n",
    "id": "ci_68c2e6f7b72c8193ba1f552552c8dc9202d3a5742c7ddae9",
    "type": "tool-input-delta",
  },
  {
    "delta": "min",
    "id": "ci_68c2e6f7b72c8193ba1f552552c8dc9202d3a5742c7ddae9",
    "type": "tool-input-delta",
  },
  {
    "delta": "(s",
    "id": "ci_68c2e6f7b72c8193ba1f552552c8dc9202d3a5742c7ddae9",
    "type": "tool-input-delta",
  },
  {
    "delta": "ums",
    "id": "ci_68c2e6f7b72c8193ba1f552552c8dc9202d3a5742c7ddae9",
    "type": "tool-input-delta",
  },
  {
    "delta": "),",
    "id": "ci_68c2e6f7b72c8193ba1f552552c8dc9202d3a5742c7ddae9",
    "type": "tool-input-delta",
  },
  {
    "delta": " max",
    "id": "ci_68c2e6f7b72c8193ba1f552552c8dc9202d3a5742c7ddae9",
    "type": "tool-input-delta",
  },
  {
    "delta": "(s",
    "id": "ci_68c2e6f7b72c8193ba1f552552c8dc9202d3a5742c7ddae9",
    "type": "tool-input-delta",
  },
  {
    "delta": "ums",
    "id": "ci_68c2e6f7b72c8193ba1f552552c8dc9202d3a5742c7ddae9",
    "type": "tool-input-delta",
  },
  {
    "delta": "),",
    "id": "ci_68c2e6f7b72c8193ba1f552552c8dc9202d3a5742c7ddae9",
    "type": "tool-input-delta",
  },
  {
    "delta": " sum",
    "id": "ci_68c2e6f7b72c8193ba1f552552c8dc9202d3a5742c7ddae9",
    "type": "tool-input-delta",
  },
  {
    "delta": "(s",
    "id": "ci_68c2e6f7b72c8193ba1f552552c8dc9202d3a5742c7ddae9",
    "type": "tool-input-delta",
  },
  {
    "delta": "ums",
    "id": "ci_68c2e6f7b72c8193ba1f552552c8dc9202d3a5742c7ddae9",
    "type": "tool-input-delta",
  },
  {
    "delta": "),",
    "id": "ci_68c2e6f7b72c8193ba1f552552c8dc9202d3a5742c7ddae9",
    "type": "tool-input-delta",
  },
  {
    "delta": " sum",
    "id": "ci_68c2e6f7b72c8193ba1f552552c8dc9202d3a5742c7ddae9",
    "type": "tool-input-delta",
  },
  {
    "delta": "(s",
    "id": "ci_68c2e6f7b72c8193ba1f552552c8dc9202d3a5742c7ddae9",
    "type": "tool-input-delta",
  },
  {
    "delta": "ums",
    "id": "ci_68c2e6f7b72c8193ba1f552552c8dc9202d3a5742c7ddae9",
    "type": "tool-input-delta",
  },
  {
    "delta": ")/",
    "id": "ci_68c2e6f7b72c8193ba1f552552c8dc9202d3a5742c7ddae9",
    "type": "tool-input-delta",
  },
  {
    "delta": "N",
    "id": "ci_68c2e6f7b72c8193ba1f552552c8dc9202d3a5742c7ddae9",
    "type": "tool-input-delta",
  },
  {
    "delta": "\\n",
    "id": "ci_68c2e6f7b72c8193ba1f552552c8dc9202d3a5742c7ddae9",
    "type": "tool-input-delta",
  },
  {
    "delta": ""}",
    "id": "ci_68c2e6f7b72c8193ba1f552552c8dc9202d3a5742c7ddae9",
    "type": "tool-input-delta",
  },
  {
    "id": "ci_68c2e6f7b72c8193ba1f552552c8dc9202d3a5742c7ddae9",
    "type": "tool-input-end",
  },
  {
    "input": "{"code":"import random, math\\nN=10000\\nsums=[]\\ns=0\\nfor _ in range(N):\\n    a=random.randint(1,6)\\n    b=random.randint(1,6)\\n    sm=a+b\\n    sums.append(sm)\\n    s+=sm\\nmin(sums), max(sums), sum(sums), sum(sums)/N\\n","containerId":"cntr_68c2e6f380d881908a57a82d394434ff02f484f5344062e9"}",
    "providerExecuted": true,
    "toolCallId": "ci_68c2e6f7b72c8193ba1f552552c8dc9202d3a5742c7ddae9",
    "toolName": "code_interpreter",
    "type": "tool-call",
  },
  {
    "providerExecuted": true,
    "result": {
      "outputs": [
        {
          "logs": "(2, 12, 69868, 6.9868)",
          "type": "logs",
        },
      ],
    },
    "toolCallId": "ci_68c2e6f7b72c8193ba1f552552c8dc9202d3a5742c7ddae9",
    "toolName": "code_interpreter",
    "type": "tool-result",
  },
  {
    "id": "rs_68c2e6fcb52881938f21c45741216ac002d3a5742c7ddae9:0",
    "providerMetadata": {
      "openai": {
        "itemId": "rs_68c2e6fcb52881938f21c45741216ac002d3a5742c7ddae9",
        "reasoningEncryptedContent": null,
      },
    },
    "type": "reasoning-start",
  },
  {
    "id": "rs_68c2e6fcb52881938f21c45741216ac002d3a5742c7ddae9:0",
    "providerMetadata": {
      "openai": {
        "itemId": "rs_68c2e6fcb52881938f21c45741216ac002d3a5742c7ddae9",
        "reasoningEncryptedContent": null,
      },
    },
    "type": "reasoning-end",
  },
  {
    "id": "ci_68c2e6fd57948193aa93df6bdb00a86d02d3a5742c7ddae9",
    "providerExecuted": true,
    "toolName": "code_interpreter",
    "type": "tool-input-start",
  },
  {
    "delta": "{"containerId":"cntr_68c2e6f380d881908a57a82d394434ff02f484f5344062e9","code":"",
    "id": "ci_68c2e6fd57948193aa93df6bdb00a86d02d3a5742c7ddae9",
    "type": "tool-input-delta",
  },
  {
    "delta": "import",
    "id": "ci_68c2e6fd57948193aa93df6bdb00a86d02d3a5742c7ddae9",
    "type": "tool-input-delta",
  },
  {
    "delta": " csv",
    "id": "ci_68c2e6fd57948193aa93df6bdb00a86d02d3a5742c7ddae9",
    "type": "tool-input-delta",
  },
  {
    "delta": ",",
    "id": "ci_68c2e6fd57948193aa93df6bdb00a86d02d3a5742c7ddae9",
    "type": "tool-input-delta",
  },
  {
    "delta": " pathlib",
    "id": "ci_68c2e6fd57948193aa93df6bdb00a86d02d3a5742c7ddae9",
    "type": "tool-input-delta",
  },
  {
    "delta": "\\n",
    "id": "ci_68c2e6fd57948193aa93df6bdb00a86d02d3a5742c7ddae9",
    "type": "tool-input-delta",
  },
  {
    "delta": "path",
    "id": "ci_68c2e6fd57948193aa93df6bdb00a86d02d3a5742c7ddae9",
    "type": "tool-input-delta",
  },
  {
    "delta": " =",
    "id": "ci_68c2e6fd57948193aa93df6bdb00a86d02d3a5742c7ddae9",
    "type": "tool-input-delta",
  },
  {
    "delta": " pathlib",
    "id": "ci_68c2e6fd57948193aa93df6bdb00a86d02d3a5742c7ddae9",
    "type": "tool-input-delta",
  },
  {
    "delta": ".Path",
    "id": "ci_68c2e6fd57948193aa93df6bdb00a86d02d3a5742c7ddae9",
    "type": "tool-input-delta",
  },
  {
    "delta": "('/",
    "id": "ci_68c2e6fd57948193aa93df6bdb00a86d02d3a5742c7ddae9",
    "type": "tool-input-delta",
  },
  {
    "delta": "mnt",
    "id": "ci_68c2e6fd57948193aa93df6bdb00a86d02d3a5742c7ddae9",
    "type": "tool-input-delta",
  },
  {
    "delta": "/data",
    "id": "ci_68c2e6fd57948193aa93df6bdb00a86d02d3a5742c7ddae9",
    "type": "tool-input-delta",
  },
  {
    "delta": "/",
    "id": "ci_68c2e6fd57948193aa93df6bdb00a86d02d3a5742c7ddae9",
    "type": "tool-input-delta",
  },
  {
    "delta": "roll",
    "id": "ci_68c2e6fd57948193aa93df6bdb00a86d02d3a5742c7ddae9",
    "type": "tool-input-delta",
  },
  {
    "delta": "2",
    "id": "ci_68c2e6fd57948193aa93df6bdb00a86d02d3a5742c7ddae9",
    "type": "tool-input-delta",
  },
  {
    "delta": "dice",
    "id": "ci_68c2e6fd57948193aa93df6bdb00a86d02d3a5742c7ddae9",
    "type": "tool-input-delta",
  },
  {
    "delta": "_s",
    "id": "ci_68c2e6fd57948193aa93df6bdb00a86d02d3a5742c7ddae9",
    "type": "tool-input-delta",
  },
  {
    "delta": "ums",
    "id": "ci_68c2e6fd57948193aa93df6bdb00a86d02d3a5742c7ddae9",
    "type": "tool-input-delta",
  },
  {
    "delta": "_",
    "id": "ci_68c2e6fd57948193aa93df6bdb00a86d02d3a5742c7ddae9",
    "type": "tool-input-delta",
  },
  {
    "delta": "100",
    "id": "ci_68c2e6fd57948193aa93df6bdb00a86d02d3a5742c7ddae9",
    "type": "tool-input-delta",
  },
  {
    "delta": "00",
    "id": "ci_68c2e6fd57948193aa93df6bdb00a86d02d3a5742c7ddae9",
    "type": "tool-input-delta",
  },
  {
    "delta": ".csv",
    "id": "ci_68c2e6fd57948193aa93df6bdb00a86d02d3a5742c7ddae9",
    "type": "tool-input-delta",
  },
  {
    "delta": "')\\n",
    "id": "ci_68c2e6fd57948193aa93df6bdb00a86d02d3a5742c7ddae9",
    "type": "tool-input-delta",
  },
  {
    "delta": "with",
    "id": "ci_68c2e6fd57948193aa93df6bdb00a86d02d3a5742c7ddae9",
    "type": "tool-input-delta",
  },
  {
    "delta": " open",
    "id": "ci_68c2e6fd57948193aa93df6bdb00a86d02d3a5742c7ddae9",
    "type": "tool-input-delta",
  },
  {
    "delta": "(path",
    "id": "ci_68c2e6fd57948193aa93df6bdb00a86d02d3a5742c7ddae9",
    "type": "tool-input-delta",
  },
  {
    "delta": ",",
    "id": "ci_68c2e6fd57948193aa93df6bdb00a86d02d3a5742c7ddae9",
    "type": "tool-input-delta",
  },
  {
    "delta": " '",
    "id": "ci_68c2e6fd57948193aa93df6bdb00a86d02d3a5742c7ddae9",
    "type": "tool-input-delta",
  },
  {
    "delta": "w",
    "id": "ci_68c2e6fd57948193aa93df6bdb00a86d02d3a5742c7ddae9",
    "type": "tool-input-delta",
  },
  {
    "delta": "',",
    "id": "ci_68c2e6fd57948193aa93df6bdb00a86d02d3a5742c7ddae9",
    "type": "tool-input-delta",
  },
  {
    "delta": " newline",
    "id": "ci_68c2e6fd57948193aa93df6bdb00a86d02d3a5742c7ddae9",
    "type": "tool-input-delta",
  },
  {
    "delta": "='",
    "id": "ci_68c2e6fd57948193aa93df6bdb00a86d02d3a5742c7ddae9",
    "type": "tool-input-delta",
  },
  {
    "delta": "')",
    "id": "ci_68c2e6fd57948193aa93df6bdb00a86d02d3a5742c7ddae9",
    "type": "tool-input-delta",
  },
  {
    "delta": " as",
    "id": "ci_68c2e6fd57948193aa93df6bdb00a86d02d3a5742c7ddae9",
    "type": "tool-input-delta",
  },
  {
    "delta": " f",
    "id": "ci_68c2e6fd57948193aa93df6bdb00a86d02d3a5742c7ddae9",
    "type": "tool-input-delta",
  },
  {
    "delta": ":\\n",
    "id": "ci_68c2e6fd57948193aa93df6bdb00a86d02d3a5742c7ddae9",
    "type": "tool-input-delta",
  },
  {
    "delta": "   ",
    "id": "ci_68c2e6fd57948193aa93df6bdb00a86d02d3a5742c7ddae9",
    "type": "tool-input-delta",
  },
  {
    "delta": " writer",
    "id": "ci_68c2e6fd57948193aa93df6bdb00a86d02d3a5742c7ddae9",
    "type": "tool-input-delta",
  },
  {
    "delta": " =",
    "id": "ci_68c2e6fd57948193aa93df6bdb00a86d02d3a5742c7ddae9",
    "type": "tool-input-delta",
  },
  {
    "delta": " csv",
    "id": "ci_68c2e6fd57948193aa93df6bdb00a86d02d3a5742c7ddae9",
    "type": "tool-input-delta",
  },
  {
    "delta": ".writer",
    "id": "ci_68c2e6fd57948193aa93df6bdb00a86d02d3a5742c7ddae9",
    "type": "tool-input-delta",
  },
  {
    "delta": "(f",
    "id": "ci_68c2e6fd57948193aa93df6bdb00a86d02d3a5742c7ddae9",
    "type": "tool-input-delta",
  },
  {
    "delta": ")\\n",
    "id": "ci_68c2e6fd57948193aa93df6bdb00a86d02d3a5742c7ddae9",
    "type": "tool-input-delta",
  },
  {
    "delta": "   ",
    "id": "ci_68c2e6fd57948193aa93df6bdb00a86d02d3a5742c7ddae9",
    "type": "tool-input-delta",
  },
  {
    "delta": " writer",
    "id": "ci_68c2e6fd57948193aa93df6bdb00a86d02d3a5742c7ddae9",
    "type": "tool-input-delta",
  },
  {
    "delta": ".writerow",
    "id": "ci_68c2e6fd57948193aa93df6bdb00a86d02d3a5742c7ddae9",
    "type": "tool-input-delta",
  },
  {
    "delta": "(['",
    "id": "ci_68c2e6fd57948193aa93df6bdb00a86d02d3a5742c7ddae9",
    "type": "tool-input-delta",
  },
  {
    "delta": "sum",
    "id": "ci_68c2e6fd57948193aa93df6bdb00a86d02d3a5742c7ddae9",
    "type": "tool-input-delta",
  },
  {
    "delta": "'])\\n",
    "id": "ci_68c2e6fd57948193aa93df6bdb00a86d02d3a5742c7ddae9",
    "type": "tool-input-delta",
  },
  {
    "delta": "   ",
    "id": "ci_68c2e6fd57948193aa93df6bdb00a86d02d3a5742c7ddae9",
    "type": "tool-input-delta",
  },
  {
    "delta": " for",
    "id": "ci_68c2e6fd57948193aa93df6bdb00a86d02d3a5742c7ddae9",
    "type": "tool-input-delta",
  },
  {
    "delta": " val",
    "id": "ci_68c2e6fd57948193aa93df6bdb00a86d02d3a5742c7ddae9",
    "type": "tool-input-delta",
  },
  {
    "delta": " in",
    "id": "ci_68c2e6fd57948193aa93df6bdb00a86d02d3a5742c7ddae9",
    "type": "tool-input-delta",
  },
  {
    "delta": " sums",
    "id": "ci_68c2e6fd57948193aa93df6bdb00a86d02d3a5742c7ddae9",
    "type": "tool-input-delta",
  },
  {
    "delta": ":\\n",
    "id": "ci_68c2e6fd57948193aa93df6bdb00a86d02d3a5742c7ddae9",
    "type": "tool-input-delta",
  },
  {
    "delta": "       ",
    "id": "ci_68c2e6fd57948193aa93df6bdb00a86d02d3a5742c7ddae9",
    "type": "tool-input-delta",
  },
  {
    "delta": " writer",
    "id": "ci_68c2e6fd57948193aa93df6bdb00a86d02d3a5742c7ddae9",
    "type": "tool-input-delta",
  },
  {
    "delta": ".writerow",
    "id": "ci_68c2e6fd57948193aa93df6bdb00a86d02d3a5742c7ddae9",
    "type": "tool-input-delta",
  },
  {
    "delta": "([",
    "id": "ci_68c2e6fd57948193aa93df6bdb00a86d02d3a5742c7ddae9",
    "type": "tool-input-delta",
  },
  {
    "delta": "val",
    "id": "ci_68c2e6fd57948193aa93df6bdb00a86d02d3a5742c7ddae9",
    "type": "tool-input-delta",
  },
  {
    "delta": "])\\n",
    "id": "ci_68c2e6fd57948193aa93df6bdb00a86d02d3a5742c7ddae9",
    "type": "tool-input-delta",
  },
  {
    "delta": "path",
    "id": "ci_68c2e6fd57948193aa93df6bdb00a86d02d3a5742c7ddae9",
    "type": "tool-input-delta",
  },
  {
    "delta": ",",
    "id": "ci_68c2e6fd57948193aa93df6bdb00a86d02d3a5742c7ddae9",
    "type": "tool-input-delta",
  },
  {
    "delta": " path",
    "id": "ci_68c2e6fd57948193aa93df6bdb00a86d02d3a5742c7ddae9",
    "type": "tool-input-delta",
  },
  {
    "delta": ".exists",
    "id": "ci_68c2e6fd57948193aa93df6bdb00a86d02d3a5742c7ddae9",
    "type": "tool-input-delta",
  },
  {
    "delta": "(),",
    "id": "ci_68c2e6fd57948193aa93df6bdb00a86d02d3a5742c7ddae9",
    "type": "tool-input-delta",
  },
  {
    "delta": " len",
    "id": "ci_68c2e6fd57948193aa93df6bdb00a86d02d3a5742c7ddae9",
    "type": "tool-input-delta",
  },
  {
    "delta": "(s",
    "id": "ci_68c2e6fd57948193aa93df6bdb00a86d02d3a5742c7ddae9",
    "type": "tool-input-delta",
  },
  {
    "delta": "ums",
    "id": "ci_68c2e6fd57948193aa93df6bdb00a86d02d3a5742c7ddae9",
    "type": "tool-input-delta",
  },
  {
    "delta": ")\\n",
    "id": "ci_68c2e6fd57948193aa93df6bdb00a86d02d3a5742c7ddae9",
    "type": "tool-input-delta",
  },
  {
    "delta": ""}",
    "id": "ci_68c2e6fd57948193aa93df6bdb00a86d02d3a5742c7ddae9",
    "type": "tool-input-delta",
  },
  {
    "id": "ci_68c2e6fd57948193aa93df6bdb00a86d02d3a5742c7ddae9",
    "type": "tool-input-end",
  },
  {
    "input": "{"code":"import csv, pathlib\\npath = pathlib.Path('/mnt/data/roll2dice_sums_10000.csv')\\nwith open(path, 'w', newline='') as f:\\n    writer = csv.writer(f)\\n    writer.writerow(['sum'])\\n    for val in sums:\\n        writer.writerow([val])\\npath, path.exists(), len(sums)\\n","containerId":"cntr_68c2e6f380d881908a57a82d394434ff02f484f5344062e9"}",
    "providerExecuted": true,
    "toolCallId": "ci_68c2e6fd57948193aa93df6bdb00a86d02d3a5742c7ddae9",
    "toolName": "code_interpreter",
    "type": "tool-call",
  },
  {
    "providerExecuted": true,
    "result": {
      "outputs": [
        {
          "logs": "(PosixPath('/mnt/data/roll2dice_sums_10000.csv'), True, 10000)",
          "type": "logs",
        },
      ],
    },
    "toolCallId": "ci_68c2e6fd57948193aa93df6bdb00a86d02d3a5742c7ddae9",
    "toolName": "code_interpreter",
    "type": "tool-result",
  },
  {
    "id": "rs_68c2e6fff1808193a78d43410a1feb4802d3a5742c7ddae9:0",
    "providerMetadata": {
      "openai": {
        "itemId": "rs_68c2e6fff1808193a78d43410a1feb4802d3a5742c7ddae9",
        "reasoningEncryptedContent": null,
      },
    },
    "type": "reasoning-start",
  },
  {
    "id": "rs_68c2e6fff1808193a78d43410a1feb4802d3a5742c7ddae9:0",
    "providerMetadata": {
      "openai": {
        "itemId": "rs_68c2e6fff1808193a78d43410a1feb4802d3a5742c7ddae9",
        "reasoningEncryptedContent": null,
      },
    },
    "type": "reasoning-end",
  },
  {
    "id": "ci_68c2e701a23081939c93b6fb5bb952d302d3a5742c7ddae9",
    "providerExecuted": true,
    "toolName": "code_interpreter",
    "type": "tool-input-start",
  },
  {
    "delta": "{"containerId":"cntr_68c2e6f380d881908a57a82d394434ff02f484f5344062e9","code":"",
    "id": "ci_68c2e701a23081939c93b6fb5bb952d302d3a5742c7ddae9",
    "type": "tool-input-delta",
  },
  {
    "delta": "s",
    "id": "ci_68c2e701a23081939c93b6fb5bb952d302d3a5742c7ddae9",
    "type": "tool-input-delta",
  },
  {
    "delta": "ums",
    "id": "ci_68c2e701a23081939c93b6fb5bb952d302d3a5742c7ddae9",
    "type": "tool-input-delta",
  },
  {
    "delta": "[:",
    "id": "ci_68c2e701a23081939c93b6fb5bb952d302d3a5742c7ddae9",
    "type": "tool-input-delta",
  },
  {
    "delta": "20",
    "id": "ci_68c2e701a23081939c93b6fb5bb952d302d3a5742c7ddae9",
    "type": "tool-input-delta",
  },
  {
    "delta": "]\\n",
    "id": "ci_68c2e701a23081939c93b6fb5bb952d302d3a5742c7ddae9",
    "type": "tool-input-delta",
  },
  {
    "delta": ""}",
    "id": "ci_68c2e701a23081939c93b6fb5bb952d302d3a5742c7ddae9",
    "type": "tool-input-delta",
  },
  {
    "id": "ci_68c2e701a23081939c93b6fb5bb952d302d3a5742c7ddae9",
    "type": "tool-input-end",
  },
  {
    "input": "{"code":"sums[:20]\\n","containerId":"cntr_68c2e6f380d881908a57a82d394434ff02f484f5344062e9"}",
    "providerExecuted": true,
    "toolCallId": "ci_68c2e701a23081939c93b6fb5bb952d302d3a5742c7ddae9",
    "toolName": "code_interpreter",
    "type": "tool-call",
  },
  {
    "providerExecuted": true,
    "result": {
      "outputs": [
        {
          "logs": "[6, 7, 2, 5, 5, 11, 4, 8, 10, 7, 5, 8, 8, 7, 10, 8, 9, 5, 4, 7]",
          "type": "logs",
        },
      ],
    },
    "toolCallId": "ci_68c2e701a23081939c93b6fb5bb952d302d3a5742c7ddae9",
    "toolName": "code_interpreter",
    "type": "tool-result",
  },
  {
    "id": "rs_68c2e703d114819383c5da260649c7ce02d3a5742c7ddae9:0",
    "providerMetadata": {
      "openai": {
        "itemId": "rs_68c2e703d114819383c5da260649c7ce02d3a5742c7ddae9",
        "reasoningEncryptedContent": null,
      },
    },
    "type": "reasoning-start",
  },
  {
    "id": "rs_68c2e703d114819383c5da260649c7ce02d3a5742c7ddae9:0",
    "providerMetadata": {
      "openai": {
        "itemId": "rs_68c2e703d114819383c5da260649c7ce02d3a5742c7ddae9",
        "reasoningEncryptedContent": null,
      },
    },
    "type": "reasoning-end",
  },
  {
    "id": "msg_68c2e7054ae481938354ab3e4e77abad02d3a5742c7ddae9",
    "providerMetadata": {
      "openai": {
        "itemId": "msg_68c2e7054ae481938354ab3e4e77abad02d3a5742c7ddae9",
      },
    },
    "type": "text-start",
  },
  {
    "delta": "Here",
    "id": "msg_68c2e7054ae481938354ab3e4e77abad02d3a5742c7ddae9",
    "type": "text-delta",
  },
  {
    "delta": "’s",
    "id": "msg_68c2e7054ae481938354ab3e4e77abad02d3a5742c7ddae9",
    "type": "text-delta",
  },
  {
    "delta": " a",
    "id": "msg_68c2e7054ae481938354ab3e4e77abad02d3a5742c7ddae9",
    "type": "text-delta",
  },
  {
    "delta": " simulation",
    "id": "msg_68c2e7054ae481938354ab3e4e77abad02d3a5742c7ddae9",
    "type": "text-delta",
  },
  {
    "delta": " of",
    "id": "msg_68c2e7054ae481938354ab3e4e77abad02d3a5742c7ddae9",
    "type": "text-delta",
  },
  {
    "delta": " rolling",
    "id": "msg_68c2e7054ae481938354ab3e4e77abad02d3a5742c7ddae9",
    "type": "text-delta",
  },
  {
    "delta": " two",
    "id": "msg_68c2e7054ae481938354ab3e4e77abad02d3a5742c7ddae9",
    "type": "text-delta",
  },
  {
    "delta": " fair",
    "id": "msg_68c2e7054ae481938354ab3e4e77abad02d3a5742c7ddae9",
    "type": "text-delta",
  },
  {
    "delta": " six",
    "id": "msg_68c2e7054ae481938354ab3e4e77abad02d3a5742c7ddae9",
    "type": "text-delta",
  },
  {
    "delta": "-sided",
    "id": "msg_68c2e7054ae481938354ab3e4e77abad02d3a5742c7ddae9",
    "type": "text-delta",
  },
  {
    "delta": " dice",
    "id": "msg_68c2e7054ae481938354ab3e4e77abad02d3a5742c7ddae9",
    "type": "text-delta",
  },
  {
    "delta": " ",
    "id": "msg_68c2e7054ae481938354ab3e4e77abad02d3a5742c7ddae9",
    "type": "text-delta",
  },
  {
    "delta": "10",
    "id": "msg_68c2e7054ae481938354ab3e4e77abad02d3a5742c7ddae9",
    "type": "text-delta",
  },
  {
    "delta": ",",
    "id": "msg_68c2e7054ae481938354ab3e4e77abad02d3a5742c7ddae9",
    "type": "text-delta",
  },
  {
    "delta": "000",
    "id": "msg_68c2e7054ae481938354ab3e4e77abad02d3a5742c7ddae9",
    "type": "text-delta",
  },
  {
    "delta": " times",
    "id": "msg_68c2e7054ae481938354ab3e4e77abad02d3a5742c7ddae9",
    "type": "text-delta",
  },
  {
    "delta": ".",
    "id": "msg_68c2e7054ae481938354ab3e4e77abad02d3a5742c7ddae9",
    "type": "text-delta",
  },
  {
    "delta": " Each",
    "id": "msg_68c2e7054ae481938354ab3e4e77abad02d3a5742c7ddae9",
    "type": "text-delta",
  },
  {
    "delta": " trial",
    "id": "msg_68c2e7054ae481938354ab3e4e77abad02d3a5742c7ddae9",
    "type": "text-delta",
  },
  {
    "delta": " sums",
    "id": "msg_68c2e7054ae481938354ab3e4e77abad02d3a5742c7ddae9",
    "type": "text-delta",
  },
  {
    "delta": " the",
    "id": "msg_68c2e7054ae481938354ab3e4e77abad02d3a5742c7ddae9",
    "type": "text-delta",
  },
  {
    "delta": " two",
    "id": "msg_68c2e7054ae481938354ab3e4e77abad02d3a5742c7ddae9",
    "type": "text-delta",
  },
  {
    "delta": " dice",
    "id": "msg_68c2e7054ae481938354ab3e4e77abad02d3a5742c7ddae9",
    "type": "text-delta",
  },
  {
    "delta": ".

",
    "id": "msg_68c2e7054ae481938354ab3e4e77abad02d3a5742c7ddae9",
    "type": "text-delta",
  },
  {
    "delta": "Results",
    "id": "msg_68c2e7054ae481938354ab3e4e77abad02d3a5742c7ddae9",
    "type": "text-delta",
  },
  {
    "delta": "
",
    "id": "msg_68c2e7054ae481938354ab3e4e77abad02d3a5742c7ddae9",
    "type": "text-delta",
  },
  {
    "delta": "-",
    "id": "msg_68c2e7054ae481938354ab3e4e77abad02d3a5742c7ddae9",
    "type": "text-delta",
  },
  {
    "delta": " Total",
    "id": "msg_68c2e7054ae481938354ab3e4e77abad02d3a5742c7ddae9",
    "type": "text-delta",
  },
  {
    "delta": " sum",
    "id": "msg_68c2e7054ae481938354ab3e4e77abad02d3a5742c7ddae9",
    "type": "text-delta",
  },
  {
    "delta": " of",
    "id": "msg_68c2e7054ae481938354ab3e4e77abad02d3a5742c7ddae9",
    "type": "text-delta",
  },
  {
    "delta": " all",
    "id": "msg_68c2e7054ae481938354ab3e4e77abad02d3a5742c7ddae9",
    "type": "text-delta",
  },
  {
    "delta": " ",
    "id": "msg_68c2e7054ae481938354ab3e4e77abad02d3a5742c7ddae9",
    "type": "text-delta",
  },
  {
    "delta": "10",
    "id": "msg_68c2e7054ae481938354ab3e4e77abad02d3a5742c7ddae9",
    "type": "text-delta",
  },
  {
    "delta": ",",
    "id": "msg_68c2e7054ae481938354ab3e4e77abad02d3a5742c7ddae9",
    "type": "text-delta",
  },
  {
    "delta": "000",
    "id": "msg_68c2e7054ae481938354ab3e4e77abad02d3a5742c7ddae9",
    "type": "text-delta",
  },
  {
    "delta": " trials",
    "id": "msg_68c2e7054ae481938354ab3e4e77abad02d3a5742c7ddae9",
    "type": "text-delta",
  },
  {
    "delta": ":",
    "id": "msg_68c2e7054ae481938354ab3e4e77abad02d3a5742c7ddae9",
    "type": "text-delta",
  },
  {
    "delta": " ",
    "id": "msg_68c2e7054ae481938354ab3e4e77abad02d3a5742c7ddae9",
    "type": "text-delta",
  },
  {
    "delta": "69",
    "id": "msg_68c2e7054ae481938354ab3e4e77abad02d3a5742c7ddae9",
    "type": "text-delta",
  },
  {
    "delta": ",",
    "id": "msg_68c2e7054ae481938354ab3e4e77abad02d3a5742c7ddae9",
    "type": "text-delta",
  },
  {
    "delta": "868",
    "id": "msg_68c2e7054ae481938354ab3e4e77abad02d3a5742c7ddae9",
    "type": "text-delta",
  },
  {
    "delta": "
",
    "id": "msg_68c2e7054ae481938354ab3e4e77abad02d3a5742c7ddae9",
    "type": "text-delta",
  },
  {
    "delta": "-",
    "id": "msg_68c2e7054ae481938354ab3e4e77abad02d3a5742c7ddae9",
    "type": "text-delta",
  },
  {
    "delta": " Average",
    "id": "msg_68c2e7054ae481938354ab3e4e77abad02d3a5742c7ddae9",
    "type": "text-delta",
  },
  {
    "delta": " sum",
    "id": "msg_68c2e7054ae481938354ab3e4e77abad02d3a5742c7ddae9",
    "type": "text-delta",
  },
  {
    "delta": " per",
    "id": "msg_68c2e7054ae481938354ab3e4e77abad02d3a5742c7ddae9",
    "type": "text-delta",
  },
  {
    "delta": " trial",
    "id": "msg_68c2e7054ae481938354ab3e4e77abad02d3a5742c7ddae9",
    "type": "text-delta",
  },
  {
    "delta": ":",
    "id": "msg_68c2e7054ae481938354ab3e4e77abad02d3a5742c7ddae9",
    "type": "text-delta",
  },
  {
    "delta": " ",
    "id": "msg_68c2e7054ae481938354ab3e4e77abad02d3a5742c7ddae9",
    "type": "text-delta",
  },
  {
    "delta": "6",
    "id": "msg_68c2e7054ae481938354ab3e4e77abad02d3a5742c7ddae9",
    "type": "text-delta",
  },
  {
    "delta": ".",
    "id": "msg_68c2e7054ae481938354ab3e4e77abad02d3a5742c7ddae9",
    "type": "text-delta",
  },
  {
    "delta": "986",
    "id": "msg_68c2e7054ae481938354ab3e4e77abad02d3a5742c7ddae9",
    "type": "text-delta",
  },
  {
    "delta": "8",
    "id": "msg_68c2e7054ae481938354ab3e4e77abad02d3a5742c7ddae9",
    "type": "text-delta",
  },
  {
    "delta": "
",
    "id": "msg_68c2e7054ae481938354ab3e4e77abad02d3a5742c7ddae9",
    "type": "text-delta",
  },
  {
    "delta": "-",
    "id": "msg_68c2e7054ae481938354ab3e4e77abad02d3a5742c7ddae9",
    "type": "text-delta",
  },
  {
    "delta": " Minimum",
    "id": "msg_68c2e7054ae481938354ab3e4e77abad02d3a5742c7ddae9",
    "type": "text-delta",
  },
  {
    "delta": " sum",
    "id": "msg_68c2e7054ae481938354ab3e4e77abad02d3a5742c7ddae9",
    "type": "text-delta",
  },
  {
    "delta": " observed",
    "id": "msg_68c2e7054ae481938354ab3e4e77abad02d3a5742c7ddae9",
    "type": "text-delta",
  },
  {
    "delta": ":",
    "id": "msg_68c2e7054ae481938354ab3e4e77abad02d3a5742c7ddae9",
    "type": "text-delta",
  },
  {
    "delta": " ",
    "id": "msg_68c2e7054ae481938354ab3e4e77abad02d3a5742c7ddae9",
    "type": "text-delta",
  },
  {
    "delta": "2",
    "id": "msg_68c2e7054ae481938354ab3e4e77abad02d3a5742c7ddae9",
    "type": "text-delta",
  },
  {
    "delta": "
",
    "id": "msg_68c2e7054ae481938354ab3e4e77abad02d3a5742c7ddae9",
    "type": "text-delta",
  },
  {
    "delta": "-",
    "id": "msg_68c2e7054ae481938354ab3e4e77abad02d3a5742c7ddae9",
    "type": "text-delta",
  },
  {
    "delta": " Maximum",
    "id": "msg_68c2e7054ae481938354ab3e4e77abad02d3a5742c7ddae9",
    "type": "text-delta",
  },
  {
    "delta": " sum",
    "id": "msg_68c2e7054ae481938354ab3e4e77abad02d3a5742c7ddae9",
    "type": "text-delta",
  },
  {
    "delta": " observed",
    "id": "msg_68c2e7054ae481938354ab3e4e77abad02d3a5742c7ddae9",
    "type": "text-delta",
  },
  {
    "delta": ":",
    "id": "msg_68c2e7054ae481938354ab3e4e77abad02d3a5742c7ddae9",
    "type": "text-delta",
  },
  {
    "delta": " ",
    "id": "msg_68c2e7054ae481938354ab3e4e77abad02d3a5742c7ddae9",
    "type": "text-delta",
  },
  {
    "delta": "12",
    "id": "msg_68c2e7054ae481938354ab3e4e77abad02d3a5742c7ddae9",
    "type": "text-delta",
  },
  {
    "delta": "
",
    "id": "msg_68c2e7054ae481938354ab3e4e77abad02d3a5742c7ddae9",
    "type": "text-delta",
  },
  {
    "delta": "-",
    "id": "msg_68c2e7054ae481938354ab3e4e77abad02d3a5742c7ddae9",
    "type": "text-delta",
  },
  {
    "delta": " Sample",
    "id": "msg_68c2e7054ae481938354ab3e4e77abad02d3a5742c7ddae9",
    "type": "text-delta",
  },
  {
    "delta": " of",
    "id": "msg_68c2e7054ae481938354ab3e4e77abad02d3a5742c7ddae9",
    "type": "text-delta",
  },
  {
    "delta": " the",
    "id": "msg_68c2e7054ae481938354ab3e4e77abad02d3a5742c7ddae9",
    "type": "text-delta",
  },
  {
    "delta": " first",
    "id": "msg_68c2e7054ae481938354ab3e4e77abad02d3a5742c7ddae9",
    "type": "text-delta",
  },
  {
    "delta": " ",
    "id": "msg_68c2e7054ae481938354ab3e4e77abad02d3a5742c7ddae9",
    "type": "text-delta",
  },
  {
    "delta": "20",
    "id": "msg_68c2e7054ae481938354ab3e4e77abad02d3a5742c7ddae9",
    "type": "text-delta",
  },
  {
    "delta": " trial",
    "id": "msg_68c2e7054ae481938354ab3e4e77abad02d3a5742c7ddae9",
    "type": "text-delta",
  },
  {
    "delta": " sums",
    "id": "msg_68c2e7054ae481938354ab3e4e77abad02d3a5742c7ddae9",
    "type": "text-delta",
  },
  {
    "delta": ":",
    "id": "msg_68c2e7054ae481938354ab3e4e77abad02d3a5742c7ddae9",
    "type": "text-delta",
  },
  {
    "delta": " ",
    "id": "msg_68c2e7054ae481938354ab3e4e77abad02d3a5742c7ddae9",
    "type": "text-delta",
  },
  {
    "delta": "6",
    "id": "msg_68c2e7054ae481938354ab3e4e77abad02d3a5742c7ddae9",
    "type": "text-delta",
  },
  {
    "delta": ",",
    "id": "msg_68c2e7054ae481938354ab3e4e77abad02d3a5742c7ddae9",
    "type": "text-delta",
  },
  {
    "delta": " ",
    "id": "msg_68c2e7054ae481938354ab3e4e77abad02d3a5742c7ddae9",
    "type": "text-delta",
  },
  {
    "delta": "7",
    "id": "msg_68c2e7054ae481938354ab3e4e77abad02d3a5742c7ddae9",
    "type": "text-delta",
  },
  {
    "delta": ",",
    "id": "msg_68c2e7054ae481938354ab3e4e77abad02d3a5742c7ddae9",
    "type": "text-delta",
  },
  {
    "delta": " ",
    "id": "msg_68c2e7054ae481938354ab3e4e77abad02d3a5742c7ddae9",
    "type": "text-delta",
  },
  {
    "delta": "2",
    "id": "msg_68c2e7054ae481938354ab3e4e77abad02d3a5742c7ddae9",
    "type": "text-delta",
  },
  {
    "delta": ",",
    "id": "msg_68c2e7054ae481938354ab3e4e77abad02d3a5742c7ddae9",
    "type": "text-delta",
  },
  {
    "delta": " ",
    "id": "msg_68c2e7054ae481938354ab3e4e77abad02d3a5742c7ddae9",
    "type": "text-delta",
  },
  {
    "delta": "5",
    "id": "msg_68c2e7054ae481938354ab3e4e77abad02d3a5742c7ddae9",
    "type": "text-delta",
  },
  {
    "delta": ",",
    "id": "msg_68c2e7054ae481938354ab3e4e77abad02d3a5742c7ddae9",
    "type": "text-delta",
  },
  {
    "delta": " ",
    "id": "msg_68c2e7054ae481938354ab3e4e77abad02d3a5742c7ddae9",
    "type": "text-delta",
  },
  {
    "delta": "5",
    "id": "msg_68c2e7054ae481938354ab3e4e77abad02d3a5742c7ddae9",
    "type": "text-delta",
  },
  {
    "delta": ",",
    "id": "msg_68c2e7054ae481938354ab3e4e77abad02d3a5742c7ddae9",
    "type": "text-delta",
  },
  {
    "delta": " ",
    "id": "msg_68c2e7054ae481938354ab3e4e77abad02d3a5742c7ddae9",
    "type": "text-delta",
  },
  {
    "delta": "11",
    "id": "msg_68c2e7054ae481938354ab3e4e77abad02d3a5742c7ddae9",
    "type": "text-delta",
  },
  {
    "delta": ",",
    "id": "msg_68c2e7054ae481938354ab3e4e77abad02d3a5742c7ddae9",
    "type": "text-delta",
  },
  {
    "delta": " ",
    "id": "msg_68c2e7054ae481938354ab3e4e77abad02d3a5742c7ddae9",
    "type": "text-delta",
  },
  {
    "delta": "4",
    "id": "msg_68c2e7054ae481938354ab3e4e77abad02d3a5742c7ddae9",
    "type": "text-delta",
  },
  {
    "delta": ",",
    "id": "msg_68c2e7054ae481938354ab3e4e77abad02d3a5742c7ddae9",
    "type": "text-delta",
  },
  {
    "delta": " ",
    "id": "msg_68c2e7054ae481938354ab3e4e77abad02d3a5742c7ddae9",
    "type": "text-delta",
  },
  {
    "delta": "8",
    "id": "msg_68c2e7054ae481938354ab3e4e77abad02d3a5742c7ddae9",
    "type": "text-delta",
  },
  {
    "delta": ",",
    "id": "msg_68c2e7054ae481938354ab3e4e77abad02d3a5742c7ddae9",
    "type": "text-delta",
  },
  {
    "delta": " ",
    "id": "msg_68c2e7054ae481938354ab3e4e77abad02d3a5742c7ddae9",
    "type": "text-delta",
  },
  {
    "delta": "10",
    "id": "msg_68c2e7054ae481938354ab3e4e77abad02d3a5742c7ddae9",
    "type": "text-delta",
  },
  {
    "delta": ",",
    "id": "msg_68c2e7054ae481938354ab3e4e77abad02d3a5742c7ddae9",
    "type": "text-delta",
  },
  {
    "delta": " ",
    "id": "msg_68c2e7054ae481938354ab3e4e77abad02d3a5742c7ddae9",
    "type": "text-delta",
  },
  {
    "delta": "7",
    "id": "msg_68c2e7054ae481938354ab3e4e77abad02d3a5742c7ddae9",
    "type": "text-delta",
  },
  {
    "delta": ",",
    "id": "msg_68c2e7054ae481938354ab3e4e77abad02d3a5742c7ddae9",
    "type": "text-delta",
  },
  {
    "delta": " ",
    "id": "msg_68c2e7054ae481938354ab3e4e77abad02d3a5742c7ddae9",
    "type": "text-delta",
  },
  {
    "delta": "5",
    "id": "msg_68c2e7054ae481938354ab3e4e77abad02d3a5742c7ddae9",
    "type": "text-delta",
  },
  {
    "delta": ",",
    "id": "msg_68c2e7054ae481938354ab3e4e77abad02d3a5742c7ddae9",
    "type": "text-delta",
  },
  {
    "delta": " ",
    "id": "msg_68c2e7054ae481938354ab3e4e77abad02d3a5742c7ddae9",
    "type": "text-delta",
  },
  {
    "delta": "8",
    "id": "msg_68c2e7054ae481938354ab3e4e77abad02d3a5742c7ddae9",
    "type": "text-delta",
  },
  {
    "delta": ",",
    "id": "msg_68c2e7054ae481938354ab3e4e77abad02d3a5742c7ddae9",
    "type": "text-delta",
  },
  {
    "delta": " ",
    "id": "msg_68c2e7054ae481938354ab3e4e77abad02d3a5742c7ddae9",
    "type": "text-delta",
  },
  {
    "delta": "8",
    "id": "msg_68c2e7054ae481938354ab3e4e77abad02d3a5742c7ddae9",
    "type": "text-delta",
  },
  {
    "delta": ",",
    "id": "msg_68c2e7054ae481938354ab3e4e77abad02d3a5742c7ddae9",
    "type": "text-delta",
  },
  {
    "delta": " ",
    "id": "msg_68c2e7054ae481938354ab3e4e77abad02d3a5742c7ddae9",
    "type": "text-delta",
  },
  {
    "delta": "7",
    "id": "msg_68c2e7054ae481938354ab3e4e77abad02d3a5742c7ddae9",
    "type": "text-delta",
  },
  {
    "delta": ",",
    "id": "msg_68c2e7054ae481938354ab3e4e77abad02d3a5742c7ddae9",
    "type": "text-delta",
  },
  {
    "delta": " ",
    "id": "msg_68c2e7054ae481938354ab3e4e77abad02d3a5742c7ddae9",
    "type": "text-delta",
  },
  {
    "delta": "10",
    "id": "msg_68c2e7054ae481938354ab3e4e77abad02d3a5742c7ddae9",
    "type": "text-delta",
  },
  {
    "delta": ",",
    "id": "msg_68c2e7054ae481938354ab3e4e77abad02d3a5742c7ddae9",
    "type": "text-delta",
  },
  {
    "delta": " ",
    "id": "msg_68c2e7054ae481938354ab3e4e77abad02d3a5742c7ddae9",
    "type": "text-delta",
  },
  {
    "delta": "8",
    "id": "msg_68c2e7054ae481938354ab3e4e77abad02d3a5742c7ddae9",
    "type": "text-delta",
  },
  {
    "delta": ",",
    "id": "msg_68c2e7054ae481938354ab3e4e77abad02d3a5742c7ddae9",
    "type": "text-delta",
  },
  {
    "delta": " ",
    "id": "msg_68c2e7054ae481938354ab3e4e77abad02d3a5742c7ddae9",
    "type": "text-delta",
  },
  {
    "delta": "9",
    "id": "msg_68c2e7054ae481938354ab3e4e77abad02d3a5742c7ddae9",
    "type": "text-delta",
  },
  {
    "delta": ",",
    "id": "msg_68c2e7054ae481938354ab3e4e77abad02d3a5742c7ddae9",
    "type": "text-delta",
  },
  {
    "delta": " ",
    "id": "msg_68c2e7054ae481938354ab3e4e77abad02d3a5742c7ddae9",
    "type": "text-delta",
  },
  {
    "delta": "5",
    "id": "msg_68c2e7054ae481938354ab3e4e77abad02d3a5742c7ddae9",
    "type": "text-delta",
  },
  {
    "delta": ",",
    "id": "msg_68c2e7054ae481938354ab3e4e77abad02d3a5742c7ddae9",
    "type": "text-delta",
  },
  {
    "delta": " ",
    "id": "msg_68c2e7054ae481938354ab3e4e77abad02d3a5742c7ddae9",
    "type": "text-delta",
  },
  {
    "delta": "4",
    "id": "msg_68c2e7054ae481938354ab3e4e77abad02d3a5742c7ddae9",
    "type": "text-delta",
  },
  {
    "delta": ",",
    "id": "msg_68c2e7054ae481938354ab3e4e77abad02d3a5742c7ddae9",
    "type": "text-delta",
  },
  {
    "delta": " ",
    "id": "msg_68c2e7054ae481938354ab3e4e77abad02d3a5742c7ddae9",
    "type": "text-delta",
  },
  {
    "delta": "7",
    "id": "msg_68c2e7054ae481938354ab3e4e77abad02d3a5742c7ddae9",
    "type": "text-delta",
  },
  {
    "delta": "

",
    "id": "msg_68c2e7054ae481938354ab3e4e77abad02d3a5742c7ddae9",
    "type": "text-delta",
  },
  {
    "delta": "Full",
    "id": "msg_68c2e7054ae481938354ab3e4e77abad02d3a5742c7ddae9",
    "type": "text-delta",
  },
  {
    "delta": " data",
    "id": "msg_68c2e7054ae481938354ab3e4e77abad02d3a5742c7ddae9",
    "type": "text-delta",
  },
  {
    "delta": "
",
    "id": "msg_68c2e7054ae481938354ab3e4e77abad02d3a5742c7ddae9",
    "type": "text-delta",
  },
  {
    "delta": "-",
    "id": "msg_68c2e7054ae481938354ab3e4e77abad02d3a5742c7ddae9",
    "type": "text-delta",
  },
  {
    "delta": " You",
    "id": "msg_68c2e7054ae481938354ab3e4e77abad02d3a5742c7ddae9",
    "type": "text-delta",
  },
  {
    "delta": " can",
    "id": "msg_68c2e7054ae481938354ab3e4e77abad02d3a5742c7ddae9",
    "type": "text-delta",
  },
  {
    "delta": " download",
    "id": "msg_68c2e7054ae481938354ab3e4e77abad02d3a5742c7ddae9",
    "type": "text-delta",
  },
  {
    "delta": " all",
    "id": "msg_68c2e7054ae481938354ab3e4e77abad02d3a5742c7ddae9",
    "type": "text-delta",
  },
  {
    "delta": " ",
    "id": "msg_68c2e7054ae481938354ab3e4e77abad02d3a5742c7ddae9",
    "type": "text-delta",
  },
  {
    "delta": "10",
    "id": "msg_68c2e7054ae481938354ab3e4e77abad02d3a5742c7ddae9",
    "type": "text-delta",
  },
  {
    "delta": ",",
    "id": "msg_68c2e7054ae481938354ab3e4e77abad02d3a5742c7ddae9",
    "type": "text-delta",
  },
  {
    "delta": "000",
    "id": "msg_68c2e7054ae481938354ab3e4e77abad02d3a5742c7ddae9",
    "type": "text-delta",
  },
  {
    "delta": " sums",
    "id": "msg_68c2e7054ae481938354ab3e4e77abad02d3a5742c7ddae9",
    "type": "text-delta",
  },
  {
    "delta": " as",
    "id": "msg_68c2e7054ae481938354ab3e4e77abad02d3a5742c7ddae9",
    "type": "text-delta",
  },
  {
    "delta": " a",
    "id": "msg_68c2e7054ae481938354ab3e4e77abad02d3a5742c7ddae9",
    "type": "text-delta",
  },
  {
    "delta": " CSV",
    "id": "msg_68c2e7054ae481938354ab3e4e77abad02d3a5742c7ddae9",
    "type": "text-delta",
  },
  {
    "delta": " file",
    "id": "msg_68c2e7054ae481938354ab3e4e77abad02d3a5742c7ddae9",
    "type": "text-delta",
  },
  {
    "delta": " here",
    "id": "msg_68c2e7054ae481938354ab3e4e77abad02d3a5742c7ddae9",
    "type": "text-delta",
  },
  {
    "delta": ":",
    "id": "msg_68c2e7054ae481938354ab3e4e77abad02d3a5742c7ddae9",
    "type": "text-delta",
  },
  {
    "delta": " [",
    "id": "msg_68c2e7054ae481938354ab3e4e77abad02d3a5742c7ddae9",
    "type": "text-delta",
  },
  {
    "delta": "Download",
    "id": "msg_68c2e7054ae481938354ab3e4e77abad02d3a5742c7ddae9",
    "type": "text-delta",
  },
  {
    "delta": " the",
    "id": "msg_68c2e7054ae481938354ab3e4e77abad02d3a5742c7ddae9",
    "type": "text-delta",
  },
  {
    "delta": " sums",
    "id": "msg_68c2e7054ae481938354ab3e4e77abad02d3a5742c7ddae9",
    "type": "text-delta",
  },
  {
    "delta": " CSV",
    "id": "msg_68c2e7054ae481938354ab3e4e77abad02d3a5742c7ddae9",
    "type": "text-delta",
  },
  {
    "delta": "](",
    "id": "msg_68c2e7054ae481938354ab3e4e77abad02d3a5742c7ddae9",
    "type": "text-delta",
  },
  {
    "delta": "sandbox",
    "id": "msg_68c2e7054ae481938354ab3e4e77abad02d3a5742c7ddae9",
    "type": "text-delta",
  },
  {
    "delta": ":/",
    "id": "msg_68c2e7054ae481938354ab3e4e77abad02d3a5742c7ddae9",
    "type": "text-delta",
  },
  {
    "delta": "mnt",
    "id": "msg_68c2e7054ae481938354ab3e4e77abad02d3a5742c7ddae9",
    "type": "text-delta",
  },
  {
    "delta": "/data",
    "id": "msg_68c2e7054ae481938354ab3e4e77abad02d3a5742c7ddae9",
    "type": "text-delta",
  },
  {
    "delta": "/",
    "id": "msg_68c2e7054ae481938354ab3e4e77abad02d3a5742c7ddae9",
    "type": "text-delta",
  },
  {
    "delta": "roll",
    "id": "msg_68c2e7054ae481938354ab3e4e77abad02d3a5742c7ddae9",
    "type": "text-delta",
  },
  {
    "delta": "2",
    "id": "msg_68c2e7054ae481938354ab3e4e77abad02d3a5742c7ddae9",
    "type": "text-delta",
  },
  {
    "delta": "dice",
    "id": "msg_68c2e7054ae481938354ab3e4e77abad02d3a5742c7ddae9",
    "type": "text-delta",
  },
  {
    "delta": "_s",
    "id": "msg_68c2e7054ae481938354ab3e4e77abad02d3a5742c7ddae9",
    "type": "text-delta",
  },
  {
    "delta": "ums",
    "id": "msg_68c2e7054ae481938354ab3e4e77abad02d3a5742c7ddae9",
    "type": "text-delta",
  },
  {
    "delta": "_",
    "id": "msg_68c2e7054ae481938354ab3e4e77abad02d3a5742c7ddae9",
    "type": "text-delta",
  },
  {
    "delta": "100",
    "id": "msg_68c2e7054ae481938354ab3e4e77abad02d3a5742c7ddae9",
    "type": "text-delta",
  },
  {
    "delta": "00",
    "id": "msg_68c2e7054ae481938354ab3e4e77abad02d3a5742c7ddae9",
    "type": "text-delta",
  },
  {
    "delta": ".csv",
    "id": "msg_68c2e7054ae481938354ab3e4e77abad02d3a5742c7ddae9",
    "type": "text-delta",
  },
  {
    "delta": ")

",
    "id": "msg_68c2e7054ae481938354ab3e4e77abad02d3a5742c7ddae9",
    "type": "text-delta",
  },
  {
    "delta": "If",
    "id": "msg_68c2e7054ae481938354ab3e4e77abad02d3a5742c7ddae9",
    "type": "text-delta",
  },
  {
    "delta": " you",
    "id": "msg_68c2e7054ae481938354ab3e4e77abad02d3a5742c7ddae9",
    "type": "text-delta",
  },
  {
    "delta": "’d",
    "id": "msg_68c2e7054ae481938354ab3e4e77abad02d3a5742c7ddae9",
    "type": "text-delta",
  },
  {
    "delta": " like",
    "id": "msg_68c2e7054ae481938354ab3e4e77abad02d3a5742c7ddae9",
    "type": "text-delta",
  },
  {
    "delta": ",",
    "id": "msg_68c2e7054ae481938354ab3e4e77abad02d3a5742c7ddae9",
    "type": "text-delta",
  },
  {
    "delta": " I",
    "id": "msg_68c2e7054ae481938354ab3e4e77abad02d3a5742c7ddae9",
    "type": "text-delta",
  },
  {
    "delta": " can",
    "id": "msg_68c2e7054ae481938354ab3e4e77abad02d3a5742c7ddae9",
    "type": "text-delta",
  },
  {
    "delta": " also",
    "id": "msg_68c2e7054ae481938354ab3e4e77abad02d3a5742c7ddae9",
    "type": "text-delta",
  },
  {
    "delta": " provide",
    "id": "msg_68c2e7054ae481938354ab3e4e77abad02d3a5742c7ddae9",
    "type": "text-delta",
  },
  {
    "delta": " a",
    "id": "msg_68c2e7054ae481938354ab3e4e77abad02d3a5742c7ddae9",
    "type": "text-delta",
  },
  {
    "delta": " frequency",
    "id": "msg_68c2e7054ae481938354ab3e4e77abad02d3a5742c7ddae9",
    "type": "text-delta",
  },
  {
    "delta": " distribution",
    "id": "msg_68c2e7054ae481938354ab3e4e77abad02d3a5742c7ddae9",
    "type": "text-delta",
  },
  {
    "delta": ",",
    "id": "msg_68c2e7054ae481938354ab3e4e77abad02d3a5742c7ddae9",
    "type": "text-delta",
  },
  {
    "delta": " histogram",
    "id": "msg_68c2e7054ae481938354ab3e4e77abad02d3a5742c7ddae9",
    "type": "text-delta",
  },
  {
    "delta": ",",
    "id": "msg_68c2e7054ae481938354ab3e4e77abad02d3a5742c7ddae9",
    "type": "text-delta",
  },
  {
    "delta": " or",
    "id": "msg_68c2e7054ae481938354ab3e4e77abad02d3a5742c7ddae9",
    "type": "text-delta",
  },
  {
    "delta": " export",
    "id": "msg_68c2e7054ae481938354ab3e4e77abad02d3a5742c7ddae9",
    "type": "text-delta",
  },
  {
    "delta": " the",
    "id": "msg_68c2e7054ae481938354ab3e4e77abad02d3a5742c7ddae9",
    "type": "text-delta",
  },
  {
    "delta": " data",
    "id": "msg_68c2e7054ae481938354ab3e4e77abad02d3a5742c7ddae9",
    "type": "text-delta",
  },
  {
    "delta": " in",
    "id": "msg_68c2e7054ae481938354ab3e4e77abad02d3a5742c7ddae9",
    "type": "text-delta",
  },
  {
    "delta": " another",
    "id": "msg_68c2e7054ae481938354ab3e4e77abad02d3a5742c7ddae9",
    "type": "text-delta",
  },
  {
    "delta": " format",
    "id": "msg_68c2e7054ae481938354ab3e4e77abad02d3a5742c7ddae9",
    "type": "text-delta",
  },
  {
    "delta": " (",
    "id": "msg_68c2e7054ae481938354ab3e4e77abad02d3a5742c7ddae9",
    "type": "text-delta",
  },
  {
    "delta": "JSON",
    "id": "msg_68c2e7054ae481938354ab3e4e77abad02d3a5742c7ddae9",
    "type": "text-delta",
  },
  {
    "delta": ",",
    "id": "msg_68c2e7054ae481938354ab3e4e77abad02d3a5742c7ddae9",
    "type": "text-delta",
  },
  {
    "delta": " Excel",
    "id": "msg_68c2e7054ae481938354ab3e4e77abad02d3a5742c7ddae9",
    "type": "text-delta",
  },
  {
    "delta": ",",
    "id": "msg_68c2e7054ae481938354ab3e4e77abad02d3a5742c7ddae9",
    "type": "text-delta",
  },
  {
    "delta": " etc",
    "id": "msg_68c2e7054ae481938354ab3e4e77abad02d3a5742c7ddae9",
    "type": "text-delta",
  },
  {
    "delta": ".).",
    "id": "msg_68c2e7054ae481938354ab3e4e77abad02d3a5742c7ddae9",
    "type": "text-delta",
  },
  {
    "id": "id-0",
    "providerMetadata": {
      "openai": {
        "containerId": "cntr_68c2e6f380d881908a57a82d394434ff02f484f5344062e9",
        "fileId": "cfile_68c2e7084ab48191a67824aa1f4c90f1",
        "filename": "roll2dice_sums_10000.csv",
      },
    },
    "sourceType": "execution-file",
    "type": "source",
  },
  {
    "id": "msg_68c2e7054ae481938354ab3e4e77abad02d3a5742c7ddae9",
    "providerMetadata": {
      "openai": {
        "annotations": [
          {
            "container_id": "cntr_68c2e6f380d881908a57a82d394434ff02f484f5344062e9",
            "end_index": 465,
            "file_id": "cfile_68c2e7084ab48191a67824aa1f4c90f1",
            "filename": "roll2dice_sums_10000.csv",
            "start_index": 423,
            "type": "container_file_citation",
          },
        ],
        "itemId": "msg_68c2e7054ae481938354ab3e4e77abad02d3a5742c7ddae9",
      },
    },
    "type": "text-end",
  },
  {
    "finishReason": "stop",
    "providerMetadata": {
      "openai": {
        "responseId": "resp_68c2e6efa238819383d5f52a2c2a3baa02d3a5742c7ddae9",
        "serviceTier": "default",
      },
    },
    "type": "finish",
    "usage": {
      "cachedInputTokens": 2944,
      "inputTokens": 6047,
      "outputTokens": 1623,
      "reasoningTokens": 1408,
      "totalTokens": 7670,
    },
  },
]
`;

exports[`OpenAIResponsesLanguageModel > doStream > file search tool > should stream file search results with results include 1`] = `
[
  {
    "type": "stream-start",
    "warnings": [],
  },
  {
    "id": "resp_06456cb9918b63780068cacd710b0881a1b00b5fca56e7100b",
    "modelId": "gpt-5-mini-2025-08-07",
    "timestamp": 2025-09-17T15:02:09.000Z,
    "type": "response-metadata",
  },
  {
    "id": "rs_06456cb9918b63780068cacd717c3481a1b8c7094da5770b41:0",
    "providerMetadata": {
      "openai": {
        "itemId": "rs_06456cb9918b63780068cacd717c3481a1b8c7094da5770b41",
        "reasoningEncryptedContent": null,
      },
    },
    "type": "reasoning-start",
  },
  {
    "id": "rs_06456cb9918b63780068cacd717c3481a1b8c7094da5770b41:0",
    "providerMetadata": {
      "openai": {
        "itemId": "rs_06456cb9918b63780068cacd717c3481a1b8c7094da5770b41",
        "reasoningEncryptedContent": null,
      },
    },
    "type": "reasoning-end",
  },
  {
    "input": "{}",
    "providerExecuted": true,
    "toolCallId": "fs_06456cb9918b63780068cacd74a1dc81a1bf68dd57f140b4b6",
    "toolName": "file_search",
    "type": "tool-call",
  },
  {
    "providerExecuted": true,
    "result": {
      "queries": [
        "What is an embedding model according to this document?",
        "What is an embedding model definition in this document?",
        "How does the document define an embedding model?",
      ],
      "results": [
        {
          "attributes": {},
          "fileId": "file-Ebzhf8H4DPGPr9pUhr7n7v",
          "filename": "ai.pdf",
          "score": 0.9312,
          "text": "AI 1

AI
Generative artificial intelligence refers to models that predict and generate 
various types of outputs (such as text, images, or audio) based on whatʼs 
statistically likely, pulling from patterns theyʼve learned from their training data. 
For example:

Given a photo, a generative model can generate a caption.

Given an audio file, a generative model can generate a transcription.

Given a text description, a generative model can generate an image.

A large language model LLM is a subset of generative models focused 
primarily on text. An LLM takes a sequence of words as input and aims to 
predict the most likely sequence to follow. It assigns probabilities to potential 
next sequences and then selects one. The model continues to generate 
sequences until it meets a specified stopping criterion.

LLMs learn by training on massive collections of written text, which means they 
will be better suited to some use cases than others. For example, a model 
trained on GitHub data would understand the probabilities of sequences in 
source code particularly well.

However, it's crucial to understand LLMs' limitations. When asked about less 
known or absent information, like the birthday of a personal relative, LLMs 
might "hallucinate" or make up information. It's essential to consider how well-
represented the information you need is in the model.

An embedding model is used to convert complex data (like words or images) 
into a dense vector (a list of numbers) representation, known as an embedding. 
Unlike generative models, embedding models do not generate new text or data. 
Instead, they provide representations of semantic and synactic relationships 
between entities that can be used as input for other models or other natural 
language processing tasks.

In the next section, you will learn about the difference between models 
providers and models, and which ones are available in the AI SDK.",
        },
      ],
    },
    "toolCallId": "fs_06456cb9918b63780068cacd74a1dc81a1bf68dd57f140b4b6",
    "toolName": "file_search",
    "type": "tool-result",
  },
  {
    "id": "rs_06456cb9918b63780068cacd7663c481a191dd84333d842728:0",
    "providerMetadata": {
      "openai": {
        "itemId": "rs_06456cb9918b63780068cacd7663c481a191dd84333d842728",
        "reasoningEncryptedContent": null,
      },
    },
    "type": "reasoning-start",
  },
  {
    "id": "rs_06456cb9918b63780068cacd7663c481a191dd84333d842728:0",
    "providerMetadata": {
      "openai": {
        "itemId": "rs_06456cb9918b63780068cacd7663c481a191dd84333d842728",
        "reasoningEncryptedContent": null,
      },
    },
    "type": "reasoning-end",
  },
  {
    "id": "msg_06456cb9918b63780068cacd7c922081a1ae15f2672a51980f",
    "providerMetadata": {
      "openai": {
        "itemId": "msg_06456cb9918b63780068cacd7c922081a1ae15f2672a51980f",
      },
    },
    "type": "text-start",
  },
  {
    "delta": "The",
    "id": "msg_06456cb9918b63780068cacd7c922081a1ae15f2672a51980f",
    "type": "text-delta",
  },
  {
    "delta": " document",
    "id": "msg_06456cb9918b63780068cacd7c922081a1ae15f2672a51980f",
    "type": "text-delta",
  },
  {
    "delta": " defines",
    "id": "msg_06456cb9918b63780068cacd7c922081a1ae15f2672a51980f",
    "type": "text-delta",
  },
  {
    "delta": " an",
    "id": "msg_06456cb9918b63780068cacd7c922081a1ae15f2672a51980f",
    "type": "text-delta",
  },
  {
    "delta": " embedding",
    "id": "msg_06456cb9918b63780068cacd7c922081a1ae15f2672a51980f",
    "type": "text-delta",
  },
  {
    "delta": " model",
    "id": "msg_06456cb9918b63780068cacd7c922081a1ae15f2672a51980f",
    "type": "text-delta",
  },
  {
    "delta": " as",
    "id": "msg_06456cb9918b63780068cacd7c922081a1ae15f2672a51980f",
    "type": "text-delta",
  },
  {
    "delta": " a",
    "id": "msg_06456cb9918b63780068cacd7c922081a1ae15f2672a51980f",
    "type": "text-delta",
  },
  {
    "delta": " tool",
    "id": "msg_06456cb9918b63780068cacd7c922081a1ae15f2672a51980f",
    "type": "text-delta",
  },
  {
    "delta": " that",
    "id": "msg_06456cb9918b63780068cacd7c922081a1ae15f2672a51980f",
    "type": "text-delta",
  },
  {
    "delta": " converts",
    "id": "msg_06456cb9918b63780068cacd7c922081a1ae15f2672a51980f",
    "type": "text-delta",
  },
  {
    "delta": " complex",
    "id": "msg_06456cb9918b63780068cacd7c922081a1ae15f2672a51980f",
    "type": "text-delta",
  },
  {
    "delta": " data",
    "id": "msg_06456cb9918b63780068cacd7c922081a1ae15f2672a51980f",
    "type": "text-delta",
  },
  {
    "delta": " (",
    "id": "msg_06456cb9918b63780068cacd7c922081a1ae15f2672a51980f",
    "type": "text-delta",
  },
  {
    "delta": "e",
    "id": "msg_06456cb9918b63780068cacd7c922081a1ae15f2672a51980f",
    "type": "text-delta",
  },
  {
    "delta": ".g",
    "id": "msg_06456cb9918b63780068cacd7c922081a1ae15f2672a51980f",
    "type": "text-delta",
  },
  {
    "delta": ".,",
    "id": "msg_06456cb9918b63780068cacd7c922081a1ae15f2672a51980f",
    "type": "text-delta",
  },
  {
    "delta": " words",
    "id": "msg_06456cb9918b63780068cacd7c922081a1ae15f2672a51980f",
    "type": "text-delta",
  },
  {
    "delta": " or",
    "id": "msg_06456cb9918b63780068cacd7c922081a1ae15f2672a51980f",
    "type": "text-delta",
  },
  {
    "delta": " images",
    "id": "msg_06456cb9918b63780068cacd7c922081a1ae15f2672a51980f",
    "type": "text-delta",
  },
  {
    "delta": ")",
    "id": "msg_06456cb9918b63780068cacd7c922081a1ae15f2672a51980f",
    "type": "text-delta",
  },
  {
    "delta": " into",
    "id": "msg_06456cb9918b63780068cacd7c922081a1ae15f2672a51980f",
    "type": "text-delta",
  },
  {
    "delta": " a",
    "id": "msg_06456cb9918b63780068cacd7c922081a1ae15f2672a51980f",
    "type": "text-delta",
  },
  {
    "delta": " dense",
    "id": "msg_06456cb9918b63780068cacd7c922081a1ae15f2672a51980f",
    "type": "text-delta",
  },
  {
    "delta": " vector",
    "id": "msg_06456cb9918b63780068cacd7c922081a1ae15f2672a51980f",
    "type": "text-delta",
  },
  {
    "delta": " (",
    "id": "msg_06456cb9918b63780068cacd7c922081a1ae15f2672a51980f",
    "type": "text-delta",
  },
  {
    "delta": "a",
    "id": "msg_06456cb9918b63780068cacd7c922081a1ae15f2672a51980f",
    "type": "text-delta",
  },
  {
    "delta": " list",
    "id": "msg_06456cb9918b63780068cacd7c922081a1ae15f2672a51980f",
    "type": "text-delta",
  },
  {
    "delta": " of",
    "id": "msg_06456cb9918b63780068cacd7c922081a1ae15f2672a51980f",
    "type": "text-delta",
  },
  {
    "delta": " numbers",
    "id": "msg_06456cb9918b63780068cacd7c922081a1ae15f2672a51980f",
    "type": "text-delta",
  },
  {
    "delta": ")",
    "id": "msg_06456cb9918b63780068cacd7c922081a1ae15f2672a51980f",
    "type": "text-delta",
  },
  {
    "delta": " called",
    "id": "msg_06456cb9918b63780068cacd7c922081a1ae15f2672a51980f",
    "type": "text-delta",
  },
  {
    "delta": " an",
    "id": "msg_06456cb9918b63780068cacd7c922081a1ae15f2672a51980f",
    "type": "text-delta",
  },
  {
    "delta": " embedding",
    "id": "msg_06456cb9918b63780068cacd7c922081a1ae15f2672a51980f",
    "type": "text-delta",
  },
  {
    "delta": ".",
    "id": "msg_06456cb9918b63780068cacd7c922081a1ae15f2672a51980f",
    "type": "text-delta",
  },
  {
    "delta": " Unlike",
    "id": "msg_06456cb9918b63780068cacd7c922081a1ae15f2672a51980f",
    "type": "text-delta",
  },
  {
    "delta": " gener",
    "id": "msg_06456cb9918b63780068cacd7c922081a1ae15f2672a51980f",
    "type": "text-delta",
  },
  {
    "delta": "ative",
    "id": "msg_06456cb9918b63780068cacd7c922081a1ae15f2672a51980f",
    "type": "text-delta",
  },
  {
    "delta": " models",
    "id": "msg_06456cb9918b63780068cacd7c922081a1ae15f2672a51980f",
    "type": "text-delta",
  },
  {
    "delta": ",",
    "id": "msg_06456cb9918b63780068cacd7c922081a1ae15f2672a51980f",
    "type": "text-delta",
  },
  {
    "delta": " embedding",
    "id": "msg_06456cb9918b63780068cacd7c922081a1ae15f2672a51980f",
    "type": "text-delta",
  },
  {
    "delta": " models",
    "id": "msg_06456cb9918b63780068cacd7c922081a1ae15f2672a51980f",
    "type": "text-delta",
  },
  {
    "delta": " don",
    "id": "msg_06456cb9918b63780068cacd7c922081a1ae15f2672a51980f",
    "type": "text-delta",
  },
  {
    "delta": "’t",
    "id": "msg_06456cb9918b63780068cacd7c922081a1ae15f2672a51980f",
    "type": "text-delta",
  },
  {
    "delta": " generate",
    "id": "msg_06456cb9918b63780068cacd7c922081a1ae15f2672a51980f",
    "type": "text-delta",
  },
  {
    "delta": " new",
    "id": "msg_06456cb9918b63780068cacd7c922081a1ae15f2672a51980f",
    "type": "text-delta",
  },
  {
    "delta": " text",
    "id": "msg_06456cb9918b63780068cacd7c922081a1ae15f2672a51980f",
    "type": "text-delta",
  },
  {
    "delta": " or",
    "id": "msg_06456cb9918b63780068cacd7c922081a1ae15f2672a51980f",
    "type": "text-delta",
  },
  {
    "delta": " data",
    "id": "msg_06456cb9918b63780068cacd7c922081a1ae15f2672a51980f",
    "type": "text-delta",
  },
  {
    "delta": ";",
    "id": "msg_06456cb9918b63780068cacd7c922081a1ae15f2672a51980f",
    "type": "text-delta",
  },
  {
    "delta": " they",
    "id": "msg_06456cb9918b63780068cacd7c922081a1ae15f2672a51980f",
    "type": "text-delta",
  },
  {
    "delta": " provide",
    "id": "msg_06456cb9918b63780068cacd7c922081a1ae15f2672a51980f",
    "type": "text-delta",
  },
  {
    "delta": " vector",
    "id": "msg_06456cb9918b63780068cacd7c922081a1ae15f2672a51980f",
    "type": "text-delta",
  },
  {
    "delta": " representations",
    "id": "msg_06456cb9918b63780068cacd7c922081a1ae15f2672a51980f",
    "type": "text-delta",
  },
  {
    "delta": " that",
    "id": "msg_06456cb9918b63780068cacd7c922081a1ae15f2672a51980f",
    "type": "text-delta",
  },
  {
    "delta": " capture",
    "id": "msg_06456cb9918b63780068cacd7c922081a1ae15f2672a51980f",
    "type": "text-delta",
  },
  {
    "delta": " semantic",
    "id": "msg_06456cb9918b63780068cacd7c922081a1ae15f2672a51980f",
    "type": "text-delta",
  },
  {
    "delta": " and",
    "id": "msg_06456cb9918b63780068cacd7c922081a1ae15f2672a51980f",
    "type": "text-delta",
  },
  {
    "delta": " synt",
    "id": "msg_06456cb9918b63780068cacd7c922081a1ae15f2672a51980f",
    "type": "text-delta",
  },
  {
    "delta": "actic",
    "id": "msg_06456cb9918b63780068cacd7c922081a1ae15f2672a51980f",
    "type": "text-delta",
  },
  {
    "delta": " relationships",
    "id": "msg_06456cb9918b63780068cacd7c922081a1ae15f2672a51980f",
    "type": "text-delta",
  },
  {
    "delta": " and",
    "id": "msg_06456cb9918b63780068cacd7c922081a1ae15f2672a51980f",
    "type": "text-delta",
  },
  {
    "delta": " can",
    "id": "msg_06456cb9918b63780068cacd7c922081a1ae15f2672a51980f",
    "type": "text-delta",
  },
  {
    "delta": " be",
    "id": "msg_06456cb9918b63780068cacd7c922081a1ae15f2672a51980f",
    "type": "text-delta",
  },
  {
    "delta": " used",
    "id": "msg_06456cb9918b63780068cacd7c922081a1ae15f2672a51980f",
    "type": "text-delta",
  },
  {
    "delta": " as",
    "id": "msg_06456cb9918b63780068cacd7c922081a1ae15f2672a51980f",
    "type": "text-delta",
  },
  {
    "delta": " input",
    "id": "msg_06456cb9918b63780068cacd7c922081a1ae15f2672a51980f",
    "type": "text-delta",
  },
  {
    "delta": " for",
    "id": "msg_06456cb9918b63780068cacd7c922081a1ae15f2672a51980f",
    "type": "text-delta",
  },
  {
    "delta": " other",
    "id": "msg_06456cb9918b63780068cacd7c922081a1ae15f2672a51980f",
    "type": "text-delta",
  },
  {
    "delta": " models",
    "id": "msg_06456cb9918b63780068cacd7c922081a1ae15f2672a51980f",
    "type": "text-delta",
  },
  {
    "delta": " or",
    "id": "msg_06456cb9918b63780068cacd7c922081a1ae15f2672a51980f",
    "type": "text-delta",
  },
  {
    "delta": " NLP",
    "id": "msg_06456cb9918b63780068cacd7c922081a1ae15f2672a51980f",
    "type": "text-delta",
  },
  {
    "delta": " tasks",
    "id": "msg_06456cb9918b63780068cacd7c922081a1ae15f2672a51980f",
    "type": "text-delta",
  },
  {
    "delta": " ",
    "id": "msg_06456cb9918b63780068cacd7c922081a1ae15f2672a51980f",
    "type": "text-delta",
  },
  {
    "filename": "ai.pdf",
    "id": "id-0",
    "mediaType": "text/plain",
    "sourceType": "document",
    "title": "ai.pdf",
    "type": "source",
  },
  {
    "delta": ".",
    "id": "msg_06456cb9918b63780068cacd7c922081a1ae15f2672a51980f",
    "type": "text-delta",
  },
  {
    "id": "msg_06456cb9918b63780068cacd7c922081a1ae15f2672a51980f",
    "providerMetadata": {
      "openai": {
        "annotations": [
          {
            "file_id": "file-Ebzhf8H4DPGPr9pUhr7n7v",
            "filename": "ai.pdf",
            "index": 379,
            "type": "file_citation",
          },
        ],
        "itemId": "msg_06456cb9918b63780068cacd7c922081a1ae15f2672a51980f",
      },
    },
    "type": "text-end",
  },
  {
    "finishReason": "stop",
    "providerMetadata": {
      "openai": {
        "responseId": "resp_06456cb9918b63780068cacd710b0881a1b00b5fca56e7100b",
        "serviceTier": "default",
      },
    },
    "type": "finish",
    "usage": {
      "cachedInputTokens": 2304,
      "inputTokens": 3748,
      "outputTokens": 543,
      "reasoningTokens": 448,
      "totalTokens": 4291,
    },
  },
]
`;

exports[`OpenAIResponsesLanguageModel > doStream > file search tool > should stream file search results without results include 1`] = `
[
  {
    "type": "stream-start",
    "warnings": [],
  },
  {
    "id": "resp_0459517ad68504ad0068cabfba22b88192836339640e9a765a",
    "modelId": "gpt-5-mini-2025-08-07",
    "timestamp": 2025-09-17T14:03:38.000Z,
    "type": "response-metadata",
  },
  {
    "id": "rs_0459517ad68504ad0068cabfba951881929654a05214361b35:0",
    "providerMetadata": {
      "openai": {
        "itemId": "rs_0459517ad68504ad0068cabfba951881929654a05214361b35",
        "reasoningEncryptedContent": null,
      },
    },
    "type": "reasoning-start",
  },
  {
    "id": "rs_0459517ad68504ad0068cabfba951881929654a05214361b35:0",
    "providerMetadata": {
      "openai": {
        "itemId": "rs_0459517ad68504ad0068cabfba951881929654a05214361b35",
        "reasoningEncryptedContent": null,
      },
    },
    "type": "reasoning-end",
  },
  {
    "input": "{}",
    "providerExecuted": true,
    "toolCallId": "fs_0459517ad68504ad0068cabfbd76888192a5dc4475fadabf8a",
    "toolName": "file_search",
    "type": "tool-call",
  },
  {
    "providerExecuted": true,
    "result": {
      "queries": [
        "What is an embedding model according to this document?",
        "What is an embedding model defined as in the document?",
        "definition of embedding model",
      ],
      "results": null,
    },
    "toolCallId": "fs_0459517ad68504ad0068cabfbd76888192a5dc4475fadabf8a",
    "toolName": "file_search",
    "type": "tool-result",
  },
  {
    "id": "rs_0459517ad68504ad0068cabfbf337881929cf5266be7a008a9:0",
    "providerMetadata": {
      "openai": {
        "itemId": "rs_0459517ad68504ad0068cabfbf337881929cf5266be7a008a9",
        "reasoningEncryptedContent": null,
      },
    },
    "type": "reasoning-start",
  },
  {
    "id": "rs_0459517ad68504ad0068cabfbf337881929cf5266be7a008a9:0",
    "providerMetadata": {
      "openai": {
        "itemId": "rs_0459517ad68504ad0068cabfbf337881929cf5266be7a008a9",
        "reasoningEncryptedContent": null,
      },
    },
    "type": "reasoning-end",
  },
  {
    "id": "msg_0459517ad68504ad0068cabfc6b5c48192a15ac773668537f1",
    "providerMetadata": {
      "openai": {
        "itemId": "msg_0459517ad68504ad0068cabfc6b5c48192a15ac773668537f1",
      },
    },
    "type": "text-start",
  },
  {
    "delta": "According",
    "id": "msg_0459517ad68504ad0068cabfc6b5c48192a15ac773668537f1",
    "type": "text-delta",
  },
  {
    "delta": " to",
    "id": "msg_0459517ad68504ad0068cabfc6b5c48192a15ac773668537f1",
    "type": "text-delta",
  },
  {
    "delta": " the",
    "id": "msg_0459517ad68504ad0068cabfc6b5c48192a15ac773668537f1",
    "type": "text-delta",
  },
  {
    "delta": " document",
    "id": "msg_0459517ad68504ad0068cabfc6b5c48192a15ac773668537f1",
    "type": "text-delta",
  },
  {
    "delta": ",",
    "id": "msg_0459517ad68504ad0068cabfc6b5c48192a15ac773668537f1",
    "type": "text-delta",
  },
  {
    "delta": " an",
    "id": "msg_0459517ad68504ad0068cabfc6b5c48192a15ac773668537f1",
    "type": "text-delta",
  },
  {
    "delta": " embedding",
    "id": "msg_0459517ad68504ad0068cabfc6b5c48192a15ac773668537f1",
    "type": "text-delta",
  },
  {
    "delta": " model",
    "id": "msg_0459517ad68504ad0068cabfc6b5c48192a15ac773668537f1",
    "type": "text-delta",
  },
  {
    "delta": " converts",
    "id": "msg_0459517ad68504ad0068cabfc6b5c48192a15ac773668537f1",
    "type": "text-delta",
  },
  {
    "delta": " complex",
    "id": "msg_0459517ad68504ad0068cabfc6b5c48192a15ac773668537f1",
    "type": "text-delta",
  },
  {
    "delta": " data",
    "id": "msg_0459517ad68504ad0068cabfc6b5c48192a15ac773668537f1",
    "type": "text-delta",
  },
  {
    "delta": " (",
    "id": "msg_0459517ad68504ad0068cabfc6b5c48192a15ac773668537f1",
    "type": "text-delta",
  },
  {
    "delta": "e",
    "id": "msg_0459517ad68504ad0068cabfc6b5c48192a15ac773668537f1",
    "type": "text-delta",
  },
  {
    "delta": ".g",
    "id": "msg_0459517ad68504ad0068cabfc6b5c48192a15ac773668537f1",
    "type": "text-delta",
  },
  {
    "delta": ".,",
    "id": "msg_0459517ad68504ad0068cabfc6b5c48192a15ac773668537f1",
    "type": "text-delta",
  },
  {
    "delta": " words",
    "id": "msg_0459517ad68504ad0068cabfc6b5c48192a15ac773668537f1",
    "type": "text-delta",
  },
  {
    "delta": " or",
    "id": "msg_0459517ad68504ad0068cabfc6b5c48192a15ac773668537f1",
    "type": "text-delta",
  },
  {
    "delta": " images",
    "id": "msg_0459517ad68504ad0068cabfc6b5c48192a15ac773668537f1",
    "type": "text-delta",
  },
  {
    "delta": ")",
    "id": "msg_0459517ad68504ad0068cabfc6b5c48192a15ac773668537f1",
    "type": "text-delta",
  },
  {
    "delta": " into",
    "id": "msg_0459517ad68504ad0068cabfc6b5c48192a15ac773668537f1",
    "type": "text-delta",
  },
  {
    "delta": " a",
    "id": "msg_0459517ad68504ad0068cabfc6b5c48192a15ac773668537f1",
    "type": "text-delta",
  },
  {
    "delta": " dense",
    "id": "msg_0459517ad68504ad0068cabfc6b5c48192a15ac773668537f1",
    "type": "text-delta",
  },
  {
    "delta": " vector",
    "id": "msg_0459517ad68504ad0068cabfc6b5c48192a15ac773668537f1",
    "type": "text-delta",
  },
  {
    "delta": " —",
    "id": "msg_0459517ad68504ad0068cabfc6b5c48192a15ac773668537f1",
    "type": "text-delta",
  },
  {
    "delta": " a",
    "id": "msg_0459517ad68504ad0068cabfc6b5c48192a15ac773668537f1",
    "type": "text-delta",
  },
  {
    "delta": " list",
    "id": "msg_0459517ad68504ad0068cabfc6b5c48192a15ac773668537f1",
    "type": "text-delta",
  },
  {
    "delta": " of",
    "id": "msg_0459517ad68504ad0068cabfc6b5c48192a15ac773668537f1",
    "type": "text-delta",
  },
  {
    "delta": " numbers",
    "id": "msg_0459517ad68504ad0068cabfc6b5c48192a15ac773668537f1",
    "type": "text-delta",
  },
  {
    "delta": " —",
    "id": "msg_0459517ad68504ad0068cabfc6b5c48192a15ac773668537f1",
    "type": "text-delta",
  },
  {
    "delta": " called",
    "id": "msg_0459517ad68504ad0068cabfc6b5c48192a15ac773668537f1",
    "type": "text-delta",
  },
  {
    "delta": " an",
    "id": "msg_0459517ad68504ad0068cabfc6b5c48192a15ac773668537f1",
    "type": "text-delta",
  },
  {
    "delta": " embedding",
    "id": "msg_0459517ad68504ad0068cabfc6b5c48192a15ac773668537f1",
    "type": "text-delta",
  },
  {
    "delta": " ",
    "id": "msg_0459517ad68504ad0068cabfc6b5c48192a15ac773668537f1",
    "type": "text-delta",
  },
  {
    "filename": "ai.pdf",
    "id": "id-0",
    "mediaType": "text/plain",
    "sourceType": "document",
    "title": "ai.pdf",
    "type": "source",
  },
  {
    "delta": ".",
    "id": "msg_0459517ad68504ad0068cabfc6b5c48192a15ac773668537f1",
    "type": "text-delta",
  },
  {
    "delta": " Unlike",
    "id": "msg_0459517ad68504ad0068cabfc6b5c48192a15ac773668537f1",
    "type": "text-delta",
  },
  {
    "delta": " gener",
    "id": "msg_0459517ad68504ad0068cabfc6b5c48192a15ac773668537f1",
    "type": "text-delta",
  },
  {
    "delta": "ative",
    "id": "msg_0459517ad68504ad0068cabfc6b5c48192a15ac773668537f1",
    "type": "text-delta",
  },
  {
    "delta": " models",
    "id": "msg_0459517ad68504ad0068cabfc6b5c48192a15ac773668537f1",
    "type": "text-delta",
  },
  {
    "delta": ",",
    "id": "msg_0459517ad68504ad0068cabfc6b5c48192a15ac773668537f1",
    "type": "text-delta",
  },
  {
    "delta": " embedding",
    "id": "msg_0459517ad68504ad0068cabfc6b5c48192a15ac773668537f1",
    "type": "text-delta",
  },
  {
    "delta": " models",
    "id": "msg_0459517ad68504ad0068cabfc6b5c48192a15ac773668537f1",
    "type": "text-delta",
  },
  {
    "delta": " do",
    "id": "msg_0459517ad68504ad0068cabfc6b5c48192a15ac773668537f1",
    "type": "text-delta",
  },
  {
    "delta": " not",
    "id": "msg_0459517ad68504ad0068cabfc6b5c48192a15ac773668537f1",
    "type": "text-delta",
  },
  {
    "delta": " generate",
    "id": "msg_0459517ad68504ad0068cabfc6b5c48192a15ac773668537f1",
    "type": "text-delta",
  },
  {
    "delta": " new",
    "id": "msg_0459517ad68504ad0068cabfc6b5c48192a15ac773668537f1",
    "type": "text-delta",
  },
  {
    "delta": " text",
    "id": "msg_0459517ad68504ad0068cabfc6b5c48192a15ac773668537f1",
    "type": "text-delta",
  },
  {
    "delta": " or",
    "id": "msg_0459517ad68504ad0068cabfc6b5c48192a15ac773668537f1",
    "type": "text-delta",
  },
  {
    "delta": " data",
    "id": "msg_0459517ad68504ad0068cabfc6b5c48192a15ac773668537f1",
    "type": "text-delta",
  },
  {
    "delta": ";",
    "id": "msg_0459517ad68504ad0068cabfc6b5c48192a15ac773668537f1",
    "type": "text-delta",
  },
  {
    "delta": " instead",
    "id": "msg_0459517ad68504ad0068cabfc6b5c48192a15ac773668537f1",
    "type": "text-delta",
  },
  {
    "delta": " they",
    "id": "msg_0459517ad68504ad0068cabfc6b5c48192a15ac773668537f1",
    "type": "text-delta",
  },
  {
    "delta": " produce",
    "id": "msg_0459517ad68504ad0068cabfc6b5c48192a15ac773668537f1",
    "type": "text-delta",
  },
  {
    "delta": " vector",
    "id": "msg_0459517ad68504ad0068cabfc6b5c48192a15ac773668537f1",
    "type": "text-delta",
  },
  {
    "delta": " representations",
    "id": "msg_0459517ad68504ad0068cabfc6b5c48192a15ac773668537f1",
    "type": "text-delta",
  },
  {
    "delta": " that",
    "id": "msg_0459517ad68504ad0068cabfc6b5c48192a15ac773668537f1",
    "type": "text-delta",
  },
  {
    "delta": " capture",
    "id": "msg_0459517ad68504ad0068cabfc6b5c48192a15ac773668537f1",
    "type": "text-delta",
  },
  {
    "delta": " semantic",
    "id": "msg_0459517ad68504ad0068cabfc6b5c48192a15ac773668537f1",
    "type": "text-delta",
  },
  {
    "delta": " and",
    "id": "msg_0459517ad68504ad0068cabfc6b5c48192a15ac773668537f1",
    "type": "text-delta",
  },
  {
    "delta": " synt",
    "id": "msg_0459517ad68504ad0068cabfc6b5c48192a15ac773668537f1",
    "type": "text-delta",
  },
  {
    "delta": "actic",
    "id": "msg_0459517ad68504ad0068cabfc6b5c48192a15ac773668537f1",
    "type": "text-delta",
  },
  {
    "delta": " relationships",
    "id": "msg_0459517ad68504ad0068cabfc6b5c48192a15ac773668537f1",
    "type": "text-delta",
  },
  {
    "delta": " and",
    "id": "msg_0459517ad68504ad0068cabfc6b5c48192a15ac773668537f1",
    "type": "text-delta",
  },
  {
    "delta": " can",
    "id": "msg_0459517ad68504ad0068cabfc6b5c48192a15ac773668537f1",
    "type": "text-delta",
  },
  {
    "delta": " be",
    "id": "msg_0459517ad68504ad0068cabfc6b5c48192a15ac773668537f1",
    "type": "text-delta",
  },
  {
    "delta": " used",
    "id": "msg_0459517ad68504ad0068cabfc6b5c48192a15ac773668537f1",
    "type": "text-delta",
  },
  {
    "delta": " as",
    "id": "msg_0459517ad68504ad0068cabfc6b5c48192a15ac773668537f1",
    "type": "text-delta",
  },
  {
    "delta": " input",
    "id": "msg_0459517ad68504ad0068cabfc6b5c48192a15ac773668537f1",
    "type": "text-delta",
  },
  {
    "delta": " for",
    "id": "msg_0459517ad68504ad0068cabfc6b5c48192a15ac773668537f1",
    "type": "text-delta",
  },
  {
    "delta": " other",
    "id": "msg_0459517ad68504ad0068cabfc6b5c48192a15ac773668537f1",
    "type": "text-delta",
  },
  {
    "delta": " models",
    "id": "msg_0459517ad68504ad0068cabfc6b5c48192a15ac773668537f1",
    "type": "text-delta",
  },
  {
    "delta": " or",
    "id": "msg_0459517ad68504ad0068cabfc6b5c48192a15ac773668537f1",
    "type": "text-delta",
  },
  {
    "delta": " NLP",
    "id": "msg_0459517ad68504ad0068cabfc6b5c48192a15ac773668537f1",
    "type": "text-delta",
  },
  {
    "delta": " tasks",
    "id": "msg_0459517ad68504ad0068cabfc6b5c48192a15ac773668537f1",
    "type": "text-delta",
  },
  {
    "delta": " ",
    "id": "msg_0459517ad68504ad0068cabfc6b5c48192a15ac773668537f1",
    "type": "text-delta",
  },
  {
    "filename": "ai.pdf",
    "id": "id-1",
    "mediaType": "text/plain",
    "sourceType": "document",
    "title": "ai.pdf",
    "type": "source",
  },
  {
    "delta": ".",
    "id": "msg_0459517ad68504ad0068cabfc6b5c48192a15ac773668537f1",
    "type": "text-delta",
  },
  {
    "id": "msg_0459517ad68504ad0068cabfc6b5c48192a15ac773668537f1",
    "providerMetadata": {
      "openai": {
        "annotations": [
          {
            "file_id": "file-Ebzhf8H4DPGPr9pUhr7n7v",
            "filename": "ai.pdf",
            "index": 154,
            "type": "file_citation",
          },
          {
            "file_id": "file-Ebzhf8H4DPGPr9pUhr7n7v",
            "filename": "ai.pdf",
            "index": 382,
            "type": "file_citation",
          },
        ],
        "itemId": "msg_0459517ad68504ad0068cabfc6b5c48192a15ac773668537f1",
      },
    },
    "type": "text-end",
  },
  {
    "finishReason": "stop",
    "providerMetadata": {
      "openai": {
        "responseId": "resp_0459517ad68504ad0068cabfba22b88192836339640e9a765a",
        "serviceTier": "default",
      },
    },
    "type": "finish",
    "usage": {
      "cachedInputTokens": 2304,
      "inputTokens": 3737,
      "outputTokens": 621,
      "reasoningTokens": 512,
      "totalTokens": 4358,
    },
  },
]
`;

exports[`OpenAIResponsesLanguageModel > doStream > image generation tool > should stream code image generation results 1`] = `
[
  {
    "type": "stream-start",
    "warnings": [],
  },
  {
    "id": "resp_0df93c0bb83a72f20068c979db26ac819e8b5a444fad3f0d7f",
    "modelId": "gpt-5-2025-08-07",
    "timestamp": 2025-09-16T14:53:15.000Z,
    "type": "response-metadata",
  },
  {
    "id": "rs_0df93c0bb83a72f20068c979db90b4819e94cedbfda2d49af6:0",
    "providerMetadata": {
      "openai": {
        "itemId": "rs_0df93c0bb83a72f20068c979db90b4819e94cedbfda2d49af6",
        "reasoningEncryptedContent": null,
      },
    },
    "type": "reasoning-start",
  },
  {
    "id": "rs_0df93c0bb83a72f20068c979db90b4819e94cedbfda2d49af6:0",
    "providerMetadata": {
      "openai": {
        "itemId": "rs_0df93c0bb83a72f20068c979db90b4819e94cedbfda2d49af6",
        "reasoningEncryptedContent": null,
      },
    },
    "type": "reasoning-end",
  },
  {
    "input": "{}",
    "providerExecuted": true,
    "toolCallId": "ig_0df93c0bb83a72f20068c979f589c0819e9f0fc2d1a27aa1b8",
    "toolName": "image_generation",
    "type": "tool-call",
  },
  {
    "preliminary": true,
    "providerExecuted": true,
    "result": {
      "result": "UklGRuIWGQBXRUJQVlA4TKAwGAAv/8X/ABlJbiNJkgRDwkID67D/P9gjl9nuEf2fgPyZzj1Jyu97SlIDX5iPbDv2F3U/+UU+JIlr+wVtEwKO7xiJ7dh26zu3NgZIasDGMcSYOIltx8MpJGFWJAaDE8g4AzhJzCAkCedAeJ17KsRCTxd5r4c1SfLsHwzwZ/2/f67rukb7R1yzavfWH3mdtqpvK4HU00+v2a1qb/...AAAPZYQFuWuM6Be+taQrxy8eMnvFntuAhnHLJbzoq1L9GGMdWs/9hArxYpBl4GS+zJ3eoEsBEkmxChF9k+m5HNgnA2uzI=",
    },
    "toolCallId": "ig_0df93c0bb83a72f20068c979f589c0819e9f0fc2d1a27aa1b8",
    "toolName": "image_generation",
    "type": "tool-result",
  },
  {
    "providerExecuted": true,
    "result": {
      "result": "UklGRuIWGQBXRUJQVlA4TKAwGAAv/8X/ABlJbiNJkgRDwkID67D/P9gjl9nuEf2fgPyZzj1Jyu97SlIDX5iPbDv2F3U/+UU+JIlr+wVtEwKO7xiJ7dh26zu3NgZIasDGMcSYOIltx8MpJGFWJAaDE8g4AzhJzCAkCedAeJ17KsRCTxd5r4c1SfLsHwzwZ/2/f67rukb7R1yzavfWH3mdtqpvK4HU00+v2a1qb/...AAAPZYQFuWuM6Be+taQrxy8eMnvFntuAhnHLJbzoq1L9GGMdWs/9hArxYpBl4GS+zJ3eoEsBEkmxChF9k+m5HNgnA2uzI=",
    },
    "toolCallId": "ig_0df93c0bb83a72f20068c979f589c0819e9f0fc2d1a27aa1b8",
    "toolName": "image_generation",
    "type": "tool-result",
  },
  {
    "id": "msg_0df93c0bb83a72f20068c97a0b36f4819ea5906451007f95e2",
    "providerMetadata": {
      "openai": {
        "itemId": "msg_0df93c0bb83a72f20068c97a0b36f4819ea5906451007f95e2",
      },
    },
    "type": "text-start",
  },
  {
    "id": "msg_0df93c0bb83a72f20068c97a0b36f4819ea5906451007f95e2",
    "providerMetadata": {
      "openai": {
        "annotations": [],
        "itemId": "msg_0df93c0bb83a72f20068c97a0b36f4819ea5906451007f95e2",
      },
    },
    "type": "text-end",
  },
  {
    "finishReason": "stop",
    "providerMetadata": {
      "openai": {
        "responseId": "resp_0df93c0bb83a72f20068c979db26ac819e8b5a444fad3f0d7f",
        "serviceTier": "default",
      },
    },
    "type": "finish",
    "usage": {
      "cachedInputTokens": 1920,
      "inputTokens": 2941,
      "outputTokens": 1249,
      "reasoningTokens": 1024,
      "totalTokens": 4190,
    },
  },
]
`;

exports[`OpenAIResponsesLanguageModel > doStream > local shell tool > should stream code local shell results 1`] = `
[
  {
    "type": "stream-start",
    "warnings": [],
  },
  {
    "id": "resp_68da7fd5d24481949fc2cf1cc60377050faf5df54b42d9a6",
    "modelId": "gpt-5-codex",
    "timestamp": 2025-09-29T12:47:17.000Z,
    "type": "response-metadata",
  },
  {
    "id": "rs_68da7fd65a3481948bbb35ff2c79c6c20faf5df54b42d9a6:0",
    "providerMetadata": {
      "openai": {
        "itemId": "rs_68da7fd65a3481948bbb35ff2c79c6c20faf5df54b42d9a6",
        "reasoningEncryptedContent": null,
      },
    },
    "type": "reasoning-start",
  },
  {
    "id": "rs_68da7fd65a3481948bbb35ff2c79c6c20faf5df54b42d9a6:0",
    "providerMetadata": {
      "openai": {
        "itemId": "rs_68da7fd65a3481948bbb35ff2c79c6c20faf5df54b42d9a6",
        "reasoningEncryptedContent": null,
      },
    },
    "type": "reasoning-end",
  },
  {
    "input": "{"action":{"type":"exec","command":["ls","-a","~"],"env":{}}}",
    "providerMetadata": {
      "openai": {
        "itemId": "lsh_68da7fd99b3c8194bd624b18c0c0851b0faf5df54b42d9a6",
      },
    },
    "toolCallId": "call_h3nm8hUG0KO9tVNuRACkL1ri",
    "toolName": "local_shell",
    "type": "tool-call",
  },
  {
    "finishReason": "stop",
    "providerMetadata": {
      "openai": {
        "responseId": "resp_68da7fd5d24481949fc2cf1cc60377050faf5df54b42d9a6",
        "serviceTier": "default",
      },
    },
    "type": "finish",
    "usage": {
      "cachedInputTokens": 0,
      "inputTokens": 407,
      "outputTokens": 151,
      "reasoningTokens": 128,
      "totalTokens": 558,
    },
  },
]
`;

exports[`OpenAIResponsesLanguageModel > doStream > web search tool > should handle streaming web search with action query field 1`] = `
[
  {
    "type": "stream-start",
    "warnings": [],
  },
  {
    "id": "resp_test",
    "modelId": "o3-2025-04-16",
    "timestamp": 2025-03-10T18:10:55.000Z,
    "type": "response-metadata",
  },
  {
    "id": "ws_test",
    "providerExecuted": true,
    "toolName": "web_search",
    "type": "tool-input-start",
  },
  {
    "id": "ws_test",
    "type": "tool-input-end",
  },
  {
    "input": "{}",
    "providerExecuted": true,
    "toolCallId": "ws_test",
    "toolName": "web_search",
    "type": "tool-call",
  },
  {
    "providerExecuted": true,
    "result": {
<<<<<<< HEAD
      "status": "completed",
    },
    "toolCallId": "ws_test",
    "toolName": "web_search",
    "type": "tool-result",
  },
  {
    "id": "msg_test",
    "providerMetadata": {
      "openai": {
        "itemId": "msg_test",
      },
    },
    "type": "text-start",
  },
  {
    "delta": "Based on the search results, here are the upcoming features.",
    "id": "msg_test",
    "type": "text-delta",
  },
  {
    "id": "msg_test",
    "providerMetadata": {
      "openai": {
        "annotations": [],
        "itemId": "msg_test",
      },
    },
    "type": "text-end",
  },
  {
    "finishReason": "stop",
    "providerMetadata": {
      "openai": {
        "responseId": "resp_test",
=======
      "action": {
        "query": "Vercel AI SDK next version features",
        "type": "search",
>>>>>>> e31be1cb
      },
    },
    "toolCallId": "ws_test",
    "toolName": "web_search",
    "type": "tool-result",
  },
  {
    "id": "msg_test",
    "providerMetadata": {
      "openai": {
        "itemId": "msg_test",
      },
    },
    "type": "text-start",
  },
  {
    "delta": "Based on the search results, here are the upcoming features.",
    "id": "msg_test",
    "type": "text-delta",
  },
  {
    "id": "msg_test",
    "providerMetadata": {
      "openai": {
        "annotations": [],
        "itemId": "msg_test",
      },
    },
    "type": "text-end",
  },
  {
    "finishReason": "stop",
    "providerMetadata": {
      "openai": {
        "responseId": "resp_test",
      },
    },
    "type": "finish",
    "usage": {
      "cachedInputTokens": 0,
      "inputTokens": 50,
      "outputTokens": 25,
      "reasoningTokens": 0,
      "totalTokens": 75,
    },
  },
]
`;

exports[`OpenAIResponsesLanguageModel > doStream > web search tool > should stream web search results (sources, tool calls, tool results) 1`] = `
[
  {
    "type": "stream-start",
    "warnings": [],
  },
  {
    "id": "resp_68c187cc09508192aa225af9734e2ed905ca09a4773fcd25",
    "modelId": "gpt-5-nano-2025-08-07",
    "timestamp": 2025-09-10T14:14:36.000Z,
    "type": "response-metadata",
  },
  {
    "id": "rs_68c187cc87a88192b58352081364836c05ca09a4773fcd25:0",
    "providerMetadata": {
      "openai": {
        "itemId": "rs_68c187cc87a88192b58352081364836c05ca09a4773fcd25",
        "reasoningEncryptedContent": null,
      },
    },
    "type": "reasoning-start",
  },
  {
    "id": "rs_68c187cc87a88192b58352081364836c05ca09a4773fcd25:0",
    "providerMetadata": {
      "openai": {
        "itemId": "rs_68c187cc87a88192b58352081364836c05ca09a4773fcd25",
        "reasoningEncryptedContent": null,
      },
    },
    "type": "reasoning-end",
  },
  {
    "id": "ws_68c187d0973881928c78c79e50ae028805ca09a4773fcd25",
    "providerExecuted": true,
    "toolName": "web_search",
    "type": "tool-input-start",
  },
  {
    "id": "ws_68c187d0973881928c78c79e50ae028805ca09a4773fcd25",
    "type": "tool-input-end",
  },
  {
    "input": "{}",
    "providerExecuted": true,
    "toolCallId": "ws_68c187d0973881928c78c79e50ae028805ca09a4773fcd25",
    "toolName": "web_search",
    "type": "tool-call",
  },
  {
    "providerExecuted": true,
    "result": {
      "action": {
        "query": "Berlin news today",
        "type": "search",
      },
    },
    "toolCallId": "ws_68c187d0973881928c78c79e50ae028805ca09a4773fcd25",
    "toolName": "web_search",
    "type": "tool-result",
  },
  {
    "id": "rs_68c187d2484881929a3908a9ad4e745f05ca09a4773fcd25:0",
    "providerMetadata": {
      "openai": {
        "itemId": "rs_68c187d2484881929a3908a9ad4e745f05ca09a4773fcd25",
        "reasoningEncryptedContent": null,
      },
    },
    "type": "reasoning-start",
  },
  {
    "id": "rs_68c187d2484881929a3908a9ad4e745f05ca09a4773fcd25:0",
    "providerMetadata": {
      "openai": {
        "itemId": "rs_68c187d2484881929a3908a9ad4e745f05ca09a4773fcd25",
        "reasoningEncryptedContent": null,
      },
    },
    "type": "reasoning-end",
  },
  {
    "id": "ws_68c187d3954881929c1d6d96c46e4fef05ca09a4773fcd25",
    "providerExecuted": true,
    "toolName": "web_search",
    "type": "tool-input-start",
  },
  {
    "id": "ws_68c187d3954881929c1d6d96c46e4fef05ca09a4773fcd25",
    "type": "tool-input-end",
  },
  {
    "input": "{}",
    "providerExecuted": true,
    "toolCallId": "ws_68c187d3954881929c1d6d96c46e4fef05ca09a4773fcd25",
    "toolName": "web_search",
    "type": "tool-call",
  },
  {
    "providerExecuted": true,
    "result": {
      "action": {
        "query": undefined,
        "type": "search",
      },
    },
    "toolCallId": "ws_68c187d3954881929c1d6d96c46e4fef05ca09a4773fcd25",
    "toolName": "web_search",
    "type": "tool-result",
  },
  {
    "id": "rs_68c187d42c0481929f8e156e064bd0a105ca09a4773fcd25:0",
    "providerMetadata": {
      "openai": {
        "itemId": "rs_68c187d42c0481929f8e156e064bd0a105ca09a4773fcd25",
        "reasoningEncryptedContent": null,
      },
    },
    "type": "reasoning-start",
  },
  {
    "id": "rs_68c187d42c0481929f8e156e064bd0a105ca09a4773fcd25:0",
    "providerMetadata": {
      "openai": {
        "itemId": "rs_68c187d42c0481929f8e156e064bd0a105ca09a4773fcd25",
        "reasoningEncryptedContent": null,
      },
    },
    "type": "reasoning-end",
  },
  {
    "id": "ws_68c187d4dd548192ab8473f8c95a4d8d05ca09a4773fcd25",
    "providerExecuted": true,
    "toolName": "web_search",
    "type": "tool-input-start",
  },
  {
    "id": "ws_68c187d4dd548192ab8473f8c95a4d8d05ca09a4773fcd25",
    "type": "tool-input-end",
  },
  {
    "input": "{}",
    "providerExecuted": true,
    "toolCallId": "ws_68c187d4dd548192ab8473f8c95a4d8d05ca09a4773fcd25",
    "toolName": "web_search",
    "type": "tool-call",
  },
  {
    "providerExecuted": true,
    "result": {
      "action": {
        "query": undefined,
        "type": "search",
      },
    },
    "toolCallId": "ws_68c187d4dd548192ab8473f8c95a4d8d05ca09a4773fcd25",
    "toolName": "web_search",
    "type": "tool-result",
  },
  {
    "id": "rs_68c187d592f481929b10ff6121241b1d05ca09a4773fcd25:0",
    "providerMetadata": {
      "openai": {
        "itemId": "rs_68c187d592f481929b10ff6121241b1d05ca09a4773fcd25",
        "reasoningEncryptedContent": null,
      },
    },
    "type": "reasoning-start",
  },
  {
    "id": "rs_68c187d592f481929b10ff6121241b1d05ca09a4773fcd25:0",
    "providerMetadata": {
      "openai": {
        "itemId": "rs_68c187d592f481929b10ff6121241b1d05ca09a4773fcd25",
        "reasoningEncryptedContent": null,
      },
    },
    "type": "reasoning-end",
  },
  {
    "id": "ws_68c187d70ba88192aad48510cff1b4c905ca09a4773fcd25",
    "providerExecuted": true,
    "toolName": "web_search",
    "type": "tool-input-start",
  },
  {
    "id": "ws_68c187d70ba88192aad48510cff1b4c905ca09a4773fcd25",
    "type": "tool-input-end",
  },
  {
    "input": "{}",
    "providerExecuted": true,
    "toolCallId": "ws_68c187d70ba88192aad48510cff1b4c905ca09a4773fcd25",
    "toolName": "web_search",
    "type": "tool-call",
  },
  {
    "providerExecuted": true,
    "result": {
      "action": {
        "query": undefined,
        "type": "search",
      },
    },
    "toolCallId": "ws_68c187d70ba88192aad48510cff1b4c905ca09a4773fcd25",
    "toolName": "web_search",
    "type": "tool-result",
  },
  {
    "id": "rs_68c187d87fb481929fc9d6593d88c3dd05ca09a4773fcd25:0",
    "providerMetadata": {
      "openai": {
        "itemId": "rs_68c187d87fb481929fc9d6593d88c3dd05ca09a4773fcd25",
        "reasoningEncryptedContent": null,
      },
    },
    "type": "reasoning-start",
  },
  {
    "id": "rs_68c187d87fb481929fc9d6593d88c3dd05ca09a4773fcd25:0",
    "providerMetadata": {
      "openai": {
        "itemId": "rs_68c187d87fb481929fc9d6593d88c3dd05ca09a4773fcd25",
        "reasoningEncryptedContent": null,
      },
    },
    "type": "reasoning-end",
  },
  {
    "id": "msg_68c187e279048192be3775da689aa25105ca09a4773fcd25",
    "providerMetadata": {
      "openai": {
        "itemId": "msg_68c187e279048192be3775da689aa25105ca09a4773fcd25",
      },
    },
    "type": "text-start",
  },
  {
    "delta": "Here’s what’s notable in Berlin today (September 10, 2025), based on three quick web searches:

- Berlin Art Week 2025 kicks off today and runs through September 14. The city’s autumn art season opens with more than 100 venues, featuring exhibitions from Patti Smith, Mark Leckey, Katharina Grosse, Carrie Mae Weems, and more. ([wallpaper.com](https://www.wallpaper.com/art/exhibitions-shows/berlin-art-week-2025))

- The city is highlighting its 200-year Museum Island anniversary this year, with ongoing events and exhibitions around Berlin’s historic center. This is part of Berlin’s big year of cultural highlights. ([visitberlin.de](https://www.visitberlin.de/en/berlin-2025-the-main-events))

- 49h ICC: Open House is scheduled for September 11–14, offering guided tours and design talks at the former ICC Berlin. It’s one of the major architecture/design events associated with Berlin 2025. ([visitberlin.de](https://www.visitberlin.de/en/berlin-2025-the-main-events))

- Open Monument Day is coming up on September 13–14, when many",
    "id": "msg_68c187e279048192be3775da689aa25105ca09a4773fcd25",
    "type": "text-delta",
  },
  {
    "id": "id-0",
    "sourceType": "url",
    "title": "What to see at Berlin Art Week 2025 | Wallpaper*",
    "type": "source",
    "url": "https://www.wallpaper.com/art/exhibitions-shows/berlin-art-week-2025",
  },
  {
    "id": "id-1",
    "sourceType": "url",
    "title": "Berlin 2025 – the main events | visitBerlin.de",
    "type": "source",
    "url": "https://www.visitberlin.de/en/berlin-2025-the-main-events",
  },
  {
    "id": "id-2",
    "sourceType": "url",
    "title": "Berlin 2025 – the main events | visitBerlin.de",
    "type": "source",
    "url": "https://www.visitberlin.de/en/berlin-2025-the-main-events",
  },
  {
    "delta": " historic sites around Berlin open to the public with special programs. If you’re in town this weekend, it’s a good chance to explore landmarks that aren’t usually accessible.",
    "id": "msg_68c187e279048192be3775da689aa25105ca09a4773fcd25",
    "type": "text-delta",
  },
  {
    "delta": " ([visitberlin.de](https://www.visitberlin.de/en/berlin-2025-the-main-events))

- If you’re a sports fan, Berlin will host NFL games",
    "id": "msg_68c187e279048192be3775da689aa25105ca09a4773fcd25",
    "type": "text-delta",
  },
  {
    "id": "id-3",
    "sourceType": "url",
    "title": "Berlin 2025 – the main events | visitBerlin.de",
    "type": "source",
    "url": "https://www.visitberlin.de/en/berlin-2025-the-main-events",
  },
  {
    "delta": " in November 2025 (three regular-season games in the Olympic Stadium, with the Indianapolis Colts among",
    "id": "msg_68c187e279048192be3775da689aa25105ca09a4773fcd25",
    "type": "text-delta",
  },
  {
    "delta": " the teams). It’s part of Berlin’s ongoing slate of major events this year",
    "id": "msg_68c187e279048192be3775da689aa25105ca09a4773fcd25",
    "type": "text-delta",
  },
  {
    "delta": ". ([visitberlin.de](https://www.visitberlin.de/en/berlin-2025-the-main-events))

- For some broader",
    "id": "msg_68c187e279048192be3775da689aa25105ca09a4773fcd25",
    "type": "text-delta",
  },
  {
    "id": "id-4",
    "sourceType": "url",
    "title": "Berlin 2025 – the main events | visitBerlin.de",
    "type": "source",
    "url": "https://www.visitberlin.de/en/berlin-2025-the-main-events",
  },
  {
    "delta": " context, Berlin has been discussing its role in postwar security arrangements for Ukraine, with",
    "id": "msg_68c187e279048192be3775da689aa25105ca09a4773fcd25",
    "type": "text-delta",
  },
  {
    "delta": " German officials signaling readiness to increase support but delaying a formal deployment decision until broader conditions are",
    "id": "msg_68c187e279048192be3775da689aa25105ca09a4773fcd25",
    "type": "text-delta",
  },
  {
    "delta": " clearer. This",
    "id": "msg_68c187e279048192be3775da689aa25105ca09a4773fcd25",
    "type": "text-delta",
  },
  {
    "delta": " was reported for early September 2025. ([reuters.com](https://www.reuters.com/world/europe/berlin-postpones-decision-military-engagement-regarding-ukraine-2025-09-04/))",
    "id": "msg_68c187e279048192be3775da689aa25105ca09a4773fcd25",
    "type": "text-delta",
  },
  {
    "id": "id-5",
    "sourceType": "url",
    "title": "Berlin holds off decision on participation in postwar Ukraine force | Reuters",
    "type": "source",
    "url": "https://www.reuters.com/world/europe/berlin-postpones-decision-military-engagement-regarding-ukraine-2025-09-04/",
  },
  {
    "delta": "

Would you like me to pull live updates or focus on a specific topic (arts,",
    "id": "msg_68c187e279048192be3775da689aa25105ca09a4773fcd25",
    "type": "text-delta",
  },
  {
    "delta": " politics, sports) from today?",
    "id": "msg_68c187e279048192be3775da689aa25105ca09a4773fcd25",
    "type": "text-delta",
  },
  {
    "id": "msg_68c187e279048192be3775da689aa25105ca09a4773fcd25",
    "providerMetadata": {
      "openai": {
        "annotations": [
          {
            "title": "What to see at Berlin Art Week 2025 | Wallpaper*",
            "type": "url_citation",
            "url": "https://www.wallpaper.com/art/exhibitions-shows/berlin-art-week-2025",
          },
          {
            "title": "Berlin 2025 – the main events | visitBerlin.de",
            "type": "url_citation",
            "url": "https://www.visitberlin.de/en/berlin-2025-the-main-events",
          },
          {
            "title": "Berlin 2025 – the main events | visitBerlin.de",
            "type": "url_citation",
            "url": "https://www.visitberlin.de/en/berlin-2025-the-main-events",
          },
          {
            "title": "Berlin 2025 – the main events | visitBerlin.de",
            "type": "url_citation",
            "url": "https://www.visitberlin.de/en/berlin-2025-the-main-events",
          },
          {
            "title": "Berlin 2025 – the main events | visitBerlin.de",
            "type": "url_citation",
            "url": "https://www.visitberlin.de/en/berlin-2025-the-main-events",
          },
          {
            "title": "Berlin holds off decision on participation in postwar Ukraine force | Reuters",
            "type": "url_citation",
            "url": "https://www.reuters.com/world/europe/berlin-postpones-decision-military-engagement-regarding-ukraine-2025-09-04/",
          },
        ],
        "itemId": "msg_68c187e279048192be3775da689aa25105ca09a4773fcd25",
      },
    },
    "type": "text-end",
  },
  {
    "finishReason": "stop",
    "providerMetadata": {
      "openai": {
        "responseId": "resp_68c187cc09508192aa225af9734e2ed905ca09a4773fcd25",
        "serviceTier": "default",
      },
    },
    "type": "finish",
    "usage": {
      "cachedInputTokens": 34560,
      "inputTokens": 60093,
      "outputTokens": 4080,
      "reasoningTokens": 3648,
      "totalTokens": 64173,
    },
  },
]
`;<|MERGE_RESOLUTION|>--- conflicted
+++ resolved
@@ -3870,48 +3870,80 @@
   {
     "providerExecuted": true,
     "result": {
-<<<<<<< HEAD
-      "status": "completed",
-    },
-    "toolCallId": "ws_test",
-    "toolName": "web_search",
-    "type": "tool-result",
-  },
-  {
-    "id": "msg_test",
-    "providerMetadata": {
-      "openai": {
-        "itemId": "msg_test",
-      },
-    },
-    "type": "text-start",
-  },
-  {
-    "delta": "Based on the search results, here are the upcoming features.",
-    "id": "msg_test",
-    "type": "text-delta",
-  },
-  {
-    "id": "msg_test",
-    "providerMetadata": {
-      "openai": {
-        "annotations": [],
-        "itemId": "msg_test",
-      },
-    },
-    "type": "text-end",
-  },
-  {
-    "finishReason": "stop",
-    "providerMetadata": {
-      "openai": {
-        "responseId": "resp_test",
-=======
       "action": {
         "query": "Vercel AI SDK next version features",
         "type": "search",
->>>>>>> e31be1cb
-      },
+      },
+    },
+    "type": "text-start",
+  },
+  {
+    "delta": "Based on the search results, here are the upcoming features.",
+    "id": "msg_test",
+    "type": "text-delta",
+  },
+  {
+    "id": "msg_test",
+    "providerMetadata": {
+      "openai": {
+        "annotations": [],
+        "itemId": "msg_test",
+      },
+    },
+    "type": "text-end",
+  },
+  {
+    "finishReason": "stop",
+    "providerMetadata": {
+      "openai": {
+        "responseId": "resp_test",
+      },
+    },
+    "type": "finish",
+    "usage": {
+      "cachedInputTokens": 0,
+      "inputTokens": 50,
+      "outputTokens": 25,
+      "reasoningTokens": 0,
+      "totalTokens": 75,
+    },
+  },
+]
+`;
+
+exports[`OpenAIResponsesLanguageModel > doStream > web search tool > should handle streaming web search with missing action query field 1`] = `
+[
+  {
+    "type": "stream-start",
+    "warnings": [],
+  },
+  {
+    "id": "resp_test",
+    "modelId": "o3-2025-04-16",
+    "timestamp": 2025-03-10T18:10:55.000Z,
+    "type": "response-metadata",
+  },
+  {
+    "id": "ws_test",
+    "providerExecuted": true,
+    "toolName": "web_search",
+    "type": "tool-input-start",
+  },
+  {
+    "id": "ws_test",
+    "type": "tool-input-end",
+  },
+  {
+    "input": "{"action":{"type":"search"}}",
+    "providerExecuted": true,
+    "toolCallId": "ws_test",
+    "toolName": "web_search",
+    "type": "tool-call",
+  },
+  {
+    "providerExecuted": true,
+    "result": {
+      "status": "completed",
     },
     "toolCallId": "ws_test",
     "toolName": "web_search",
