--- conflicted
+++ resolved
@@ -214,6 +214,11 @@
     "filename": "file-Ebzhf8H4DPGPr9pUhr7n7v",
     "id": "id-0",
     "mediaType": "text/plain",
+    "providerMetadata": {
+      "openai": {
+        "fileId": "file-Ebzhf8H4DPGPr9pUhr7n7v",
+      },
+    },
     "sourceType": "document",
     "title": "ai.pdf",
     "type": "source",
@@ -228,22 +233,6 @@
     "text": "According to the document, an embedding model converts complex data (like words or images) into a dense vector — a list of numbers — called an embedding. It does not generate new text or data; instead it encodes semantic and syntactic relationships between entities so those vector representations can be used as inputs for other models or NLP tasks .",
     "type": "text",
   },
-<<<<<<< HEAD
-=======
-  {
-    "filename": "ai.pdf",
-    "id": "id-0",
-    "mediaType": "text/plain",
-    "providerMetadata": {
-      "openai": {
-        "fileId": "file-Ebzhf8H4DPGPr9pUhr7n7v",
-      },
-    },
-    "sourceType": "document",
-    "title": "ai.pdf",
-    "type": "source",
-  },
->>>>>>> 9f9694eb
 ]
 `;
 
@@ -295,6 +284,11 @@
     "filename": "file-Ebzhf8H4DPGPr9pUhr7n7v",
     "id": "id-0",
     "mediaType": "text/plain",
+    "providerMetadata": {
+      "openai": {
+        "fileId": "file-Ebzhf8H4DPGPr9pUhr7n7v",
+      },
+    },
     "sourceType": "document",
     "title": "ai.pdf",
     "type": "source",
@@ -309,22 +303,6 @@
     "text": "According to the document, an embedding model is used to convert complex data (like words or images) into a dense vector (a list of numbers) representation called an embedding, which captures semantic and syntactic relationships. Unlike generative models, embedding models do not generate new text or data; instead, they provide these vector representations to be used as input for other models or other natural language processing tasks .",
     "type": "text",
   },
-<<<<<<< HEAD
-=======
-  {
-    "filename": "ai.pdf",
-    "id": "id-0",
-    "mediaType": "text/plain",
-    "providerMetadata": {
-      "openai": {
-        "fileId": "file-Ebzhf8H4DPGPr9pUhr7n7v",
-      },
-    },
-    "sourceType": "document",
-    "title": "ai.pdf",
-    "type": "source",
-  },
->>>>>>> 9f9694eb
 ]
 `;
 
