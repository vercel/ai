--- conflicted
+++ resolved
@@ -211,6 +211,11 @@
     "filename": "file-Ebzhf8H4DPGPr9pUhr7n7v",
     "id": "id-0",
     "mediaType": "text/plain",
+    "providerMetadata": {
+      "openai": {
+        "fileId": "file-Ebzhf8H4DPGPr9pUhr7n7v",
+      },
+    },
     "sourceType": "document",
     "title": "ai.pdf",
     "type": "source",
@@ -225,22 +230,6 @@
     "text": "According to the document, an embedding model converts complex data (like words or images) into a dense vector — a list of numbers — called an embedding. It does not generate new text or data; instead it encodes semantic and syntactic relationships between entities so those vector representations can be used as inputs for other models or NLP tasks .",
     "type": "text",
   },
-<<<<<<< HEAD
-=======
-  {
-    "filename": "ai.pdf",
-    "id": "id-0",
-    "mediaType": "text/plain",
-    "providerMetadata": {
-      "openai": {
-        "fileId": "file-Ebzhf8H4DPGPr9pUhr7n7v",
-      },
-    },
-    "sourceType": "document",
-    "title": "ai.pdf",
-    "type": "source",
-  },
->>>>>>> 460d23e1
 ]
 `;
 
@@ -291,6 +280,11 @@
     "filename": "file-Ebzhf8H4DPGPr9pUhr7n7v",
     "id": "id-0",
     "mediaType": "text/plain",
+    "providerMetadata": {
+      "openai": {
+        "fileId": "file-Ebzhf8H4DPGPr9pUhr7n7v",
+      },
+    },
     "sourceType": "document",
     "title": "ai.pdf",
     "type": "source",
@@ -305,22 +299,6 @@
     "text": "According to the document, an embedding model is used to convert complex data (like words or images) into a dense vector (a list of numbers) representation called an embedding, which captures semantic and syntactic relationships. Unlike generative models, embedding models do not generate new text or data; instead, they provide these vector representations to be used as input for other models or other natural language processing tasks .",
     "type": "text",
   },
-<<<<<<< HEAD
-=======
-  {
-    "filename": "ai.pdf",
-    "id": "id-0",
-    "mediaType": "text/plain",
-    "providerMetadata": {
-      "openai": {
-        "fileId": "file-Ebzhf8H4DPGPr9pUhr7n7v",
-      },
-    },
-    "sourceType": "document",
-    "title": "ai.pdf",
-    "type": "source",
-  },
->>>>>>> 460d23e1
 ]
 `;
 
