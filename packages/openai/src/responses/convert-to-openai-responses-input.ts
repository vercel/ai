--- conflicted
+++ resolved
@@ -11,13 +11,6 @@
 } from '@ai-sdk/provider-utils';
 import * as z from 'zod/v4';
 import {
-<<<<<<< HEAD
-=======
-  OpenAIResponsesInput,
-  OpenAIResponsesReasoning,
-} from './openai-responses-api';
-import {
->>>>>>> b9f28d6e
   localShellInputSchema,
   localShellOutputSchema,
 } from '../tool/local-shell';
@@ -25,7 +18,7 @@
   OpenAIResponsesFunctionCallOutput,
   OpenAIResponsesInput,
   OpenAIResponsesReasoning,
-} from './openai-responses-api-types';
+} from './openai-responses-api';
 
 /**
  * Check if a string is a file ID based on the given prefixes
