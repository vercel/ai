--- conflicted
+++ resolved
@@ -10,10 +10,6 @@
   OpenAIResponsesInput,
   OpenAIResponsesReasoning,
 } from './openai-responses-api-types';
-import {
-  codeInterpreterInputSchema,
-  codeInterpreterOutputSchema,
-} from '../tool/code-interpreter';
 
 /**
  * Check if a string is a file ID based on the given prefixes
@@ -162,21 +158,6 @@
 
             // assistant tool result parts are from provider-executed tools:
             case 'tool-result': {
-<<<<<<< HEAD
-              if (part.toolName === 'image_generation') {
-                messages.push({
-                  type: 'image_generation_call',
-                  id: part.toolCallId,
-                  status: 'complete', // TODO bad hack
-                  result: part.output.value as string, // TODO media content
-                });
-              } else {
-                warnings.push({
-                  type: 'other',
-                  message: `tool result parts in assistant messages are not supported for OpenAI responses`,
-                });
-              }
-=======
               if (store) {
                 // use item references to refer to tool results from built-in tools
                 input.push({ type: 'item_reference', id: part.toolCallId });
@@ -187,7 +168,6 @@
                 });
               }
 
->>>>>>> 4a2b70e0
               break;
             }
 
