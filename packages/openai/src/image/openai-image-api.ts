<<<<<<< HEAD
import { lazySchema, zodSchema } from '@ai-sdk/provider-utils';
import * as z from 'zod/v4';
=======
import { lazyValidator, zodSchema } from '@ai-sdk/provider-utils';
import { z } from 'zod/v4';
>>>>>>> 4b6464b7

// minimal version of the schema, focussed on what is needed for the implementation
// this approach limits breakages when the API changes and increases efficiency
export const openaiImageResponseSchema = lazySchema(() =>
  zodSchema(
    z.object({
      data: z.array(
        z.object({
          b64_json: z.string(),
          revised_prompt: z.string().optional(),
        }),
      ),
    }),
  ),
);<|MERGE_RESOLUTION|>--- conflicted
+++ resolved
@@ -1,10 +1,5 @@
-<<<<<<< HEAD
 import { lazySchema, zodSchema } from '@ai-sdk/provider-utils';
-import * as z from 'zod/v4';
-=======
-import { lazyValidator, zodSchema } from '@ai-sdk/provider-utils';
 import { z } from 'zod/v4';
->>>>>>> 4b6464b7
 
 // minimal version of the schema, focussed on what is needed for the implementation
 // this approach limits breakages when the API changes and increases efficiency
