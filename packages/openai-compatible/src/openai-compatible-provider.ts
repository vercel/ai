import {
  EmbeddingModelV3,
<<<<<<< HEAD
  ImageModelV2,
  LanguageModelV3,
  ProviderV2,
=======
  ImageModelV3,
  LanguageModelV2,
  ProviderV3,
>>>>>>> 67f7e765
} from '@ai-sdk/provider';
import {
  FetchFunction,
  withoutTrailingSlash,
  withUserAgentSuffix,
  getRuntimeEnvironmentUserAgent,
} from '@ai-sdk/provider-utils';
import {
  OpenAICompatibleChatConfig,
  OpenAICompatibleChatLanguageModel,
} from './chat/openai-compatible-chat-language-model';
import { OpenAICompatibleCompletionLanguageModel } from './completion/openai-compatible-completion-language-model';
import { OpenAICompatibleEmbeddingModel } from './embedding/openai-compatible-embedding-model';
import { OpenAICompatibleImageModel } from './image/openai-compatible-image-model';
import { VERSION } from './version';

export interface OpenAICompatibleProvider<
  CHAT_MODEL_IDS extends string = string,
  COMPLETION_MODEL_IDS extends string = string,
  EMBEDDING_MODEL_IDS extends string = string,
  IMAGE_MODEL_IDS extends string = string,
<<<<<<< HEAD
> extends Omit<ProviderV2, 'imageModel'> {
  (modelId: CHAT_MODEL_IDS): LanguageModelV3;
=======
> extends Omit<ProviderV3, 'imageModel'> {
  (modelId: CHAT_MODEL_IDS): LanguageModelV2;
>>>>>>> 67f7e765

  languageModel(
    modelId: CHAT_MODEL_IDS,
    config?: Partial<OpenAICompatibleChatConfig>,
  ): LanguageModelV3;

  chatModel(modelId: CHAT_MODEL_IDS): LanguageModelV3;

  completionModel(modelId: COMPLETION_MODEL_IDS): LanguageModelV3;

  textEmbeddingModel(modelId: EMBEDDING_MODEL_IDS): EmbeddingModelV3<string>;

  imageModel(modelId: IMAGE_MODEL_IDS): ImageModelV3;
}

export interface OpenAICompatibleProviderSettings {
  /**
Base URL for the API calls.
   */
  baseURL: string;

  /**
Provider name.
   */
  name: string;

  /**
API key for authenticating requests. If specified, adds an `Authorization`
header to request headers with the value `Bearer <apiKey>`. This will be added
before any headers potentially specified in the `headers` option.
   */
  apiKey?: string;

  /**
Optional custom headers to include in requests. These will be added to request headers
after any headers potentially added by use of the `apiKey` option.
   */
  headers?: Record<string, string>;

  /**
Optional custom url query parameters to include in request urls.
   */
  queryParams?: Record<string, string>;

  /**
Custom fetch implementation. You can use it as a middleware to intercept requests,
or to provide a custom fetch implementation for e.g. testing.
   */
  fetch?: FetchFunction;

  /**
Include usage information in streaming responses.
   */
  includeUsage?: boolean;

  /**
   * Whether the provider supports structured outputs in chat models.
   */
  supportsStructuredOutputs?: boolean;
}

/**
Create an OpenAICompatible provider instance.
 */
export function createOpenAICompatible<
  CHAT_MODEL_IDS extends string,
  COMPLETION_MODEL_IDS extends string,
  EMBEDDING_MODEL_IDS extends string,
  IMAGE_MODEL_IDS extends string,
>(
  options: OpenAICompatibleProviderSettings,
): OpenAICompatibleProvider<
  CHAT_MODEL_IDS,
  COMPLETION_MODEL_IDS,
  EMBEDDING_MODEL_IDS,
  IMAGE_MODEL_IDS
> {
  const baseURL = withoutTrailingSlash(options.baseURL);
  const providerName = options.name;

  interface CommonModelConfig {
    provider: string;
    url: ({ path }: { path: string }) => string;
    headers: () => Record<string, string>;
    fetch?: FetchFunction;
  }

  const headers = {
    ...(options.apiKey && { Authorization: `Bearer ${options.apiKey}` }),
    ...options.headers,
  };

  const getHeaders = () =>
    withUserAgentSuffix(headers, `ai-sdk/openai-compatible/${VERSION}`);

  const getCommonModelConfig = (modelType: string): CommonModelConfig => ({
    provider: `${providerName}.${modelType}`,
    url: ({ path }) => {
      const url = new URL(`${baseURL}${path}`);
      if (options.queryParams) {
        url.search = new URLSearchParams(options.queryParams).toString();
      }
      return url.toString();
    },
    headers: getHeaders,
    fetch: options.fetch,
  });

  const createLanguageModel = (modelId: CHAT_MODEL_IDS) =>
    createChatModel(modelId);

  const createChatModel = (modelId: CHAT_MODEL_IDS) =>
    new OpenAICompatibleChatLanguageModel(modelId, {
      ...getCommonModelConfig('chat'),
      includeUsage: options.includeUsage,
      supportsStructuredOutputs: options.supportsStructuredOutputs,
    });

  const createCompletionModel = (modelId: COMPLETION_MODEL_IDS) =>
    new OpenAICompatibleCompletionLanguageModel(modelId, {
      ...getCommonModelConfig('completion'),
      includeUsage: options.includeUsage,
    });

  const createEmbeddingModel = (modelId: EMBEDDING_MODEL_IDS) =>
    new OpenAICompatibleEmbeddingModel(modelId, {
      ...getCommonModelConfig('embedding'),
    });

  const createImageModel = (modelId: IMAGE_MODEL_IDS) =>
    new OpenAICompatibleImageModel(modelId, getCommonModelConfig('image'));

  const provider = (modelId: CHAT_MODEL_IDS) => createLanguageModel(modelId);

  provider.languageModel = createLanguageModel;
  provider.chatModel = createChatModel;
  provider.completionModel = createCompletionModel;
  provider.textEmbeddingModel = createEmbeddingModel;
  provider.imageModel = createImageModel;

  return provider as OpenAICompatibleProvider<
    CHAT_MODEL_IDS,
    COMPLETION_MODEL_IDS,
    EMBEDDING_MODEL_IDS,
    IMAGE_MODEL_IDS
  >;
}<|MERGE_RESOLUTION|>--- conflicted
+++ resolved
@@ -1,14 +1,8 @@
 import {
   EmbeddingModelV3,
-<<<<<<< HEAD
-  ImageModelV2,
+  ImageModelV3,
   LanguageModelV3,
-  ProviderV2,
-=======
-  ImageModelV3,
-  LanguageModelV2,
   ProviderV3,
->>>>>>> 67f7e765
 } from '@ai-sdk/provider';
 import {
   FetchFunction,
@@ -30,13 +24,8 @@
   COMPLETION_MODEL_IDS extends string = string,
   EMBEDDING_MODEL_IDS extends string = string,
   IMAGE_MODEL_IDS extends string = string,
-<<<<<<< HEAD
-> extends Omit<ProviderV2, 'imageModel'> {
+> extends Omit<ProviderV3, 'imageModel'> {
   (modelId: CHAT_MODEL_IDS): LanguageModelV3;
-=======
-> extends Omit<ProviderV3, 'imageModel'> {
-  (modelId: CHAT_MODEL_IDS): LanguageModelV2;
->>>>>>> 67f7e765
 
   languageModel(
     modelId: CHAT_MODEL_IDS,
