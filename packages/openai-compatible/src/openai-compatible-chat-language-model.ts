import {
  APICallError,
  InvalidResponseDataError,
  LanguageModelV2,
  LanguageModelV2CallWarning,
  LanguageModelV2Content,
  LanguageModelV2FinishReason,
  LanguageModelV2StreamPart,
  SharedV2ProviderMetadata,
} from '@ai-sdk/provider';
import {
  combineHeaders,
  createEventSourceResponseHandler,
  createJsonErrorResponseHandler,
  createJsonResponseHandler,
  FetchFunction,
  generateId,
  isParsableJson,
  parseProviderOptions,
  ParseResult,
  postJsonToApi,
  ResponseHandler,
} from '@ai-sdk/provider-utils';
import { z } from 'zod/v4';
import { convertToOpenAICompatibleChatMessages } from './convert-to-openai-compatible-chat-messages';
import { getResponseMetadata } from './get-response-metadata';
import { mapOpenAICompatibleFinishReason } from './map-openai-compatible-finish-reason';
import {
  OpenAICompatibleChatModelId,
  openaiCompatibleProviderOptions,
} from './openai-compatible-chat-options';
import {
  defaultOpenAICompatibleErrorStructure,
  ProviderErrorStructure,
} from './openai-compatible-error';
import { MetadataExtractor } from './openai-compatible-metadata-extractor';
import { prepareTools } from './openai-compatible-prepare-tools';

export type OpenAICompatibleChatConfig = {
  provider: string;
  headers: () => Record<string, string | undefined>;
  url: (options: { modelId: string; path: string }) => string;
  fetch?: FetchFunction;
  includeUsage?: boolean;
  errorStructure?: ProviderErrorStructure<any>;
  metadataExtractor?: MetadataExtractor;

  /**
   * Whether the model supports structured outputs.
   */
  supportsStructuredOutputs?: boolean;

  /**
   * The supported URLs for the model.
   */
  supportedUrls?: () => LanguageModelV2['supportedUrls'];
};

export class OpenAICompatibleChatLanguageModel implements LanguageModelV2 {
  readonly specificationVersion = 'v2';

  readonly supportsStructuredOutputs: boolean;

  readonly modelId: OpenAICompatibleChatModelId;
  private readonly config: OpenAICompatibleChatConfig;
  private readonly failedResponseHandler: ResponseHandler<APICallError>;
  private readonly chunkSchema; // type inferred via constructor

  constructor(
    modelId: OpenAICompatibleChatModelId,
    config: OpenAICompatibleChatConfig,
  ) {
    this.modelId = modelId;
    this.config = config;

    // initialize error handling:
    const errorStructure =
      config.errorStructure ?? defaultOpenAICompatibleErrorStructure;
    this.chunkSchema = createOpenAICompatibleChatChunkSchema(
      errorStructure.errorSchema,
    );
    this.failedResponseHandler = createJsonErrorResponseHandler(errorStructure);

    this.supportsStructuredOutputs = config.supportsStructuredOutputs ?? false;
  }

  get provider(): string {
    return this.config.provider;
  }

  private get providerOptionsName(): string {
    return this.config.provider.split('.')[0].trim();
  }

  get supportedUrls() {
    return this.config.supportedUrls?.() ?? {};
  }

  private async getArgs({
    prompt,
    maxOutputTokens,
    temperature,
    topP,
    topK,
    frequencyPenalty,
    presencePenalty,
    providerOptions,
    stopSequences,
    responseFormat,
    seed,
    toolChoice,
    tools,
  }: Parameters<LanguageModelV2['doGenerate']>[0]) {
    const warnings: LanguageModelV2CallWarning[] = [];

    // Parse provider options
    const compatibleOptions = Object.assign(
      (await parseProviderOptions({
        provider: 'openai-compatible',
        providerOptions,
        schema: openaiCompatibleProviderOptions,
      })) ?? {},
      (await parseProviderOptions({
        provider: this.providerOptionsName,
        providerOptions,
        schema: openaiCompatibleProviderOptions,
      })) ?? {},
    );

    if (topK != null) {
      warnings.push({ type: 'unsupported-setting', setting: 'topK' });
    }

    if (
      responseFormat?.type === 'json' &&
      responseFormat.schema != null &&
      !this.supportsStructuredOutputs
    ) {
      warnings.push({
        type: 'unsupported-setting',
        setting: 'responseFormat',
        details:
          'JSON response format schema is only supported with structuredOutputs',
      });
    }

    const {
      tools: openaiTools,
      toolChoice: openaiToolChoice,
      toolWarnings,
    } = prepareTools({
      tools,
      toolChoice,
    });

    return {
      args: {
        // model id:
        model: this.modelId,

        // model specific settings:
        user: compatibleOptions.user,

        // standardized settings:
        max_tokens: maxOutputTokens,
        temperature,
        top_p: topP,
        frequency_penalty: frequencyPenalty,
        presence_penalty: presencePenalty,
        response_format:
          responseFormat?.type === 'json'
            ? this.supportsStructuredOutputs === true &&
              responseFormat.schema != null
              ? {
                  type: 'json_schema',
                  json_schema: {
                    schema: responseFormat.schema,
                    name: responseFormat.name ?? 'response',
                    description: responseFormat.description,
                  },
                }
              : { type: 'json_object' }
            : undefined,

<<<<<<< HEAD
      reasoning_effort:
        providerMetadata?.[this.providerOptionsName]?.reasoningEffort ??
        providerMetadata?.['openai-compatible']?.reasoningEffort,

      // messages:
      messages: convertToOpenAICompatibleChatMessages(prompt),
    };
=======
        stop: stopSequences,
        seed,
        ...providerOptions?.[this.providerOptionsName],
>>>>>>> 713257cc

        reasoning_effort: compatibleOptions.reasoningEffort,

        // messages:
        messages: convertToOpenAICompatibleChatMessages(prompt),

        // tools:
        tools: openaiTools,
        tool_choice: openaiToolChoice,
      },
      warnings: [...warnings, ...toolWarnings],
    };
  }

  async doGenerate(
    options: Parameters<LanguageModelV2['doGenerate']>[0],
  ): Promise<Awaited<ReturnType<LanguageModelV2['doGenerate']>>> {
    const { args, warnings } = await this.getArgs({ ...options });

    const body = JSON.stringify(args);

    const {
      responseHeaders,
      value: responseBody,
      rawValue: rawResponse,
    } = await postJsonToApi({
      url: this.config.url({
        path: '/chat/completions',
        modelId: this.modelId,
      }),
      headers: combineHeaders(this.config.headers(), options.headers),
      body: args,
      failedResponseHandler: this.failedResponseHandler,
      successfulResponseHandler: createJsonResponseHandler(
        OpenAICompatibleChatResponseSchema,
      ),
      abortSignal: options.abortSignal,
      fetch: this.config.fetch,
    });

    const choice = responseBody.choices[0];
    const content: Array<LanguageModelV2Content> = [];

    // text content:
    const text = choice.message.content;
    if (text != null && text.length > 0) {
      content.push({ type: 'text', text });
    }

    // reasoning content:
    const reasoning = choice.message.reasoning_content;
    if (reasoning != null && reasoning.length > 0) {
      content.push({
        type: 'reasoning',
        text: reasoning,
      });
    }

    // tool calls:
    if (choice.message.tool_calls != null) {
      for (const toolCall of choice.message.tool_calls) {
        content.push({
          type: 'tool-call',
          toolCallId: toolCall.id ?? generateId(),
          toolName: toolCall.function.name,
          input: toolCall.function.arguments!,
        });
      }
    }

    // provider metadata:
    const providerMetadata: SharedV2ProviderMetadata = {
      [this.providerOptionsName]: {},
      ...(await this.config.metadataExtractor?.extractMetadata?.({
        parsedBody: rawResponse,
      })),
    };
    const completionTokenDetails =
      responseBody.usage?.completion_tokens_details;
    if (completionTokenDetails?.accepted_prediction_tokens != null) {
      providerMetadata[this.providerOptionsName].acceptedPredictionTokens =
        completionTokenDetails?.accepted_prediction_tokens;
    }
    if (completionTokenDetails?.rejected_prediction_tokens != null) {
      providerMetadata[this.providerOptionsName].rejectedPredictionTokens =
        completionTokenDetails?.rejected_prediction_tokens;
    }

    return {
      content,
      finishReason: mapOpenAICompatibleFinishReason(choice.finish_reason),
      usage: {
        inputTokens: responseBody.usage?.prompt_tokens ?? undefined,
        outputTokens: responseBody.usage?.completion_tokens ?? undefined,
        totalTokens: responseBody.usage?.total_tokens ?? undefined,
        reasoningTokens:
          responseBody.usage?.completion_tokens_details?.reasoning_tokens ??
          undefined,
        cachedInputTokens:
          responseBody.usage?.prompt_tokens_details?.cached_tokens ?? undefined,
      },
      providerMetadata,
      request: { body },
      response: {
        ...getResponseMetadata(responseBody),
        headers: responseHeaders,
        body: rawResponse,
      },
      warnings,
    };
  }

  async doStream(
    options: Parameters<LanguageModelV2['doStream']>[0],
  ): Promise<Awaited<ReturnType<LanguageModelV2['doStream']>>> {
    const { args, warnings } = await this.getArgs({ ...options });

    const body = {
      ...args,
      stream: true,

      // only include stream_options when in strict compatibility mode:
      stream_options: this.config.includeUsage
        ? { include_usage: true }
        : undefined,
    };

<<<<<<< HEAD
    const body = {
      ...args,
      stream: true,

      // only include stream_options when in strict compatibility mode:
      stream_options: this.config.includeUsage
        ? { include_usage: true }
        : undefined,
    };

=======
>>>>>>> 713257cc
    const metadataExtractor =
      this.config.metadataExtractor?.createStreamExtractor();

    const { responseHeaders, value: response } = await postJsonToApi({
      url: this.config.url({
        path: '/chat/completions',
        modelId: this.modelId,
      }),
      headers: combineHeaders(this.config.headers(), options.headers),
      body,
      failedResponseHandler: this.failedResponseHandler,
      successfulResponseHandler: createEventSourceResponseHandler(
        this.chunkSchema,
      ),
      abortSignal: options.abortSignal,
      fetch: this.config.fetch,
    });

    const toolCalls: Array<{
      id: string;
      type: 'function';
      function: {
        name: string;
        arguments: string;
      };
      hasFinished: boolean;
    }> = [];

    let finishReason: LanguageModelV2FinishReason = 'unknown';
    const usage: {
      completionTokens: number | undefined;
      completionTokensDetails: {
        reasoningTokens: number | undefined;
        acceptedPredictionTokens: number | undefined;
        rejectedPredictionTokens: number | undefined;
      };
      promptTokens: number | undefined;
      promptTokensDetails: {
        cachedTokens: number | undefined;
      };
      totalTokens: number | undefined;
    } = {
      completionTokens: undefined,
      completionTokensDetails: {
        reasoningTokens: undefined,
        acceptedPredictionTokens: undefined,
        rejectedPredictionTokens: undefined,
      },
      promptTokens: undefined,
      promptTokensDetails: {
        cachedTokens: undefined,
      },
      totalTokens: undefined,
    };
    let isFirstChunk = true;
    const providerOptionsName = this.providerOptionsName;
    let isActiveReasoning = false;
    let isActiveText = false;

    return {
      stream: response.pipeThrough(
        new TransformStream<
          ParseResult<z.infer<typeof this.chunkSchema>>,
          LanguageModelV2StreamPart
        >({
          start(controller) {
            controller.enqueue({ type: 'stream-start', warnings });
          },

          // TODO we lost type safety on Chunk, most likely due to the error schema. MUST FIX
          transform(chunk, controller) {
            // Emit raw chunk if requested (before anything else)
            if (options.includeRawChunks) {
              controller.enqueue({ type: 'raw', rawValue: chunk.rawValue });
            }

            // handle failed chunk parsing / validation:
            if (!chunk.success) {
              finishReason = 'error';
              controller.enqueue({ type: 'error', error: chunk.error });
              return;
            }
            const value = chunk.value;

            metadataExtractor?.processChunk(chunk.rawValue);

            // handle error chunks:
            if ('error' in value) {
              finishReason = 'error';
              controller.enqueue({ type: 'error', error: value.error.message });
              return;
            }

            if (isFirstChunk) {
              isFirstChunk = false;

              controller.enqueue({
                type: 'response-metadata',
                ...getResponseMetadata(value),
              });
            }

            if (value.usage != null) {
              const {
                prompt_tokens,
                completion_tokens,
                total_tokens,
                prompt_tokens_details,
                completion_tokens_details,
              } = value.usage;

              usage.promptTokens = prompt_tokens ?? undefined;
              usage.completionTokens = completion_tokens ?? undefined;
              usage.totalTokens = total_tokens ?? undefined;
              if (completion_tokens_details?.reasoning_tokens != null) {
                usage.completionTokensDetails.reasoningTokens =
                  completion_tokens_details?.reasoning_tokens;
              }
              if (
                completion_tokens_details?.accepted_prediction_tokens != null
              ) {
                usage.completionTokensDetails.acceptedPredictionTokens =
                  completion_tokens_details?.accepted_prediction_tokens;
              }
              if (
                completion_tokens_details?.rejected_prediction_tokens != null
              ) {
                usage.completionTokensDetails.rejectedPredictionTokens =
                  completion_tokens_details?.rejected_prediction_tokens;
              }
              if (prompt_tokens_details?.cached_tokens != null) {
                usage.promptTokensDetails.cachedTokens =
                  prompt_tokens_details?.cached_tokens;
              }
            }

            const choice = value.choices[0];

            if (choice?.finish_reason != null) {
              finishReason = mapOpenAICompatibleFinishReason(
                choice.finish_reason,
              );
            }

            if (choice?.delta == null) {
              return;
            }

            const delta = choice.delta;

            // enqueue reasoning before text deltas:
            if (delta.reasoning_content != null) {
              if (!isActiveReasoning) {
                controller.enqueue({
                  type: 'reasoning-start',
                  id: 'reasoning-0',
                });
                isActiveReasoning = true;
              }

              controller.enqueue({
                type: 'reasoning-delta',
                id: 'reasoning-0',
                delta: delta.reasoning_content,
              });
            }

            if (delta.content != null) {
              if (!isActiveText) {
                controller.enqueue({ type: 'text-start', id: 'txt-0' });
                isActiveText = true;
              }

              controller.enqueue({
                type: 'text-delta',
                id: 'txt-0',
                delta: delta.content,
              });
            }

            if (delta.tool_calls != null) {
              for (const toolCallDelta of delta.tool_calls) {
                const index = toolCallDelta.index;

                if (toolCalls[index] == null) {
                  if (toolCallDelta.type !== 'function') {
                    throw new InvalidResponseDataError({
                      data: toolCallDelta,
                      message: `Expected 'function' type.`,
                    });
                  }

                  if (toolCallDelta.id == null) {
                    throw new InvalidResponseDataError({
                      data: toolCallDelta,
                      message: `Expected 'id' to be a string.`,
                    });
                  }

                  if (toolCallDelta.function?.name == null) {
                    throw new InvalidResponseDataError({
                      data: toolCallDelta,
                      message: `Expected 'function.name' to be a string.`,
                    });
                  }

                  controller.enqueue({
                    type: 'tool-input-start',
                    id: toolCallDelta.id,
                    toolName: toolCallDelta.function.name,
                  });

                  toolCalls[index] = {
                    id: toolCallDelta.id,
                    type: 'function',
                    function: {
                      name: toolCallDelta.function.name,
                      arguments: toolCallDelta.function.arguments ?? '',
                    },
                    hasFinished: false,
                  };

                  const toolCall = toolCalls[index];

                  if (
                    toolCall.function?.name != null &&
                    toolCall.function?.arguments != null
                  ) {
                    // send delta if the argument text has already started:
                    if (toolCall.function.arguments.length > 0) {
                      controller.enqueue({
                        type: 'tool-input-start',
                        id: toolCall.id,
                        toolName: toolCall.function.name,
                      });
                    }

                    // check if tool call is complete
                    // (some providers send the full tool call in one chunk):
                    if (isParsableJson(toolCall.function.arguments)) {
                      controller.enqueue({
                        type: 'tool-input-end',
                        id: toolCall.id,
                      });

                      controller.enqueue({
                        type: 'tool-call',
                        toolCallId: toolCall.id ?? generateId(),
                        toolName: toolCall.function.name,
                        input: toolCall.function.arguments,
                      });
                      toolCall.hasFinished = true;
                    }
                  }

                  continue;
                }

                // existing tool call, merge if not finished
                const toolCall = toolCalls[index];

                if (toolCall.hasFinished) {
                  continue;
                }

                if (toolCallDelta.function?.arguments != null) {
                  toolCall.function!.arguments +=
                    toolCallDelta.function?.arguments ?? '';
                }

                // send delta
                controller.enqueue({
                  type: 'tool-input-delta',
                  id: toolCall.id,
                  delta: toolCallDelta.function.arguments ?? '',
                });

                // check if tool call is complete
                if (
                  toolCall.function?.name != null &&
                  toolCall.function?.arguments != null &&
                  isParsableJson(toolCall.function.arguments)
                ) {
                  controller.enqueue({
                    type: 'tool-input-end',
                    id: toolCall.id,
                  });

                  controller.enqueue({
                    type: 'tool-call',
                    toolCallId: toolCall.id ?? generateId(),
                    toolName: toolCall.function.name,
                    input: toolCall.function.arguments,
                  });
                  toolCall.hasFinished = true;
                }
              }
            }
          },

          flush(controller) {
            if (isActiveReasoning) {
              controller.enqueue({ type: 'reasoning-end', id: 'reasoning-0' });
            }

            if (isActiveText) {
              controller.enqueue({ type: 'text-end', id: 'txt-0' });
            }

            const providerMetadata: SharedV2ProviderMetadata = {
              [providerOptionsName]: {},
              ...metadataExtractor?.buildMetadata(),
            };
            if (
              usage.completionTokensDetails.acceptedPredictionTokens != null
            ) {
              providerMetadata[providerOptionsName].acceptedPredictionTokens =
                usage.completionTokensDetails.acceptedPredictionTokens;
            }
            if (
              usage.completionTokensDetails.rejectedPredictionTokens != null
            ) {
              providerMetadata[providerOptionsName].rejectedPredictionTokens =
                usage.completionTokensDetails.rejectedPredictionTokens;
            }

            controller.enqueue({
              type: 'finish',
              finishReason,
              usage: {
                inputTokens: usage.promptTokens ?? undefined,
                outputTokens: usage.completionTokens ?? undefined,
                totalTokens: usage.totalTokens ?? undefined,
                reasoningTokens:
                  usage.completionTokensDetails.reasoningTokens ?? undefined,
                cachedInputTokens:
                  usage.promptTokensDetails.cachedTokens ?? undefined,
              },
              providerMetadata,
            });
          },
        }),
      ),
<<<<<<< HEAD
      rawCall: { rawPrompt, rawSettings },
      rawResponse: { headers: responseHeaders },
      warnings,
      request: { body: JSON.stringify(body) },
=======
      request: { body },
      response: { headers: responseHeaders },
>>>>>>> 713257cc
    };
  }
}

const openaiCompatibleTokenUsageSchema = z
  .object({
    prompt_tokens: z.number().nullish(),
    completion_tokens: z.number().nullish(),
    total_tokens: z.number().nullish(),
    prompt_tokens_details: z
      .object({
        cached_tokens: z.number().nullish(),
      })
      .nullish(),
    completion_tokens_details: z
      .object({
        reasoning_tokens: z.number().nullish(),
        accepted_prediction_tokens: z.number().nullish(),
        rejected_prediction_tokens: z.number().nullish(),
      })
      .nullish(),
  })
  .nullish();

// limited version of the schema, focussed on what is needed for the implementation
// this approach limits breakages when the API changes and increases efficiency
const OpenAICompatibleChatResponseSchema = z.object({
  id: z.string().nullish(),
  created: z.number().nullish(),
  model: z.string().nullish(),
  choices: z.array(
    z.object({
      message: z.object({
        role: z.literal('assistant').nullish(),
        content: z.string().nullish(),
        reasoning_content: z.string().nullish(),
        tool_calls: z
          .array(
            z.object({
              id: z.string().nullish(),
              type: z.literal('function'),
              function: z.object({
                name: z.string(),
                arguments: z.string(),
              }),
            }),
          )
          .nullish(),
      }),
      finish_reason: z.string().nullish(),
    }),
  ),
  usage: openaiCompatibleTokenUsageSchema,
});

// limited version of the schema, focussed on what is needed for the implementation
// this approach limits breakages when the API changes and increases efficiency
const createOpenAICompatibleChatChunkSchema = <ERROR_SCHEMA extends z.ZodType>(
  errorSchema: ERROR_SCHEMA,
) =>
  z.union([
    z.object({
      id: z.string().nullish(),
      created: z.number().nullish(),
      model: z.string().nullish(),
      choices: z.array(
        z.object({
          delta: z
            .object({
              role: z.enum(['assistant']).nullish(),
              content: z.string().nullish(),
              reasoning_content: z.string().nullish(),
              tool_calls: z
                .array(
                  z.object({
                    index: z.number(),
                    id: z.string().nullish(),
                    type: z.literal('function').nullish(),
                    function: z.object({
                      name: z.string().nullish(),
                      arguments: z.string().nullish(),
                    }),
                  }),
                )
                .nullish(),
            })
            .nullish(),
          finish_reason: z.string().nullish(),
        }),
      ),
      usage: openaiCompatibleTokenUsageSchema,
    }),
    errorSchema,
  ]);<|MERGE_RESOLUTION|>--- conflicted
+++ resolved
@@ -182,19 +182,9 @@
               : { type: 'json_object' }
             : undefined,
 
-<<<<<<< HEAD
-      reasoning_effort:
-        providerMetadata?.[this.providerOptionsName]?.reasoningEffort ??
-        providerMetadata?.['openai-compatible']?.reasoningEffort,
-
-      // messages:
-      messages: convertToOpenAICompatibleChatMessages(prompt),
-    };
-=======
         stop: stopSequences,
         seed,
         ...providerOptions?.[this.providerOptionsName],
->>>>>>> 713257cc
 
         reasoning_effort: compatibleOptions.reasoningEffort,
 
@@ -322,19 +312,6 @@
         : undefined,
     };
 
-<<<<<<< HEAD
-    const body = {
-      ...args,
-      stream: true,
-
-      // only include stream_options when in strict compatibility mode:
-      stream_options: this.config.includeUsage
-        ? { include_usage: true }
-        : undefined,
-    };
-
-=======
->>>>>>> 713257cc
     const metadataExtractor =
       this.config.metadataExtractor?.createStreamExtractor();
 
@@ -678,15 +655,8 @@
           },
         }),
       ),
-<<<<<<< HEAD
-      rawCall: { rawPrompt, rawSettings },
-      rawResponse: { headers: responseHeaders },
-      warnings,
-      request: { body: JSON.stringify(body) },
-=======
       request: { body },
       response: { headers: responseHeaders },
->>>>>>> 713257cc
     };
   }
 }
