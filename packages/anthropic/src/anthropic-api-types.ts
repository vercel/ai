import { JSONSchema7 } from '@ai-sdk/provider';

export type AnthropicMessagesPrompt = {
  system: Array<AnthropicTextContent> | undefined;
  messages: AnthropicMessage[];
};

export type AnthropicMessage = AnthropicUserMessage | AnthropicAssistantMessage;

export type AnthropicCacheControl = { type: 'ephemeral' };

export interface AnthropicUserMessage {
  role: 'user';
  content: Array<
    | AnthropicTextContent
    | AnthropicImageContent
    | AnthropicDocumentContent
    | AnthropicToolResultContent
  >;
}

export interface AnthropicAssistantMessage {
  role: 'assistant';
  content: Array<
    | AnthropicTextContent
    | AnthropicThinkingContent
    | AnthropicRedactedThinkingContent
    | AnthropicToolCallContent
    | AnthropicServerToolUseContent
    | AnthropicWebSearchToolResultContent
  >;
}

export interface AnthropicTextContent {
  type: 'text';
  text: string;
  cache_control: AnthropicCacheControl | undefined;
}

export interface AnthropicThinkingContent {
  type: 'thinking';
  thinking: string;
  signature: string;
  cache_control: AnthropicCacheControl | undefined;
}

export interface AnthropicRedactedThinkingContent {
  type: 'redacted_thinking';
  data: string;
  cache_control: AnthropicCacheControl | undefined;
}

type AnthropicContentSource =
  | {
      type: 'base64';
      media_type: string;
      data: string;
    }
  | {
      type: 'url';
      url: string;
<<<<<<< HEAD
=======
    }
  | {
      type: 'text';
      media_type: 'text/plain';
      data: string;
>>>>>>> 713257cc
    };

export interface AnthropicImageContent {
  type: 'image';
  source: AnthropicContentSource;
  cache_control: AnthropicCacheControl | undefined;
}

export interface AnthropicDocumentContent {
  type: 'document';
  source: AnthropicContentSource;
<<<<<<< HEAD
=======
  title?: string;
  context?: string;
  citations?: { enabled: boolean };
>>>>>>> 713257cc
  cache_control: AnthropicCacheControl | undefined;
}

export interface AnthropicToolCallContent {
  type: 'tool_use';
  id: string;
  name: string;
  input: unknown;
  cache_control: AnthropicCacheControl | undefined;
}

export interface AnthropicServerToolUseContent {
  type: 'server_tool_use';
  id: string;
  name: 'web_search';
  input: unknown;
  cache_control: AnthropicCacheControl | undefined;
}

export interface AnthropicToolResultContent {
  type: 'tool_result';
  tool_use_id: string;
  content: string | Array<AnthropicTextContent | AnthropicImageContent>;
  is_error: boolean | undefined;
  cache_control: AnthropicCacheControl | undefined;
}

export interface AnthropicWebSearchToolResultContent {
  type: 'web_search_tool_result';
  tool_use_id: string;
  content: Array<{
    url: string;
    title: string;
    page_age: string | null;
    encrypted_content: string;
    type: string;
  }>;
  cache_control: AnthropicCacheControl | undefined;
}

export type AnthropicTool =
  | {
      name: string;
      description: string | undefined;
      input_schema: JSONSchema7;
    }
  | {
      name: string;
      type: 'computer_20250124' | 'computer_20241022';
      display_width_px: number;
      display_height_px: number;
      display_number: number;
    }
  | {
      name: string;
      type: 'text_editor_20250124' | 'text_editor_20241022';
    }
  | {
      name: string;
      type: 'bash_20250124' | 'bash_20241022';
    }
  | {
      type: 'web_search_20250305';
      name: string;
      max_uses?: number;
      allowed_domains?: string[];
      blocked_domains?: string[];
      user_location?: {
        type: 'approximate';
        city?: string;
        region?: string;
        country?: string;
        timezone?: string;
      };
    };

export type AnthropicToolChoice =
  | { type: 'auto' | 'any' }
  | { type: 'tool'; name: string };<|MERGE_RESOLUTION|>--- conflicted
+++ resolved
@@ -59,14 +59,11 @@
   | {
       type: 'url';
       url: string;
-<<<<<<< HEAD
-=======
     }
   | {
       type: 'text';
       media_type: 'text/plain';
       data: string;
->>>>>>> 713257cc
     };
 
 export interface AnthropicImageContent {
@@ -78,12 +75,9 @@
 export interface AnthropicDocumentContent {
   type: 'document';
   source: AnthropicContentSource;
-<<<<<<< HEAD
-=======
   title?: string;
   context?: string;
   citations?: { enabled: boolean };
->>>>>>> 713257cc
   cache_control: AnthropicCacheControl | undefined;
 }
 
