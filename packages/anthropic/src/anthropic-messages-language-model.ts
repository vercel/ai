--- conflicted
+++ resolved
@@ -1,12 +1,4 @@
 import {
-<<<<<<< HEAD
-  LanguageModelV1,
-  LanguageModelV1CallWarning,
-  LanguageModelV1FinishReason,
-  LanguageModelV1FunctionToolCall,
-  LanguageModelV1ProviderMetadata,
-  LanguageModelV1StreamPart,
-=======
   APICallError,
   LanguageModelV2,
   LanguageModelV2CallWarning,
@@ -17,7 +9,6 @@
   LanguageModelV2StreamPart,
   LanguageModelV2Usage,
   SharedV2ProviderMetadata,
->>>>>>> 713257cc
   UnsupportedFunctionalityError,
 } from '@ai-sdk/provider';
 import {
@@ -148,7 +139,6 @@
   provider: string;
   baseURL: string;
   headers: Resolvable<Record<string, string | undefined>>;
-  supportsImageUrls: boolean;
   fetch?: FetchFunction;
   buildRequestUrl?: (baseURL: string, isStreaming: boolean) => string;
   transformRequestBody?: (args: Record<string, any>) => Record<string, any>;
@@ -156,14 +146,8 @@
   generateId?: () => string;
 };
 
-<<<<<<< HEAD
-export class AnthropicMessagesLanguageModel implements LanguageModelV1 {
-  readonly specificationVersion = 'v1';
-  readonly defaultObjectGenerationMode = 'tool';
-=======
 export class AnthropicMessagesLanguageModel implements LanguageModelV2 {
   readonly specificationVersion = 'v2';
->>>>>>> 713257cc
 
   readonly modelId: AnthropicMessagesModelId;
 
@@ -183,21 +167,12 @@
     return url.protocol === 'https:';
   }
 
-  supportsUrl(url: URL): boolean {
-    return url.protocol === 'https:';
-  }
-
   get provider(): string {
     return this.config.provider;
   }
 
-<<<<<<< HEAD
-  get supportsImageUrls(): boolean {
-    return this.config.supportsImageUrls;
-=======
   get supportedUrls() {
     return this.config.supportedUrls?.() ?? {};
->>>>>>> 713257cc
   }
 
   private async getArgs({
