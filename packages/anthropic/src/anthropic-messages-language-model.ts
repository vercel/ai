--- conflicted
+++ resolved
@@ -1349,14 +1349,9 @@
                       controller.enqueue({
                         type: 'tool-call',
                         toolCallId: contentBlock.toolCallId,
-<<<<<<< HEAD
                         toolName: contentBlock.toolName,
-                        input: contentBlock.input,
-=======
-                        toolName,
                         input:
                           contentBlock.input === '' ? '{}' : contentBlock.input,
->>>>>>> 73d98832
                         providerExecuted: contentBlock.providerExecuted,
                       });
                     }
