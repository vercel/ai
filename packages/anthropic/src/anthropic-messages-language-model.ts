import {
  APICallError,
  JSONObject,
  LanguageModelV3,
  LanguageModelV3Content,
  LanguageModelV3FinishReason,
  LanguageModelV3FunctionTool,
  LanguageModelV3Prompt,
  LanguageModelV3Source,
  LanguageModelV3StreamPart,
  LanguageModelV3ToolCall,
  LanguageModelV3Usage,
  SharedV3ProviderMetadata,
  SharedV3Warning,
  UnsupportedFunctionalityError,
} from '@ai-sdk/provider';
import {
  combineHeaders,
  createEventSourceResponseHandler,
  createJsonResponseHandler,
<<<<<<< HEAD
  createToolNameMapping,
  DelayedPromise,
=======
>>>>>>> db47cd41
  FetchFunction,
  generateId,
  InferSchema,
  parseProviderOptions,
  ParseResult,
  postJsonToApi,
  Resolvable,
  resolve,
} from '@ai-sdk/provider-utils';
import { anthropicFailedResponseHandler } from './anthropic-error';
import { AnthropicMessageMetadata } from './anthropic-message-metadata';
import {
  AnthropicContainer,
  anthropicMessagesChunkSchema,
  anthropicMessagesResponseSchema,
  AnthropicReasoningMetadata,
  Citation,
} from './anthropic-messages-api';
import {
  AnthropicMessagesModelId,
  anthropicProviderOptions,
} from './anthropic-messages-options';
import { prepareTools } from './anthropic-prepare-tools';
import { convertToAnthropicMessagesPrompt } from './convert-to-anthropic-messages-prompt';
import { CacheControlValidator } from './get-cache-control';
import { mapAnthropicStopReason } from './map-anthropic-stop-reason';

function createCitationSource(
  citation: Citation,
  citationDocuments: Array<{
    title: string;
    filename?: string;
    mediaType: string;
  }>,
  generateId: () => string,
): LanguageModelV3Source | undefined {
  if (citation.type !== 'page_location' && citation.type !== 'char_location') {
    return;
  }

  const documentInfo = citationDocuments[citation.document_index];

  if (!documentInfo) {
    return;
  }

  return {
    type: 'source' as const,
    sourceType: 'document' as const,
    id: generateId(),
    mediaType: documentInfo.mediaType,
    title: citation.document_title ?? documentInfo.title,
    filename: documentInfo.filename,
    providerMetadata: {
      anthropic:
        citation.type === 'page_location'
          ? {
              citedText: citation.cited_text,
              startPageNumber: citation.start_page_number,
              endPageNumber: citation.end_page_number,
            }
          : {
              citedText: citation.cited_text,
              startCharIndex: citation.start_char_index,
              endCharIndex: citation.end_char_index,
            },
    } satisfies SharedV3ProviderMetadata,
  };
}

type AnthropicMessagesConfig = {
  provider: string;
  baseURL: string;
  headers: Resolvable<Record<string, string | undefined>>;
  fetch?: FetchFunction;
  buildRequestUrl?: (baseURL: string, isStreaming: boolean) => string;
  transformRequestBody?: (args: Record<string, any>) => Record<string, any>;
  supportedUrls?: () => LanguageModelV3['supportedUrls'];
  generateId?: () => string;
};

export class AnthropicMessagesLanguageModel implements LanguageModelV3 {
  readonly specificationVersion = 'v3';

  readonly modelId: AnthropicMessagesModelId;

  private readonly config: AnthropicMessagesConfig;
  private readonly generateId: () => string;

  constructor(
    modelId: AnthropicMessagesModelId,
    config: AnthropicMessagesConfig,
  ) {
    this.modelId = modelId;
    this.config = config;
    this.generateId = config.generateId ?? generateId;
  }

  supportsUrl(url: URL): boolean {
    return url.protocol === 'https:';
  }

  get provider(): string {
    return this.config.provider;
  }

  get supportedUrls() {
    return this.config.supportedUrls?.() ?? {};
  }

  private async getArgs({
    userSuppliedBetas,
    prompt,
    maxOutputTokens,
    temperature,
    topP,
    topK,
    frequencyPenalty,
    presencePenalty,
    stopSequences,
    responseFormat,
    seed,
    tools,
    toolChoice,
    providerOptions,
    stream,
  }: Parameters<LanguageModelV3['doGenerate']>[0] & {
    stream: boolean;
    userSuppliedBetas: Set<string>;
  }) {
    const warnings: SharedV3Warning[] = [];

    if (frequencyPenalty != null) {
      warnings.push({ type: 'unsupported', feature: 'frequencyPenalty' });
    }

    if (presencePenalty != null) {
      warnings.push({ type: 'unsupported', feature: 'presencePenalty' });
    }

    if (seed != null) {
      warnings.push({ type: 'unsupported', feature: 'seed' });
    }

    if (temperature != null && temperature > 1) {
      warnings.push({
        type: 'unsupported',
        feature: 'temperature',
        details: `${temperature} exceeds anthropic maximum of 1.0. clamped to 1.0`,
      });
      temperature = 1;
    } else if (temperature != null && temperature < 0) {
      warnings.push({
        type: 'unsupported',
        feature: 'temperature',
        details: `${temperature} is below anthropic minimum of 0. clamped to 0`,
      });
      temperature = 0;
    }

    if (responseFormat?.type === 'json') {
      if (responseFormat.schema == null) {
        warnings.push({
          type: 'unsupported',
          feature: 'responseFormat',
          details:
            'JSON response format requires a schema. ' +
            'The response format is ignored.',
        });
      }
    }

    const anthropicOptions = await parseProviderOptions({
      provider: 'anthropic',
      providerOptions,
      schema: anthropicProviderOptions,
    });

    const {
      maxOutputTokens: maxOutputTokensForModel,
      supportsStructuredOutput,
      isKnownModel,
    } = getModelCapabilities(this.modelId);

    const structureOutputMode =
      anthropicOptions?.structuredOutputMode ?? 'auto';
    const useStructuredOutput =
      structureOutputMode === 'outputFormat' ||
      (structureOutputMode === 'auto' && supportsStructuredOutput);

    const jsonResponseTool: LanguageModelV3FunctionTool | undefined =
      responseFormat?.type === 'json' &&
      responseFormat.schema != null &&
      !useStructuredOutput
        ? {
            type: 'function',
            name: 'json',
            description: 'Respond with a JSON object.',
            inputSchema: responseFormat.schema,
          }
        : undefined;

    // Create a shared cache control validator to track breakpoints across tools and messages
    const cacheControlValidator = new CacheControlValidator();

    const toolNameMapping = createToolNameMapping({
      tools,
      providerToolNames: {
        'anthropic.code_execution_20250522': 'code_execution',
        'anthropic.code_execution_20250825': 'code_execution',
        'anthropic.computer_20241022': 'computer',
        'anthropic.computer_20250124': 'computer',
        'anthropic.text_editor_20241022': 'str_replace_editor',
        'anthropic.text_editor_20250124': 'str_replace_editor',
        'anthropic.text_editor_20250429': 'str_replace_based_edit_tool',
        'anthropic.text_editor_20250728': 'str_replace_based_edit_tool',
        'anthropic.bash_20241022': 'bash',
        'anthropic.bash_20250124': 'bash',
        'anthropic.memory_20250818': 'memory',
        'anthropic.web_search_20250305': 'web_search',
        'anthropic.web_fetch_20250910': 'web_fetch',
      },
    });

    const { prompt: messagesPrompt, betas } =
      await convertToAnthropicMessagesPrompt({
        prompt,
        sendReasoning: anthropicOptions?.sendReasoning ?? true,
        warnings,
        cacheControlValidator,
        toolNameMapping,
      });

    const isThinking = anthropicOptions?.thinking?.type === 'enabled';
    const thinkingBudget = anthropicOptions?.thinking?.budgetTokens;

    const maxTokens = maxOutputTokens ?? maxOutputTokensForModel;

    const baseArgs = {
      // model id:
      model: this.modelId,

      // standardized settings:
      max_tokens: maxTokens,
      temperature,
      top_k: topK,
      top_p: topP,
      stop_sequences: stopSequences,

      // provider specific settings:
      ...(isThinking && {
        thinking: { type: 'enabled', budget_tokens: thinkingBudget },
      }),
      ...(anthropicOptions?.effort && {
        output_config: { effort: anthropicOptions.effort },
      }),

      // structured output:
      ...(useStructuredOutput &&
        responseFormat?.type === 'json' &&
        responseFormat.schema != null && {
          output_format: {
            type: 'json_schema',
            schema: responseFormat.schema,
          },
        }),

      // mcp servers:
      ...(anthropicOptions?.mcpServers &&
        anthropicOptions.mcpServers.length > 0 && {
          mcp_servers: anthropicOptions.mcpServers.map(server => ({
            type: server.type,
            name: server.name,
            url: server.url,
            authorization_token: server.authorizationToken,
            tool_configuration: server.toolConfiguration
              ? {
                  allowed_tools: server.toolConfiguration.allowedTools,
                  enabled: server.toolConfiguration.enabled,
                }
              : undefined,
          })),
        }),

      // container with agent skills:
      ...(anthropicOptions?.container && {
        container: {
          id: anthropicOptions.container.id,
          skills: anthropicOptions.container.skills?.map(skill => ({
            type: skill.type,
            skill_id: skill.skillId,
            version: skill.version,
          })),
        } satisfies AnthropicContainer,
      }),

      // prompt:
      system: messagesPrompt.system,
      messages: messagesPrompt.messages,
    };

    if (isThinking) {
      if (thinkingBudget == null) {
        throw new UnsupportedFunctionalityError({
          functionality: 'thinking requires a budget',
        });
      }

      if (baseArgs.temperature != null) {
        baseArgs.temperature = undefined;
        warnings.push({
          type: 'unsupported',
          feature: 'temperature',
          details: 'temperature is not supported when thinking is enabled',
        });
      }

      if (topK != null) {
        baseArgs.top_k = undefined;
        warnings.push({
          type: 'unsupported',
          feature: 'topK',
          details: 'topK is not supported when thinking is enabled',
        });
      }

      if (topP != null) {
        baseArgs.top_p = undefined;
        warnings.push({
          type: 'unsupported',
          feature: 'topP',
          details: 'topP is not supported when thinking is enabled',
        });
      }

      // adjust max tokens to account for thinking:
      baseArgs.max_tokens = maxTokens + thinkingBudget;
    }

    // limit to max output tokens for known models to enable model switching without breaking it:
    if (isKnownModel && baseArgs.max_tokens > maxOutputTokensForModel) {
      // only warn if max output tokens is provided as input:
      if (maxOutputTokens != null) {
        warnings.push({
          type: 'unsupported',
          feature: 'maxOutputTokens',
          details:
            `${baseArgs.max_tokens} (maxOutputTokens + thinkingBudget) is greater than ${this.modelId} ${maxOutputTokensForModel} max output tokens. ` +
            `The max output tokens have been limited to ${maxOutputTokensForModel}.`,
        });
      }
      baseArgs.max_tokens = maxOutputTokensForModel;
    }

    if (
      anthropicOptions?.mcpServers &&
      anthropicOptions.mcpServers.length > 0
    ) {
      betas.add('mcp-client-2025-04-04');
    }

    if (
      anthropicOptions?.container &&
      anthropicOptions.container.skills &&
      anthropicOptions.container.skills.length > 0
    ) {
      betas.add('code-execution-2025-08-25');
      betas.add('skills-2025-10-02');
      betas.add('files-api-2025-04-14');

      if (
        !tools?.some(
          tool =>
            tool.type === 'provider' &&
            tool.id === 'anthropic.code_execution_20250825',
        )
      ) {
        warnings.push({
          type: 'other',
          message: 'code execution tool is required when using skills',
        });
      }
    }

    if (anthropicOptions?.effort) {
      betas.add('effort-2025-11-24');
    }

    // only when streaming: enable fine-grained tool streaming
    if (stream && (anthropicOptions?.toolStreaming ?? true)) {
      betas.add('fine-grained-tool-streaming-2025-05-14');
    }

    // structured output:
    if (useStructuredOutput) {
      betas.add('structured-outputs-2025-11-13');
    }

    const {
      tools: anthropicTools,
      toolChoice: anthropicToolChoice,
      toolWarnings,
      betas: toolsBetas,
    } = await prepareTools(
      jsonResponseTool != null
        ? {
            tools: [...(tools ?? []), jsonResponseTool],
            toolChoice: { type: 'required' },
            disableParallelToolUse: true,
            cacheControlValidator,
          }
        : {
            tools: tools ?? [],
            toolChoice,
            disableParallelToolUse: anthropicOptions?.disableParallelToolUse,
            cacheControlValidator,
          },
    );

    // Extract cache control warnings once at the end
    const cacheWarnings = cacheControlValidator.getWarnings();

    return {
      args: {
        ...baseArgs,
        tools: anthropicTools,
        tool_choice: anthropicToolChoice,
        stream: stream === true ? true : undefined, // do not send when not streaming
      },
      warnings: [...warnings, ...toolWarnings, ...cacheWarnings],
      betas: new Set([...betas, ...toolsBetas, ...userSuppliedBetas]),
      usesJsonResponseTool: jsonResponseTool != null,
      toolNameMapping,
    };
  }

  private async getHeaders({
    betas,
    headers,
  }: {
    betas: Set<string>;
    headers: Record<string, string | undefined> | undefined;
  }) {
    return combineHeaders(
      await resolve(this.config.headers),
      headers,
      betas.size > 0 ? { 'anthropic-beta': Array.from(betas).join(',') } : {},
    );
  }

  private async getBetasFromHeaders(
    requestHeaders: Record<string, string | undefined> | undefined,
  ) {
    const configHeaders = await resolve(this.config.headers);

    const configBetaHeader = configHeaders['anthropic-beta'] ?? '';
    const requestBetaHeader = requestHeaders?.['anthropic-beta'] ?? '';

    return new Set(
      [
        ...configBetaHeader.toLowerCase().split(','),
        ...requestBetaHeader.toLowerCase().split(','),
      ]
        .map(beta => beta.trim())
        .filter(beta => beta !== ''),
    );
  }

  private buildRequestUrl(isStreaming: boolean): string {
    return (
      this.config.buildRequestUrl?.(this.config.baseURL, isStreaming) ??
      `${this.config.baseURL}/messages`
    );
  }

  private transformRequestBody(args: Record<string, any>): Record<string, any> {
    return this.config.transformRequestBody?.(args) ?? args;
  }

  private extractCitationDocuments(prompt: LanguageModelV3Prompt): Array<{
    title: string;
    filename?: string;
    mediaType: string;
  }> {
    const isCitationPart = (part: {
      type: string;
      mediaType?: string;
      providerOptions?: { anthropic?: { citations?: { enabled?: boolean } } };
    }) => {
      if (part.type !== 'file') {
        return false;
      }

      if (
        part.mediaType !== 'application/pdf' &&
        part.mediaType !== 'text/plain'
      ) {
        return false;
      }

      const anthropic = part.providerOptions?.anthropic;
      const citationsConfig = anthropic?.citations as
        | { enabled?: boolean }
        | undefined;
      return citationsConfig?.enabled ?? false;
    };

    return prompt
      .filter(message => message.role === 'user')
      .flatMap(message => message.content)
      .filter(isCitationPart)
      .map(part => {
        // TypeScript knows this is a file part due to our filter
        const filePart = part as Extract<typeof part, { type: 'file' }>;
        return {
          title: filePart.filename ?? 'Untitled Document',
          filename: filePart.filename,
          mediaType: filePart.mediaType,
        };
      });
  }

  async doGenerate(
    options: Parameters<LanguageModelV3['doGenerate']>[0],
  ): Promise<Awaited<ReturnType<LanguageModelV3['doGenerate']>>> {
    const { args, warnings, betas, usesJsonResponseTool, toolNameMapping } =
      await this.getArgs({
        ...options,
        stream: false,
        userSuppliedBetas: await this.getBetasFromHeaders(options.headers),
      });

    // Extract citation documents for response processing
    const citationDocuments = this.extractCitationDocuments(options.prompt);

    const {
      responseHeaders,
      value: response,
      rawValue: rawResponse,
    } = await postJsonToApi({
      url: this.buildRequestUrl(false),
      headers: await this.getHeaders({ betas, headers: options.headers }),
      body: this.transformRequestBody(args),
      failedResponseHandler: anthropicFailedResponseHandler,
      successfulResponseHandler: createJsonResponseHandler(
        anthropicMessagesResponseSchema,
      ),
      abortSignal: options.abortSignal,
      fetch: this.config.fetch,
    });

    const content: Array<LanguageModelV3Content> = [];
    const mcpToolCalls: Record<string, LanguageModelV3ToolCall> = {};
    let isJsonResponseFromTool = false;

    // map response content to content array
    for (const part of response.content) {
      switch (part.type) {
        case 'text': {
          if (!usesJsonResponseTool) {
            content.push({ type: 'text', text: part.text });

            // Process citations if present
            if (part.citations) {
              for (const citation of part.citations) {
                const source = createCitationSource(
                  citation,
                  citationDocuments,
                  this.generateId,
                );

                if (source) {
                  content.push(source);
                }
              }
            }
          }
          break;
        }
        case 'thinking': {
          content.push({
            type: 'reasoning',
            text: part.thinking,
            providerMetadata: {
              anthropic: {
                signature: part.signature,
              } satisfies AnthropicReasoningMetadata,
            },
          });
          break;
        }
        case 'redacted_thinking': {
          content.push({
            type: 'reasoning',
            text: '',
            providerMetadata: {
              anthropic: {
                redactedData: part.data,
              } satisfies AnthropicReasoningMetadata,
            },
          });
          break;
        }
        case 'tool_use': {
          const isJsonResponseTool =
            usesJsonResponseTool && part.name === 'json';

          if (isJsonResponseTool) {
            isJsonResponseFromTool = true;

            // when a json response tool is used, the tool call becomes the text:
            content.push({
              type: 'text',
              text: JSON.stringify(part.input),
            });
          } else {
            content.push({
              type: 'tool-call',
              toolCallId: part.id,
              toolName: part.name,
              input: JSON.stringify(part.input),
            });
          }

          break;
        }
        case 'server_tool_use': {
          // code execution 20250825 needs mapping:
          if (
            part.name === 'text_editor_code_execution' ||
            part.name === 'bash_code_execution'
          ) {
            content.push({
              type: 'tool-call',
              toolCallId: part.id,
              toolName: toolNameMapping.toCustomToolName('code_execution'),
              input: JSON.stringify({ type: part.name, ...part.input }),
              providerExecuted: true,
            });
          } else if (
            part.name === 'web_search' ||
            part.name === 'code_execution' ||
            part.name === 'web_fetch'
          ) {
            content.push({
              type: 'tool-call',
              toolCallId: part.id,
              toolName: toolNameMapping.toCustomToolName(part.name),
              input: JSON.stringify(part.input),
              providerExecuted: true,
            });
          }

          break;
        }
        case 'mcp_tool_use': {
          mcpToolCalls[part.id] = {
            type: 'tool-call',
            toolCallId: part.id,
            toolName: part.name,
            input: JSON.stringify(part.input),
            providerExecuted: true,
            dynamic: true,
            providerMetadata: {
              anthropic: {
                type: 'mcp-tool-use',
                serverName: part.server_name,
              },
            },
          };
          content.push(mcpToolCalls[part.id]);
          break;
        }
        case 'mcp_tool_result': {
          content.push({
            type: 'tool-result',
            toolCallId: part.tool_use_id,
            toolName: mcpToolCalls[part.tool_use_id].toolName,
            isError: part.is_error,
            result: part.content,
            dynamic: true,
            providerMetadata: mcpToolCalls[part.tool_use_id].providerMetadata,
          });
          break;
        }
        case 'web_fetch_tool_result': {
          if (part.content.type === 'web_fetch_result') {
            content.push({
              type: 'tool-result',
              toolCallId: part.tool_use_id,
              toolName: toolNameMapping.toCustomToolName('web_fetch'),
              result: {
                type: 'web_fetch_result',
                url: part.content.url,
                retrievedAt: part.content.retrieved_at,
                content: {
                  type: part.content.content.type,
                  title: part.content.content.title,
                  citations: part.content.content.citations,
                  source: {
                    type: part.content.content.source.type,
                    mediaType: part.content.content.source.media_type,
                    data: part.content.content.source.data,
                  },
                },
              },
            });
          } else if (part.content.type === 'web_fetch_tool_result_error') {
            content.push({
              type: 'tool-result',
              toolCallId: part.tool_use_id,
              toolName: toolNameMapping.toCustomToolName('web_fetch'),
              isError: true,
              result: {
                type: 'web_fetch_tool_result_error',
                errorCode: part.content.error_code,
              },
            });
          }
          break;
        }
        case 'web_search_tool_result': {
          if (Array.isArray(part.content)) {
            content.push({
              type: 'tool-result',
              toolCallId: part.tool_use_id,
              toolName: toolNameMapping.toCustomToolName('web_search'),
              result: part.content.map(result => ({
                url: result.url,
                title: result.title,
                pageAge: result.page_age ?? null,
                encryptedContent: result.encrypted_content,
                type: result.type,
              })),
            });

            for (const result of part.content) {
              content.push({
                type: 'source',
                sourceType: 'url',
                id: this.generateId(),
                url: result.url,
                title: result.title,
                providerMetadata: {
                  anthropic: {
                    pageAge: result.page_age ?? null,
                  },
                },
              });
            }
          } else {
            content.push({
              type: 'tool-result',
              toolCallId: part.tool_use_id,
              toolName: toolNameMapping.toCustomToolName('web_search'),
              isError: true,
              result: {
                type: 'web_search_tool_result_error',
                errorCode: part.content.error_code,
              },
            });
          }
          break;
        }

        // code execution 20250522:
        case 'code_execution_tool_result': {
          if (part.content.type === 'code_execution_result') {
            content.push({
              type: 'tool-result',
              toolCallId: part.tool_use_id,
              toolName: toolNameMapping.toCustomToolName('code_execution'),
              result: {
                type: part.content.type,
                stdout: part.content.stdout,
                stderr: part.content.stderr,
                return_code: part.content.return_code,
              },
            });
          } else if (part.content.type === 'code_execution_tool_result_error') {
            content.push({
              type: 'tool-result',
              toolCallId: part.tool_use_id,
              toolName: toolNameMapping.toCustomToolName('code_execution'),
              isError: true,
              result: {
                type: 'code_execution_tool_result_error',
                errorCode: part.content.error_code,
              },
            });
          }
          break;
        }

        // code execution 20250825:
        case 'bash_code_execution_tool_result':
        case 'text_editor_code_execution_tool_result': {
          content.push({
            type: 'tool-result',
            toolCallId: part.tool_use_id,
            toolName: toolNameMapping.toCustomToolName('code_execution'),
            result: part.content,
          });
          break;
        }
      }
    }

    return {
      content,
      finishReason: mapAnthropicStopReason({
        finishReason: response.stop_reason,
        isJsonResponseFromTool,
      }),
      usage: {
        inputTokens: response.usage.input_tokens,
        outputTokens: response.usage.output_tokens,
        totalTokens: response.usage.input_tokens + response.usage.output_tokens,
        cachedInputTokens: response.usage.cache_read_input_tokens ?? undefined,
      },
      request: { body: args },
      response: {
        id: response.id ?? undefined,
        modelId: response.model ?? undefined,
        headers: responseHeaders,
        body: rawResponse,
      },
      warnings,
      providerMetadata: {
        anthropic: {
          usage: response.usage as JSONObject,
          cacheCreationInputTokens:
            response.usage.cache_creation_input_tokens ?? null,
          stopSequence: response.stop_sequence ?? null,
          container: response.container
            ? {
                expiresAt: response.container.expires_at,
                id: response.container.id,
                skills:
                  response.container.skills?.map(skill => ({
                    type: skill.type,
                    skillId: skill.skill_id,
                    version: skill.version,
                  })) ?? null,
              }
            : null,
        } satisfies AnthropicMessageMetadata,
      },
    };
  }

  async doStream(
    options: Parameters<LanguageModelV3['doStream']>[0],
  ): Promise<Awaited<ReturnType<LanguageModelV3['doStream']>>> {
    const {
      args: body,
      warnings,
      betas,
      usesJsonResponseTool,
      toolNameMapping,
    } = await this.getArgs({
      ...options,
      stream: true,
      userSuppliedBetas: await this.getBetasFromHeaders(options.headers),
    });

    // Extract citation documents for response processing
    const citationDocuments = this.extractCitationDocuments(options.prompt);

    const url = this.buildRequestUrl(true);
    const { responseHeaders, value: response } = await postJsonToApi({
      url,
      headers: await this.getHeaders({ betas, headers: options.headers }),
      body: this.transformRequestBody(body),
      failedResponseHandler: anthropicFailedResponseHandler,
      successfulResponseHandler: createEventSourceResponseHandler(
        anthropicMessagesChunkSchema,
      ),
      abortSignal: options.abortSignal,
      fetch: this.config.fetch,
    });

    let finishReason: LanguageModelV3FinishReason = 'unknown';
    const usage: LanguageModelV3Usage = {
      inputTokens: undefined,
      outputTokens: undefined,
      totalTokens: undefined,
    };

    const contentBlocks: Record<
      number,
      | {
          type: 'tool-call';
          toolCallId: string;
          toolName: string;
          input: string;
          providerExecuted?: boolean;
          firstDelta: boolean;
        }
      | { type: 'text' | 'reasoning' }
    > = {};
    const mcpToolCalls: Record<string, LanguageModelV3ToolCall> = {};

    let rawUsage: JSONObject | undefined = undefined;
    let cacheCreationInputTokens: number | null = null;
    let stopSequence: string | null = null;
    let container: AnthropicMessageMetadata['container'] | null = null;
    let isJsonResponseFromTool = false;

    let blockType:
      | 'text'
      | 'thinking'
      | 'tool_use'
      | 'redacted_thinking'
      | 'server_tool_use'
      | 'web_fetch_tool_result'
      | 'web_search_tool_result'
      | 'code_execution_tool_result'
      | 'text_editor_code_execution_tool_result'
      | 'bash_code_execution_tool_result'
      | 'mcp_tool_use'
      | 'mcp_tool_result'
      | undefined = undefined;

    const generateId = this.generateId;

    const transformedStream = response.pipeThrough(
      new TransformStream<
        ParseResult<InferSchema<typeof anthropicMessagesChunkSchema>>,
        LanguageModelV3StreamPart
      >({
        start(controller) {
          controller.enqueue({ type: 'stream-start', warnings });
        },

        transform(chunk, controller) {
          if (options.includeRawChunks) {
            controller.enqueue({ type: 'raw', rawValue: chunk.rawValue });
          }

          if (!chunk.success) {
            controller.enqueue({ type: 'error', error: chunk.error });
            return;
          }

          const value = chunk.value;

          switch (value.type) {
            case 'ping': {
              return; // ignored
            }

            case 'content_block_start': {
              const part = value.content_block;
              const contentBlockType = part.type;
              blockType = contentBlockType;

              switch (contentBlockType) {
                case 'text': {
                  // when a json response tool is used, the tool call is returned as text,
                  // so we ignore the text content:
                  if (usesJsonResponseTool) {
                    return;
                  }

                  contentBlocks[value.index] = { type: 'text' };
                  controller.enqueue({
                    type: 'text-start',
                    id: String(value.index),
                  });
                  return;
                }

                case 'thinking': {
                  contentBlocks[value.index] = { type: 'reasoning' };
                  controller.enqueue({
                    type: 'reasoning-start',
                    id: String(value.index),
                  });
                  return;
                }

                case 'redacted_thinking': {
                  contentBlocks[value.index] = { type: 'reasoning' };
                  controller.enqueue({
                    type: 'reasoning-start',
                    id: String(value.index),
                    providerMetadata: {
                      anthropic: {
                        redactedData: part.data,
                      } satisfies AnthropicReasoningMetadata,
                    },
                  });
                  return;
                }

                case 'tool_use': {
                  const isJsonResponseTool =
                    usesJsonResponseTool && part.name === 'json';

                  if (isJsonResponseTool) {
                    isJsonResponseFromTool = true;

                    contentBlocks[value.index] = { type: 'text' };

                    controller.enqueue({
                      type: 'text-start',
                      id: String(value.index),
                    });
                  } else {
                    contentBlocks[value.index] = {
                      type: 'tool-call',
                      toolCallId: part.id,
                      toolName: part.name,
                      input: '',
                      firstDelta: true,
                    };

                    controller.enqueue({
                      type: 'tool-input-start',
                      id: part.id,
                      toolName: part.name,
                    });
                  }
                  return;
                }

                case 'server_tool_use': {
                  if (
                    [
                      'web_fetch',
                      'web_search',
                      // code execution 20250825:
                      'code_execution',
                      // code execution 20250825 text editor:
                      'text_editor_code_execution',
                      // code execution 20250825 bash:
                      'bash_code_execution',
                    ].includes(part.name)
                  ) {
                    // map tool names for the code execution 20250825 tool:
                    const providerToolName =
                      part.name === 'text_editor_code_execution' ||
                      part.name === 'bash_code_execution'
                        ? 'code_execution'
                        : part.name;

                    const customToolName =
                      toolNameMapping.toCustomToolName(providerToolName);

                    contentBlocks[value.index] = {
                      type: 'tool-call',
                      toolCallId: part.id,
                      toolName: customToolName,
                      input: '',
                      providerExecuted: true,
                      firstDelta: true,
                    };

                    controller.enqueue({
                      type: 'tool-input-start',
                      id: part.id,
                      toolName: customToolName,
                      providerExecuted: true,
                    });
                  }

                  return;
                }

                case 'web_fetch_tool_result': {
                  if (part.content.type === 'web_fetch_result') {
                    controller.enqueue({
                      type: 'tool-result',
                      toolCallId: part.tool_use_id,
                      toolName: toolNameMapping.toCustomToolName('web_fetch'),
                      result: {
                        type: 'web_fetch_result',
                        url: part.content.url,
                        retrievedAt: part.content.retrieved_at,
                        content: {
                          type: part.content.content.type,
                          title: part.content.content.title,
                          citations: part.content.content.citations,
                          source: {
                            type: part.content.content.source.type,
                            mediaType: part.content.content.source.media_type,
                            data: part.content.content.source.data,
                          },
                        },
                      },
                    });
                  } else if (
                    part.content.type === 'web_fetch_tool_result_error'
                  ) {
                    controller.enqueue({
                      type: 'tool-result',
                      toolCallId: part.tool_use_id,
                      toolName: toolNameMapping.toCustomToolName('web_fetch'),
                      isError: true,
                      result: {
                        type: 'web_fetch_tool_result_error',
                        errorCode: part.content.error_code,
                      },
                    });
                  }

                  return;
                }

                case 'web_search_tool_result': {
                  if (Array.isArray(part.content)) {
                    controller.enqueue({
                      type: 'tool-result',
                      toolCallId: part.tool_use_id,
                      toolName: toolNameMapping.toCustomToolName('web_search'),
                      result: part.content.map(result => ({
                        url: result.url,
                        title: result.title,
                        pageAge: result.page_age ?? null,
                        encryptedContent: result.encrypted_content,
                        type: result.type,
                      })),
                    });

                    for (const result of part.content) {
                      controller.enqueue({
                        type: 'source',
                        sourceType: 'url',
                        id: generateId(),
                        url: result.url,
                        title: result.title,
                        providerMetadata: {
                          anthropic: {
                            pageAge: result.page_age ?? null,
                          },
                        },
                      });
                    }
                  } else {
                    controller.enqueue({
                      type: 'tool-result',
                      toolCallId: part.tool_use_id,
                      toolName: toolNameMapping.toCustomToolName('web_search'),
                      isError: true,
                      result: {
                        type: 'web_search_tool_result_error',
                        errorCode: part.content.error_code,
                      },
                    });
                  }
                  return;
                }

                // code execution 20250522:
                case 'code_execution_tool_result': {
                  if (part.content.type === 'code_execution_result') {
                    controller.enqueue({
                      type: 'tool-result',
                      toolCallId: part.tool_use_id,
                      toolName:
                        toolNameMapping.toCustomToolName('code_execution'),
                      result: {
                        type: part.content.type,
                        stdout: part.content.stdout,
                        stderr: part.content.stderr,
                        return_code: part.content.return_code,
                      },
                    });
                  } else if (
                    part.content.type === 'code_execution_tool_result_error'
                  ) {
                    controller.enqueue({
                      type: 'tool-result',
                      toolCallId: part.tool_use_id,
                      toolName:
                        toolNameMapping.toCustomToolName('code_execution'),
                      isError: true,
                      result: {
                        type: 'code_execution_tool_result_error',
                        errorCode: part.content.error_code,
                      },
                    });
                  }

                  return;
                }

                // code execution 20250825:
                case 'bash_code_execution_tool_result':
                case 'text_editor_code_execution_tool_result': {
                  controller.enqueue({
                    type: 'tool-result',
                    toolCallId: part.tool_use_id,
                    toolName:
                      toolNameMapping.toCustomToolName('code_execution'),
                    result: part.content,
                  });
                  return;
                }

                case 'mcp_tool_use': {
                  mcpToolCalls[part.id] = {
                    type: 'tool-call',
                    toolCallId: part.id,
                    toolName: part.name,
                    input: JSON.stringify(part.input),
                    providerExecuted: true,
                    dynamic: true,
                    providerMetadata: {
                      anthropic: {
                        type: 'mcp-tool-use',
                        serverName: part.server_name,
                      },
                    },
                  };
                  controller.enqueue(mcpToolCalls[part.id]);
                  return;
                }

                case 'mcp_tool_result': {
                  controller.enqueue({
                    type: 'tool-result',
                    toolCallId: part.tool_use_id,
                    toolName: mcpToolCalls[part.tool_use_id].toolName,
                    isError: part.is_error,
                    result: part.content,
                    dynamic: true,
                    providerMetadata:
                      mcpToolCalls[part.tool_use_id].providerMetadata,
                  });
                  return;
                }

                default: {
                  const _exhaustiveCheck: never = contentBlockType;
                  throw new Error(
                    `Unsupported content block type: ${_exhaustiveCheck}`,
                  );
                }
              }
            }

            case 'content_block_stop': {
              // when finishing a tool call block, send the full tool call:
              if (contentBlocks[value.index] != null) {
                const contentBlock = contentBlocks[value.index];

                switch (contentBlock.type) {
                  case 'text': {
                    controller.enqueue({
                      type: 'text-end',
                      id: String(value.index),
                    });
                    break;
                  }

                  case 'reasoning': {
                    controller.enqueue({
                      type: 'reasoning-end',
                      id: String(value.index),
                    });
                    break;
                  }

                  case 'tool-call':
                    // when a json response tool is used, the tool call is returned as text,
                    // so we ignore the tool call content:
                    const isJsonResponseTool =
                      usesJsonResponseTool && contentBlock.toolName === 'json';

                    if (!isJsonResponseTool) {
                      controller.enqueue({
                        type: 'tool-input-end',
                        id: contentBlock.toolCallId,
                      });

                      controller.enqueue({
                        type: 'tool-call',
                        toolCallId: contentBlock.toolCallId,
                        toolName: contentBlock.toolName,
                        input:
                          contentBlock.input === '' ? '{}' : contentBlock.input,
                        providerExecuted: contentBlock.providerExecuted,
                      });
                    }
                    break;
                }

                delete contentBlocks[value.index];
              }

              blockType = undefined; // reset block type

              return;
            }

            case 'content_block_delta': {
              const deltaType = value.delta.type;

              switch (deltaType) {
                case 'text_delta': {
                  // when a json response tool is used, the tool call is returned as text,
                  // so we ignore the text content:
                  if (usesJsonResponseTool) {
                    return; // excluding the text-start will also exclude the text-end
                  }

                  controller.enqueue({
                    type: 'text-delta',
                    id: String(value.index),
                    delta: value.delta.text,
                  });

                  return;
                }

                case 'thinking_delta': {
                  controller.enqueue({
                    type: 'reasoning-delta',
                    id: String(value.index),
                    delta: value.delta.thinking,
                  });

                  return;
                }

                case 'signature_delta': {
                  // signature are only supported on thinking blocks:
                  if (blockType === 'thinking') {
                    controller.enqueue({
                      type: 'reasoning-delta',
                      id: String(value.index),
                      delta: '',
                      providerMetadata: {
                        anthropic: {
                          signature: value.delta.signature,
                        } satisfies AnthropicReasoningMetadata,
                      },
                    });
                  }

                  return;
                }

                case 'input_json_delta': {
                  const contentBlock = contentBlocks[value.index];
                  let delta = value.delta.partial_json;

                  // skip empty deltas to enable replacing the first character
                  // in the code execution 20250825 tool.
                  if (delta.length === 0) {
                    return;
                  }

                  if (isJsonResponseFromTool) {
                    if (contentBlock?.type !== 'text') {
                      return; // exclude reasoning
                    }

                    controller.enqueue({
                      type: 'text-delta',
                      id: String(value.index),
                      delta,
                    });
                  } else {
                    if (contentBlock?.type !== 'tool-call') {
                      return;
                    }

                    // for the code execution 20250825, we need to add
                    // the type to the delta and change the tool name.
                    if (
                      contentBlock.firstDelta &&
                      (contentBlock.toolName === 'bash_code_execution' ||
                        contentBlock.toolName === 'text_editor_code_execution')
                    ) {
                      delta = `{"type": "${contentBlock.toolName}",${delta.substring(1)}`;
                    }

                    controller.enqueue({
                      type: 'tool-input-delta',
                      id: contentBlock.toolCallId,
                      delta,
                    });

                    contentBlock.input += delta;
                    contentBlock.firstDelta = false;
                  }

                  return;
                }

                case 'citations_delta': {
                  const citation = value.delta.citation;
                  const source = createCitationSource(
                    citation,
                    citationDocuments,
                    generateId,
                  );

                  if (source) {
                    controller.enqueue(source);
                  }

                  return;
                }

                default: {
                  const _exhaustiveCheck: never = deltaType;
                  throw new Error(
                    `Unsupported delta type: ${_exhaustiveCheck}`,
                  );
                }
              }
            }

            case 'message_start': {
              usage.inputTokens = value.message.usage.input_tokens;
              usage.cachedInputTokens =
                value.message.usage.cache_read_input_tokens ?? undefined;

              rawUsage = {
                ...(value.message.usage as JSONObject),
              };

              cacheCreationInputTokens =
                value.message.usage.cache_creation_input_tokens ?? null;

              controller.enqueue({
                type: 'response-metadata',
                id: value.message.id ?? undefined,
                modelId: value.message.model ?? undefined,
              });

              return;
            }

            case 'message_delta': {
              usage.outputTokens = value.usage.output_tokens;
              usage.totalTokens =
                (usage.inputTokens ?? 0) + (value.usage.output_tokens ?? 0);

              finishReason = mapAnthropicStopReason({
                finishReason: value.delta.stop_reason,
                isJsonResponseFromTool,
              });

              stopSequence = value.delta.stop_sequence ?? null;
              container =
                value.delta.container != null
                  ? {
                      expiresAt: value.delta.container.expires_at,
                      id: value.delta.container.id,
                      skills:
                        value.delta.container.skills?.map(skill => ({
                          type: skill.type,
                          skillId: skill.skill_id,
                          version: skill.version,
                        })) ?? null,
                    }
                  : null;

              rawUsage = {
                ...rawUsage,
                ...(value.usage as JSONObject),
              };

              return;
            }

            case 'message_stop': {
              controller.enqueue({
                type: 'finish',
                finishReason,
                usage,
                providerMetadata: {
                  anthropic: {
                    usage: (rawUsage as JSONObject) ?? null,
                    cacheCreationInputTokens,
                    stopSequence,
                    container,
                  } satisfies AnthropicMessageMetadata,
                },
              });
              return;
            }

            case 'error': {
              controller.enqueue({ type: 'error', error: value.error });
              return;
            }

            default: {
              const _exhaustiveCheck: never = value;
              throw new Error(`Unsupported chunk type: ${_exhaustiveCheck}`);
            }
          }
        },
      }),
    );

    // The first chunk needs to be pulled immediately to check if it is an error
    const [streamForFirstChunk, streamForConsumer] = transformedStream.tee();

    const firstChunkReader = streamForFirstChunk.getReader();
    try {
      await firstChunkReader.read(); // streamStart comes first, ignored

      let result = await firstChunkReader.read();

      // when raw chunks are enabled, the first chunk is a raw chunk, so we need to read the next chunk
      if (result.value?.type === 'raw') {
        result = await firstChunkReader.read();
      }

      // The Anthropic API returns 200 responses when there are overloaded errors.
      // We handle the case where the first chunk is an error here and transform
      // it into an APICallError.
      if (result.value?.type === 'error') {
        const error = result.value.error as { message: string; type: string };

        throw new APICallError({
          message: error.message,
          url,
          requestBodyValues: body,
          statusCode: error.type === 'overloaded_error' ? 529 : 500,
          responseHeaders,
          responseBody: JSON.stringify(error),
          isRetryable: error.type === 'overloaded_error',
        });
      }
    } finally {
      firstChunkReader.cancel().catch(() => {});
      firstChunkReader.releaseLock();
    }

    return {
      stream: streamForConsumer,
      request: { body },
      response: { headers: responseHeaders },
    };
  }
}

/**
 * Returns the capabilities of a Claude model that are used for defaults and feature selection.
 *
 * @see https://docs.claude.com/en/docs/about-claude/models/overview#model-comparison-table
 * @see https://platform.claude.com/docs/en/build-with-claude/structured-outputs
 */
function getModelCapabilities(modelId: string): {
  maxOutputTokens: number;
  supportsStructuredOutput: boolean;
  isKnownModel: boolean;
} {
  if (
    modelId.includes('claude-sonnet-4-5') ||
    modelId.includes('claude-opus-4-5')
  ) {
    return {
      maxOutputTokens: 64000,
      supportsStructuredOutput: true,
      isKnownModel: true,
    };
  } else if (modelId.includes('claude-opus-4-1')) {
    return {
      maxOutputTokens: 32000,
      supportsStructuredOutput: true,
      isKnownModel: true,
    };
  } else if (
    modelId.includes('claude-sonnet-4-') ||
    modelId.includes('claude-3-7-sonnet') ||
    modelId.includes('claude-haiku-4-5')
  ) {
    return {
      maxOutputTokens: 64000,
      supportsStructuredOutput: false,
      isKnownModel: true,
    };
  } else if (modelId.includes('claude-opus-4-')) {
    return {
      maxOutputTokens: 32000,
      supportsStructuredOutput: false,
      isKnownModel: true,
    };
  } else if (modelId.includes('claude-3-5-haiku')) {
    return {
      maxOutputTokens: 8192,
      supportsStructuredOutput: false,
      isKnownModel: true,
    };
  } else if (modelId.includes('claude-3-haiku')) {
    return {
      maxOutputTokens: 4096,
      supportsStructuredOutput: false,
      isKnownModel: true,
    };
  } else {
    return {
      maxOutputTokens: 4096,
      supportsStructuredOutput: false,
      isKnownModel: false,
    };
  }
}<|MERGE_RESOLUTION|>--- conflicted
+++ resolved
@@ -18,11 +18,7 @@
   combineHeaders,
   createEventSourceResponseHandler,
   createJsonResponseHandler,
-<<<<<<< HEAD
-  createToolNameMapping,
-  DelayedPromise,
-=======
->>>>>>> db47cd41
+  createToolNameMapping
   FetchFunction,
   generateId,
   InferSchema,
