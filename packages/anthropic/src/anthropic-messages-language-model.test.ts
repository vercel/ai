--- conflicted
+++ resolved
@@ -1,14 +1,8 @@
 import {
-<<<<<<< HEAD
+  JSONValue,
+  LanguageModelV3,
   LanguageModelV3Prompt,
   LanguageModelV3StreamPart,
-  JSONValue,
-=======
-  JSONValue,
-  LanguageModelV2,
-  LanguageModelV2Prompt,
-  LanguageModelV2StreamPart,
->>>>>>> c5440c53
 } from '@ai-sdk/provider';
 import {
   convertReadableStreamToArray,
@@ -1030,7 +1024,7 @@
 
     describe('web search tool', () => {
       describe('with fixture', () => {
-        let result: Awaited<ReturnType<LanguageModelV2['doGenerate']>>;
+        let result: Awaited<ReturnType<LanguageModelV3['doGenerate']>>;
 
         beforeEach(async () => {
           prepareJsonFixtureResponse('anthropic-web-search-tool.1');
@@ -3011,7 +3005,7 @@
       });
 
       describe('web search tool', () => {
-        let result: Awaited<ReturnType<LanguageModelV2['doStream']>>;
+        let result: Awaited<ReturnType<LanguageModelV3['doStream']>>;
 
         beforeEach(async () => {
           prepareChunksFixtureResponse('anthropic-web-search-tool.1');
