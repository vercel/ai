import {
  LanguageModelV2,
  NoSuchModelError,
  ProviderV2,
} from '@ai-sdk/provider';
import {
  FetchFunction,
  generateId,
  loadApiKey,
  withoutTrailingSlash,
} from '@ai-sdk/provider-utils';
import { AnthropicMessagesLanguageModel } from './anthropic-messages-language-model';
import { AnthropicMessagesModelId } from './anthropic-messages-options';
import { anthropicTools } from './anthropic-tools';

export interface AnthropicProvider extends ProviderV2 {
  /**
Creates a model for text generation.
*/
  (modelId: AnthropicMessagesModelId): LanguageModelV2;

  /**
Creates a model for text generation.
*/
  languageModel(modelId: AnthropicMessagesModelId): LanguageModelV2;

  /**
@deprecated Use `.languageModel()` instead.
*/
  chat(modelId: AnthropicMessagesModelId): LanguageModelV2;

  /**
@deprecated Use `.languageModel()` instead.
   */
  messages(modelId: AnthropicMessagesModelId): LanguageModelV2;

  /**
Anthropic-specific computer use tool.
   */
  tools: typeof anthropicTools;
}

export interface AnthropicProviderSettings {
  /**
Use a different URL prefix for API calls, e.g. to use proxy servers.
The default prefix is `https://api.anthropic.com/v1`.
   */
  baseURL?: string;

  /**
API key that is being send using the `x-api-key` header.
It defaults to the `ANTHROPIC_API_KEY` environment variable.
   */
  apiKey?: string;

  /**
Custom headers to include in the requests.
     */
  headers?: Record<string, string>;

  /**
Custom fetch implementation. You can use it as a middleware to intercept requests,
or to provide a custom fetch implementation for e.g. testing.
    */
  fetch?: FetchFunction;

  generateId?: () => string;
}

/**
Create an Anthropic provider instance.
 */
export function createAnthropic(
  options: AnthropicProviderSettings = {},
): AnthropicProvider {
  const baseURL =
    withoutTrailingSlash(options.baseURL) ?? 'https://api.anthropic.com/v1';

  const getHeaders = () => ({
    'anthropic-version': '2023-06-01',
    'x-api-key': loadApiKey({
      apiKey: options.apiKey,
      environmentVariableName: 'ANTHROPIC_API_KEY',
      description: 'Anthropic',
    }),
    ...options.headers,
  });

  const createChatModel = (modelId: AnthropicMessagesModelId) =>
    new AnthropicMessagesLanguageModel(modelId, {
      provider: 'anthropic.messages',
      baseURL,
      headers: getHeaders,
      fetch: options.fetch,
<<<<<<< HEAD
      supportsImageUrls: true,
=======
      generateId: options.generateId ?? generateId,
      supportedUrls: () => ({
        'image/*': [/^https?:\/\/.*$/],
      }),
>>>>>>> 713257cc
    });

  const provider = function (modelId: AnthropicMessagesModelId) {
    if (new.target) {
      throw new Error(
        'The Anthropic model function cannot be called with the new keyword.',
      );
    }

    return createChatModel(modelId);
  };

  provider.languageModel = createChatModel;
  provider.chat = createChatModel;
  provider.messages = createChatModel;

  provider.textEmbeddingModel = (modelId: string) => {
    throw new NoSuchModelError({ modelId, modelType: 'textEmbeddingModel' });
  };
  provider.imageModel = (modelId: string) => {
    throw new NoSuchModelError({ modelId, modelType: 'imageModel' });
  };

  provider.tools = anthropicTools;

  return provider;
}

/**
Default Anthropic provider instance.
 */
export const anthropic = createAnthropic();<|MERGE_RESOLUTION|>--- conflicted
+++ resolved
@@ -92,14 +92,10 @@
       baseURL,
       headers: getHeaders,
       fetch: options.fetch,
-<<<<<<< HEAD
-      supportsImageUrls: true,
-=======
       generateId: options.generateId ?? generateId,
       supportedUrls: () => ({
         'image/*': [/^https?:\/\/.*$/],
       }),
->>>>>>> 713257cc
     });
 
   const provider = function (modelId: AnthropicMessagesModelId) {
