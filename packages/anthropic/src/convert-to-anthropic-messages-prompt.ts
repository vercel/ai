--- conflicted
+++ resolved
@@ -153,9 +153,6 @@
                   }
 
                   case 'file': {
-<<<<<<< HEAD
-                    if (part.mimeType !== 'application/pdf') {
-=======
                     if (part.mediaType.startsWith('image/')) {
                       anthropicContent.push({
                         type: 'image',
@@ -236,33 +233,11 @@
                         cache_control: cacheControl,
                       });
                     } else {
->>>>>>> 713257cc
                       throw new UnsupportedFunctionalityError({
                         functionality: `media type: ${part.mediaType}`,
                       });
                     }
 
-<<<<<<< HEAD
-                    betas.add('pdfs-2024-09-25');
-
-                    anthropicContent.push({
-                      type: 'document',
-                      source:
-                        part.data instanceof URL
-                          ? {
-                              type: 'url',
-                              url: part.data.toString(),
-                            }
-                          : {
-                              type: 'base64',
-                              media_type: 'application/pdf',
-                              data: part.data,
-                            },
-                      cache_control: cacheControl,
-                    });
-
-=======
->>>>>>> 713257cc
                     break;
                   }
                 }
