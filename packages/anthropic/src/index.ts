--- conflicted
+++ resolved
@@ -1,4 +1,3 @@
-<<<<<<< HEAD
 export type {
   AnthropicMessageMetadata,
   AnthropicToolCallCaller,
@@ -8,11 +7,7 @@
   AnthropicProviderOptions,
   AnthropicToolProviderOptions,
 } from './anthropic-messages-options';
-=======
-export type { AnthropicMessageMetadata } from './anthropic-message-metadata';
-export type { AnthropicProviderOptions } from './anthropic-messages-options';
 export type { AnthropicToolOptions } from './anthropic-prepare-tools';
->>>>>>> d8e2081a
 export { anthropic, createAnthropic } from './anthropic-provider';
 export type {
   AnthropicProvider,
