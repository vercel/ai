import { JSONSchema7 } from '@ai-sdk/provider';
<<<<<<< HEAD
import { InferSchema, lazySchema, zodSchema } from '@ai-sdk/provider-utils';
import * as z from 'zod/v4';
=======
import { InferValidator, lazySchema, zodSchema } from '@ai-sdk/provider-utils';
import { z } from 'zod/v4';
>>>>>>> 4b6464b7

export type AnthropicMessagesPrompt = {
  system: Array<AnthropicTextContent> | undefined;
  messages: AnthropicMessage[];
};

export type AnthropicMessage = AnthropicUserMessage | AnthropicAssistantMessage;

export type AnthropicCacheControl = {
  type: 'ephemeral';
};

export interface AnthropicUserMessage {
  role: 'user';
  content: Array<
    | AnthropicTextContent
    | AnthropicImageContent
    | AnthropicDocumentContent
    | AnthropicToolResultContent
  >;
}

export interface AnthropicAssistantMessage {
  role: 'assistant';
  content: Array<
    | AnthropicTextContent
    | AnthropicThinkingContent
    | AnthropicRedactedThinkingContent
    | AnthropicToolCallContent
    | AnthropicServerToolUseContent
    | AnthropicCodeExecutionToolResultContent
    | AnthropicWebFetchToolResultContent
    | AnthropicWebSearchToolResultContent
  >;
}

export interface AnthropicTextContent {
  type: 'text';
  text: string;
  cache_control: AnthropicCacheControl | undefined;
}

export interface AnthropicThinkingContent {
  type: 'thinking';
  thinking: string;
  signature: string;
  cache_control: AnthropicCacheControl | undefined;
}

export interface AnthropicRedactedThinkingContent {
  type: 'redacted_thinking';
  data: string;
  cache_control: AnthropicCacheControl | undefined;
}

type AnthropicContentSource =
  | {
      type: 'base64';
      media_type: string;
      data: string;
    }
  | {
      type: 'url';
      url: string;
    }
  | {
      type: 'text';
      media_type: 'text/plain';
      data: string;
    };

export interface AnthropicImageContent {
  type: 'image';
  source: AnthropicContentSource;
  cache_control: AnthropicCacheControl | undefined;
}

export interface AnthropicDocumentContent {
  type: 'document';
  source: AnthropicContentSource;
  title?: string;
  context?: string;
  citations?: { enabled: boolean };
  cache_control: AnthropicCacheControl | undefined;
}

export interface AnthropicToolCallContent {
  type: 'tool_use';
  id: string;
  name: string;
  input: unknown;
  cache_control: AnthropicCacheControl | undefined;
}

export interface AnthropicServerToolUseContent {
  type: 'server_tool_use';
  id: string;
  name: 'code_execution' | 'web_fetch' | 'web_search';
  input: unknown;
  cache_control: AnthropicCacheControl | undefined;
}

export interface AnthropicToolResultContent {
  type: 'tool_result';
  tool_use_id: string;
  content: string | Array<AnthropicTextContent | AnthropicImageContent>;
  is_error: boolean | undefined;
  cache_control: AnthropicCacheControl | undefined;
}

export interface AnthropicWebSearchToolResultContent {
  type: 'web_search_tool_result';
  tool_use_id: string;
  content: Array<{
    url: string;
    title: string;
    page_age: string | null;
    encrypted_content: string;
    type: string;
  }>;
  cache_control: AnthropicCacheControl | undefined;
}

export interface AnthropicCodeExecutionToolResultContent {
  type: 'code_execution_tool_result';
  tool_use_id: string;
  content: {
    type: 'code_execution_result';
    stdout: string;
    stderr: string;
    return_code: number;
  };
  cache_control: AnthropicCacheControl | undefined;
}

export interface AnthropicWebFetchToolResultContent {
  type: 'web_fetch_tool_result';
  tool_use_id: string;
  content: {
    type: 'web_fetch_result';
    url: string;
    retrieved_at: string | null;
    content: {
      type: 'document';
      title: string | null;
      citations?: { enabled: boolean };
      source:
        | { type: 'base64'; media_type: 'application/pdf'; data: string }
        | { type: 'text'; media_type: 'text/plain'; data: string };
    };
  };
  cache_control: AnthropicCacheControl | undefined;
}

export type AnthropicTool =
  | {
      name: string;
      description: string | undefined;
      input_schema: JSONSchema7;
      cache_control: AnthropicCacheControl | undefined;
    }
  | {
      type: 'code_execution_20250522';
      name: string;
    }
  | {
      name: string;
      type: 'computer_20250124' | 'computer_20241022';
      display_width_px: number;
      display_height_px: number;
      display_number: number;
    }
  | {
      name: string;
      type:
        | 'text_editor_20250124'
        | 'text_editor_20241022'
        | 'text_editor_20250429';
    }
  | {
      name: string;
      type: 'text_editor_20250728';
      max_characters?: number;
    }
  | {
      name: string;
      type: 'bash_20250124' | 'bash_20241022';
    }
  | {
      type: 'web_fetch_20250910';
      name: string;
      max_uses?: number;
      allowed_domains?: string[];
      blocked_domains?: string[];
      citations?: { enabled: boolean };
      max_content_tokens?: number;
    }
  | {
      type: 'web_search_20250305';
      name: string;
      max_uses?: number;
      allowed_domains?: string[];
      blocked_domains?: string[];
      user_location?: {
        type: 'approximate';
        city?: string;
        region?: string;
        country?: string;
        timezone?: string;
      };
    };

export type AnthropicToolChoice =
  | { type: 'auto' | 'any'; disable_parallel_tool_use?: boolean }
  | { type: 'tool'; name: string; disable_parallel_tool_use?: boolean };

// limited version of the schema, focussed on what is needed for the implementation
// this approach limits breakages when the API changes and increases efficiency
export const anthropicMessagesResponseSchema = lazySchema(() =>
  zodSchema(
    z.object({
      type: z.literal('message'),
      id: z.string().nullish(),
      model: z.string().nullish(),
      content: z.array(
        z.discriminatedUnion('type', [
          z.object({
            type: z.literal('text'),
            text: z.string(),
            citations: z
              .array(
                z.discriminatedUnion('type', [
                  z.object({
                    type: z.literal('web_search_result_location'),
                    cited_text: z.string(),
                    url: z.string(),
                    title: z.string(),
                    encrypted_index: z.string(),
                  }),
                  z.object({
                    type: z.literal('page_location'),
                    cited_text: z.string(),
                    document_index: z.number(),
                    document_title: z.string().nullable(),
                    start_page_number: z.number(),
                    end_page_number: z.number(),
                  }),
                  z.object({
                    type: z.literal('char_location'),
                    cited_text: z.string(),
                    document_index: z.number(),
                    document_title: z.string().nullable(),
                    start_char_index: z.number(),
                    end_char_index: z.number(),
                  }),
                ]),
              )
              .optional(),
          }),
          z.object({
            type: z.literal('thinking'),
            thinking: z.string(),
            signature: z.string(),
          }),
          z.object({
            type: z.literal('redacted_thinking'),
            data: z.string(),
          }),
          z.object({
            type: z.literal('tool_use'),
            id: z.string(),
            name: z.string(),
            input: z.unknown(),
          }),
          z.object({
            type: z.literal('server_tool_use'),
            id: z.string(),
            name: z.string(),
            input: z.record(z.string(), z.unknown()).nullish(),
          }),
          z.object({
            type: z.literal('web_fetch_tool_result'),
            tool_use_id: z.string(),
            content: z.union([
              z.object({
                type: z.literal('web_fetch_result'),
                url: z.string(),
                retrieved_at: z.string(),
                content: z.object({
                  type: z.literal('document'),
                  title: z.string().nullable(),
                  citations: z.object({ enabled: z.boolean() }).optional(),
                  source: z.object({
                    type: z.literal('text'),
                    media_type: z.string(),
                    data: z.string(),
                  }),
                }),
              }),
              z.object({
                type: z.literal('web_fetch_tool_result_error'),
                error_code: z.string(),
              }),
            ]),
          }),
          z.object({
            type: z.literal('web_search_tool_result'),
            tool_use_id: z.string(),
            content: z.union([
              z.array(
                z.object({
                  type: z.literal('web_search_result'),
                  url: z.string(),
                  title: z.string(),
                  encrypted_content: z.string(),
                  page_age: z.string().nullish(),
                }),
              ),
              z.object({
                type: z.literal('web_search_tool_result_error'),
                error_code: z.string(),
              }),
            ]),
          }),
          z.object({
            type: z.literal('code_execution_tool_result'),
            tool_use_id: z.string(),
            content: z.union([
              z.object({
                type: z.literal('code_execution_result'),
                stdout: z.string(),
                stderr: z.string(),
                return_code: z.number(),
              }),
              z.object({
                type: z.literal('code_execution_tool_result_error'),
                error_code: z.string(),
              }),
            ]),
          }),
        ]),
      ),
      stop_reason: z.string().nullish(),
      stop_sequence: z.string().nullish(),
      usage: z.looseObject({
        input_tokens: z.number(),
        output_tokens: z.number(),
        cache_creation_input_tokens: z.number().nullish(),
        cache_read_input_tokens: z.number().nullish(),
      }),
    }),
  ),
);

// limited version of the schema, focused on what is needed for the implementation
// this approach limits breakages when the API changes and increases efficiency
export const anthropicMessagesChunkSchema = lazySchema(() =>
  zodSchema(
    z.discriminatedUnion('type', [
      z.object({
        type: z.literal('message_start'),
        message: z.object({
          id: z.string().nullish(),
          model: z.string().nullish(),
          usage: z.looseObject({
            input_tokens: z.number(),
            cache_creation_input_tokens: z.number().nullish(),
            cache_read_input_tokens: z.number().nullish(),
          }),
        }),
      }),
      z.object({
        type: z.literal('content_block_start'),
        index: z.number(),
        content_block: z.discriminatedUnion('type', [
          z.object({
            type: z.literal('text'),
            text: z.string(),
          }),
          z.object({
            type: z.literal('thinking'),
            thinking: z.string(),
          }),
          z.object({
            type: z.literal('tool_use'),
            id: z.string(),
            name: z.string(),
          }),
          z.object({
            type: z.literal('redacted_thinking'),
            data: z.string(),
          }),
          z.object({
            type: z.literal('server_tool_use'),
            id: z.string(),
            name: z.string(),
            input: z.record(z.string(), z.unknown()).nullish(),
          }),
          z.object({
            type: z.literal('web_fetch_tool_result'),
            tool_use_id: z.string(),
            content: z.union([
              z.object({
                type: z.literal('web_fetch_result'),
                url: z.string(),
                retrieved_at: z.string(),
                content: z.object({
                  type: z.literal('document'),
                  title: z.string().nullable(),
                  citations: z.object({ enabled: z.boolean() }).optional(),
                  source: z.object({
                    type: z.literal('text'),
                    media_type: z.string(),
                    data: z.string(),
                  }),
                }),
              }),
              z.object({
                type: z.literal('web_fetch_tool_result_error'),
                error_code: z.string(),
              }),
            ]),
          }),
          z.object({
            type: z.literal('web_search_tool_result'),
            tool_use_id: z.string(),
            content: z.union([
              z.array(
                z.object({
                  type: z.literal('web_search_result'),
                  url: z.string(),
                  title: z.string(),
                  encrypted_content: z.string(),
                  page_age: z.string().nullish(),
                }),
              ),
              z.object({
                type: z.literal('web_search_tool_result_error'),
                error_code: z.string(),
              }),
            ]),
          }),
          z.object({
            type: z.literal('code_execution_tool_result'),
            tool_use_id: z.string(),
            content: z.union([
              z.object({
                type: z.literal('code_execution_result'),
                stdout: z.string(),
                stderr: z.string(),
                return_code: z.number(),
              }),
              z.object({
                type: z.literal('code_execution_tool_result_error'),
                error_code: z.string(),
              }),
            ]),
          }),
        ]),
      }),
      z.object({
        type: z.literal('content_block_delta'),
        index: z.number(),
        delta: z.discriminatedUnion('type', [
          z.object({
            type: z.literal('input_json_delta'),
            partial_json: z.string(),
          }),
          z.object({
            type: z.literal('text_delta'),
            text: z.string(),
          }),
          z.object({
            type: z.literal('thinking_delta'),
            thinking: z.string(),
          }),
          z.object({
            type: z.literal('signature_delta'),
            signature: z.string(),
          }),
          z.object({
            type: z.literal('citations_delta'),
            citation: z.discriminatedUnion('type', [
              z.object({
                type: z.literal('web_search_result_location'),
                cited_text: z.string(),
                url: z.string(),
                title: z.string(),
                encrypted_index: z.string(),
              }),
              z.object({
                type: z.literal('page_location'),
                cited_text: z.string(),
                document_index: z.number(),
                document_title: z.string().nullable(),
                start_page_number: z.number(),
                end_page_number: z.number(),
              }),
              z.object({
                type: z.literal('char_location'),
                cited_text: z.string(),
                document_index: z.number(),
                document_title: z.string().nullable(),
                start_char_index: z.number(),
                end_char_index: z.number(),
              }),
            ]),
          }),
        ]),
      }),
      z.object({
        type: z.literal('content_block_stop'),
        index: z.number(),
      }),
      z.object({
        type: z.literal('error'),
        error: z.object({
          type: z.string(),
          message: z.string(),
        }),
      }),
      z.object({
        type: z.literal('message_delta'),
        delta: z.object({
          stop_reason: z.string().nullish(),
          stop_sequence: z.string().nullish(),
        }),
        usage: z.looseObject({
          output_tokens: z.number(),
          cache_creation_input_tokens: z.number().nullish(),
        }),
      }),
      z.object({
        type: z.literal('message_stop'),
      }),
      z.object({
        type: z.literal('ping'),
      }),
    ]),
  ),
);

export const anthropicReasoningMetadataSchema = lazySchema(() =>
  zodSchema(
    z.object({
      signature: z.string().optional(),
      redactedData: z.string().optional(),
    }),
  ),
);

export type AnthropicReasoningMetadata = InferSchema<
  typeof anthropicReasoningMetadataSchema
>;

export type Citation = NonNullable<
  (InferSchema<typeof anthropicMessagesResponseSchema>['content'][number] & {
    type: 'text';
  })['citations']
>[number];<|MERGE_RESOLUTION|>--- conflicted
+++ resolved
@@ -1,11 +1,6 @@
 import { JSONSchema7 } from '@ai-sdk/provider';
-<<<<<<< HEAD
 import { InferSchema, lazySchema, zodSchema } from '@ai-sdk/provider-utils';
-import * as z from 'zod/v4';
-=======
-import { InferValidator, lazySchema, zodSchema } from '@ai-sdk/provider-utils';
 import { z } from 'zod/v4';
->>>>>>> 4b6464b7
 
 export type AnthropicMessagesPrompt = {
   system: Array<AnthropicTextContent> | undefined;
