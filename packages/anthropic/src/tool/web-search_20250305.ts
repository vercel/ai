--- conflicted
+++ resolved
@@ -32,32 +32,6 @@
     .optional(),
 });
 
-<<<<<<< HEAD
-export function webSearch_20250305(options: WebSearch20250305Args = {}) {
-  return tool({
-    type: 'provider-defined',
-    id: 'anthropic.web_search_20250305',
-    args: {
-      maxUses: options.maxUses,
-      allowedDomains: options.allowedDomains,
-      blockedDomains: options.blockedDomains,
-      userLocation: options.userLocation,
-    },
-    inputSchema: z.object({
-      query: z.string(),
-    }),
-    outputSchema: z.array(
-      z.object({
-        url: z.string(),
-        title: z.string(),
-        pageAge: z.string().nullable(),
-        encryptedContent: z.string(),
-        type: z.string(),
-      }),
-    ),
-  });
-}
-=======
 export const webSearch_20250305 = createProviderDefinedToolFactory<
   {
     /**
@@ -97,5 +71,13 @@
   inputSchema: z.object({
     query: z.string(),
   }),
-});
->>>>>>> 5d959e7a
+  outputSchema: z.array(
+    z.object({
+      url: z.string(),
+      title: z.string(),
+      pageAge: z.string().nullable(),
+      encryptedContent: z.string(),
+      type: z.string(),
+    }),
+  ),
+});