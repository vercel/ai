--- conflicted
+++ resolved
@@ -1,9 +1,5 @@
-<<<<<<< HEAD
+import { LanguageModelV3ProviderDefinedTool } from '@ai-sdk/provider';
 import { expect, it, describe } from 'vitest';
-=======
-import { LanguageModelV3ProviderDefinedTool } from '@ai-sdk/provider';
-import { expect, it } from 'vitest';
->>>>>>> 6fc120f0
 import { prepareTools } from './google-prepare-tools';
 
 it('should return undefined tools and tool_choice when tools are null', () => {
