--- conflicted
+++ resolved
@@ -1,10 +1,5 @@
-<<<<<<< HEAD
-import { LanguageModelV3ProviderDefinedTool } from '@ai-sdk/provider';
+import { LanguageModelV3ProviderTool } from '@ai-sdk/provider';
 import { expect, it, describe } from 'vitest';
-=======
-import { LanguageModelV3ProviderTool } from '@ai-sdk/provider';
-import { expect, it } from 'vitest';
->>>>>>> 63f48c69
 import { prepareTools } from './google-prepare-tools';
 
 it('should return undefined tools and tool_choice when tools are null', () => {
@@ -415,7 +410,7 @@
       const result = prepareTools({
         tools: [
           {
-            type: 'provider-defined',
+            type: 'provider',
             id: 'google.google_search',
             name: 'google_search',
             args: {},
@@ -448,7 +443,7 @@
       const result = prepareTools({
         tools: [
           {
-            type: 'provider-defined',
+            type: 'provider',
             id: 'google.url_context',
             name: 'url_context',
             args: {},
@@ -473,7 +468,7 @@
     const result = prepareTools({
       tools: [
         {
-          type: 'provider-defined',
+          type: 'provider',
           id: 'google.code_execution',
           name: 'code_execution',
           args: {},
@@ -504,8 +499,8 @@
   ])(
     'should add warnings for file search on unsupported models',
     async modelId => {
-      const tool: LanguageModelV3ProviderDefinedTool = {
-        type: 'provider-defined' as const,
+      const tool: LanguageModelV3ProviderTool = {
+        type: 'provider' as const,
         id: 'google.file_search',
         name: 'file_search',
         args: { fileSearchStoreNames: ['projects/foo/fileSearchStores/bar'] },
