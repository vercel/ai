import {
  LanguageModelV3,
  SharedV3Warning,
  LanguageModelV3Content,
  LanguageModelV3FinishReason,
  LanguageModelV3Source,
  LanguageModelV3StreamPart,
  SharedV3ProviderMetadata,
} from '@ai-sdk/provider';
import {
  FetchFunction,
  InferSchema,
  ParseResult,
  Resolvable,
  combineHeaders,
  createEventSourceResponseHandler,
  createJsonResponseHandler,
  generateId,
  lazySchema,
  parseProviderOptions,
  postJsonToApi,
  resolve,
  zodSchema,
} from '@ai-sdk/provider-utils';
import { z } from 'zod/v4';
import {
  convertGoogleGenerativeAIUsage,
  GoogleGenerativeAIUsageMetadata,
} from './convert-google-generative-ai-usage';
import { convertJSONSchemaToOpenAPISchema } from './convert-json-schema-to-openapi-schema';
import { convertToGoogleGenerativeAIMessages } from './convert-to-google-generative-ai-messages';
import { getModelPath } from './get-model-path';
import { googleFailedResponseHandler } from './google-error';
import { GoogleGenerativeAIContentPart } from './google-generative-ai-prompt';
import {
  GoogleGenerativeAIModelId,
  googleGenerativeAIProviderOptions,
} from './google-generative-ai-options';
import { prepareTools } from './google-prepare-tools';
import { mapGoogleGenerativeAIFinishReason } from './map-google-generative-ai-finish-reason';

type GoogleGenerativeAIConfig = {
  provider: string;
  baseURL: string;
  headers: Resolvable<Record<string, string | undefined>>;
  fetch?: FetchFunction;
  generateId: () => string;

  /**
   * The supported URLs for the model.
   */
  supportedUrls?: () => LanguageModelV3['supportedUrls'];
};

export class GoogleGenerativeAILanguageModel implements LanguageModelV3 {
  readonly specificationVersion = 'v3';

  readonly modelId: GoogleGenerativeAIModelId;

  private readonly config: GoogleGenerativeAIConfig;
  private readonly generateId: () => string;

  constructor(
    modelId: GoogleGenerativeAIModelId,
    config: GoogleGenerativeAIConfig,
  ) {
    this.modelId = modelId;
    this.config = config;
    this.generateId = config.generateId ?? generateId;
  }

  get provider(): string {
    return this.config.provider;
  }

  get supportedUrls() {
    return this.config.supportedUrls?.() ?? {};
  }

  private async getArgs({
    prompt,
    maxOutputTokens,
    temperature,
    topP,
    topK,
    frequencyPenalty,
    presencePenalty,
    stopSequences,
    responseFormat,
    seed,
    tools,
    toolChoice,
    providerOptions,
  }: Parameters<LanguageModelV3['doGenerate']>[0]) {
    const warnings: SharedV3Warning[] = [];

    const providerOptionsName = this.config.provider.includes('vertex')
      ? 'vertex'
      : 'google';
    let googleOptions = await parseProviderOptions({
      provider: providerOptionsName,
      providerOptions,
      schema: googleGenerativeAIProviderOptions,
    });

    if (googleOptions == null && providerOptionsName !== 'google') {
      googleOptions = await parseProviderOptions({
        provider: 'google',
        providerOptions,
        schema: googleGenerativeAIProviderOptions,
      });
    }

    // Add warning if Vertex rag tools are used with a non-Vertex Google provider
    if (
      tools?.some(
        tool =>
          tool.type === 'provider' && tool.id === 'google.vertex_rag_store',
      ) &&
      !this.config.provider.startsWith('google.vertex.')
    ) {
      warnings.push({
        type: 'other',
        message:
          "The 'vertex_rag_store' tool is only supported with the Google Vertex provider " +
          'and might not be supported or could behave unexpectedly with the current Google provider ' +
          `(${this.config.provider}).`,
      });
    }

    const isGemmaModel = this.modelId.toLowerCase().startsWith('gemma-');

    const { contents, systemInstruction } = convertToGoogleGenerativeAIMessages(
      prompt,
      { isGemmaModel },
    );

    const {
      tools: googleTools,
      toolConfig: googleToolConfig,
      toolWarnings,
    } = prepareTools({
      tools,
      toolChoice,
      modelId: this.modelId,
    });

    return {
      args: {
        generationConfig: {
          // standardized settings:
          maxOutputTokens,
          temperature,
          topK,
          topP,
          frequencyPenalty,
          presencePenalty,
          stopSequences,
          seed,

          // response format:
          responseMimeType:
            responseFormat?.type === 'json' ? 'application/json' : undefined,
          responseSchema:
            responseFormat?.type === 'json' &&
            responseFormat.schema != null &&
            // Google GenAI does not support all OpenAPI Schema features,
            // so this is needed as an escape hatch:
            // TODO convert into provider option
            (googleOptions?.structuredOutputs ?? true)
              ? convertJSONSchemaToOpenAPISchema(responseFormat.schema)
              : undefined,
          ...(googleOptions?.audioTimestamp && {
            audioTimestamp: googleOptions.audioTimestamp,
          }),

          // provider options:
          responseModalities: googleOptions?.responseModalities,
          thinkingConfig: googleOptions?.thinkingConfig,
          ...(googleOptions?.mediaResolution && {
            mediaResolution: googleOptions.mediaResolution,
          }),
          ...(googleOptions?.imageConfig && {
            imageConfig: googleOptions.imageConfig,
          }),
        },
        contents,
        systemInstruction: isGemmaModel ? undefined : systemInstruction,
        safetySettings: googleOptions?.safetySettings,
        tools: googleTools,
        toolConfig: googleToolConfig,
        cachedContent: googleOptions?.cachedContent,
        labels: googleOptions?.labels,
      },
      warnings: [...warnings, ...toolWarnings],
      providerOptionsName,
    };
  }

  async doGenerate(
    options: Parameters<LanguageModelV3['doGenerate']>[0],
  ): Promise<Awaited<ReturnType<LanguageModelV3['doGenerate']>>> {
<<<<<<< HEAD
    const { args, warnings, providerOptionsName } = await this.getArgs(options);
    const body = JSON.stringify(args);
=======
    const { args, warnings } = await this.getArgs(options);
>>>>>>> 295e0850

    const mergedHeaders = combineHeaders(
      await resolve(this.config.headers),
      options.headers,
    );

    const {
      responseHeaders,
      value: response,
      rawValue: rawResponse,
    } = await postJsonToApi({
      url: `${this.config.baseURL}/${getModelPath(
        this.modelId,
      )}:generateContent`,
      headers: mergedHeaders,
      body: args,
      failedResponseHandler: googleFailedResponseHandler,
      successfulResponseHandler: createJsonResponseHandler(responseSchema),
      abortSignal: options.abortSignal,
      fetch: this.config.fetch,
    });

    const candidate = response.candidates[0];
    const content: Array<LanguageModelV3Content> = [];

    // map ordered parts to content:
    const parts = candidate.content?.parts ?? [];

    const usageMetadata = response.usageMetadata;

    // Associates a code execution result with its preceding call.
    let lastCodeExecutionToolCallId: string | undefined;

    // Build content array from all parts
    for (const part of parts) {
      if ('executableCode' in part && part.executableCode?.code) {
        const toolCallId = this.config.generateId();
        lastCodeExecutionToolCallId = toolCallId;

        content.push({
          type: 'tool-call',
          toolCallId,
          toolName: 'code_execution',
          input: JSON.stringify(part.executableCode),
          providerExecuted: true,
        });
      } else if ('codeExecutionResult' in part && part.codeExecutionResult) {
        content.push({
          type: 'tool-result',
          // Assumes a result directly follows its corresponding call part.
          toolCallId: lastCodeExecutionToolCallId!,
          toolName: 'code_execution',
          result: {
            outcome: part.codeExecutionResult.outcome,
            output: part.codeExecutionResult.output,
          },
        });
        // Clear the ID after use to avoid accidental reuse.
        lastCodeExecutionToolCallId = undefined;
      } else if ('text' in part && part.text != null && part.text.length > 0) {
        content.push({
          type: part.thought === true ? 'reasoning' : 'text',
          text: part.text,
          providerMetadata: part.thoughtSignature
            ? {
                [providerOptionsName]: {
                  thoughtSignature: part.thoughtSignature,
                },
              }
            : undefined,
        });
      } else if ('functionCall' in part) {
        content.push({
          type: 'tool-call' as const,
          toolCallId: this.config.generateId(),
          toolName: part.functionCall.name,
          input: JSON.stringify(part.functionCall.args),
          providerMetadata: part.thoughtSignature
            ? {
                [providerOptionsName]: {
                  thoughtSignature: part.thoughtSignature,
                },
              }
            : undefined,
        });
      } else if ('inlineData' in part) {
        content.push({
          type: 'file' as const,
          data: part.inlineData.data,
          mediaType: part.inlineData.mimeType,
          providerMetadata: part.thoughtSignature
            ? {
                [providerOptionsName]: {
                  thoughtSignature: part.thoughtSignature,
                },
              }
            : undefined,
        });
      }
    }

    const sources =
      extractSources({
        groundingMetadata: candidate.groundingMetadata,
        generateId: this.config.generateId,
      }) ?? [];
    for (const source of sources) {
      content.push(source);
    }

    return {
      content,
      finishReason: mapGoogleGenerativeAIFinishReason({
        finishReason: candidate.finishReason,
        hasToolCalls: content.some(part => part.type === 'tool-call'),
      }),
      usage: convertGoogleGenerativeAIUsage(usageMetadata),
      warnings,
      providerMetadata: {
        [providerOptionsName]: {
          promptFeedback: response.promptFeedback ?? null,
          groundingMetadata: candidate.groundingMetadata ?? null,
          urlContextMetadata: candidate.urlContextMetadata ?? null,
          safetyRatings: candidate.safetyRatings ?? null,
          usageMetadata: usageMetadata ?? null,
        },
      },
      request: { body: args },
      response: {
        // TODO timestamp, model id, id
        headers: responseHeaders,
        body: rawResponse,
      },
    };
  }

  async doStream(
    options: Parameters<LanguageModelV3['doStream']>[0],
  ): Promise<Awaited<ReturnType<LanguageModelV3['doStream']>>> {
    const { args, warnings, providerOptionsName } = await this.getArgs(options);

    const headers = combineHeaders(
      await resolve(this.config.headers),
      options.headers,
    );

    const { responseHeaders, value: response } = await postJsonToApi({
      url: `${this.config.baseURL}/${getModelPath(
        this.modelId,
      )}:streamGenerateContent?alt=sse`,
      headers,
      body: args,
      failedResponseHandler: googleFailedResponseHandler,
      successfulResponseHandler: createEventSourceResponseHandler(chunkSchema),
      abortSignal: options.abortSignal,
      fetch: this.config.fetch,
    });

    let finishReason: LanguageModelV3FinishReason = 'unknown';
    let usage: GoogleGenerativeAIUsageMetadata | undefined = undefined;
    let providerMetadata: SharedV3ProviderMetadata | undefined = undefined;

    const generateId = this.config.generateId;
    let hasToolCalls = false;

    // Track active blocks to group consecutive parts of same type
    let currentTextBlockId: string | null = null;
    let currentReasoningBlockId: string | null = null;
    let blockCounter = 0;

    // Track emitted sources to prevent duplicates
    const emittedSourceUrls = new Set<string>();
    // Associates a code execution result with its preceding call.
    let lastCodeExecutionToolCallId: string | undefined;

    return {
      stream: response.pipeThrough(
        new TransformStream<
          ParseResult<ChunkSchema>,
          LanguageModelV3StreamPart
        >({
          start(controller) {
            controller.enqueue({ type: 'stream-start', warnings });
          },

          transform(chunk, controller) {
            if (options.includeRawChunks) {
              controller.enqueue({ type: 'raw', rawValue: chunk.rawValue });
            }

            if (!chunk.success) {
              controller.enqueue({ type: 'error', error: chunk.error });
              return;
            }

            const value = chunk.value;

            const usageMetadata = value.usageMetadata;

            if (usageMetadata != null) {
              usage = usageMetadata;
            }

            const candidate = value.candidates?.[0];

            // sometimes the API returns an empty candidates array
            if (candidate == null) {
              return;
            }

            const content = candidate.content;

            const sources = extractSources({
              groundingMetadata: candidate.groundingMetadata,
              generateId,
            });
            if (sources != null) {
              for (const source of sources) {
                if (
                  source.sourceType === 'url' &&
                  !emittedSourceUrls.has(source.url)
                ) {
                  emittedSourceUrls.add(source.url);
                  controller.enqueue(source);
                }
              }
            }

            // Process tool call's parts before determining finishReason to ensure hasToolCalls is properly set
            if (content != null) {
              // Process all parts in a single loop to preserve original order
              const parts = content.parts ?? [];
              for (const part of parts) {
                if ('executableCode' in part && part.executableCode?.code) {
                  const toolCallId = generateId();
                  lastCodeExecutionToolCallId = toolCallId;

                  controller.enqueue({
                    type: 'tool-call',
                    toolCallId,
                    toolName: 'code_execution',
                    input: JSON.stringify(part.executableCode),
                    providerExecuted: true,
                  });

                  hasToolCalls = true;
                } else if (
                  'codeExecutionResult' in part &&
                  part.codeExecutionResult
                ) {
                  // Assumes a result directly follows its corresponding call part.
                  const toolCallId = lastCodeExecutionToolCallId;

                  if (toolCallId) {
                    controller.enqueue({
                      type: 'tool-result',
                      toolCallId,
                      toolName: 'code_execution',
                      result: {
                        outcome: part.codeExecutionResult.outcome,
                        output: part.codeExecutionResult.output,
                      },
                    });
                    // Clear the ID after use.
                    lastCodeExecutionToolCallId = undefined;
                  }
                } else if (
                  'text' in part &&
                  part.text != null &&
                  part.text.length > 0
                ) {
                  if (part.thought === true) {
                    // End any active text block before starting reasoning
                    if (currentTextBlockId !== null) {
                      controller.enqueue({
                        type: 'text-end',
                        id: currentTextBlockId,
                      });
                      currentTextBlockId = null;
                    }

                    // Start new reasoning block if not already active
                    if (currentReasoningBlockId === null) {
                      currentReasoningBlockId = String(blockCounter++);
                      controller.enqueue({
                        type: 'reasoning-start',
                        id: currentReasoningBlockId,
                        providerMetadata: part.thoughtSignature
                          ? {
                              [providerOptionsName]: {
                                thoughtSignature: part.thoughtSignature,
                              },
                            }
                          : undefined,
                      });
                    }

                    controller.enqueue({
                      type: 'reasoning-delta',
                      id: currentReasoningBlockId,
                      delta: part.text,
                      providerMetadata: part.thoughtSignature
                        ? {
                            [providerOptionsName]: {
                              thoughtSignature: part.thoughtSignature,
                            },
                          }
                        : undefined,
                    });
                  } else {
                    // End any active reasoning block before starting text
                    if (currentReasoningBlockId !== null) {
                      controller.enqueue({
                        type: 'reasoning-end',
                        id: currentReasoningBlockId,
                      });
                      currentReasoningBlockId = null;
                    }

                    // Start new text block if not already active
                    if (currentTextBlockId === null) {
                      currentTextBlockId = String(blockCounter++);
                      controller.enqueue({
                        type: 'text-start',
                        id: currentTextBlockId,
                        providerMetadata: part.thoughtSignature
                          ? {
                              [providerOptionsName]: {
                                thoughtSignature: part.thoughtSignature,
                              },
                            }
                          : undefined,
                      });
                    }

                    controller.enqueue({
                      type: 'text-delta',
                      id: currentTextBlockId,
                      delta: part.text,
                      providerMetadata: part.thoughtSignature
                        ? {
                            [providerOptionsName]: {
                              thoughtSignature: part.thoughtSignature,
                            },
                          }
                        : undefined,
                    });
                  }
                } else if ('inlineData' in part) {
                  // Process file parts inline to preserve order with text
                  controller.enqueue({
                    type: 'file',
                    mediaType: part.inlineData.mimeType,
                    data: part.inlineData.data,
                  });
                }
              }

              const toolCallDeltas = getToolCallsFromParts({
                parts: content.parts,
                generateId,
                providerOptionsName,
              });

              if (toolCallDeltas != null) {
                for (const toolCall of toolCallDeltas) {
                  controller.enqueue({
                    type: 'tool-input-start',
                    id: toolCall.toolCallId,
                    toolName: toolCall.toolName,
                    providerMetadata: toolCall.providerMetadata,
                  });

                  controller.enqueue({
                    type: 'tool-input-delta',
                    id: toolCall.toolCallId,
                    delta: toolCall.args,
                    providerMetadata: toolCall.providerMetadata,
                  });

                  controller.enqueue({
                    type: 'tool-input-end',
                    id: toolCall.toolCallId,
                    providerMetadata: toolCall.providerMetadata,
                  });

                  controller.enqueue({
                    type: 'tool-call',
                    toolCallId: toolCall.toolCallId,
                    toolName: toolCall.toolName,
                    input: toolCall.args,
                    providerMetadata: toolCall.providerMetadata,
                  });

                  hasToolCalls = true;
                }
              }
            }

            if (candidate.finishReason != null) {
              finishReason = mapGoogleGenerativeAIFinishReason({
                finishReason: candidate.finishReason,
                hasToolCalls,
              });

              providerMetadata = {
                [providerOptionsName]: {
                  promptFeedback: value.promptFeedback ?? null,
                  groundingMetadata: candidate.groundingMetadata ?? null,
                  urlContextMetadata: candidate.urlContextMetadata ?? null,
                  safetyRatings: candidate.safetyRatings ?? null,
                },
              };
              if (usageMetadata != null) {
                (
                  providerMetadata[providerOptionsName] as Record<
                    string,
                    unknown
                  >
                ).usageMetadata = usageMetadata;
              }
            }
          },

          flush(controller) {
            // Close any open blocks before finishing
            if (currentTextBlockId !== null) {
              controller.enqueue({
                type: 'text-end',
                id: currentTextBlockId,
              });
            }
            if (currentReasoningBlockId !== null) {
              controller.enqueue({
                type: 'reasoning-end',
                id: currentReasoningBlockId,
              });
            }

            controller.enqueue({
              type: 'finish',
              finishReason,
              usage: convertGoogleGenerativeAIUsage(usage),
              providerMetadata,
            });
          },
        }),
      ),
      response: { headers: responseHeaders },
      request: { body: args },
    };
  }
}

function getToolCallsFromParts({
  parts,
  generateId,
  providerOptionsName,
}: {
  parts: ContentSchema['parts'];
  generateId: () => string;
  providerOptionsName: string;
}) {
  const functionCallParts = parts?.filter(
    part => 'functionCall' in part,
  ) as Array<
    GoogleGenerativeAIContentPart & {
      functionCall: { name: string; args: unknown };
      thoughtSignature?: string | null;
    }
  >;

  return functionCallParts == null || functionCallParts.length === 0
    ? undefined
    : functionCallParts.map(part => ({
        type: 'tool-call' as const,
        toolCallId: generateId(),
        toolName: part.functionCall.name,
        args: JSON.stringify(part.functionCall.args),
        providerMetadata: part.thoughtSignature
          ? {
              [providerOptionsName]: {
                thoughtSignature: part.thoughtSignature,
              },
            }
          : undefined,
      }));
}

function extractSources({
  groundingMetadata,
  generateId,
}: {
  groundingMetadata: GroundingMetadataSchema | undefined | null;
  generateId: () => string;
}): undefined | LanguageModelV3Source[] {
  if (!groundingMetadata?.groundingChunks) {
    return undefined;
  }

  const sources: LanguageModelV3Source[] = [];

  for (const chunk of groundingMetadata.groundingChunks) {
    if (chunk.web != null) {
      // Handle web chunks as URL sources
      sources.push({
        type: 'source',
        sourceType: 'url',
        id: generateId(),
        url: chunk.web.uri,
        title: chunk.web.title ?? undefined,
      });
    } else if (chunk.retrievedContext != null) {
      // Handle retrievedContext chunks from RAG operations
      const uri = chunk.retrievedContext.uri;
      const fileSearchStore = chunk.retrievedContext.fileSearchStore;

      if (uri && (uri.startsWith('http://') || uri.startsWith('https://'))) {
        // Old format: Google Search with HTTP/HTTPS URL
        sources.push({
          type: 'source',
          sourceType: 'url',
          id: generateId(),
          url: uri,
          title: chunk.retrievedContext.title ?? undefined,
        });
      } else if (uri) {
        // Old format: Document with file path (gs://, etc.)
        const title = chunk.retrievedContext.title ?? 'Unknown Document';
        let mediaType = 'application/octet-stream';
        let filename: string | undefined = undefined;

        if (uri.endsWith('.pdf')) {
          mediaType = 'application/pdf';
          filename = uri.split('/').pop();
        } else if (uri.endsWith('.txt')) {
          mediaType = 'text/plain';
          filename = uri.split('/').pop();
        } else if (uri.endsWith('.docx')) {
          mediaType =
            'application/vnd.openxmlformats-officedocument.wordprocessingml.document';
          filename = uri.split('/').pop();
        } else if (uri.endsWith('.doc')) {
          mediaType = 'application/msword';
          filename = uri.split('/').pop();
        } else if (uri.match(/\.(md|markdown)$/)) {
          mediaType = 'text/markdown';
          filename = uri.split('/').pop();
        } else {
          filename = uri.split('/').pop();
        }

        sources.push({
          type: 'source',
          sourceType: 'document',
          id: generateId(),
          mediaType,
          title,
          filename,
        });
      } else if (fileSearchStore) {
        // New format: File Search with fileSearchStore (no uri)
        const title = chunk.retrievedContext.title ?? 'Unknown Document';
        sources.push({
          type: 'source',
          sourceType: 'document',
          id: generateId(),
          mediaType: 'application/octet-stream',
          title,
          filename: fileSearchStore.split('/').pop(),
        });
      }
    }
  }

  return sources.length > 0 ? sources : undefined;
}

export const getGroundingMetadataSchema = () =>
  z.object({
    webSearchQueries: z.array(z.string()).nullish(),
    retrievalQueries: z.array(z.string()).nullish(),
    searchEntryPoint: z.object({ renderedContent: z.string() }).nullish(),
    groundingChunks: z
      .array(
        z.object({
          web: z
            .object({ uri: z.string(), title: z.string().nullish() })
            .nullish(),
          retrievedContext: z
            .object({
              uri: z.string().nullish(),
              title: z.string().nullish(),
              text: z.string().nullish(),
              fileSearchStore: z.string().nullish(),
            })
            .nullish(),
        }),
      )
      .nullish(),
    groundingSupports: z
      .array(
        z.object({
          segment: z.object({
            startIndex: z.number().nullish(),
            endIndex: z.number().nullish(),
            text: z.string().nullish(),
          }),
          segment_text: z.string().nullish(),
          groundingChunkIndices: z.array(z.number()).nullish(),
          supportChunkIndices: z.array(z.number()).nullish(),
          confidenceScores: z.array(z.number()).nullish(),
          confidenceScore: z.array(z.number()).nullish(),
        }),
      )
      .nullish(),
    retrievalMetadata: z
      .union([
        z.object({
          webDynamicRetrievalScore: z.number(),
        }),
        z.object({}),
      ])
      .nullish(),
  });

const getContentSchema = () =>
  z.object({
    parts: z
      .array(
        z.union([
          // note: order matters since text can be fully empty
          z.object({
            functionCall: z.object({
              name: z.string(),
              args: z.unknown(),
            }),
            thoughtSignature: z.string().nullish(),
          }),
          z.object({
            inlineData: z.object({
              mimeType: z.string(),
              data: z.string(),
            }),
            thoughtSignature: z.string().nullish(),
          }),
          z.object({
            executableCode: z
              .object({
                language: z.string(),
                code: z.string(),
              })
              .nullish(),
            codeExecutionResult: z
              .object({
                outcome: z.string(),
                output: z.string(),
              })
              .nullish(),
            text: z.string().nullish(),
            thought: z.boolean().nullish(),
            thoughtSignature: z.string().nullish(),
          }),
        ]),
      )
      .nullish(),
  });

// https://cloud.google.com/vertex-ai/generative-ai/docs/multimodal/configure-safety-filters
const getSafetyRatingSchema = () =>
  z.object({
    category: z.string().nullish(),
    probability: z.string().nullish(),
    probabilityScore: z.number().nullish(),
    severity: z.string().nullish(),
    severityScore: z.number().nullish(),
    blocked: z.boolean().nullish(),
  });

const usageSchema = z.object({
  cachedContentTokenCount: z.number().nullish(),
  thoughtsTokenCount: z.number().nullish(),
  promptTokenCount: z.number().nullish(),
  candidatesTokenCount: z.number().nullish(),
  totalTokenCount: z.number().nullish(),
  // https://cloud.google.com/vertex-ai/generative-ai/docs/reference/rest/v1/GenerateContentResponse#TrafficType
  trafficType: z.string().nullish(),
});

// https://ai.google.dev/api/generate-content#UrlRetrievalMetadata
export const getUrlContextMetadataSchema = () =>
  z.object({
    urlMetadata: z.array(
      z.object({
        retrievedUrl: z.string(),
        urlRetrievalStatus: z.string(),
      }),
    ),
  });

const responseSchema = lazySchema(() =>
  zodSchema(
    z.object({
      candidates: z.array(
        z.object({
          content: getContentSchema().nullish().or(z.object({}).strict()),
          finishReason: z.string().nullish(),
          safetyRatings: z.array(getSafetyRatingSchema()).nullish(),
          groundingMetadata: getGroundingMetadataSchema().nullish(),
          urlContextMetadata: getUrlContextMetadataSchema().nullish(),
        }),
      ),
      usageMetadata: usageSchema.nullish(),
      promptFeedback: z
        .object({
          blockReason: z.string().nullish(),
          safetyRatings: z.array(getSafetyRatingSchema()).nullish(),
        })
        .nullish(),
    }),
  ),
);

type ContentSchema = NonNullable<
  InferSchema<typeof responseSchema>['candidates'][number]['content']
>;
export type GroundingMetadataSchema = NonNullable<
  InferSchema<typeof responseSchema>['candidates'][number]['groundingMetadata']
>;

type GroundingChunkSchema = NonNullable<
  GroundingMetadataSchema['groundingChunks']
>[number];

export type UrlContextMetadataSchema = NonNullable<
  InferSchema<typeof responseSchema>['candidates'][number]['urlContextMetadata']
>;

export type SafetyRatingSchema = NonNullable<
  InferSchema<typeof responseSchema>['candidates'][number]['safetyRatings']
>[number];

// limited version of the schema, focussed on what is needed for the implementation
// this approach limits breakages when the API changes and increases efficiency
const chunkSchema = lazySchema(() =>
  zodSchema(
    z.object({
      candidates: z
        .array(
          z.object({
            content: getContentSchema().nullish(),
            finishReason: z.string().nullish(),
            safetyRatings: z.array(getSafetyRatingSchema()).nullish(),
            groundingMetadata: getGroundingMetadataSchema().nullish(),
            urlContextMetadata: getUrlContextMetadataSchema().nullish(),
          }),
        )
        .nullish(),
      usageMetadata: usageSchema.nullish(),
      promptFeedback: z
        .object({
          blockReason: z.string().nullish(),
          safetyRatings: z.array(getSafetyRatingSchema()).nullish(),
        })
        .nullish(),
    }),
  ),
);

type ChunkSchema = InferSchema<typeof chunkSchema>;<|MERGE_RESOLUTION|>--- conflicted
+++ resolved
@@ -200,12 +200,7 @@
   async doGenerate(
     options: Parameters<LanguageModelV3['doGenerate']>[0],
   ): Promise<Awaited<ReturnType<LanguageModelV3['doGenerate']>>> {
-<<<<<<< HEAD
     const { args, warnings, providerOptionsName } = await this.getArgs(options);
-    const body = JSON.stringify(args);
-=======
-    const { args, warnings } = await this.getArgs(options);
->>>>>>> 295e0850
 
     const mergedHeaders = combineHeaders(
       await resolve(this.config.headers),
