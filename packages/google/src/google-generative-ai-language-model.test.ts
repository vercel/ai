--- conflicted
+++ resolved
@@ -419,39 +419,6 @@
     });
   });
 
-  it('should only pass valid provider options', async () => {
-    prepareJsonResponse({});
-
-    await model.doGenerate({
-      inputFormat: 'prompt',
-      mode: { type: 'regular' },
-      prompt: [
-        { role: 'system', content: 'test system instruction' },
-        { role: 'user', content: [{ type: 'text', text: 'Hello' }] },
-      ],
-      seed: 123,
-      temperature: 0.5,
-      providerMetadata: {
-        google: { foo: 'bar', responseModalities: ['TEXT', 'IMAGE'] },
-      },
-    });
-
-    expect(await server.calls[0].requestBody).toStrictEqual({
-      contents: [
-        {
-          role: 'user',
-          parts: [{ text: 'Hello' }],
-        },
-      ],
-      systemInstruction: { parts: [{ text: 'test system instruction' }] },
-      generationConfig: {
-        seed: 123,
-        temperature: 0.5,
-        responseModalities: ['TEXT', 'IMAGE'],
-      },
-    });
-  });
-
   it('should pass tools and toolChoice', async () => {
     prepareJsonResponse({});
 
@@ -1315,179 +1282,6 @@
         },
       },
     };
-<<<<<<< HEAD
-
-    const { text, reasoning } = await model.doGenerate({
-      inputFormat: 'prompt',
-      mode: { type: 'regular' },
-      prompt: TEST_PROMPT,
-    });
-
-    expect(text).toStrictEqual('Visible text part 1. Visible text part 2.');
-    expect(reasoning).toStrictEqual([
-      { type: 'text', text: 'This is a thought process.' },
-      { type: 'text', text: 'Another internal thought.' },
-    ]);
-  });
-  describe('warnings for includeThoughts option', () => {
-    it('should generate a warning if includeThoughts is true for a non-Vertex provider', async () => {
-      prepareJsonResponse({ content: 'test' }); // Mock API response
-
-      // Manually create a model instance to control the provider string
-      const nonVertexModel = new GoogleGenerativeAILanguageModel(
-        'gemini-pro',
-        {},
-        {
-          provider: 'google.generative-ai.chat', // Simulate non-Vertex provider
-          baseURL: 'https://generativelanguage.googleapis.com/v1beta',
-          headers: {},
-          generateId: () => 'test-id',
-          isSupportedUrl: () => false, // Dummy implementation
-        },
-      );
-
-      const { warnings } = await nonVertexModel.doGenerate({
-        inputFormat: 'prompt',
-        mode: { type: 'regular' },
-        prompt: TEST_PROMPT,
-        providerMetadata: {
-          google: {
-            thinkingConfig: {
-              includeThoughts: true,
-              thinkingBudget: 500,
-            },
-          },
-        },
-      });
-
-      expect(warnings).toContainEqual({
-        type: 'other',
-        message:
-          "The 'includeThoughts' option is only supported with the Google Vertex provider " +
-          'and might not be supported or could behave unexpectedly with the current Google provider ' +
-          '(google.generative-ai.chat).',
-      });
-    });
-
-    it('should NOT generate a warning if includeThoughts is true for a Vertex provider', async () => {
-      prepareJsonResponse({ content: 'test' }); // Mock API response
-
-      const vertexModel = new GoogleGenerativeAILanguageModel(
-        'gemini-pro',
-        {},
-        {
-          provider: 'google.vertex.chat', // Simulate Vertex provider
-          baseURL: 'https://generativelanguage.googleapis.com/v1beta',
-          headers: {},
-          generateId: () => 'test-id',
-          isSupportedUrl: () => false,
-        },
-      );
-
-      const { warnings } = await vertexModel.doGenerate({
-        inputFormat: 'prompt',
-        mode: { type: 'regular' },
-        prompt: TEST_PROMPT,
-        providerMetadata: {
-          google: {
-            thinkingConfig: {
-              includeThoughts: true,
-              thinkingBudget: 500,
-            },
-          },
-        },
-      });
-
-      const expectedWarningMessage =
-        "The 'includeThoughts' option is only supported with the Google Vertex provider " +
-        'and might not be supported or could behave unexpectedly with the current Google provider ';
-
-      expect(
-        warnings?.some(
-          w =>
-            w.type === 'other' && w.message.startsWith(expectedWarningMessage),
-        ),
-      ).toBe(false);
-    });
-
-    it('should NOT generate a warning if includeThoughts is false for a non-Vertex provider', async () => {
-      prepareJsonResponse({ content: 'test' }); // Mock API response
-
-      const nonVertexModel = new GoogleGenerativeAILanguageModel(
-        'gemini-pro',
-        {},
-        {
-          provider: 'google.generative-ai.chat', // Simulate non-Vertex provider
-          baseURL: 'https://generativelanguage.googleapis.com/v1beta',
-          headers: {},
-          generateId: () => 'test-id',
-          isSupportedUrl: () => false,
-        },
-      );
-
-      const { warnings } = await nonVertexModel.doGenerate({
-        inputFormat: 'prompt',
-        mode: { type: 'regular' },
-        prompt: TEST_PROMPT,
-        providerMetadata: {
-          google: {
-            thinkingConfig: {
-              includeThoughts: false,
-              thinkingBudget: 500,
-            },
-          },
-        },
-      });
-
-      const expectedWarningMessage =
-        "The 'includeThoughts' option is only supported with the Google Vertex provider " +
-        'and might not be supported or could behave unexpectedly with the current Google provider ';
-      expect(
-        warnings?.some(
-          w =>
-            w.type === 'other' && w.message.startsWith(expectedWarningMessage),
-        ),
-      ).toBe(false);
-    });
-
-    it('should NOT generate a warning if thinkingConfig is not provided for a non-Vertex provider', async () => {
-      prepareJsonResponse({ content: 'test' }); // Mock API response
-      const nonVertexModel = new GoogleGenerativeAILanguageModel(
-        'gemini-pro',
-        {},
-        {
-          provider: 'google.generative-ai.chat', // Simulate non-Vertex provider
-          baseURL: 'https://generativelanguage.googleapis.com/v1beta',
-          headers: {},
-          generateId: () => 'test-id',
-          isSupportedUrl: () => false,
-        },
-      );
-
-      const { warnings } = await nonVertexModel.doGenerate({
-        inputFormat: 'prompt',
-        mode: { type: 'regular' },
-        prompt: TEST_PROMPT,
-        providerMetadata: {
-          google: {
-            // No thinkingConfig
-          },
-        },
-      });
-      const expectedWarningMessage =
-        "The 'includeThoughts' option is only supported with the Google Vertex provider " +
-        'and might not be supported or could behave unexpectedly with the current Google provider ';
-      expect(
-        warnings?.some(
-          w =>
-            w.type === 'other' && w.message.startsWith(expectedWarningMessage),
-        ),
-      ).toBe(false);
-    });
-  });
-});
-=======
->>>>>>> 713257cc
 
     const { content } = await model.doGenerate({
       prompt: TEST_PROMPT,
@@ -2163,25 +1957,14 @@
     prepareStreamResponse({ content: [''] });
 
     await model.doStream({
-<<<<<<< HEAD
-      inputFormat: 'prompt',
-      mode: { type: 'regular' },
-      prompt: TEST_PROMPT,
-      providerMetadata: {
-=======
       prompt: TEST_PROMPT,
       includeRawChunks: false,
       providerOptions: {
->>>>>>> 713257cc
         google: { foo: 'bar', responseModalities: ['TEXT', 'IMAGE'] },
       },
     });
 
-<<<<<<< HEAD
-    expect(await server.calls[0].requestBody).toMatchObject({
-=======
     expect(await server.calls[0].requestBodyJson).toMatchObject({
->>>>>>> 713257cc
       contents: [
         {
           role: 'user',
@@ -2194,36 +1977,13 @@
     });
   });
 
-<<<<<<< HEAD
-  it('should correctly stream reasoning parts and text deltas separately', async () => {
-=======
   it('should stream reasoning parts separately from text parts', async () => {
->>>>>>> 713257cc
     server.urls[TEST_URL_GEMINI_PRO].response = {
       type: 'stream-chunks',
       chunks: [
         `data: ${JSON.stringify({
           candidates: [
             {
-<<<<<<< HEAD
-              content: { parts: [{ text: 'Text delta 1. ' }], role: 'model' },
-              index: 0,
-              safetyRatings: SAFETY_RATINGS,
-            },
-          ],
-        })}\n\n`,
-        `data: ${JSON.stringify({
-          candidates: [
-            {
-              content: {
-                parts: [{ text: 'Reasoning delta 1.', thought: true }],
-                role: 'model',
-              },
-              index: 0,
-              safetyRatings: SAFETY_RATINGS,
-            },
-          ],
-=======
               content: {
                 parts: [
                   {
@@ -2241,18 +2001,10 @@
             totalTokenCount: 84,
             thoughtsTokenCount: 70,
           },
->>>>>>> 713257cc
         })}\n\n`,
         `data: ${JSON.stringify({
           candidates: [
             {
-<<<<<<< HEAD
-              content: { parts: [{ text: 'Text delta 2.' }], role: 'model' },
-              index: 0,
-              safetyRatings: SAFETY_RATINGS,
-            },
-          ],
-=======
               content: {
                 parts: [
                   {
@@ -2270,21 +2022,11 @@
             totalTokenCount: 156,
             thoughtsTokenCount: 142,
           },
->>>>>>> 713257cc
         })}\n\n`,
         `data: ${JSON.stringify({
           candidates: [
             {
               content: {
-<<<<<<< HEAD
-                parts: [{ text: 'Reasoning delta 2.', thought: true }],
-                role: 'model',
-              },
-              index: 0,
-              safetyRatings: SAFETY_RATINGS,
-            },
-          ],
-=======
                 parts: [
                   {
                     text: 'Here is a simple explanation: ',
@@ -2301,30 +2043,11 @@
             totalTokenCount: 164,
             thoughtsTokenCount: 142,
           },
->>>>>>> 713257cc
         })}\n\n`,
         `data: ${JSON.stringify({
           candidates: [
             {
               content: {
-<<<<<<< HEAD
-                // currently ignored:
-                parts: [{ thoughtSignature: 'test-signature', thought: true }],
-                role: 'model',
-              },
-              finishReason: 'STOP', // Mark finish reason in a chunk that has content
-              index: 0,
-              safetyRatings: SAFETY_RATINGS,
-            },
-          ],
-        })}\n\n`,
-        `data: ${JSON.stringify({
-          // Final chunk for usage metadata
-          usageMetadata: {
-            promptTokenCount: 15,
-            candidatesTokenCount: 25,
-            totalTokenCount: 40,
-=======
                 parts: [
                   {
                     text: 'The concept works because of basic principles.',
@@ -2341,41 +2064,10 @@
             candidatesTokenCount: 18,
             totalTokenCount: 174,
             thoughtsTokenCount: 142,
->>>>>>> 713257cc
           },
         })}\n\n`,
       ],
     };
-<<<<<<< HEAD
-    const { stream } = await model.doStream({
-      inputFormat: 'prompt',
-      mode: { type: 'regular' },
-      prompt: TEST_PROMPT,
-    });
-
-    const events = await convertReadableStreamToArray(stream);
-
-    const relevantEvents = events.filter(
-      event => event.type === 'text-delta' || event.type === 'reasoning',
-    );
-
-    expect(relevantEvents).toStrictEqual([
-      { type: 'text-delta', textDelta: 'Text delta 1. ' },
-      { type: 'reasoning', textDelta: 'Reasoning delta 1.' },
-      { type: 'text-delta', textDelta: 'Text delta 2.' },
-      { type: 'reasoning', textDelta: 'Reasoning delta 2.' },
-    ]);
-
-    const finishEvent = events.find(event => event.type === 'finish');
-    expect(finishEvent).toBeDefined();
-    expect(finishEvent?.type === 'finish' && finishEvent.finishReason).toEqual(
-      'stop',
-    );
-    expect(finishEvent?.type === 'finish' && finishEvent.usage).toStrictEqual({
-      promptTokens: 15,
-      completionTokens: 25,
-    });
-=======
 
     const { stream } = await model.doStream({
       prompt: TEST_PROMPT,
@@ -2789,6 +2481,5 @@
         "generationConfig": {},
       }
     `);
->>>>>>> 713257cc
   });
 });