import { codeExecution } from './tool/code-execution';
<<<<<<< HEAD
import { googleMaps } from './tool/google-maps-grounding';
=======
import { fileSearch } from './tool/file-search';
>>>>>>> 3c72fc33
import { googleSearch } from './tool/google-search';
import { urlContext } from './tool/url-context';
import { vertexRagStore } from './tool/vertex-rag-store';

export const googleTools = {
  /**
   * Creates a Google search tool that gives Google direct access to real-time web content.
   * Must have name "google_search".
   */
  googleSearch,

  /**
   * Enables Grounding with Google Maps for location-aware responses.
   * Must have name "google_maps".
   *
   * @see https://ai.google.dev/gemini-api/docs/google-maps-grounding
   */
  googleMaps,

  /**
   * Creates a URL context tool that gives Google direct access to real-time web content.
   * Must have name "url_context".
   */
  urlContext,

  /**
   * Enables Retrieval Augmented Generation (RAG) via the Gemini File Search tool.
   * Must have name "file_search".
   *
   * @param fileSearchStoreNames - Fully-qualified File Search store resource names.
   * @param metadataFilter - Optional filter expression to restrict the files that can be retrieved.
   * @param topK - Optional result limit for the number of chunks returned from File Search.
   *
   * @see https://ai.google.dev/gemini-api/docs/file-search
   */
  fileSearch,
  /**
   * A tool that enables the model to generate and run Python code.
   * Must have name "code_execution".
   *
   * @note Ensure the selected model supports Code Execution.
   * Multi-tool usage with the code execution tool is typically compatible with Gemini >=2 models.
   *
   * @see https://ai.google.dev/gemini-api/docs/code-execution (Google AI)
   * @see https://cloud.google.com/vertex-ai/generative-ai/docs/model-reference/code-execution-api (Vertex AI)
   */
  codeExecution,

  /**
   * Creates a Vertex RAG Store tool that enables the model to perform RAG searches against a Vertex RAG Store.
   * Must have name "vertex_rag_store".
   */
  vertexRagStore,
};<|MERGE_RESOLUTION|>--- conflicted
+++ resolved
@@ -1,9 +1,6 @@
 import { codeExecution } from './tool/code-execution';
-<<<<<<< HEAD
+import { fileSearch } from './tool/file-search';
 import { googleMaps } from './tool/google-maps-grounding';
-=======
-import { fileSearch } from './tool/file-search';
->>>>>>> 3c72fc33
 import { googleSearch } from './tool/google-search';
 import { urlContext } from './tool/url-context';
 import { vertexRagStore } from './tool/vertex-rag-store';
