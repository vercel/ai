import {
  EmbeddingModelV2,
  LanguageModelV2,
  ProviderV2,
  ImageModelV2,
} from '@ai-sdk/provider';
import {
  FetchFunction,
  generateId,
  loadApiKey,
  withoutTrailingSlash,
} from '@ai-sdk/provider-utils';

import { GoogleGenerativeAIEmbeddingModel } from './google-generative-ai-embedding-model';
import { GoogleGenerativeAIEmbeddingModelId } from './google-generative-ai-embedding-options';
import { GoogleGenerativeAILanguageModel } from './google-generative-ai-language-model';
import { GoogleGenerativeAIModelId } from './google-generative-ai-options';
import { googleTools } from './google-tools';

import {
  GoogleGenerativeAIImageSettings,
  GoogleGenerativeAIImageModelId,
} from './google-generative-ai-image-settings';
import { GoogleGenerativeAIImageModel } from './google-generative-ai-image-model';

import { isSupportedFileUrl } from './google-supported-file-url';

export interface GoogleGenerativeAIProvider extends ProviderV2 {
  (modelId: GoogleGenerativeAIModelId): LanguageModelV2;

  languageModel(modelId: GoogleGenerativeAIModelId): LanguageModelV2;

  chat(modelId: GoogleGenerativeAIModelId): LanguageModelV2;

  /**
Creates a model for image generation.
 */
  image(
    modelId: GoogleGenerativeAIImageModelId,
    settings?: GoogleGenerativeAIImageSettings,
  ): ImageModelV2;

  /**
   * @deprecated Use `chat()` instead.
   */
  generativeAI(modelId: GoogleGenerativeAIModelId): LanguageModelV2;

  /**
@deprecated Use `textEmbeddingModel()` instead.
   */
  embedding(
    modelId: GoogleGenerativeAIEmbeddingModelId,
  ): EmbeddingModelV2<string>;

  /**
@deprecated Use `textEmbeddingModel()` instead.
 */
  textEmbedding(
    modelId: GoogleGenerativeAIEmbeddingModelId,
  ): EmbeddingModelV2<string>;

  textEmbeddingModel(
    modelId: GoogleGenerativeAIEmbeddingModelId,
  ): EmbeddingModelV2<string>;

  tools: typeof googleTools;
}

export interface GoogleGenerativeAIProviderSettings {
  /**
Use a different URL prefix for API calls, e.g. to use proxy servers.
The default prefix is `https://generativelanguage.googleapis.com/v1beta`.
   */
  baseURL?: string;

  /**
API key that is being send using the `x-goog-api-key` header.
It defaults to the `GOOGLE_GENERATIVE_AI_API_KEY` environment variable.
   */
  apiKey?: string;

  /**
Custom headers to include in the requests.
     */
  headers?: Record<string, string | undefined>;

  /**
Custom fetch implementation. You can use it as a middleware to intercept requests,
or to provide a custom fetch implementation for e.g. testing.
    */
  fetch?: FetchFunction;

  /**
Optional function to generate a unique ID for each request.
     */
  generateId?: () => string;
}

/**
Create a Google Generative AI provider instance.
 */
export function createGoogleGenerativeAI(
  options: GoogleGenerativeAIProviderSettings = {},
): GoogleGenerativeAIProvider {
  const baseURL =
    withoutTrailingSlash(options.baseURL) ??
    'https://generativelanguage.googleapis.com/v1beta';

  const getHeaders = () => ({
    'x-goog-api-key': loadApiKey({
      apiKey: options.apiKey,
      environmentVariableName: 'GOOGLE_GENERATIVE_AI_API_KEY',
      description: 'Google Generative AI',
    }),
    ...options.headers,
  });

  const createChatModel = (modelId: GoogleGenerativeAIModelId) =>
    new GoogleGenerativeAILanguageModel(modelId, {
      provider: 'google.generative-ai',
      baseURL,
      headers: getHeaders,
      generateId: options.generateId ?? generateId,
      supportedUrls: () => ({
        '*': [
          // Only allow requests to the Google Generative Language "files" endpoint
          // e.g. https://generativelanguage.googleapis.com/v1beta/files/...
          new RegExp(`^${baseURL}/files/.*$`),
        ],
      }),
      fetch: options.fetch,
    });

  const createEmbeddingModel = (modelId: GoogleGenerativeAIEmbeddingModelId) =>
    new GoogleGenerativeAIEmbeddingModel(modelId, {
      provider: 'google.generative-ai',
      baseURL,
      headers: getHeaders,
      fetch: options.fetch,
    });

  const createImageModel = (
    modelId: GoogleGenerativeAIImageModelId,
    settings: GoogleGenerativeAIImageSettings = {},
  ) =>
    new GoogleGenerativeAIImageModel(modelId, settings, {
      provider: 'google.generative-ai',
      baseURL,
      headers: getHeaders,
      fetch: options.fetch,
    });

  const provider = function (modelId: GoogleGenerativeAIModelId) {
    if (new.target) {
      throw new Error(
        'The Google Generative AI model function cannot be called with the new keyword.',
      );
    }

    return createChatModel(modelId);
  };

  provider.languageModel = createChatModel;
  provider.chat = createChatModel;
  provider.generativeAI = createChatModel;
  provider.embedding = createEmbeddingModel;
  provider.textEmbedding = createEmbeddingModel;
  provider.textEmbeddingModel = createEmbeddingModel;
  provider.image = createImageModel;
  provider.imageModel = createImageModel;

<<<<<<< HEAD
  return provider as GoogleGenerativeAIProvider;
=======
  provider.imageModel = (modelId: string) => {
    throw new NoSuchModelError({ modelId, modelType: 'imageModel' });
  };

  provider.tools = googleTools;

  return provider;
>>>>>>> 120319a8
}

/**
Default Google Generative AI provider instance.
 */
export const google = createGoogleGenerativeAI();<|MERGE_RESOLUTION|>--- conflicted
+++ resolved
@@ -10,7 +10,6 @@
   loadApiKey,
   withoutTrailingSlash,
 } from '@ai-sdk/provider-utils';
-
 import { GoogleGenerativeAIEmbeddingModel } from './google-generative-ai-embedding-model';
 import { GoogleGenerativeAIEmbeddingModelId } from './google-generative-ai-embedding-options';
 import { GoogleGenerativeAILanguageModel } from './google-generative-ai-language-model';
@@ -168,18 +167,12 @@
   provider.textEmbeddingModel = createEmbeddingModel;
   provider.image = createImageModel;
   provider.imageModel = createImageModel;
+  provider.tools = googleTools;
+  return provider as GoogleGenerativeAIProvider;
 
-<<<<<<< HEAD
-  return provider as GoogleGenerativeAIProvider;
-=======
-  provider.imageModel = (modelId: string) => {
-    throw new NoSuchModelError({ modelId, modelType: 'imageModel' });
-  };
 
-  provider.tools = googleTools;
 
-  return provider;
->>>>>>> 120319a8
+
 }
 
 /**
