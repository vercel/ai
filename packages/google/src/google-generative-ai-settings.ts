// https://ai.google.dev/models/gemini
export type GoogleGenerativeAIModelId =
  | 'gemini-2.0-flash-exp'
  | 'gemini-1.5-flash'
  | 'gemini-1.5-flash-latest'
  | 'gemini-1.5-flash-001'
  | 'gemini-1.5-flash-002'
  | 'gemini-1.5-flash-exp-0827'
  | 'gemini-1.5-flash-8b'
  | 'gemini-1.5-flash-8b-latest'
  | 'gemini-1.5-flash-8b-exp-0924'
  | 'gemini-1.5-flash-8b-exp-0827'
  | 'gemini-1.5-pro-latest'
  | 'gemini-1.5-pro'
  | 'gemini-1.5-pro-001'
  | 'gemini-1.5-pro-002'
  | 'gemini-1.5-pro-exp-0827'
  | 'gemini-1.0-pro'
  | (string & {});

export interface GoogleGenerativeAISettings {
  /**
Optional.
The name of the cached content used as context to serve the prediction.
Format: cachedContents/{cachedContent}
   */
  cachedContent?: string;

  /**
   * Optional. Enable structured output. Default is true.
   *
   * This is useful when the JSON Schema contains elements that are
   * not supported by the OpenAPI schema version that
   * Google Generative AI uses. You can use this to disable
   * structured outputs if you need to.
   */
  structuredOutputs?: boolean;

  /**
Optional. A list of unique safety settings for blocking unsafe content.
   */
  safetySettings?: Array<{
    category:
      | 'HARM_CATEGORY_UNSPECIFIED'
      | 'HARM_CATEGORY_HATE_SPEECH'
      | 'HARM_CATEGORY_DANGEROUS_CONTENT'
      | 'HARM_CATEGORY_HARASSMENT'
      | 'HARM_CATEGORY_SEXUALLY_EXPLICIT'
      | 'HARM_CATEGORY_CIVIC_INTEGRITY';

    threshold:
      | 'HARM_BLOCK_THRESHOLD_UNSPECIFIED'
      | 'BLOCK_LOW_AND_ABOVE'
      | 'BLOCK_MEDIUM_AND_ABOVE'
      | 'BLOCK_ONLY_HIGH'
      | 'BLOCK_NONE';
  }>;
<<<<<<< HEAD
  /**
   * Optional. Enables timestamp understanding for audio-only files.
   * This is a preview feature.
   *
   * Available for the following models:
   * - gemini-1.5-pro-002
   * - gemini-1.5-flash-002
   */
  audioTimestamp?: boolean;
}
=======
>>>>>>> ed37cd33

  /**
Optional. When enabled, the model will use Google search to ground the response.

@see https://cloud.google.com/vertex-ai/generative-ai/docs/grounding/overview
   */
  useSearchGrounding?: boolean;
}

export interface InternalGoogleGenerativeAISettings
  extends GoogleGenerativeAISettings {}<|MERGE_RESOLUTION|>--- conflicted
+++ resolved
@@ -55,7 +55,6 @@
       | 'BLOCK_ONLY_HIGH'
       | 'BLOCK_NONE';
   }>;
-<<<<<<< HEAD
   /**
    * Optional. Enables timestamp understanding for audio-only files.
    * This is a preview feature.
@@ -65,14 +64,11 @@
    * - gemini-1.5-flash-002
    */
   audioTimestamp?: boolean;
-}
-=======
->>>>>>> ed37cd33
 
   /**
-Optional. When enabled, the model will use Google search to ground the response.
+  Optional. When enabled, the model will use Google search to ground the response.
 
-@see https://cloud.google.com/vertex-ai/generative-ai/docs/grounding/overview
+  @see https://cloud.google.com/vertex-ai/generative-ai/docs/grounding/overview
    */
   useSearchGrounding?: boolean;
 }
