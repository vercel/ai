--- conflicted
+++ resolved
@@ -99,20 +99,12 @@
   it('should pass the taskType setting', async () => {
     prepareJsonResponse();
 
-<<<<<<< HEAD
-    await provider
-      .embedding('text-embedding-004', { taskType: 'SEMANTIC_SIMILARITY' })
-      .doEmbed({ values: testValues });
-
-    expect(await server.calls[0].requestBody).toStrictEqual({
-=======
     await provider.embedding('text-embedding-004').doEmbed({
       values: testValues,
       providerOptions: { google: { taskType: 'SEMANTIC_SIMILARITY' } },
     });
 
     expect(await server.calls[0].requestBodyJson).toStrictEqual({
->>>>>>> 713257cc
       requests: testValues.map(value => ({
         model: 'models/text-embedding-004',
         content: { role: 'user', parts: [{ text: value }] },
