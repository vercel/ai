import {
  LanguageModelV3CallOptions,
  SharedV3Warning,
  UnsupportedFunctionalityError,
} from '@ai-sdk/provider';
import { convertJSONSchemaToOpenAPISchema } from './convert-json-schema-to-openapi-schema';
import { GoogleGenerativeAIModelId } from './google-generative-ai-options';
import {
  CODE_EXECUTION_UNSUPPORTED_MODELS,
  FILE_SEARCH_UNSUPPORTED_MODELS,
  GOOGLE_SEARCH_UNSUPPORTED_MODELS,
  URL_CONTEXT_UNSUPPORTED_MODELS,
  getUnsupportedModelsString,
  IsToolSupported,
} from './gemini-tool-capabilities';

export function prepareTools({
  tools,
  toolChoice,
  modelId,
}: {
  tools: LanguageModelV3CallOptions['tools'];
  toolChoice?: LanguageModelV3CallOptions['toolChoice'];
  modelId: GoogleGenerativeAIModelId;
}): {
  tools:
    | Array<
        | {
            functionDeclarations: Array<{
              name: string;
              description: string;
              parameters: unknown;
            }>;
          }
        | Record<string, any>
      >
    | undefined;
  toolConfig:
    | undefined
    | {
        functionCallingConfig: {
          mode: 'AUTO' | 'NONE' | 'ANY';
          allowedFunctionNames?: string[];
        };
      };
  toolWarnings: SharedV3Warning[];
} {
  // when the tools array is empty, change it to undefined to prevent errors:
  tools = tools?.length ? tools : undefined;

  const toolWarnings: SharedV3Warning[] = [];

  if (tools == null) {
    return { tools: undefined, toolConfig: undefined, toolWarnings };
  }

  // Check for mixed tool types and add warnings
  const hasFunctionTools = tools.some(tool => tool.type === 'function');
  const hasProviderDefinedTools = tools.some(
    tool => tool.type === 'provider-defined',
  );

  if (hasFunctionTools && hasProviderDefinedTools) {
    toolWarnings.push({
      type: 'unsupported',
      feature: `combination of function and provider-defined tools`,
    });
  }

  if (hasProviderDefinedTools) {
    const googleTools: any[] = [];

    const providerDefinedTools = tools.filter(
      tool => tool.type === 'provider-defined',
    );
    providerDefinedTools.forEach(tool => {
      switch (tool.id) {
        case 'google.google_search':
          if (IsToolSupported(GOOGLE_SEARCH_UNSUPPORTED_MODELS, modelId)) {
            googleTools.push({ googleSearch: {} });
          } else {
            toolWarnings.push({
              type: 'unsupported-tool',
              tool,
              details: `Google search grounding is not supported on the following models: ${getUnsupportedModelsString(GOOGLE_SEARCH_UNSUPPORTED_MODELS)}. Current model: ${modelId}`,
            });
          }
          break;
        case 'google.url_context':
          if (IsToolSupported(URL_CONTEXT_UNSUPPORTED_MODELS, modelId)) {
            googleTools.push({ urlContext: {} });
          } else {
            toolWarnings.push({
<<<<<<< HEAD
              type: 'unsupported-tool',
              tool,
              details: `The URL context tool is not supported on the following models: ${getUnsupportedModelsString(URL_CONTEXT_UNSUPPORTED_MODELS)}. Current model: ${modelId}`,
=======
              type: 'unsupported',
              feature: `provider-defined tool ${tool.id}`,
              details:
                'The URL context tool is not supported with other Gemini models than Gemini 2.',
>>>>>>> 0c0107bd
            });
          }
          break;
        case 'google.code_execution':
          if (IsToolSupported(CODE_EXECUTION_UNSUPPORTED_MODELS, modelId)) {
            googleTools.push({ codeExecution: {} });
          } else {
            toolWarnings.push({
<<<<<<< HEAD
              type: 'unsupported-tool',
              tool,
              details: `The code execution tool is not supported on the following models: ${getUnsupportedModelsString(CODE_EXECUTION_UNSUPPORTED_MODELS)}. Current model: ${modelId}`,
=======
              type: 'unsupported',
              feature: `provider-defined tool ${tool.id}`,
              details:
                'The code execution tools is not supported with other Gemini models than Gemini 2.',
>>>>>>> 0c0107bd
            });
          }
          break;
        case 'google.file_search':
          if (IsToolSupported(FILE_SEARCH_UNSUPPORTED_MODELS, modelId)) {
            googleTools.push({ fileSearch: { ...tool.args } });
          } else {
            toolWarnings.push({
<<<<<<< HEAD
              type: 'unsupported-tool',
              tool,
              details: `The file search tool is not supported on the following models: ${getUnsupportedModelsString(FILE_SEARCH_UNSUPPORTED_MODELS)}. Current model: ${modelId}`,
=======
              type: 'unsupported',
              feature: `provider-defined tool ${tool.id}`,
              details:
                'The file search tool is only supported with Gemini 2.5 models.',
>>>>>>> 0c0107bd
            });
          }
          break;
        case 'google.vertex_rag_store':
          googleTools.push({
            retrieval: {
              vertex_rag_store: {
                rag_resources: {
                  rag_corpus: tool.args.ragCorpus,
                },
                similarity_top_k: tool.args.topK as number | undefined,
              },
<<<<<<< HEAD
            },
          });
=======
            });
          } else {
            toolWarnings.push({
              type: 'unsupported',
              feature: `provider-defined tool ${tool.id}`,
              details:
                'The RAG store tool is not supported with other Gemini models than Gemini 2.',
            });
          }
>>>>>>> 0c0107bd
          break;
        default:
          toolWarnings.push({
            type: 'unsupported',
            feature: `provider-defined tool ${tool.id}`,
          });
          break;
      }
    });

    return {
      tools: googleTools.length > 0 ? googleTools : undefined,
      toolConfig: undefined,
      toolWarnings,
    };
  }

  const functionDeclarations = [];
  for (const tool of tools) {
    switch (tool.type) {
      case 'function':
        functionDeclarations.push({
          name: tool.name,
          description: tool.description ?? '',
          parameters: convertJSONSchemaToOpenAPISchema(tool.inputSchema),
        });
        break;
      default:
        toolWarnings.push({
          type: 'unsupported',
          feature: `function tool ${tool.name}`,
        });
        break;
    }
  }

  if (toolChoice == null) {
    return {
      tools: [{ functionDeclarations }],
      toolConfig: undefined,
      toolWarnings,
    };
  }

  const type = toolChoice.type;

  switch (type) {
    case 'auto':
      return {
        tools: [{ functionDeclarations }],
        toolConfig: { functionCallingConfig: { mode: 'AUTO' } },
        toolWarnings,
      };
    case 'none':
      return {
        tools: [{ functionDeclarations }],
        toolConfig: { functionCallingConfig: { mode: 'NONE' } },
        toolWarnings,
      };
    case 'required':
      return {
        tools: [{ functionDeclarations }],
        toolConfig: { functionCallingConfig: { mode: 'ANY' } },
        toolWarnings,
      };
    case 'tool':
      return {
        tools: [{ functionDeclarations }],
        toolConfig: {
          functionCallingConfig: {
            mode: 'ANY',
            allowedFunctionNames: [toolChoice.toolName],
          },
        },
        toolWarnings,
      };
    default: {
      const _exhaustiveCheck: never = type;
      throw new UnsupportedFunctionalityError({
        functionality: `tool choice type: ${_exhaustiveCheck}`,
      });
    }
  }
}<|MERGE_RESOLUTION|>--- conflicted
+++ resolved
@@ -80,8 +80,8 @@
             googleTools.push({ googleSearch: {} });
           } else {
             toolWarnings.push({
-              type: 'unsupported-tool',
-              tool,
+              type: 'unsupported',
+              feature: `provider-defined tool ${tool.id}`,
               details: `Google search grounding is not supported on the following models: ${getUnsupportedModelsString(GOOGLE_SEARCH_UNSUPPORTED_MODELS)}. Current model: ${modelId}`,
             });
           }
@@ -91,16 +91,9 @@
             googleTools.push({ urlContext: {} });
           } else {
             toolWarnings.push({
-<<<<<<< HEAD
-              type: 'unsupported-tool',
-              tool,
+              type: 'unsupported',
+              feature: `provider-defined tool ${tool.id}`,
               details: `The URL context tool is not supported on the following models: ${getUnsupportedModelsString(URL_CONTEXT_UNSUPPORTED_MODELS)}. Current model: ${modelId}`,
-=======
-              type: 'unsupported',
-              feature: `provider-defined tool ${tool.id}`,
-              details:
-                'The URL context tool is not supported with other Gemini models than Gemini 2.',
->>>>>>> 0c0107bd
             });
           }
           break;
@@ -109,16 +102,9 @@
             googleTools.push({ codeExecution: {} });
           } else {
             toolWarnings.push({
-<<<<<<< HEAD
-              type: 'unsupported-tool',
-              tool,
+              type: 'unsupported',
+              feature: `provider-defined tool ${tool.id}`,
               details: `The code execution tool is not supported on the following models: ${getUnsupportedModelsString(CODE_EXECUTION_UNSUPPORTED_MODELS)}. Current model: ${modelId}`,
-=======
-              type: 'unsupported',
-              feature: `provider-defined tool ${tool.id}`,
-              details:
-                'The code execution tools is not supported with other Gemini models than Gemini 2.',
->>>>>>> 0c0107bd
             });
           }
           break;
@@ -127,16 +113,9 @@
             googleTools.push({ fileSearch: { ...tool.args } });
           } else {
             toolWarnings.push({
-<<<<<<< HEAD
-              type: 'unsupported-tool',
-              tool,
+              type: 'unsupported',
+              feature: `provider-defined tool ${tool.id}`,
               details: `The file search tool is not supported on the following models: ${getUnsupportedModelsString(FILE_SEARCH_UNSUPPORTED_MODELS)}. Current model: ${modelId}`,
-=======
-              type: 'unsupported',
-              feature: `provider-defined tool ${tool.id}`,
-              details:
-                'The file search tool is only supported with Gemini 2.5 models.',
->>>>>>> 0c0107bd
             });
           }
           break;
@@ -149,20 +128,8 @@
                 },
                 similarity_top_k: tool.args.topK as number | undefined,
               },
-<<<<<<< HEAD
             },
           });
-=======
-            });
-          } else {
-            toolWarnings.push({
-              type: 'unsupported',
-              feature: `provider-defined tool ${tool.id}`,
-              details:
-                'The RAG store tool is not supported with other Gemini models than Gemini 2.',
-            });
-          }
->>>>>>> 0c0107bd
           break;
         default:
           toolWarnings.push({
