--- conflicted
+++ resolved
@@ -85,13 +85,8 @@
         requests: values.map(value => ({
           model: `models/${this.modelId}`,
           content: { role: 'user', parts: [{ text: value }] },
-<<<<<<< HEAD
-          outputDimensionality: this.settings.outputDimensionality,
-          taskType: this.settings.taskType,
-=======
           outputDimensionality: googleOptions?.outputDimensionality,
           taskType: googleOptions?.taskType,
->>>>>>> 713257cc
         })),
       },
       failedResponseHandler: googleFailedResponseHandler,
