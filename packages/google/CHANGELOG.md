--- conflicted
+++ resolved
@@ -1,98 +1,5 @@
 # @ai-sdk/google
 
-<<<<<<< HEAD
-## 1.2.19
-
-### Patch Changes
-
-- f262012: fix (provider/google): prevent error when thinking signature is used
-
-## 1.2.18
-
-### Patch Changes
-
-- 4b2e1b0: Add reasoning token output support for gemini models via Vertex AI Provider
-
-## 1.2.17
-
-### Patch Changes
-
-- Updated dependencies [d87b9d1]
-  - @ai-sdk/provider-utils@2.2.8
-
-## 1.2.16
-
-### Patch Changes
-
-- 0ca6f2f: feat(providers/google): add gemini-2.5-pro-preview-05-06
-
-## 1.2.15
-
-### Patch Changes
-
-- 2afd354: fix(providers/google): accept nullish in safetyRatings
-
-## 1.2.14
-
-### Patch Changes
-
-- c695a7e: feat (provider/google): add new gemini models
-
-## 1.2.13
-
-### Patch Changes
-
-- 6183b08: feat(providers/google): Add taskType support for Text Embedding Models
-
-## 1.2.12
-
-### Patch Changes
-
-- c56331d: feat (providers/google): add thinking config to provider options
-
-## 1.2.11
-
-### Patch Changes
-
-- Updated dependencies [beef951]
-  - @ai-sdk/provider@1.1.3
-  - @ai-sdk/provider-utils@2.2.7
-
-## 1.2.10
-
-### Patch Changes
-
-- Updated dependencies [013faa8]
-  - @ai-sdk/provider@1.1.2
-  - @ai-sdk/provider-utils@2.2.6
-
-## 1.2.9
-
-### Patch Changes
-
-- Updated dependencies [c21fa6d]
-  - @ai-sdk/provider-utils@2.2.5
-  - @ai-sdk/provider@1.1.1
-
-## 1.2.8
-
-### Patch Changes
-
-- 1e8e66d: fix (provider/google): allow "OFF" for Google HarmBlockThreshold
-
-## 1.2.7
-
-### Patch Changes
-
-- 1789884: feat: add provider option schemas for vertex imagegen and google genai
-
-## 1.2.6
-
-### Patch Changes
-
-- Updated dependencies [2c19b9a]
-  - @ai-sdk/provider-utils@2.2.4
-=======
 ## 2.0.0-beta.6
 
 ### Patch Changes
@@ -483,7 +390,6 @@
 - Updated dependencies [d5f588f]
   - @ai-sdk/provider-utils@3.0.0-canary.0
   - @ai-sdk/provider@2.0.0-canary.0
->>>>>>> 713257cc
 
 ## 1.2.5
 
