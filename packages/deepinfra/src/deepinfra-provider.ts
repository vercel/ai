import {
<<<<<<< HEAD
  LanguageModelV2,
  EmbeddingModelV2,
  ProviderV2,
  ImageModelV2,
  NoSuchModelError,
=======
  LanguageModelV3,
  EmbeddingModelV3,
  ProviderV3,
  ImageModelV3,
>>>>>>> 75dbcb0b
} from '@ai-sdk/provider';
import {
  OpenAICompatibleChatLanguageModel,
  OpenAICompatibleCompletionLanguageModel,
  OpenAICompatibleEmbeddingModel,
} from '@ai-sdk/openai-compatible';
import {
  FetchFunction,
  loadApiKey,
  withoutTrailingSlash,
  withUserAgentSuffix,
} from '@ai-sdk/provider-utils';
import { DeepInfraChatModelId } from './deepinfra-chat-options';
import { DeepInfraEmbeddingModelId } from './deepinfra-embedding-options';
import { DeepInfraCompletionModelId } from './deepinfra-completion-options';
import { DeepInfraImageModelId } from './deepinfra-image-settings';
import { DeepInfraImageModel } from './deepinfra-image-model';
import { VERSION } from './version';

export interface DeepInfraProviderSettings {
  /**
DeepInfra API key.
*/
  apiKey?: string;
  /**
Base URL for the API calls.
*/
  baseURL?: string;
  /**
Custom headers to include in the requests.
*/
  headers?: Record<string, string>;
  /**
Custom fetch implementation. You can use it as a middleware to intercept requests,
or to provide a custom fetch implementation for e.g. testing.
*/
  fetch?: FetchFunction;
}

export interface DeepInfraProvider extends ProviderV3 {
  /**
Creates a model for text generation.
*/
  (modelId: DeepInfraChatModelId): LanguageModelV3;

  /**
Creates a chat model for text generation.
*/
  chatModel(modelId: DeepInfraChatModelId): LanguageModelV3;

  /**
Creates a model for image generation.
  */
  image(modelId: DeepInfraImageModelId): ImageModelV3;

  /**
Creates a model for image generation.
  */
  imageModel(modelId: DeepInfraImageModelId): ImageModelV3;

  /**
Creates a chat model for text generation.
*/
  languageModel(modelId: DeepInfraChatModelId): LanguageModelV3;

  /**
Creates a completion model for text generation.
*/
  completionModel(modelId: DeepInfraCompletionModelId): LanguageModelV3;

  /**
Creates a text embedding model for text generation.
*/
  textEmbeddingModel(
    modelId: DeepInfraEmbeddingModelId,
  ): EmbeddingModelV3<string>;
}

export function createDeepInfra(
  options: DeepInfraProviderSettings = {},
): DeepInfraProvider {
  const baseURL = withoutTrailingSlash(
    options.baseURL ?? 'https://api.deepinfra.com/v1',
  );
  const getHeaders = () =>
    withUserAgentSuffix(
      {
        Authorization: `Bearer ${loadApiKey({
          apiKey: options.apiKey,
          environmentVariableName: 'DEEPINFRA_API_KEY',
          description: "DeepInfra's API key",
        })}`,
        ...options.headers,
      },
      `ai-sdk/deepinfra/${VERSION}`,
    );

  interface CommonModelConfig {
    provider: string;
    url: ({ path }: { path: string }) => string;
    headers: () => Record<string, string>;
    fetch?: FetchFunction;
  }

  const getCommonModelConfig = (modelType: string): CommonModelConfig => ({
    provider: `deepinfra.${modelType}`,
    url: ({ path }) => `${baseURL}/openai${path}`,
    headers: getHeaders,
    fetch: options.fetch,
  });

  const createChatModel = (modelId: DeepInfraChatModelId) => {
    return new OpenAICompatibleChatLanguageModel(
      modelId,
      getCommonModelConfig('chat'),
    );
  };

  const createCompletionModel = (modelId: DeepInfraCompletionModelId) =>
    new OpenAICompatibleCompletionLanguageModel(
      modelId,
      getCommonModelConfig('completion'),
    );

  const createTextEmbeddingModel = (modelId: DeepInfraEmbeddingModelId) =>
    new OpenAICompatibleEmbeddingModel(
      modelId,
      getCommonModelConfig('embedding'),
    );

  const createImageModel = (modelId: DeepInfraImageModelId) =>
    new DeepInfraImageModel(modelId, {
      ...getCommonModelConfig('image'),
      baseURL: baseURL
        ? `${baseURL}/inference`
        : 'https://api.deepinfra.com/v1/inference',
    });

  const provider = (modelId: DeepInfraChatModelId) => createChatModel(modelId);

  provider.completionModel = createCompletionModel;
  provider.chatModel = createChatModel;
  provider.image = createImageModel;
  provider.imageModel = createImageModel;
  provider.languageModel = createChatModel;
  provider.textEmbeddingModel = createTextEmbeddingModel;

  return provider;
}

export const deepinfra = createDeepInfra();<|MERGE_RESOLUTION|>--- conflicted
+++ resolved
@@ -1,16 +1,8 @@
 import {
-<<<<<<< HEAD
-  LanguageModelV2,
-  EmbeddingModelV2,
-  ProviderV2,
-  ImageModelV2,
-  NoSuchModelError,
-=======
   LanguageModelV3,
   EmbeddingModelV3,
   ProviderV3,
   ImageModelV3,
->>>>>>> 75dbcb0b
 } from '@ai-sdk/provider';
 import {
   OpenAICompatibleChatLanguageModel,
