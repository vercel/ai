--- conflicted
+++ resolved
@@ -29,14 +29,9 @@
     "CHANGELOG.md"
   ],
   "dependencies": {
-<<<<<<< HEAD
-    "@ai-sdk/provider": "workspace:1.0.12",
-    "@ai-sdk/provider-utils": "2.1.15",
-    "@ai-sdk/ui-utils": "1.1.21",
-=======
+    "@ai-sdk/provider": "workspace:1.1.0",
     "@ai-sdk/provider-utils": "2.2.0",
     "@ai-sdk/ui-utils": "1.2.0",
->>>>>>> 19f4c419
     "swr": "^2.2.5",
     "throttleit": "2.1.0"
   },
