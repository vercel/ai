{
  "name": "@ai-sdk/react",
  "version": "1.1.25",
  "license": "Apache-2.0",
  "sideEffects": false,
  "main": "./dist/index.js",
  "module": "./dist/index.mjs",
  "types": "./dist/index.d.ts",
  "scripts": {
    "build": "tsup",
    "build:watch": "tsup --watch",
    "clean": "rm -rf dist",
    "lint": "eslint \"./**/*.ts*\"",
    "type-check": "tsc --noEmit",
    "prettier-check": "prettier --check \"./**/*.ts*\"",
    "test": "vitest --config vitest.config.js --run",
    "test:watch": "vitest --config vitest.config.js"
  },
  "exports": {
    "./package.json": "./package.json",
    ".": {
      "types": "./dist/index.d.ts",
      "import": "./dist/index.mjs",
      "require": "./dist/index.js"
    }
  },
  "files": [
    "dist/**/*",
    "CHANGELOG.md"
  ],
  "dependencies": {
<<<<<<< HEAD
    "@ai-sdk/provider": "workspace:1.0.12",
    "@ai-sdk/provider-utils": "2.1.14",
    "@ai-sdk/ui-utils": "1.1.20",
=======
    "@ai-sdk/provider-utils": "2.1.15",
    "@ai-sdk/ui-utils": "1.1.21",
>>>>>>> 0d954f31
    "swr": "^2.2.5",
    "throttleit": "2.1.0"
  },
  "devDependencies": {
    "@testing-library/jest-dom": "^6.6.3",
    "@testing-library/react": "^16.0.1",
<<<<<<< HEAD
    "@testing-library/user-event": "^14.5.2",
    "@types/node": "^18",
=======
    "@types/node": "20.17.24",
>>>>>>> 0d954f31
    "@types/react": "^18",
    "@types/react-dom": "^18",
    "@vercel/ai-tsconfig": "workspace:*",
    "eslint": "8.57.1",
    "eslint-config-vercel-ai": "workspace:*",
    "jsdom": "^24.0.0",
    "msw": "2.6.4",
    "react-dom": "19.0.0-rc-cc1ec60d0d-20240607",
    "tsup": "^7.2.0",
    "typescript": "5.6.3",
    "zod": "3.23.8"
  },
  "peerDependencies": {
    "react": "^18 || ^19 || ^19.0.0-rc",
    "zod": "^3.0.0"
  },
  "peerDependenciesMeta": {
    "react": {
      "optional": true
    },
    "zod": {
      "optional": true
    }
  },
  "engines": {
    "node": ">=18"
  },
  "publishConfig": {
    "access": "public"
  },
  "homepage": "https://sdk.vercel.ai/docs",
  "repository": {
    "type": "git",
    "url": "git+https://github.com/vercel/ai.git"
  },
  "bugs": {
    "url": "https://github.com/vercel/ai/issues"
  },
  "keywords": [
    "ai",
    "react"
  ]
}<|MERGE_RESOLUTION|>--- conflicted
+++ resolved
@@ -29,26 +29,17 @@
     "CHANGELOG.md"
   ],
   "dependencies": {
-<<<<<<< HEAD
     "@ai-sdk/provider": "workspace:1.0.12",
-    "@ai-sdk/provider-utils": "2.1.14",
-    "@ai-sdk/ui-utils": "1.1.20",
-=======
     "@ai-sdk/provider-utils": "2.1.15",
     "@ai-sdk/ui-utils": "1.1.21",
->>>>>>> 0d954f31
     "swr": "^2.2.5",
     "throttleit": "2.1.0"
   },
   "devDependencies": {
     "@testing-library/jest-dom": "^6.6.3",
     "@testing-library/react": "^16.0.1",
-<<<<<<< HEAD
     "@testing-library/user-event": "^14.5.2",
-    "@types/node": "^18",
-=======
     "@types/node": "20.17.24",
->>>>>>> 0d954f31
     "@types/react": "^18",
     "@types/react-dom": "^18",
     "@vercel/ai-tsconfig": "workspace:*",
