--- conflicted
+++ resolved
@@ -29,14 +29,9 @@
     "CHANGELOG.md"
   ],
   "dependencies": {
-<<<<<<< HEAD
     "@ai-sdk/provider": "workspace:1.0.11",
-    "@ai-sdk/provider-utils": "2.1.13",
-    "@ai-sdk/ui-utils": "1.1.19",
-=======
     "@ai-sdk/provider-utils": "2.1.14",
     "@ai-sdk/ui-utils": "1.1.20",
->>>>>>> 78287ee0
     "swr": "^2.2.5",
     "throttleit": "2.1.0"
   },
