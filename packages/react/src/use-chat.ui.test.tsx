/* eslint-disable @next/next/no-img-element */
import {
  createTestServer,
  TestResponseController,
} from '@ai-sdk/provider-utils/test';
import {
  formatDataStreamPart,
  generateId,
  getTextFromDataUrl,
  Message,
} from '@ai-sdk/ui-utils';
import '@testing-library/jest-dom/vitest';
import { cleanup, render, screen, waitFor } from '@testing-library/react';
import userEvent from '@testing-library/user-event';
import React, { useEffect, useRef, useState } from 'react';
import { useChat } from './use-chat';
import { LanguageModelV1ObjectGenerationMode } from '@ai-sdk/provider';

const server = createTestServer({
  '/api/chat': {},
});

const createTestComponent = (
  TestComponent: React.ComponentType<any>,
  {
    init,
  }: {
    init?: (TestComponent: React.ComponentType<any>) => React.ReactNode;
  } = {},
) => {
  beforeEach(() => {
    render(init?.(TestComponent) ?? <TestComponent />);
  });

  afterEach(() => {
    vi.restoreAllMocks();
    cleanup();
  });

  return TestComponent;
};

const server = createTestServer({
  '/api/chat': {},
});

const createTestComponent = (
  TestComponent: React.ComponentType<any>,
  {
    init,
  }: {
    init?: (TestComponent: React.ComponentType<any>) => React.ReactNode;
  } = {},
) => {
  beforeEach(() => {
    render(init?.(TestComponent) ?? <TestComponent />);
  });

  afterEach(() => {
    vi.restoreAllMocks();
    cleanup();
  });

  return TestComponent;
};

describe('data protocol stream', () => {
  let onFinishCalls: Array<{
    message: Message;
    options: {
      finishReason: string;
      usage: {
        completionTokens: number;
        promptTokens: number;
        totalTokens: number;
      };
    };
  }> = [];

  createTestComponent(
    ({ id: idParam }: { id: string }) => {
      const [id, setId] = React.useState<string>(idParam);
      const {
        messages,
        append,
        error,
        data,
        status,
        setData,
        id: idKey,
      } = useChat({
        id,
        onFinish: (message, options) => {
          onFinishCalls.push({ message, options });
        },
      });

      return (
        <div>
          <div data-testid="id">{idKey}</div>
          <div data-testid="status">{status.toString()}</div>
          {error && <div data-testid="error">{error.toString()}</div>}
          <div data-testid="data">
            {data != null ? JSON.stringify(data) : ''}
          </div>
          {messages.map((m, idx) => (
            <div data-testid={`message-${idx}`} key={m.id}>
              {m.role === 'user' ? 'User: ' : 'AI: '}
              {m.content}
            </div>
          ))}
          <button
            data-testid="do-append"
            onClick={() => {
              append({ role: 'user', content: 'hi' });
            }}
          />
          <button
            data-testid="do-change-id"
            onClick={() => {
              setId('second-id');
            }}
          />
          <button
            data-testid="do-set-data"
            onClick={() => {
              setData([{ t1: 'set' }]);
            }}
          />
          <button
            data-testid="do-clear-data"
            onClick={() => {
              setData(undefined);
            }}
          />
        </div>
      );
    },
    {
      // use a random id to avoid conflicts:
      init: TestComponent => <TestComponent id={`first-id-${generateId()}`} />,
    },
  );

  beforeEach(() => {
    onFinishCalls = [];
  });

  it('should show streamed response', async () => {
    server.urls['/api/chat'].response = {
      type: 'stream-chunks',
      chunks: ['0:"Hello"\n', '0:","\n', '0:" world"\n', '0:"."\n'],
    };

    await userEvent.click(screen.getByTestId('do-append'));

    await screen.findByTestId('message-0');
    expect(screen.getByTestId('message-0')).toHaveTextContent('User: hi');

    await screen.findByTestId('message-1');
    expect(screen.getByTestId('message-1')).toHaveTextContent(
      'AI: Hello, world.',
    );
  });

  it('should set stream data', async () => {
    server.urls['/api/chat'].response = {
      type: 'stream-chunks',
      chunks: ['2:[{"t1":"v1"}]\n', '0:"Hello"\n'],
    };

    await userEvent.click(screen.getByTestId('do-append'));

    await screen.findByTestId('data');
    expect(screen.getByTestId('data')).toHaveTextContent('[{"t1":"v1"}]');

    await screen.findByTestId('message-1');
    expect(screen.getByTestId('message-1')).toHaveTextContent('AI: Hello');
  });

  describe('setData', () => {
    it('should set data', async () => {
      await userEvent.click(screen.getByTestId('do-set-data'));

      await screen.findByTestId('data');
      expect(screen.getByTestId('data')).toHaveTextContent('[{"t1":"set"}]');
    });

    it('should clear data', async () => {
      server.urls['/api/chat'].response = {
        type: 'stream-chunks',
        chunks: ['2:[{"t1":"v1"}]\n', '0:"Hello"\n'],
      };
<<<<<<< HEAD

      await userEvent.click(screen.getByTestId('do-append'));

      await screen.findByTestId('data');
      expect(screen.getByTestId('data')).toHaveTextContent('[{"t1":"v1"}]');

      await userEvent.click(screen.getByTestId('do-clear-data'));

=======

      await userEvent.click(screen.getByTestId('do-append'));

      await screen.findByTestId('data');
      expect(screen.getByTestId('data')).toHaveTextContent('[{"t1":"v1"}]');

      await userEvent.click(screen.getByTestId('do-clear-data'));

>>>>>>> 4dece70c
      await screen.findByTestId('data');
      expect(screen.getByTestId('data')).toHaveTextContent('');
    });
  });

  it('should show error response when there is a server error', async () => {
    server.urls['/api/chat'].response = {
      type: 'error',
      status: 404,
      body: 'Not found',
    };
<<<<<<< HEAD

    await userEvent.click(screen.getByTestId('do-append'));

    await screen.findByTestId('error');
    expect(screen.getByTestId('error')).toHaveTextContent('Error: Not found');
  });

  it('should show error response when there is a streaming error', async () => {
    server.urls['/api/chat'].response = {
      type: 'stream-chunks',
      chunks: ['3:"custom error message"\n'],
    };

=======

    await userEvent.click(screen.getByTestId('do-append'));

    await screen.findByTestId('error');
    expect(screen.getByTestId('error')).toHaveTextContent('Error: Not found');
  });

  it('should show error response when there is a streaming error', async () => {
    server.urls['/api/chat'].response = {
      type: 'stream-chunks',
      chunks: ['3:"custom error message"\n'],
    };

>>>>>>> 4dece70c
    await userEvent.click(screen.getByTestId('do-append'));

    await screen.findByTestId('error');
    expect(screen.getByTestId('error')).toHaveTextContent(
      'Error: custom error message',
    );
  });

  describe('status', () => {
    it('should show status', async () => {
      const controller = new TestResponseController();

      server.urls['/api/chat'].response = {
        type: 'controlled-stream',
        controller,
      };

      await userEvent.click(screen.getByTestId('do-append'));

      await waitFor(() => {
        expect(screen.getByTestId('status')).toHaveTextContent('submitted');
      });

      controller.write('0:"Hello"\n');

      await waitFor(() => {
        expect(screen.getByTestId('status')).toHaveTextContent('streaming');
      });

      controller.close();

      await waitFor(() => {
        expect(screen.getByTestId('status')).toHaveTextContent('ready');
      });
    });

    it('should set status to error when there is a server error', async () => {
      server.urls['/api/chat'].response = {
        type: 'error',
        status: 404,
        body: 'Not found',
      };

      await userEvent.click(screen.getByTestId('do-append'));

      await waitFor(() => {
        expect(screen.getByTestId('status')).toHaveTextContent('error');
      });
    });
  });

  it('should invoke onFinish when the stream finishes', async () => {
    const controller = new TestResponseController();

    server.urls['/api/chat'].response = {
      type: 'controlled-stream',
      controller,
    };

    await userEvent.click(screen.getByTestId('do-append'));

    controller.write(formatDataStreamPart('text', 'Hello'));
    controller.write(formatDataStreamPart('text', ','));
    controller.write(formatDataStreamPart('text', ' world'));
    controller.write(formatDataStreamPart('text', '.'));
    controller.write(
      formatDataStreamPart('finish_message', {
        finishReason: 'stop',
        usage: { completionTokens: 1, promptTokens: 3 },
      }),
    );

    controller.close();

    await screen.findByTestId('message-1');

    expect(onFinishCalls).toStrictEqual([
      {
        message: {
          id: expect.any(String),
          createdAt: expect.any(Date),
          role: 'assistant',
          content: 'Hello, world.',
          parts: [{ text: 'Hello, world.', type: 'text' }],
        },
        options: {
          finishReason: 'stop',
          usage: {
            completionTokens: 1,
            promptTokens: 3,
            totalTokens: 4,
          },
        },
      },
    ]);
  });

  describe('id', () => {
    it('send the id to the server', async () => {
      server.urls['/api/chat'].response = {
        type: 'stream-chunks',
        chunks: ['0:"Hello"\n', '0:","\n', '0:" world"\n', '0:"."\n'],
      };

      await userEvent.click(screen.getByTestId('do-append'));

      expect(await server.calls[0].requestBody).toStrictEqual({
        id: screen.getByTestId('id').textContent,
        messages: [
          {
            role: 'user',
            content: 'hi',
            parts: [{ text: 'hi', type: 'text' }],
          },
        ],
      });
    });

    it('should clear out messages when the id changes', async () => {
      server.urls['/api/chat'].response = {
        type: 'stream-chunks',
        chunks: ['0:"Hello"\n', '0:","\n', '0:" world"\n', '0:"."\n'],
      };

      await userEvent.click(screen.getByTestId('do-append'));

      await screen.findByTestId('message-1');
      expect(screen.getByTestId('message-1')).toHaveTextContent(
        'AI: Hello, world.',
      );

      await userEvent.click(screen.getByTestId('do-change-id'));

      expect(screen.queryByTestId('message-0')).not.toBeInTheDocument();
    });
  });
});

describe('text stream', () => {
  let onFinishCalls: Array<{
    message: Message;
    options: {
      finishReason: string;
      usage: {
        completionTokens: number;
        promptTokens: number;
        totalTokens: number;
      };
    };
  }> = [];

  createTestComponent(() => {
    const { messages, append } = useChat({
      streamProtocol: 'text',
      onFinish: (message, options) => {
        onFinishCalls.push({ message, options });
      },
    });

    return (
      <div>
        {messages.map((m, idx) => (
          <div data-testid={`message-${idx}-text-stream`} key={m.id}>
            <div data-testid={`message-${idx}-id`}>{m.id}</div>
            <div data-testid={`message-${idx}-role`}>
              {m.role === 'user' ? 'User: ' : 'AI: '}
            </div>
            <div data-testid={`message-${idx}-content`}>{m.content}</div>
          </div>
        ))}

        <button
          data-testid="do-append-text-stream"
          onClick={() => {
            append({ role: 'user', content: 'hi' });
          }}
        />
      </div>
    );
  });

  beforeEach(() => {
    onFinishCalls = [];
  });

  it('should show streamed response', async () => {
    server.urls['/api/chat'].response = {
      type: 'stream-chunks',
      chunks: ['Hello', ',', ' world', '.'],
    };

    await userEvent.click(screen.getByTestId('do-append-text-stream'));

    await screen.findByTestId('message-0-content');
    expect(screen.getByTestId('message-0-content')).toHaveTextContent('hi');

    await screen.findByTestId('message-1-content');
    expect(screen.getByTestId('message-1-content')).toHaveTextContent(
      'Hello, world.',
    );
  });

  it('should have stable message ids', async () => {
    const controller = new TestResponseController();

    server.urls['/api/chat'].response = {
      type: 'controlled-stream',
      controller,
      headers: {
        'Content-Type': 'text/event-stream',
      },
    };

    await userEvent.click(screen.getByTestId('do-append-text-stream'));

    controller.write('He');

    await screen.findByTestId('message-1-content');
    expect(screen.getByTestId('message-1-content')).toHaveTextContent('He');

    const id = screen.getByTestId('message-1-id').textContent;

    controller.write('llo');
    controller.close();

    await screen.findByTestId('message-1-content');
    expect(screen.getByTestId('message-1-content')).toHaveTextContent('Hello');
    expect(screen.getByTestId('message-1-id').textContent).toBe(id);
  });

  it('should invoke onFinish when the stream finishes', async () => {
    server.urls['/api/chat'].response = {
      type: 'stream-chunks',
      chunks: ['Hello', ',', ' world', '.'],
    };

    await userEvent.click(screen.getByTestId('do-append-text-stream'));

    await screen.findByTestId('message-1-text-stream');

    expect(onFinishCalls).toStrictEqual([
      {
        message: {
          id: expect.any(String),
          createdAt: expect.any(Date),
          role: 'assistant',
          content: 'Hello, world.',
          parts: [{ text: 'Hello, world.', type: 'text' }],
        },
        options: {
          finishReason: 'unknown',
          usage: {
            completionTokens: NaN,
            promptTokens: NaN,
            totalTokens: NaN,
          },
        },
      },
    ]);
  });
});

describe('form actions', () => {
  createTestComponent(() => {
    const { messages, handleSubmit, handleInputChange, status, input } =
      useChat({ streamProtocol: 'text' });

    return (
      <div>
        {messages.map((m, idx) => (
          <div data-testid={`message-${idx}`} key={m.id}>
            {m.role === 'user' ? 'User: ' : 'AI: '}
            {m.content}
          </div>
        ))}

        <form onSubmit={handleSubmit}>
          <input
            value={input}
            placeholder="Send message..."
            onChange={handleInputChange}
            disabled={status !== 'ready'}
            data-testid="do-input"
          />
        </form>
      </div>
    );
  });

  it('should show streamed response using handleSubmit', async () => {
    server.urls['/api/chat'].response = [
      {
        type: 'stream-chunks',
        chunks: ['Hello', ',', ' world', '.'],
      },
      {
        type: 'stream-chunks',
        chunks: ['How', ' can', ' I', ' help', ' you', '?'],
      },
    ];

    const firstInput = screen.getByTestId('do-input');
    await userEvent.type(firstInput, 'hi');
    await userEvent.keyboard('{Enter}');

    await screen.findByTestId('message-0');
    expect(screen.getByTestId('message-0')).toHaveTextContent('User: hi');

    await screen.findByTestId('message-1');
    expect(screen.getByTestId('message-1')).toHaveTextContent(
      'AI: Hello, world.',
    );

    const secondInput = screen.getByTestId('do-input');
    await userEvent.type(secondInput, '{Enter}');

    expect(screen.queryByTestId('message-2')).not.toBeInTheDocument();
  });
});

describe('form actions (with options)', () => {
  createTestComponent(() => {
    const { messages, handleSubmit, handleInputChange, status, input } =
      useChat({ streamProtocol: 'text' });

    return (
      <div>
        {messages.map((m, idx) => (
          <div data-testid={`message-${idx}`} key={m.id}>
            {m.role === 'user' ? 'User: ' : 'AI: '}
            {m.content}
          </div>
        ))}

        <form
          onSubmit={event => {
            handleSubmit(event, {
              allowEmptySubmit: true,
            });
          }}
        >
          <input
            value={input}
            placeholder="Send message..."
            onChange={handleInputChange}
            disabled={status !== 'ready'}
            data-testid="do-input"
          />
        </form>
      </div>
    );
  });

  it('allowEmptySubmit', async () => {
    server.urls['/api/chat'].response = [
      {
        type: 'stream-chunks',
        chunks: ['Hello', ',', ' world', '.'],
      },
      {
        type: 'stream-chunks',
        chunks: ['How', ' can', ' I', ' help', ' you', '?'],
      },
      {
        type: 'stream-chunks',
        chunks: ['The', ' sky', ' is', ' blue', '.'],
      },
    ];

    const firstInput = screen.getByTestId('do-input');
    await userEvent.type(firstInput, 'hi');
    await userEvent.keyboard('{Enter}');

    await screen.findByTestId('message-0');
    expect(screen.getByTestId('message-0')).toHaveTextContent('User: hi');

    await screen.findByTestId('message-1');
    expect(screen.getByTestId('message-1')).toHaveTextContent(
      'AI: Hello, world.',
    );

    const secondInput = screen.getByTestId('do-input');
    await userEvent.type(secondInput, '{Enter}');

    await screen.findByTestId('message-2');
    expect(screen.getByTestId('message-2')).toHaveTextContent('User:');

    expect(screen.getByTestId('message-3')).toHaveTextContent(
      'AI: How can I help you?',
    );

    const thirdInput = screen.getByTestId('do-input');
    await userEvent.type(thirdInput, 'what color is the sky?');
    await userEvent.type(thirdInput, '{Enter}');

    expect(screen.getByTestId('message-4')).toHaveTextContent(
      'User: what color is the sky?',
    );

    await screen.findByTestId('message-5');
    expect(screen.getByTestId('message-5')).toHaveTextContent(
      'AI: The sky is blue.',
    );
  });
});

describe('prepareRequestBody', () => {
  let bodyOptions: any;

  createTestComponent(() => {
    const { messages, append, status } = useChat({
      experimental_prepareRequestBody(options) {
        bodyOptions = options;
        return 'test-request-body';
      },
    });

    return (
      <div>
        <div data-testid="status">{status.toString()}</div>
        {messages.map((m, idx) => (
          <div data-testid={`message-${idx}`} key={m.id}>
            {m.role === 'user' ? 'User: ' : 'AI: '}
            {m.content}
          </div>
        ))}

        <button
          data-testid="do-append"
          onClick={() => {
            append(
              { role: 'user', content: 'hi' },
              {
                data: { 'test-data-key': 'test-data-value' },
                body: { 'request-body-key': 'request-body-value' },
              },
            );
          }}
        />
      </div>
    );
  });

  afterEach(() => {
    bodyOptions = undefined;
  });

  it('should show streamed response', async () => {
    server.urls['/api/chat'].response = {
      type: 'stream-chunks',
      chunks: ['0:"Hello"\n', '0:","\n', '0:" world"\n', '0:"."\n'],
    };
<<<<<<< HEAD

    await userEvent.click(screen.getByTestId('do-append'));

    await screen.findByTestId('message-0');
    expect(screen.getByTestId('message-0')).toHaveTextContent('User: hi');

=======

    await userEvent.click(screen.getByTestId('do-append'));

    await screen.findByTestId('message-0');
    expect(screen.getByTestId('message-0')).toHaveTextContent('User: hi');

>>>>>>> 4dece70c
    expect(bodyOptions).toStrictEqual({
      id: expect.any(String),
      messages: [
        {
          role: 'user',
          content: 'hi',
          id: expect.any(String),
          experimental_attachments: undefined,
          createdAt: expect.any(Date),
          parts: [{ type: 'text', text: 'hi' }],
        },
      ],
      requestData: { 'test-data-key': 'test-data-value' },
      requestBody: { 'request-body-key': 'request-body-value' },
    });

    expect(await server.calls[0].requestBody).toBe('test-request-body');

    await screen.findByTestId('message-1');
    expect(screen.getByTestId('message-1')).toHaveTextContent(
      'AI: Hello, world.',
    );
  });
});

describe('onToolCall', () => {
  let resolve: () => void;
  let toolCallPromise: Promise<void>;

  createTestComponent(() => {
    const { messages, append } = useChat({
      async onToolCall({ toolCall }) {
        await toolCallPromise;
        return `test-tool-response: ${toolCall.toolName} ${
          toolCall.toolCallId
        } ${JSON.stringify(toolCall.args)}`;
      },
    });

    return (
      <div>
        {messages.map((m, idx) => (
          <div data-testid={`message-${idx}`} key={m.id}>
            {m.toolInvocations?.map((toolInvocation, toolIdx) => (
              <div key={toolIdx} data-testid={`tool-invocation-${toolIdx}`}>
                {JSON.stringify(toolInvocation)}
              </div>
            ))}
          </div>
        ))}

        <button
          data-testid="do-append"
          onClick={() => {
            append({ role: 'user', content: 'hi' });
          }}
        />
      </div>
    );
  });

  beforeEach(() => {
    toolCallPromise = new Promise(resolveArg => {
      resolve = resolveArg;
    });
  });

  it("should invoke onToolCall when a tool call is received from the server's response", async () => {
    server.urls['/api/chat'].response = {
      type: 'stream-chunks',
      chunks: [
        formatDataStreamPart('tool_call', {
          toolCallId: 'tool-call-0',
          toolName: 'test-tool',
          args: { testArg: 'test-value' },
        }),
      ],
    };

    await userEvent.click(screen.getByTestId('do-append'));

    await screen.findByTestId('message-1');
    expect(screen.getByTestId('message-1')).toHaveTextContent(
      `{"state":"call","step":0,"toolCallId":"tool-call-0","toolName":"test-tool","args":{"testArg":"test-value"}}`,
    );

    resolve();

    await waitFor(() => {
      expect(screen.getByTestId('message-1')).toHaveTextContent(
        `{"state":"result","step":0,"toolCallId":"tool-call-0","toolName":"test-tool","args":{"testArg":"test-value"},"result":"test-tool-response: test-tool tool-call-0 {\\"testArg\\":\\"test-value\\"}"}`,
      );
    });
  });
});

describe('tool invocations', () => {
  createTestComponent(() => {
    const { messages, append, addToolResult } = useChat();

    return (
      <div>
        {messages.map((m, idx) => (
          <div data-testid={`message-${idx}`} key={m.id}>
            {m.toolInvocations?.map((toolInvocation, toolIdx) => {
              return (
                <div key={toolIdx}>
                  <div data-testid={`tool-invocation-${toolIdx}`}>
                    {JSON.stringify(toolInvocation)}
                  </div>
                  {toolInvocation.state === 'call' && (
                    <button
                      data-testid={`add-result-${toolIdx}`}
                      onClick={() => {
                        addToolResult({
                          toolCallId: toolInvocation.toolCallId,
                          result: 'test-result',
                        });
                      }}
                    />
                  )}
                </div>
              );
            })}
          </div>
        ))}

        <button
          data-testid="do-append"
          onClick={() => {
            append({ role: 'user', content: 'hi' });
          }}
        />
      </div>
    );
  });

  it('should display partial tool call, tool call, and tool result', async () => {
    const controller = new TestResponseController();

    server.urls['/api/chat'].response = {
      type: 'controlled-stream',
      controller,
    };

    await userEvent.click(screen.getByTestId('do-append'));

    controller.write(
      formatDataStreamPart('tool_call_streaming_start', {
        toolCallId: 'tool-call-0',
        toolName: 'test-tool',
      }),
    );

    await waitFor(() => {
      expect(screen.getByTestId('message-1')).toHaveTextContent(
        '{"state":"partial-call","step":0,"toolCallId":"tool-call-0","toolName":"test-tool"}',
      );
    });

    controller.write(
      formatDataStreamPart('tool_call_delta', {
        toolCallId: 'tool-call-0',
        argsTextDelta: '{"testArg":"t',
      }),
    );

    await waitFor(() => {
      expect(screen.getByTestId('message-1')).toHaveTextContent(
        '{"state":"partial-call","step":0,"toolCallId":"tool-call-0","toolName":"test-tool","args":{"testArg":"t"}}',
      );
    });

    controller.write(
      formatDataStreamPart('tool_call_delta', {
        toolCallId: 'tool-call-0',
        argsTextDelta: 'est-value"}}',
      }),
    );

    await waitFor(() => {
      expect(screen.getByTestId('message-1')).toHaveTextContent(
        '{"state":"partial-call","step":0,"toolCallId":"tool-call-0","toolName":"test-tool","args":{"testArg":"test-value"}}',
      );
    });

    controller.write(
      formatDataStreamPart('tool_call', {
        toolCallId: 'tool-call-0',
        toolName: 'test-tool',
        args: { testArg: 'test-value' },
      }),
    );

    await waitFor(() => {
      expect(screen.getByTestId('message-1')).toHaveTextContent(
        '{"state":"call","step":0,"toolCallId":"tool-call-0","toolName":"test-tool","args":{"testArg":"test-value"}}',
      );
    });

    controller.write(
      formatDataStreamPart('tool_result', {
        toolCallId: 'tool-call-0',
        result: 'test-result',
      }),
    );
    controller.close();
<<<<<<< HEAD

    await waitFor(() => {
      expect(screen.getByTestId('message-1')).toHaveTextContent(
        '{"state":"result","step":0,"toolCallId":"tool-call-0","toolName":"test-tool","args":{"testArg":"test-value"},"result":"test-result"}',
      );
    });
  });

  it('should display partial tool call and tool result (when there is no tool call streaming)', async () => {
    const controller = new TestResponseController();

=======

    await waitFor(() => {
      expect(screen.getByTestId('message-1')).toHaveTextContent(
        '{"state":"result","step":0,"toolCallId":"tool-call-0","toolName":"test-tool","args":{"testArg":"test-value"},"result":"test-result"}',
      );
    });
  });

  it('should display partial tool call and tool result (when there is no tool call streaming)', async () => {
    const controller = new TestResponseController();

>>>>>>> 4dece70c
    server.urls['/api/chat'].response = {
      type: 'controlled-stream',
      controller,
      headers: {
        'Content-Type': 'text/event-stream',
      },
    };

    await userEvent.click(screen.getByTestId('do-append'));

    controller.write(
      formatDataStreamPart('tool_call', {
        toolCallId: 'tool-call-0',
        toolName: 'test-tool',
        args: { testArg: 'test-value' },
      }),
    );

    await waitFor(() => {
      expect(screen.getByTestId('message-1')).toHaveTextContent(
        '{"state":"call","step":0,"toolCallId":"tool-call-0","toolName":"test-tool","args":{"testArg":"test-value"}}',
      );
    });

    controller.write(
      formatDataStreamPart('tool_result', {
        toolCallId: 'tool-call-0',
        result: 'test-result',
      }),
    );
    controller.close();

    await waitFor(() => {
      expect(screen.getByTestId('message-1')).toHaveTextContent(
        '{"state":"result","step":0,"toolCallId":"tool-call-0","toolName":"test-tool","args":{"testArg":"test-value"},"result":"test-result"}',
      );
    });
  });

  it('should update tool call to result when addToolResult is called', async () => {
    server.urls['/api/chat'].response = {
      type: 'stream-chunks',
      chunks: [
        formatDataStreamPart('tool_call', {
          toolCallId: 'tool-call-0',
          toolName: 'test-tool',
          args: { testArg: 'test-value' },
        }),
      ],
    };

    await userEvent.click(screen.getByTestId('do-append'));

    await waitFor(() => {
      expect(screen.getByTestId('message-1')).toHaveTextContent(
        '{"state":"call","step":0,"toolCallId":"tool-call-0","toolName":"test-tool","args":{"testArg":"test-value"}}',
      );
    });

    await userEvent.click(screen.getByTestId('add-result-0'));

    await waitFor(() => {
      expect(screen.getByTestId('message-1')).toHaveTextContent(
        '{"state":"result","step":0,"toolCallId":"tool-call-0","toolName":"test-tool","args":{"testArg":"test-value"},"result":"test-result"}',
      );
    });
  });
});

describe('maxSteps', () => {
  describe('two steps with automatic tool call', () => {
    let onToolCallInvoked = false;

    createTestComponent(() => {
      const { messages, append } = useChat({
        async onToolCall({ toolCall }) {
          onToolCallInvoked = true;

          return `test-tool-response: ${toolCall.toolName} ${
            toolCall.toolCallId
          } ${JSON.stringify(toolCall.args)}`;
        },
        maxSteps: 5,
      });

      return (
        <div>
          {messages.map((m, idx) => (
            <div data-testid={`message-${idx}`} key={m.id}>
              {m.content}
            </div>
          ))}

          <button
            data-testid="do-append"
            onClick={() => {
              append({ role: 'user', content: 'hi' });
            }}
          />
        </div>
      );
    });

    beforeEach(() => {
      onToolCallInvoked = false;
    });

    it('should automatically call api when tool call gets executed via onToolCall', async () => {
      server.urls['/api/chat'].response = [
        {
          type: 'stream-chunks',
          chunks: [
            formatDataStreamPart('tool_call', {
              toolCallId: 'tool-call-0',
              toolName: 'test-tool',
              args: { testArg: 'test-value' },
            }),
          ],
        },
        {
          type: 'stream-chunks',
          chunks: [formatDataStreamPart('text', 'final result')],
        },
      ];

      await userEvent.click(screen.getByTestId('do-append'));

      expect(onToolCallInvoked).toBe(true);

      await screen.findByTestId('message-1');
      expect(screen.getByTestId('message-1')).toHaveTextContent('final result');
    });
  });

  describe('two steps with error response', () => {
    let onToolCallCounter = 0;

    createTestComponent(() => {
      const { messages, append, error } = useChat({
        async onToolCall({ toolCall }) {
          onToolCallCounter++;
          return `test-tool-response: ${toolCall.toolName} ${
            toolCall.toolCallId
          } ${JSON.stringify(toolCall.args)}`;
        },
        maxSteps: 5,
      });

      return (
        <div>
          {error && <div data-testid="error">{error.toString()}</div>}

          {messages.map((m, idx) => (
            <div data-testid={`message-${idx}`} key={m.id}>
              {m.toolInvocations?.map((toolInvocation, toolIdx) =>
                'result' in toolInvocation ? (
                  <div key={toolIdx} data-testid={`tool-invocation-${toolIdx}`}>
                    {toolInvocation.result}
                  </div>
                ) : null,
              )}
            </div>
          ))}

          <button
            data-testid="do-append"
            onClick={() => {
              append({ role: 'user', content: 'hi' });
            }}
          />
        </div>
      );
    });

    beforeEach(() => {
      onToolCallCounter = 0;
    });

    it('should automatically call api when tool call gets executed via onToolCall', async () => {
      server.urls['/api/chat'].response = [
        {
          type: 'stream-chunks',
          chunks: [
            formatDataStreamPart('tool_call', {
              toolCallId: 'tool-call-0',
              toolName: 'test-tool',
              args: { testArg: 'test-value' },
            }),
          ],
        },
        {
          type: 'error',
          status: 400,
          body: 'call failure',
        },
      ];

      await userEvent.click(screen.getByTestId('do-append'));

      await screen.findByTestId('error');
      expect(screen.getByTestId('error')).toHaveTextContent(
        'Error: call failure',
      );

      expect(onToolCallCounter).toBe(1);
    });
  });
});

describe('file attachments with data url', () => {
  createTestComponent(() => {
    const { messages, handleSubmit, handleInputChange, status, input } =
      useChat();

    const [attachments, setAttachments] = useState<FileList | undefined>(
      undefined,
    );
    const fileInputRef = useRef<HTMLInputElement>(null);

    return (
      <div>
        {messages.map((m, idx) => (
          <div data-testid={`message-${idx}`} key={m.id}>
            {m.role === 'user' ? 'User: ' : 'AI: '}
            {m.content}
            {m.experimental_attachments?.map(attachment => {
              if (attachment.contentType?.startsWith('image/')) {
                return (
                  <img
                    key={attachment.name}
                    src={attachment.url}
                    alt={attachment.name}
                    data-testid={`attachment-${idx}`}
                  />
                );
              } else if (attachment.contentType?.startsWith('text/')) {
                return (
                  <div key={attachment.name} data-testid={`attachment-${idx}`}>
                    {getTextFromDataUrl(attachment.url)}
                  </div>
                );
              }
            })}
          </div>
        ))}

        <form
          onSubmit={event => {
            handleSubmit(event, {
              experimental_attachments: attachments,
            });
            setAttachments(undefined);
            if (fileInputRef.current) {
              fileInputRef.current.value = '';
            }
          }}
          data-testid="chat-form"
        >
          <input
            type="file"
            onChange={event => {
              if (event.target.files) {
                setAttachments(event.target.files);
              }
            }}
            multiple
            ref={fileInputRef}
            data-testid="file-input"
          />
          <input
            value={input}
            onChange={handleInputChange}
            disabled={status !== 'ready'}
            data-testid="message-input"
          />
          <button type="submit" data-testid="submit-button">
            Send
          </button>
        </form>
      </div>
    );
  });
<<<<<<< HEAD

  it('should handle text file attachment and submission', async () => {
    server.urls['/api/chat'].response = {
      type: 'stream-chunks',
      chunks: ['0:"Response to message with text attachment"\n'],
    };

    const file = new File(['test file content'], 'test.txt', {
      type: 'text/plain',
    });

    const fileInput = screen.getByTestId('file-input');
    await userEvent.upload(fileInput, file);

    const messageInput = screen.getByTestId('message-input');
    await userEvent.type(messageInput, 'Message with text attachment');

    const submitButton = screen.getByTestId('submit-button');
    await userEvent.click(submitButton);

    await screen.findByTestId('message-0');
    expect(screen.getByTestId('message-0')).toHaveTextContent(
      'User: Message with text attachment',
    );

    await screen.findByTestId('attachment-0');
    expect(screen.getByTestId('attachment-0')).toHaveTextContent(
      'test file content',
    );

    await screen.findByTestId('message-1');
    expect(screen.getByTestId('message-1')).toHaveTextContent(
      'AI: Response to message with text attachment',
    );

=======

  it('should handle text file attachment and submission', async () => {
    server.urls['/api/chat'].response = {
      type: 'stream-chunks',
      chunks: ['0:"Response to message with text attachment"\n'],
    };

    const file = new File(['test file content'], 'test.txt', {
      type: 'text/plain',
    });

    const fileInput = screen.getByTestId('file-input');
    await userEvent.upload(fileInput, file);

    const messageInput = screen.getByTestId('message-input');
    await userEvent.type(messageInput, 'Message with text attachment');

    const submitButton = screen.getByTestId('submit-button');
    await userEvent.click(submitButton);

    await screen.findByTestId('message-0');
    expect(screen.getByTestId('message-0')).toHaveTextContent(
      'User: Message with text attachment',
    );

    await screen.findByTestId('attachment-0');
    expect(screen.getByTestId('attachment-0')).toHaveTextContent(
      'test file content',
    );

    await screen.findByTestId('message-1');
    expect(screen.getByTestId('message-1')).toHaveTextContent(
      'AI: Response to message with text attachment',
    );

>>>>>>> 4dece70c
    expect(await server.calls[0].requestBody).toStrictEqual({
      id: expect.any(String),
      messages: [
        {
          role: 'user',
          content: 'Message with text attachment',
          experimental_attachments: [
            {
              name: 'test.txt',
              contentType: 'text/plain',
              url: 'data:text/plain;base64,dGVzdCBmaWxlIGNvbnRlbnQ=',
            },
          ],
          parts: [{ text: 'Message with text attachment', type: 'text' }],
        },
      ],
    });
  });

  it('should handle image file attachment and submission', async () => {
    server.urls['/api/chat'].response = {
      type: 'stream-chunks',
      chunks: ['0:"Response to message with image attachment"\n'],
    };

    const file = new File(['test image content'], 'test.png', {
      type: 'image/png',
    });

    const fileInput = screen.getByTestId('file-input');
    await userEvent.upload(fileInput, file);

    const messageInput = screen.getByTestId('message-input');
    await userEvent.type(messageInput, 'Message with image attachment');

    const submitButton = screen.getByTestId('submit-button');
    await userEvent.click(submitButton);

    await screen.findByTestId('message-0');
    expect(screen.getByTestId('message-0')).toHaveTextContent(
      'User: Message with image attachment',
    );

    await screen.findByTestId('attachment-0');
    expect(screen.getByTestId('attachment-0')).toHaveAttribute(
      'src',
      expect.stringContaining('data:image/png;base64'),
    );

    await screen.findByTestId('message-1');
    expect(screen.getByTestId('message-1')).toHaveTextContent(
      'AI: Response to message with image attachment',
    );

    expect(await server.calls[0].requestBody).toStrictEqual({
      id: expect.any(String),
      messages: [
        {
          role: 'user',
          content: 'Message with image attachment',
          experimental_attachments: [
            {
              name: 'test.png',
              contentType: 'image/png',
              url: 'data:image/png;base64,dGVzdCBpbWFnZSBjb250ZW50',
            },
          ],
          parts: [{ text: 'Message with image attachment', type: 'text' }],
        },
      ],
    });
  });
});

describe('file attachments with url', () => {
  createTestComponent(() => {
    const { messages, handleSubmit, handleInputChange, status, input } =
      useChat();

    return (
      <div>
        {messages.map((m, idx) => (
          <div data-testid={`message-${idx}`} key={m.id}>
            {m.role === 'user' ? 'User: ' : 'AI: '}
            {m.content}
            {m.experimental_attachments?.map(attachment => {
              if (attachment.contentType?.startsWith('image/')) {
                return (
                  <img
                    key={attachment.name}
                    src={attachment.url}
                    alt={attachment.name}
                    data-testid={`attachment-${idx}`}
                  />
                );
              } else if (attachment.contentType?.startsWith('text/')) {
                return (
                  <div key={attachment.name} data-testid={`attachment-${idx}`}>
                    {Buffer.from(
                      attachment.url.split(',')[1],
                      'base64',
                    ).toString('utf-8')}
                  </div>
                );
              }
            })}
          </div>
        ))}

        <form
          onSubmit={event => {
            handleSubmit(event, {
              experimental_attachments: [
                {
                  name: 'test.png',
                  contentType: 'image/png',
                  url: 'https://example.com/image.png',
                },
              ],
            });
          }}
          data-testid="chat-form"
        >
          <input
            value={input}
            onChange={handleInputChange}
            disabled={status !== 'ready'}
            data-testid="message-input"
          />
          <button type="submit" data-testid="submit-button">
            Send
          </button>
        </form>
      </div>
    );
  });

  it('should handle image file attachment and submission', async () => {
    server.urls['/api/chat'].response = {
      type: 'stream-chunks',
      chunks: ['0:"Response to message with image attachment"\n'],
    };

    const messageInput = screen.getByTestId('message-input');
    await userEvent.type(messageInput, 'Message with image attachment');

    const submitButton = screen.getByTestId('submit-button');
    await userEvent.click(submitButton);

    await screen.findByTestId('message-0');
    expect(screen.getByTestId('message-0')).toHaveTextContent(
      'User: Message with image attachment',
    );

    await screen.findByTestId('attachment-0');
    expect(screen.getByTestId('attachment-0')).toHaveAttribute(
      'src',
      expect.stringContaining('https://example.com/image.png'),
    );

    await screen.findByTestId('message-1');
    expect(screen.getByTestId('message-1')).toHaveTextContent(
      'AI: Response to message with image attachment',
    );

    expect(await server.calls[0].requestBody).toStrictEqual({
      id: expect.any(String),
      messages: [
        {
          role: 'user',
          content: 'Message with image attachment',
          experimental_attachments: [
            {
              name: 'test.png',
              contentType: 'image/png',
              url: 'https://example.com/image.png',
            },
          ],
          parts: [{ text: 'Message with image attachment', type: 'text' }],
        },
      ],
    });
  });
});

describe('attachments with empty submit', () => {
  createTestComponent(() => {
    const { messages, handleSubmit } = useChat();

    return (
      <div>
        {messages.map((m, idx) => (
          <div data-testid={`message-${idx}`} key={m.id}>
            {m.role === 'user' ? 'User: ' : 'AI: '}
            {m.content}
            {m.experimental_attachments?.map(attachment => (
              <img
                key={attachment.name}
                src={attachment.url}
                alt={attachment.name}
                data-testid={`attachment-${idx}`}
              />
            ))}
          </div>
        ))}

        <form
          onSubmit={event => {
            handleSubmit(event, {
              allowEmptySubmit: true,
              experimental_attachments: [
                {
                  name: 'test.png',
                  contentType: 'image/png',
                  url: 'https://example.com/image.png',
                },
              ],
            });
          }}
          data-testid="chat-form"
        >
          <button type="submit" data-testid="submit-button">
            Send
          </button>
        </form>
      </div>
    );
  });

  it('should handle image file attachment and submission', async () => {
    server.urls['/api/chat'].response = {
      type: 'stream-chunks',
      chunks: ['0:"Response to message with image attachment"\n'],
    };

    const submitButton = screen.getByTestId('submit-button');
    await userEvent.click(submitButton);

    await screen.findByTestId('message-0');
    expect(screen.getByTestId('message-0')).toHaveTextContent('User:');

    await screen.findByTestId('attachment-0');
    expect(screen.getByTestId('attachment-0')).toHaveAttribute(
      'src',
      expect.stringContaining('https://example.com/image.png'),
    );

    await screen.findByTestId('message-1');
    expect(screen.getByTestId('message-1')).toHaveTextContent('AI:');

    expect(await server.calls[0].requestBody).toStrictEqual({
      id: expect.any(String),
      messages: [
        {
          role: 'user',
          content: '',
          experimental_attachments: [
            {
              name: 'test.png',
              contentType: 'image/png',
              url: 'https://example.com/image.png',
            },
          ],
          parts: [{ text: '', type: 'text' }],
        },
      ],
    });
  });
});

describe('should append message with attachments', () => {
  createTestComponent(() => {
    const { messages, append } = useChat();

    return (
      <div>
        {messages.map((m, idx) => (
          <div data-testid={`message-${idx}`} key={m.id}>
            {m.role === 'user' ? 'User: ' : 'AI: '}
            {m.content}
            {m.experimental_attachments?.map(attachment => (
              <img
                key={attachment.name}
                src={attachment.url}
                alt={attachment.name}
                data-testid={`attachment-${idx}`}
              />
            ))}
          </div>
        ))}

        <form
          onSubmit={event => {
            event.preventDefault();

            append(
              {
                role: 'user',
                content: 'Message with image attachment',
              },
              {
                experimental_attachments: [
                  {
                    name: 'test.png',
                    contentType: 'image/png',
                    url: 'https://example.com/image.png',
                  },
                ],
              },
            );
          }}
          data-testid="chat-form"
        >
          <button type="submit" data-testid="submit-button">
            Send
          </button>
        </form>
      </div>
    );
<<<<<<< HEAD
  });

  it('should handle image file attachment and submission', async () => {
    server.urls['/api/chat'].response = {
      type: 'stream-chunks',
      chunks: ['0:"Response to message with image attachment"\n'],
    };

    const submitButton = screen.getByTestId('submit-button');
    await userEvent.click(submitButton);

    await screen.findByTestId('message-0');
    expect(screen.getByTestId('message-0')).toHaveTextContent(
      'User: Message with image attachment',
    );

    await screen.findByTestId('attachment-0');
    expect(screen.getByTestId('attachment-0')).toHaveAttribute(
      'src',
      expect.stringContaining('https://example.com/image.png'),
    );

    await screen.findByTestId('message-1');
    expect(screen.getByTestId('message-1')).toHaveTextContent('AI:');

    expect(await server.calls[0].requestBody).toStrictEqual({
      id: expect.any(String),
      messages: [
        {
          role: 'user',
          content: 'Message with image attachment',
          experimental_attachments: [
            {
              name: 'test.png',
              contentType: 'image/png',
              url: 'https://example.com/image.png',
            },
          ],
          parts: [{ text: 'Message with image attachment', type: 'text' }],
        },
      ],
    });
  });
});

describe('model prop', () => {
  const mockModel = {
    id: 'test-model',
    doStream: vi.fn(() => Promise.resolve({ stream: new ReadableStream() })),
  } as any; // Missing many props, so we cast to any

  const TestComponent = () => {
    const { messages, append } = useChat({ model: mockModel });

    return (
      <div>
        {messages.map((m, idx) => (
          <div data-testid={`message-${idx}`} key={m.id}>
            {m.role === 'user' ? 'User: ' : 'AI: '}
            {m.content}
          </div>
        ))}
        <button
          data-testid="do-append"
          onClick={() => {
            append({ role: 'user', content: 'hi' });
          }}
        />
      </div>
    );
  };

  beforeEach(() => {
    render(<TestComponent />);
    mockModel.doStream.mockClear(); // Reset mock before each test
  });

  afterEach(() => {
    cleanup();
  });

  it('should call model.doStream when append is called', async () => {
    await userEvent.click(screen.getByTestId('do-append'));
    expect(mockModel.doStream).toHaveBeenCalled();
  });

  it('should call model.doStream with correct messages', async () => {
    await userEvent.click(screen.getByTestId('do-append'));

    const expectedPrompt = [
      { role: 'user', content: [{ type: 'text', text: 'hi' }] },
    ];
    expect(mockModel.doStream).toHaveBeenCalledWith(
      expect.objectContaining({
        inputFormat: 'prompt',
        prompt: expectedPrompt,
      }),
    );
=======
  });

  it('should handle image file attachment and submission', async () => {
    server.urls['/api/chat'].response = {
      type: 'stream-chunks',
      chunks: ['0:"Response to message with image attachment"\n'],
    };

    const submitButton = screen.getByTestId('submit-button');
    await userEvent.click(submitButton);

    await screen.findByTestId('message-0');
    expect(screen.getByTestId('message-0')).toHaveTextContent(
      'User: Message with image attachment',
    );

    await screen.findByTestId('attachment-0');
    expect(screen.getByTestId('attachment-0')).toHaveAttribute(
      'src',
      expect.stringContaining('https://example.com/image.png'),
    );

    await screen.findByTestId('message-1');
    expect(screen.getByTestId('message-1')).toHaveTextContent('AI:');

    expect(await server.calls[0].requestBody).toStrictEqual({
      id: expect.any(String),
      messages: [
        {
          role: 'user',
          content: 'Message with image attachment',
          experimental_attachments: [
            {
              name: 'test.png',
              contentType: 'image/png',
              url: 'https://example.com/image.png',
            },
          ],
          parts: [{ text: 'Message with image attachment', type: 'text' }],
        },
      ],
    });
>>>>>>> 4dece70c
  });
});

describe('reload', () => {
  createTestComponent(() => {
    const { messages, append, reload } = useChat();

    return (
      <div>
        {messages.map((m, idx) => (
          <div data-testid={`message-${idx}`} key={m.id}>
            {m.role === 'user' ? 'User: ' : 'AI: '}
            {m.content}
          </div>
        ))}

        <button
          data-testid="do-append"
          onClick={() => {
            append({ role: 'user', content: 'hi' });
          }}
        />

        <button
          data-testid="do-reload"
          onClick={() => {
            reload({
              data: { 'test-data-key': 'test-data-value' },
              body: { 'request-body-key': 'request-body-value' },
              headers: { 'header-key': 'header-value' },
            });
          }}
        />
      </div>
    );
  });

  it('should show streamed response', async () => {
    server.urls['/api/chat'].response = [
      {
        type: 'stream-chunks',
        chunks: ['0:"first response"\n'],
      },
      {
        type: 'stream-chunks',
        chunks: ['0:"second response"\n'],
      },
    ];

    await userEvent.click(screen.getByTestId('do-append'));

    await screen.findByTestId('message-0');
    expect(screen.getByTestId('message-0')).toHaveTextContent('User: hi');

    await screen.findByTestId('message-1');

    // setup done, click reload:
    await userEvent.click(screen.getByTestId('do-reload'));

    expect(await server.calls[1].requestBody).toStrictEqual({
      id: expect.any(String),
      messages: [
        {
          content: 'hi',
          role: 'user',
          parts: [{ text: 'hi', type: 'text' }],
        },
      ],
      data: { 'test-data-key': 'test-data-value' },
      'request-body-key': 'request-body-value',
    });

    expect(server.calls[1].requestHeaders).toStrictEqual({
      'content-type': 'application/json',
      'header-key': 'header-value',
    });

    await screen.findByTestId('message-1');
    expect(screen.getByTestId('message-1')).toHaveTextContent(
      'AI: second response',
    );
  });
});

describe('test sending additional fields during message submission', () => {
  createTestComponent(() => {
    const { messages, append } = useChat();

    return (
      <div>
        {messages.map((m, idx) => (
          <div data-testid={`message-${idx}`} key={m.id}>
            {m.role === 'user' ? 'User: ' : 'AI: '}
            {m.content}
          </div>
        ))}

        <button
          data-testid="do-append"
          onClick={() => {
            append({
              role: 'user',
              content: 'hi',
              annotations: ['this is an annotation'],
            });
          }}
        />
      </div>
    );
  });

  it('annotations', async () => {
    server.urls['/api/chat'].response = {
      type: 'stream-chunks',
      chunks: ['0:"first response"\n'],
    };

    await userEvent.click(screen.getByTestId('do-append'));

    await screen.findByTestId('message-0');
    expect(screen.getByTestId('message-0')).toHaveTextContent('User: hi');

    expect(await server.calls[0].requestBody).toStrictEqual({
      id: expect.any(String),
      messages: [
        {
          role: 'user',
          content: 'hi',
          annotations: ['this is an annotation'],
          parts: [{ text: 'hi', type: 'text' }],
        },
      ],
    });
  });
});

describe('initialMessages', () => {
  describe('stability', () => {
    let renderCount = 0;

    createTestComponent(() => {
      renderCount++;
      const [derivedState, setDerivedState] = useState<string[]>([]);

      const { messages } = useChat({
        initialMessages: [
          {
            id: 'test-msg-1',
            content: 'Test message',
            role: 'user',
          },
          {
            id: 'test-msg-2',
            content: 'Test response',
            role: 'assistant',
          },
        ],
      });

      useEffect(() => {
        setDerivedState(messages.map(m => m.content));
      }, [messages]);

      if (renderCount > 10) {
        throw new Error('Excessive renders detected; likely an infinite loop!');
      }

      return (
        <div>
          <div data-testid="render-count">{renderCount}</div>
          <div data-testid="derived-state">{derivedState.join(', ')}</div>
          {messages.map(m => (
            <div key={m.id} data-testid={`message-${m.role}`}>
              {m.content}
            </div>
          ))}
        </div>
      );
    });

    beforeEach(() => {
      renderCount = 0;
    });

    it('should not cause infinite rerenders when initialMessages is defined and messages is a dependency of useEffect', async () => {
      // wait for initial render to complete
      await waitFor(() => {
        expect(screen.getByTestId('message-user')).toHaveTextContent(
          'Test message',
        );
      });

      // confirm useEffect ran
      await waitFor(() => {
        expect(screen.getByTestId('derived-state')).toHaveTextContent(
          'Test message, Test response',
        );
      });

      const renderCount = parseInt(
        screen.getByTestId('render-count').textContent!,
      );

      expect(renderCount).toBe(2);
    });
  });

  describe('changing initial messages', () => {
    createTestComponent(() => {
      const [initialMessages, setInitialMessages] = useState<Message[]>([
        {
          id: 'test-msg-1',
          content: 'Test message 1',
          role: 'user',
        },
      ]);

      const { messages } = useChat({
        initialMessages,
      });

      return (
        <div>
          <div data-testid="messages">
            {messages.map(m => m.content).join(', ')}
          </div>

          <button
            data-testid="do-update-initial-messages"
            onClick={() => {
              setInitialMessages([
                {
                  id: 'test-msg-2',
                  content: 'Test message 2',
                  role: 'user',
                },
              ]);
            }}
          />
        </div>
      );
    });

    it('should update messages when initialMessages changes', async () => {
      await waitFor(() => {
        expect(screen.getByTestId('messages')).toHaveTextContent(
          'Test message 1',
        );
      });

      await userEvent.click(screen.getByTestId('do-update-initial-messages'));

      await waitFor(() => {
        expect(screen.getByTestId('messages')).toHaveTextContent(
          'Test message 2',
        );
      });
    });
  });
});<|MERGE_RESOLUTION|>--- conflicted
+++ resolved
@@ -191,7 +191,6 @@
         type: 'stream-chunks',
         chunks: ['2:[{"t1":"v1"}]\n', '0:"Hello"\n'],
       };
-<<<<<<< HEAD
 
       await userEvent.click(screen.getByTestId('do-append'));
 
@@ -200,16 +199,6 @@
 
       await userEvent.click(screen.getByTestId('do-clear-data'));
 
-=======
-
-      await userEvent.click(screen.getByTestId('do-append'));
-
-      await screen.findByTestId('data');
-      expect(screen.getByTestId('data')).toHaveTextContent('[{"t1":"v1"}]');
-
-      await userEvent.click(screen.getByTestId('do-clear-data'));
-
->>>>>>> 4dece70c
       await screen.findByTestId('data');
       expect(screen.getByTestId('data')).toHaveTextContent('');
     });
@@ -221,7 +210,6 @@
       status: 404,
       body: 'Not found',
     };
-<<<<<<< HEAD
 
     await userEvent.click(screen.getByTestId('do-append'));
 
@@ -235,21 +223,6 @@
       chunks: ['3:"custom error message"\n'],
     };
 
-=======
-
-    await userEvent.click(screen.getByTestId('do-append'));
-
-    await screen.findByTestId('error');
-    expect(screen.getByTestId('error')).toHaveTextContent('Error: Not found');
-  });
-
-  it('should show error response when there is a streaming error', async () => {
-    server.urls['/api/chat'].response = {
-      type: 'stream-chunks',
-      chunks: ['3:"custom error message"\n'],
-    };
-
->>>>>>> 4dece70c
     await userEvent.click(screen.getByTestId('do-append'));
 
     await screen.findByTestId('error');
@@ -702,21 +675,12 @@
       type: 'stream-chunks',
       chunks: ['0:"Hello"\n', '0:","\n', '0:" world"\n', '0:"."\n'],
     };
-<<<<<<< HEAD
 
     await userEvent.click(screen.getByTestId('do-append'));
 
     await screen.findByTestId('message-0');
     expect(screen.getByTestId('message-0')).toHaveTextContent('User: hi');
 
-=======
-
-    await userEvent.click(screen.getByTestId('do-append'));
-
-    await screen.findByTestId('message-0');
-    expect(screen.getByTestId('message-0')).toHaveTextContent('User: hi');
-
->>>>>>> 4dece70c
     expect(bodyOptions).toStrictEqual({
       id: expect.any(String),
       messages: [
@@ -924,7 +888,6 @@
       }),
     );
     controller.close();
-<<<<<<< HEAD
 
     await waitFor(() => {
       expect(screen.getByTestId('message-1')).toHaveTextContent(
@@ -936,19 +899,6 @@
   it('should display partial tool call and tool result (when there is no tool call streaming)', async () => {
     const controller = new TestResponseController();
 
-=======
-
-    await waitFor(() => {
-      expect(screen.getByTestId('message-1')).toHaveTextContent(
-        '{"state":"result","step":0,"toolCallId":"tool-call-0","toolName":"test-tool","args":{"testArg":"test-value"},"result":"test-result"}',
-      );
-    });
-  });
-
-  it('should display partial tool call and tool result (when there is no tool call streaming)', async () => {
-    const controller = new TestResponseController();
-
->>>>>>> 4dece70c
     server.urls['/api/chat'].response = {
       type: 'controlled-stream',
       controller,
@@ -1231,7 +1181,6 @@
       </div>
     );
   });
-<<<<<<< HEAD
 
   it('should handle text file attachment and submission', async () => {
     server.urls['/api/chat'].response = {
@@ -1267,43 +1216,6 @@
       'AI: Response to message with text attachment',
     );
 
-=======
-
-  it('should handle text file attachment and submission', async () => {
-    server.urls['/api/chat'].response = {
-      type: 'stream-chunks',
-      chunks: ['0:"Response to message with text attachment"\n'],
-    };
-
-    const file = new File(['test file content'], 'test.txt', {
-      type: 'text/plain',
-    });
-
-    const fileInput = screen.getByTestId('file-input');
-    await userEvent.upload(fileInput, file);
-
-    const messageInput = screen.getByTestId('message-input');
-    await userEvent.type(messageInput, 'Message with text attachment');
-
-    const submitButton = screen.getByTestId('submit-button');
-    await userEvent.click(submitButton);
-
-    await screen.findByTestId('message-0');
-    expect(screen.getByTestId('message-0')).toHaveTextContent(
-      'User: Message with text attachment',
-    );
-
-    await screen.findByTestId('attachment-0');
-    expect(screen.getByTestId('attachment-0')).toHaveTextContent(
-      'test file content',
-    );
-
-    await screen.findByTestId('message-1');
-    expect(screen.getByTestId('message-1')).toHaveTextContent(
-      'AI: Response to message with text attachment',
-    );
-
->>>>>>> 4dece70c
     expect(await server.calls[0].requestBody).toStrictEqual({
       id: expect.any(String),
       messages: [
@@ -1623,7 +1535,6 @@
         </form>
       </div>
     );
-<<<<<<< HEAD
   });
 
   it('should handle image file attachment and submission', async () => {
@@ -1722,7 +1633,6 @@
         prompt: expectedPrompt,
       }),
     );
-=======
   });
 
   it('should handle image file attachment and submission', async () => {
@@ -1765,7 +1675,6 @@
         },
       ],
     });
->>>>>>> 4dece70c
   });
 });
 
