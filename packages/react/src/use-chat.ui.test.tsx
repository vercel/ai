--- conflicted
+++ resolved
@@ -1801,29 +1801,6 @@
   });
 });
 
-<<<<<<< HEAD
-describe('append', () => {
-  describe('should append message with Message.experimental_attachments', () => {
-    setupTestComponent(() => {
-      const { messages, append } = useChat();
-
-      return (
-        <div>
-          {messages.map((m, idx) => (
-            <div data-testid={`message-${idx}`} key={m.id}>
-              {m.role === 'user' ? 'User: ' : 'AI: '}
-              {m.content}
-              {m.experimental_attachments?.map(attachment => (
-                <img
-                  key={attachment.name}
-                  src={attachment.url}
-                  alt={attachment.name}
-                  data-testid={`attachment-${idx}`}
-                />
-              ))}
-            </div>
-          ))}
-=======
 describe('should send message with attachments', () => {
   setupTestComponent(() => {
     const { messages, sendMessage } = useChat({
@@ -1833,77 +1810,11 @@
     return (
       <div>
         <div data-testid="messages">{JSON.stringify(messages, null, 2)}</div>
->>>>>>> 713257cc
-
-          <form
-            onSubmit={event => {
-              event.preventDefault();
-
-<<<<<<< HEAD
-              append({
-                role: 'user',
-                content: 'Message with image attachment',
-                experimental_attachments: [
-                  {
-                    name: 'test.png',
-                    contentType: 'image/png',
-                    url: 'https://example.com/image.png',
-                  },
-                ],
-              });
-            }}
-            data-testid="chat-form"
-          >
-            <button type="submit" data-testid="submit-button">
-              Send
-            </button>
-          </form>
-        </div>
-      );
-    });
-
-    it('should handle image file attachment and submission', async () => {
-      server.urls['/api/chat'].response = {
-        type: 'stream-chunks',
-        chunks: ['0:"Response to message with image attachment"\n'],
-      };
-
-      const submitButton = screen.getByTestId('submit-button');
-      await userEvent.click(submitButton);
-
-      await screen.findByTestId('message-0');
-      expect(screen.getByTestId('message-0')).toHaveTextContent(
-        'User: Message with image attachment',
-      );
-
-      await screen.findByTestId('attachment-0');
-      expect(screen.getByTestId('attachment-0')).toHaveAttribute(
-        'src',
-        expect.stringContaining('https://example.com/image.png'),
-      );
-
-      await screen.findByTestId('message-1');
-      expect(screen.getByTestId('message-1')).toHaveTextContent('AI:');
-
-      expect(await server.calls[0].requestBody).toStrictEqual({
-        id: expect.any(String),
-        messages: [
-          {
-            role: 'user',
-            content: 'Message with image attachment',
-            experimental_attachments: [
-              {
-                name: 'test.png',
-                contentType: 'image/png',
-                url: 'https://example.com/image.png',
-              },
-            ],
-            parts: [{ text: 'Message with image attachment', type: 'text' }],
-          },
-        ],
-      });
-    });
-=======
+
+        <form
+          onSubmit={event => {
+            event.preventDefault();
+
             sendMessage({
               parts: [
                 {
@@ -1926,30 +1837,8 @@
         </form>
       </div>
     );
->>>>>>> 713257cc
-  });
-  describe('should append message with ChatRequestOptions.experimental_attachments', () => {
-    setupTestComponent(() => {
-      const { messages, append } = useChat();
-
-<<<<<<< HEAD
-      return (
-        <div>
-          {messages.map((m, idx) => (
-            <div data-testid={`message-${idx}`} key={m.id}>
-              {m.role === 'user' ? 'User: ' : 'AI: '}
-              {m.content}
-              {m.experimental_attachments?.map(attachment => (
-                <img
-                  key={attachment.name}
-                  src={attachment.url}
-                  alt={attachment.name}
-                  data-testid={`attachment-${idx}`}
-                />
-              ))}
-            </div>
-          ))}
-=======
+  });
+
   it('should handle image file attachment and submission', async () => {
     server.urls['/api/chat'].response = {
       type: 'stream-chunks',
@@ -1963,80 +1852,10 @@
         formatStreamPart({ type: 'text-end', id: '0' }),
       ],
     };
->>>>>>> 713257cc
-
-          <form
-            onSubmit={event => {
-              event.preventDefault();
-
-<<<<<<< HEAD
-              append(
-                {
-                  role: 'user',
-                  content: 'Message with image attachment',
-                },
-                {
-                  experimental_attachments: [
-                    {
-                      name: 'test.png',
-                      contentType: 'image/png',
-                      url: 'https://example.com/image.png',
-                    },
-                  ],
-                },
-              );
-            }}
-            data-testid="chat-form"
-          >
-            <button type="submit" data-testid="submit-button">
-              Send
-            </button>
-          </form>
-        </div>
-      );
-    });
-
-    it('should handle image file attachment and submission', async () => {
-      server.urls['/api/chat'].response = {
-        type: 'stream-chunks',
-        chunks: ['0:"Response to message with image attachment"\n'],
-      };
-
-      const submitButton = screen.getByTestId('submit-button');
-      await userEvent.click(submitButton);
-
-      await screen.findByTestId('message-0');
-      expect(screen.getByTestId('message-0')).toHaveTextContent(
-        'User: Message with image attachment',
-      );
-
-      await screen.findByTestId('attachment-0');
-      expect(screen.getByTestId('attachment-0')).toHaveAttribute(
-        'src',
-        expect.stringContaining('https://example.com/image.png'),
-      );
-
-      await screen.findByTestId('message-1');
-      expect(screen.getByTestId('message-1')).toHaveTextContent('AI:');
-
-      expect(await server.calls[0].requestBody).toStrictEqual({
-        id: expect.any(String),
-        messages: [
-          {
-            role: 'user',
-            content: 'Message with image attachment',
-            experimental_attachments: [
-              {
-                name: 'test.png',
-                contentType: 'image/png',
-                url: 'https://example.com/image.png',
-              },
-            ],
-            parts: [{ text: 'Message with image attachment', type: 'text' }],
-          },
-        ],
-      });
-=======
+
+    const submitButton = screen.getByTestId('submit-button');
+    await userEvent.click(submitButton);
+
     await waitFor(() => {
       expect(
         JSON.parse(screen.getByTestId('messages').textContent ?? ''),
@@ -2068,7 +1887,6 @@
           role: 'assistant',
         },
       ]);
->>>>>>> 713257cc
     });
 
     expect(await server.calls[0].requestBodyJson).toMatchInlineSnapshot(`
@@ -2524,84 +2342,4 @@
 
     vi.useRealTimers();
   });
-});
-
-describe('resume ongoing stream and return assistant message', () => {
-  const controller = new TestResponseController();
-
-  setupTestComponent(
-    () => {
-      const { messages, status, experimental_resume } = useChat({
-        id: '123',
-        initialMessages: [{ id: 'msg_123', role: 'user', content: 'hi' }],
-      });
-
-      useEffect(() => {
-        experimental_resume();
-
-        // We want to disable the exhaustive deps rule here because we only want to run this effect once
-        // eslint-disable-next-line react-hooks/exhaustive-deps
-      }, []);
-
-      return (
-        <div>
-          {messages.map((m, idx) => (
-            <div data-testid={`message-${idx}`} key={m.id}>
-              {m.role === 'user' ? 'User: ' : 'AI: '}
-              {m.content}
-            </div>
-          ))}
-
-          <div data-testid="status">{status}</div>
-        </div>
-      );
-    },
-    {
-      init: TestComponent => {
-        server.urls['/api/chat'].response = {
-          type: 'controlled-stream',
-          controller,
-        };
-
-        return <TestComponent />;
-      },
-    },
-  );
-
-  it('construct messages from resumed stream', async () => {
-    await screen.findByTestId('message-0');
-    expect(screen.getByTestId('message-0')).toHaveTextContent('User: hi');
-
-    await waitFor(() => {
-      expect(screen.getByTestId('status')).toHaveTextContent('submitted');
-    });
-
-    controller.write('0:"Hello"\n');
-
-    await waitFor(() => {
-      expect(screen.getByTestId('status')).toHaveTextContent('streaming');
-    });
-
-    controller.write('0:"," \n');
-    controller.write('0:" world"\n');
-    controller.write('0:"."\n');
-
-    controller.close();
-
-    await screen.findByTestId('message-1');
-    expect(screen.getByTestId('message-1')).toHaveTextContent(
-      'AI: Hello, world.',
-    );
-
-    await waitFor(() => {
-      expect(screen.getByTestId('status')).toHaveTextContent('ready');
-
-      expect(server.calls.length).toBeGreaterThan(0);
-      const mostRecentCall = server.calls[0];
-
-      const { requestMethod, requestUrl } = mostRecentCall;
-      expect(requestMethod).toBe('GET');
-      expect(requestUrl).toBe('http://localhost:3000/api/chat?chatId=123');
-    });
-  });
 });