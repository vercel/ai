--- conflicted
+++ resolved
@@ -525,7 +525,6 @@
 
       event?.preventDefault?.();
 
-<<<<<<< HEAD
       let files: MessageFile[] = [];
 
       if (options.files) {
@@ -550,12 +549,11 @@
         } else {
         }
       }
-=======
+    
       const requestOptions = {
         headers: options.headers ?? options.options?.headers,
         body: options.body ?? options.options?.body,
       };
->>>>>>> 8ef3386f
 
       const chatRequest: ChatRequest = {
         messages: input
