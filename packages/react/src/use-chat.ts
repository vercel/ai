--- conflicted
+++ resolved
@@ -13,31 +13,7 @@
   /**
    * The id of the chat.
    */
-<<<<<<< HEAD
-  append: (
-    message: Message | CreateMessage,
-    chatRequestOptions?: ChatRequestOptions,
-  ) => Promise<string | null | undefined>;
-  /**
-   * Reload the last AI chat response for the given chat history. If the last
-   * message isn't from the assistant, it will request the API to generate a
-   * new response.
-   */
-  reload: (
-    chatRequestOptions?: ChatRequestOptions,
-  ) => Promise<string | null | undefined>;
-  /**
-   * Abort the current request immediately, keep the generated tokens if any.
-   */
-  stop: () => void;
-
-  /**
-   * Resume an ongoing chat generation stream. This does not resume an aborted generation.
-   */
-  experimental_resume: () => void;
-=======
   readonly id: string;
->>>>>>> 713257cc
 
   /**
    * Update the `messages` state locally. This is useful when you want to
@@ -89,245 +65,6 @@
     [throttleWaitMs],
   );
 
-<<<<<<< HEAD
-  // Keep the latest messages in a ref.
-  const messagesRef = useRef<UIMessage[]>(messages || []);
-  useEffect(() => {
-    messagesRef.current = messages || [];
-  }, [messages]);
-
-  // stream data
-  const { data: streamData, mutate: mutateStreamData } = useSWR<
-    JSONValue[] | undefined
-  >([chatKey, 'streamData'], null);
-
-  // keep the latest stream data in a ref
-  const streamDataRef = useRef<JSONValue[] | undefined>(streamData);
-  useEffect(() => {
-    streamDataRef.current = streamData;
-  }, [streamData]);
-
-  const { data: status = 'ready', mutate: mutateStatus } = useSWR<
-    'submitted' | 'streaming' | 'ready' | 'error'
-  >([chatKey, 'status'], null);
-
-  const { data: error = undefined, mutate: setError } = useSWR<
-    undefined | Error
-  >([chatKey, 'error'], null);
-
-  // Abort controller to cancel the current API call.
-  const abortControllerRef = useRef<AbortController | null>(null);
-
-  const extraMetadataRef = useRef({
-    credentials,
-    headers,
-    body,
-  });
-
-  useEffect(() => {
-    extraMetadataRef.current = {
-      credentials,
-      headers,
-      body,
-    };
-  }, [credentials, headers, body]);
-
-  const triggerRequest = useCallback(
-    async (
-      chatRequest: ChatRequest,
-      requestType: 'generate' | 'resume' = 'generate',
-    ) => {
-      mutateStatus('submitted');
-      setError(undefined);
-
-      const chatMessages = fillMessageParts(chatRequest.messages);
-
-      const messageCount = chatMessages.length;
-      const maxStep = extractMaxToolInvocationStep(
-        chatMessages[chatMessages.length - 1]?.toolInvocations,
-      );
-
-      try {
-        const abortController = new AbortController();
-        abortControllerRef.current = abortController;
-
-        const throttledMutate = throttle(mutate, throttleWaitMs);
-        const throttledMutateStreamData = throttle(
-          mutateStreamData,
-          throttleWaitMs,
-        );
-
-        // Do an optimistic update to the chat state to show the updated messages immediately:
-        const previousMessages = messagesRef.current;
-        throttledMutate(chatMessages, false);
-
-        const constructedMessagesPayload = sendExtraMessageFields
-          ? chatMessages
-          : chatMessages.map(
-              ({
-                role,
-                content,
-                experimental_attachments,
-                data,
-                annotations,
-                toolInvocations,
-                parts,
-              }) => ({
-                role,
-                content,
-                ...(experimental_attachments !== undefined && {
-                  experimental_attachments,
-                }),
-                ...(data !== undefined && { data }),
-                ...(annotations !== undefined && { annotations }),
-                ...(toolInvocations !== undefined && { toolInvocations }),
-                ...(parts !== undefined && { parts }),
-              }),
-            );
-
-        const existingData = streamDataRef.current;
-
-        await callChatApi({
-          api,
-          body: experimental_prepareRequestBody?.({
-            id: chatId,
-            messages: chatMessages,
-            requestData: chatRequest.data,
-            requestBody: chatRequest.body,
-          }) ?? {
-            id: chatId,
-            messages: constructedMessagesPayload,
-            data: chatRequest.data,
-            ...extraMetadataRef.current.body,
-            ...chatRequest.body,
-          },
-          streamProtocol,
-          credentials: extraMetadataRef.current.credentials,
-          headers: {
-            ...extraMetadataRef.current.headers,
-            ...chatRequest.headers,
-          },
-          abortController: () => abortControllerRef.current,
-          restoreMessagesOnFailure() {
-            if (!keepLastMessageOnError) {
-              throttledMutate(previousMessages, false);
-            }
-          },
-          onResponse,
-          onUpdate({ message, data, replaceLastMessage }) {
-            mutateStatus('streaming');
-
-            throttledMutate(
-              [
-                ...(replaceLastMessage
-                  ? chatMessages.slice(0, chatMessages.length - 1)
-                  : chatMessages),
-                message,
-              ],
-              false,
-            );
-
-            if (data?.length) {
-              throttledMutateStreamData(
-                [...(existingData ?? []), ...data],
-                false,
-              );
-            }
-          },
-          onToolCall,
-          onFinish,
-          generateId,
-          fetch,
-          lastMessage: chatMessages[chatMessages.length - 1],
-          requestType,
-        });
-
-        abortControllerRef.current = null;
-
-        mutateStatus('ready');
-      } catch (err) {
-        // Ignore abort errors as they are expected.
-        if ((err as any).name === 'AbortError') {
-          abortControllerRef.current = null;
-          mutateStatus('ready');
-          return null;
-        }
-
-        if (onError && err instanceof Error) {
-          onError(err);
-        }
-
-        setError(err as Error);
-        mutateStatus('error');
-      }
-
-      // auto-submit when all tool calls in the last assistant message have results
-      // and assistant has not answered yet
-      const messages = messagesRef.current;
-      if (
-        shouldResubmitMessages({
-          originalMaxToolInvocationStep: maxStep,
-          originalMessageCount: messageCount,
-          maxSteps,
-          messages,
-        })
-      ) {
-        await triggerRequest({ messages });
-      }
-    },
-    [
-      mutate,
-      mutateStatus,
-      api,
-      extraMetadataRef,
-      onResponse,
-      onFinish,
-      onError,
-      setError,
-      mutateStreamData,
-      streamDataRef,
-      streamProtocol,
-      sendExtraMessageFields,
-      experimental_prepareRequestBody,
-      onToolCall,
-      maxSteps,
-      messagesRef,
-      abortControllerRef,
-      generateId,
-      fetch,
-      keepLastMessageOnError,
-      throttleWaitMs,
-      chatId,
-    ],
-  );
-
-  const append = useCallback(
-    async (
-      message: Message | CreateMessage,
-      {
-        data,
-        headers,
-        body,
-        experimental_attachments = message.experimental_attachments,
-      }: ChatRequestOptions = {},
-    ) => {
-      const attachmentsForRequest = await prepareAttachmentsForRequest(
-        experimental_attachments,
-      );
-
-      const messages = messagesRef.current.concat({
-        ...message,
-        id: message.id ?? generateId(),
-        createdAt: message.createdAt ?? new Date(),
-        experimental_attachments:
-          attachmentsForRequest.length > 0 ? attachmentsForRequest : undefined,
-        parts: getMessageParts(message),
-      });
-
-      return triggerRequest({ messages, headers, body, data });
-    },
-    [triggerRequest, generateId],
-=======
   const messages = useSyncExternalStore(
     subscribeToMessages,
     () => chatRef.current.messages,
@@ -338,7 +75,6 @@
     chatRef.current['~registerStatusCallback'],
     () => chatRef.current.status,
     () => chatRef.current.status,
->>>>>>> 713257cc
   );
 
   const error = useSyncExternalStore(
@@ -347,22 +83,6 @@
     () => chatRef.current.error,
   );
 
-<<<<<<< HEAD
-  const stop = useCallback(() => {
-    if (abortControllerRef.current) {
-      abortControllerRef.current.abort();
-      abortControllerRef.current = null;
-    }
-  }, []);
-
-  const experimental_resume = useCallback(async () => {
-    const messages = messagesRef.current;
-
-    triggerRequest({ messages }, 'resume');
-  }, [triggerRequest]);
-
-=======
->>>>>>> 713257cc
   const setMessages = useCallback(
     (
       messagesParam: UI_MESSAGE[] | ((messages: UI_MESSAGE[]) => UI_MESSAGE[]),
@@ -390,19 +110,7 @@
     regenerate: chatRef.current.regenerate,
     stop: chatRef.current.stop,
     error,
-<<<<<<< HEAD
-    append,
-    reload,
-    stop,
-    experimental_resume,
-    input,
-    setInput,
-    handleInputChange,
-    handleSubmit,
-    isLoading: status === 'submitted' || status === 'streaming',
-=======
     resumeStream: chatRef.current.resumeStream,
->>>>>>> 713257cc
     status,
     addToolResult: chatRef.current.addToolResult,
   };
