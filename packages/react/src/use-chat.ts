--- conflicted
+++ resolved
@@ -344,11 +344,8 @@
           generateId,
           fetch,
           lastMessage: chatMessages[chatMessages.length - 1],
-<<<<<<< HEAD
           getCurrentDate,
-=======
           requestType,
->>>>>>> c34ccd72
         });
 
         abortControllerRef.current = null;
