--- conflicted
+++ resolved
@@ -185,13 +185,9 @@
     onResponse,
     onUpdate(merged, data) {
       mutate([...chatRequest.messages, ...merged], false);
-<<<<<<< HEAD
       if (data?.length) {
-        mutateStreamData([...(existingData || []), ...data], false);
-      }
-=======
-      mutateStreamData([...(existingData ?? []), ...(data ?? [])], false);
->>>>>>> 1486128b
+        mutateStreamData([...(existingData ?? []), ...data], false);
+      }
     },
     onToolCall,
     onFinish,
