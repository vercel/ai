import { EmbeddingModelV1Embedding } from './embedding-model-v1-embedding';

/**
<<<<<<< HEAD
Experimental: Specification for an embedding model that implements the embedding model
=======
Specification for an embedding model that implements the embedding model 
>>>>>>> f47b74e0
interface version 1.

VALUE is the type of the values that the model can embed.
This will allow us to go beyond text embeddings in the future,
e.g. to support image embeddings
 */
export type EmbeddingModelV1<VALUE> = {
  /**
The embedding model must specify which embedding model interface
version it implements. This will allow us to evolve the embedding
model interface and retain backwards compatibility. The different
implementation versions can be handled as a discriminated union
on our side.
   */
  readonly specificationVersion: 'v1';

  /**
Name of the provider for logging purposes.
   */
  readonly provider: string;

  /**
Provider-specific model ID for logging purposes.
   */
  readonly modelId: string;

  /**
Limit of how many embeddings can be generated in a single API call.
   */
  readonly maxEmbeddingsPerCall: number | undefined;

  /**
True if the model can handle multiple embedding calls in parallel.
   */
  readonly supportsParallelCalls: boolean;

  /**
Generates a list of embeddings for the given input text.

Naming: "do" prefix to prevent accidental direct usage of the method
by the user.
   */
  doEmbed(options: {
    /**
List of values to embed.
     */
    values: Array<VALUE>;

    /**
Abort signal for cancelling the operation.
     */
    abortSignal?: AbortSignal;

    /**
  Additional HTTP headers to be sent with the request.
  Only applicable for HTTP-based providers.
     */
    headers?: Record<string, string | undefined>;
  }): PromiseLike<{
    /**
Generated embeddings. They are in the same order as the input values.
     */
    embeddings: Array<EmbeddingModelV1Embedding>;

    /**
Token usage. We only have input tokens for embeddings.
    */
    usage?: { tokens: number };

    /**
Optional raw response information for debugging purposes.
     */
    rawResponse?: {
      /**
Response headers.
       */
      headers?: Record<string, string>;
    };
  }>;
};<|MERGE_RESOLUTION|>--- conflicted
+++ resolved
@@ -1,11 +1,7 @@
 import { EmbeddingModelV1Embedding } from './embedding-model-v1-embedding';
 
 /**
-<<<<<<< HEAD
-Experimental: Specification for an embedding model that implements the embedding model
-=======
 Specification for an embedding model that implements the embedding model 
->>>>>>> f47b74e0
 interface version 1.
 
 VALUE is the type of the values that the model can embed.
