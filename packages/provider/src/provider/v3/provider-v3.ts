import { EmbeddingModelV3 } from '../../embedding-model/v3/embedding-model-v3';
import { ImageModelV3 } from '../../image-model/v3/image-model-v3';
import { LanguageModelV3 } from '../../language-model/v3/language-model-v3';
<<<<<<< HEAD
import { SpeechModelV2 } from '../../speech-model/v2/speech-model-v2';
import { TranscriptionModelV2 } from '../../transcription-model/v2/transcription-model-v2';
import { RerankingModelV3 } from '../../reranking-model/v3/reranking-model-v3';
=======
import { SpeechModelV3 } from '../../speech-model/v3/speech-model-v3';
import { TranscriptionModelV3 } from '../../transcription-model/v3/transcription-model-v3';
>>>>>>> e2696ceb

/**
 * Provider for language, text embedding, and image generation models.
 */
export interface ProviderV3<VALUE = string> {
  /**
Returns the language model with the given id.
The model id is then passed to the provider function to get the model.

@param {string} modelId - The id of the model to return.

@returns {LanguageModel} The language model associated with the id

@throws {NoSuchModelError} If no such model exists.
   */
  languageModel(modelId: string): LanguageModelV3;

  /**
Returns the text embedding model with the given id.
The model id is then passed to the provider function to get the model.

@param {string} modelId - The id of the model to return.

@returns {LanguageModel} The language model associated with the id

@throws {NoSuchModelError} If no such model exists.
   */
  textEmbeddingModel(modelId: string): EmbeddingModelV3<string>;

  /**
Returns the image model with the given id.
The model id is then passed to the provider function to get the model.

@param {string} modelId - The id of the model to return.

@returns {ImageModel} The image model associated with the id
*/
  imageModel(modelId: string): ImageModelV3;

  /**
Returns the transcription model with the given id.
The model id is then passed to the provider function to get the model.

@param {string} modelId - The id of the model to return.

@returns {TranscriptionModel} The transcription model associated with the id
  */
  transcriptionModel?(modelId: string): TranscriptionModelV3;

  /**
Returns the speech model with the given id.
The model id is then passed to the provider function to get the model.

@param {string} modelId - The id of the model to return.

@returns {SpeechModel} The speech model associated with the id
  */
<<<<<<< HEAD
  speechModel?(modelId: string): SpeechModelV2;

  /**
Returns the reranking model with the given id.
The model id is then passed to the provider function to get the model.

@param {string} modelId - The id of the model to return.

@returns {RerankingModel} The reranking model associated with the id

@throws {NoSuchModelError} If no such model exists.
   */
  rerankingModel?(modelId: string): RerankingModelV3<VALUE>;
=======
  speechModel?(modelId: string): SpeechModelV3;
>>>>>>> e2696ceb
}<|MERGE_RESOLUTION|>--- conflicted
+++ resolved
@@ -1,14 +1,9 @@
 import { EmbeddingModelV3 } from '../../embedding-model/v3/embedding-model-v3';
 import { ImageModelV3 } from '../../image-model/v3/image-model-v3';
 import { LanguageModelV3 } from '../../language-model/v3/language-model-v3';
-<<<<<<< HEAD
-import { SpeechModelV2 } from '../../speech-model/v2/speech-model-v2';
-import { TranscriptionModelV2 } from '../../transcription-model/v2/transcription-model-v2';
 import { RerankingModelV3 } from '../../reranking-model/v3/reranking-model-v3';
-=======
 import { SpeechModelV3 } from '../../speech-model/v3/speech-model-v3';
 import { TranscriptionModelV3 } from '../../transcription-model/v3/transcription-model-v3';
->>>>>>> e2696ceb
 
 /**
  * Provider for language, text embedding, and image generation models.
@@ -66,8 +61,7 @@
 
 @returns {SpeechModel} The speech model associated with the id
   */
-<<<<<<< HEAD
-  speechModel?(modelId: string): SpeechModelV2;
+  speechModel?(modelId: string): SpeechModelV3;
 
   /**
 Returns the reranking model with the given id.
@@ -80,7 +74,4 @@
 @throws {NoSuchModelError} If no such model exists.
    */
   rerankingModel?(modelId: string): RerankingModelV3<VALUE>;
-=======
-  speechModel?(modelId: string): SpeechModelV3;
->>>>>>> e2696ceb
 }