import {
<<<<<<< HEAD
  EmbeddingModelV1,
  LanguageModelV1,
  ProviderV1,
  RerankingModelV1,
=======
  EmbeddingModelV2,
  LanguageModelV2,
  NoSuchModelError,
  ProviderV2,
>>>>>>> a5acc169
} from '@ai-sdk/provider';

import {
  FetchFunction,
  generateId,
  loadApiKey,
  withoutTrailingSlash,
} from '@ai-sdk/provider-utils';
import { CohereChatLanguageModel } from './cohere-chat-language-model';
import { CohereChatModelId } from './cohere-chat-options';
import { CohereEmbeddingModel } from './cohere-embedding-model';
<<<<<<< HEAD
import {
  CohereEmbeddingModelId,
  CohereEmbeddingSettings,
} from './cohere-embedding-settings';
import {
  CohereRerankingModelId,
  CohereRerankingSettings,
} from './cohere-reranking-settings';
import { CohereRerankingModel } from './cohere-reranking-model';
=======
import { CohereEmbeddingModelId } from './cohere-embedding-options';
>>>>>>> a5acc169

export interface CohereProvider extends ProviderV2 {
  (modelId: CohereChatModelId): LanguageModelV2;

  /**
Creates a model for text generation.
*/
<<<<<<< HEAD
  languageModel(
    modelId: CohereChatModelId,
    settings?: CohereChatSettings,
  ): LanguageModelV1;

  embedding(
    modelId: CohereEmbeddingModelId,
    settings?: CohereEmbeddingSettings,
  ): EmbeddingModelV1<string>;

  textEmbeddingModel(
    modelId: CohereEmbeddingModelId,
    settings?: CohereEmbeddingSettings,
  ): EmbeddingModelV1<string>;

  reranking(
    modelId: CohereRerankingModelId,
    settings?: CohereRerankingSettings,
  ): RerankingModelV1<string>;

  rerankingModel(
    modelId: CohereRerankingModelId,
    settings?: CohereRerankingSettings,
  ): RerankingModelV1<string>;
=======
  languageModel(modelId: CohereChatModelId): LanguageModelV2;

  embedding(modelId: CohereEmbeddingModelId): EmbeddingModelV2<string>;

  textEmbeddingModel(modelId: CohereEmbeddingModelId): EmbeddingModelV2<string>;
>>>>>>> a5acc169
}

export interface CohereProviderSettings {
  /**
Use a different URL prefix for API calls, e.g. to use proxy servers.
The default prefix is `https://api.cohere.com/v2`.
   */
  baseURL?: string;

  /**
API key that is being send using the `Authorization` header.
It defaults to the `COHERE_API_KEY` environment variable.
   */
  apiKey?: string;

  /**
Custom headers to include in the requests.
     */
  headers?: Record<string, string>;

  /**
Custom fetch implementation. You can use it as a middleware to intercept requests,
or to provide a custom fetch implementation for e.g. testing.
    */
  fetch?: FetchFunction;

  /**
Optional function to generate a unique ID for each request.
     */
  generateId?: () => string;
}

/**
Create a Cohere AI provider instance.
 */
export function createCohere(
  options: CohereProviderSettings = {},
): CohereProvider {
  const baseURL =
    withoutTrailingSlash(options.baseURL) ?? 'https://api.cohere.com/v2';

  const getHeaders = () => ({
    Authorization: `Bearer ${loadApiKey({
      apiKey: options.apiKey,
      environmentVariableName: 'COHERE_API_KEY',
      description: 'Cohere',
    })}`,
    ...options.headers,
  });

  const createChatModel = (modelId: CohereChatModelId) =>
    new CohereChatLanguageModel(modelId, {
      provider: 'cohere.chat',
      baseURL,
      headers: getHeaders,
      fetch: options.fetch,
      generateId: options.generateId ?? generateId,
    });

  const createTextEmbeddingModel = (modelId: CohereEmbeddingModelId) =>
    new CohereEmbeddingModel(modelId, {
      provider: 'cohere.textEmbedding',
      baseURL,
      headers: getHeaders,
      fetch: options.fetch,
    });

<<<<<<< HEAD
  const createRerankingModel = (
    modelId: CohereRerankingModelId,
    settings: CohereRerankingSettings = {},
  ) =>
    new CohereRerankingModel(modelId, settings, {
      provider: 'cohere.reranking',
      baseURL,
      headers: getHeaders,
      fetch: options.fetch,
    });

  const provider = function (
    modelId: CohereChatModelId,
    settings?: CohereChatSettings,
  ) {
=======
  const provider = function (modelId: CohereChatModelId) {
>>>>>>> a5acc169
    if (new.target) {
      throw new Error(
        'The Cohere model function cannot be called with the new keyword.',
      );
    }

    return createChatModel(modelId);
  };

  provider.languageModel = createChatModel;
  provider.embedding = createTextEmbeddingModel;
  provider.textEmbeddingModel = createTextEmbeddingModel;
  provider.reranking = createRerankingModel;
  provider.rerankingModel = createRerankingModel;

  provider.imageModel = (modelId: string) => {
    throw new NoSuchModelError({ modelId, modelType: 'imageModel' });
  };

  return provider;
}

/**
Default Cohere provider instance.
 */
export const cohere = createCohere();<|MERGE_RESOLUTION|>--- conflicted
+++ resolved
@@ -1,15 +1,9 @@
 import {
-<<<<<<< HEAD
-  EmbeddingModelV1,
-  LanguageModelV1,
-  ProviderV1,
-  RerankingModelV1,
-=======
   EmbeddingModelV2,
   LanguageModelV2,
   NoSuchModelError,
   ProviderV2,
->>>>>>> a5acc169
+  RerankingModelV2,
 } from '@ai-sdk/provider';
 
 import {
@@ -21,19 +15,9 @@
 import { CohereChatLanguageModel } from './cohere-chat-language-model';
 import { CohereChatModelId } from './cohere-chat-options';
 import { CohereEmbeddingModel } from './cohere-embedding-model';
-<<<<<<< HEAD
-import {
-  CohereEmbeddingModelId,
-  CohereEmbeddingSettings,
-} from './cohere-embedding-settings';
-import {
-  CohereRerankingModelId,
-  CohereRerankingSettings,
-} from './cohere-reranking-settings';
+import { CohereRerankingModelId } from './cohere-reranking-options';
 import { CohereRerankingModel } from './cohere-reranking-model';
-=======
 import { CohereEmbeddingModelId } from './cohere-embedding-options';
->>>>>>> a5acc169
 
 export interface CohereProvider extends ProviderV2 {
   (modelId: CohereChatModelId): LanguageModelV2;
@@ -41,38 +25,13 @@
   /**
 Creates a model for text generation.
 */
-<<<<<<< HEAD
-  languageModel(
-    modelId: CohereChatModelId,
-    settings?: CohereChatSettings,
-  ): LanguageModelV1;
-
-  embedding(
-    modelId: CohereEmbeddingModelId,
-    settings?: CohereEmbeddingSettings,
-  ): EmbeddingModelV1<string>;
-
-  textEmbeddingModel(
-    modelId: CohereEmbeddingModelId,
-    settings?: CohereEmbeddingSettings,
-  ): EmbeddingModelV1<string>;
-
-  reranking(
-    modelId: CohereRerankingModelId,
-    settings?: CohereRerankingSettings,
-  ): RerankingModelV1<string>;
-
-  rerankingModel(
-    modelId: CohereRerankingModelId,
-    settings?: CohereRerankingSettings,
-  ): RerankingModelV1<string>;
-=======
   languageModel(modelId: CohereChatModelId): LanguageModelV2;
 
   embedding(modelId: CohereEmbeddingModelId): EmbeddingModelV2<string>;
 
   textEmbeddingModel(modelId: CohereEmbeddingModelId): EmbeddingModelV2<string>;
->>>>>>> a5acc169
+
+  rerankingModel(modelId: CohereRerankingModelId): RerankingModelV2<string>;
 }
 
 export interface CohereProviderSettings {
@@ -140,25 +99,15 @@
       fetch: options.fetch,
     });
 
-<<<<<<< HEAD
-  const createRerankingModel = (
-    modelId: CohereRerankingModelId,
-    settings: CohereRerankingSettings = {},
-  ) =>
-    new CohereRerankingModel(modelId, settings, {
+  const createRerankingModel = (modelId: CohereRerankingModelId) =>
+    new CohereRerankingModel(modelId, {
       provider: 'cohere.reranking',
       baseURL,
       headers: getHeaders,
       fetch: options.fetch,
     });
 
-  const provider = function (
-    modelId: CohereChatModelId,
-    settings?: CohereChatSettings,
-  ) {
-=======
   const provider = function (modelId: CohereChatModelId) {
->>>>>>> a5acc169
     if (new.target) {
       throw new Error(
         'The Cohere model function cannot be called with the new keyword.',
@@ -171,7 +120,6 @@
   provider.languageModel = createChatModel;
   provider.embedding = createTextEmbeddingModel;
   provider.textEmbeddingModel = createTextEmbeddingModel;
-  provider.reranking = createRerankingModel;
   provider.rerankingModel = createRerankingModel;
 
   provider.imageModel = (modelId: string) => {
