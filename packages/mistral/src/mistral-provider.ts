--- conflicted
+++ resolved
@@ -16,13 +16,8 @@
 import { MistralEmbeddingModelId } from './mistral-embedding-options';
 import { VERSION } from './version';
 
-<<<<<<< HEAD
-export interface MistralProvider extends ProviderV2 {
+export interface MistralProvider extends ProviderV3 {
   (modelId: MistralChatModelId): LanguageModelV3;
-=======
-export interface MistralProvider extends ProviderV3 {
-  (modelId: MistralChatModelId): LanguageModelV2;
->>>>>>> 67f7e765
 
   /**
 Creates a model for text generation.
