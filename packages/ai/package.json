--- conflicted
+++ resolved
@@ -59,14 +59,8 @@
   "dependencies": {
     "@ai-sdk/provider": "2.0.0-canary.2",
     "@ai-sdk/provider-utils": "3.0.0-canary.3",
-<<<<<<< HEAD
     "@opentelemetry/api": "1.9.0",
-    "zod-to-json-schema": "^3.24.1",
-    "jsondiffpatch": "0.6.0"
-=======
-    "@ai-sdk/ui-utils": "2.0.0-canary.3",
-    "@opentelemetry/api": "1.9.0"
->>>>>>> b71fe8d2
+    "zod-to-json-schema": "^3.24.1"
   },
   "devDependencies": {
     "@types/json-schema": "7.0.15",
