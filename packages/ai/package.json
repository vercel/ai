--- conflicted
+++ resolved
@@ -57,14 +57,8 @@
     }
   },
   "dependencies": {
-<<<<<<< HEAD
-    "@ai-sdk/provider": "2.0.0-canary.1",
-    "@ai-sdk/provider-utils": "3.0.0-canary.2",
-=======
     "@ai-sdk/provider": "2.0.0-canary.2",
     "@ai-sdk/provider-utils": "3.0.0-canary.3",
-    "@ai-sdk/ui-utils": "2.0.0-canary.3",
->>>>>>> 19b432f1
     "@opentelemetry/api": "1.9.0",
     "jsondiffpatch": "0.6.0"
   },
