--- conflicted
+++ resolved
@@ -133,12 +133,7 @@
               "value": "test",
             },
             "output": "test-sync-result",
-<<<<<<< HEAD
-            "providerExecuted": undefined,
-            "providerMetadata": undefined,
             "title": "Sync Tool",
-=======
->>>>>>> 26d283dd
             "toolCallId": "call-1",
             "toolName": "syncTool",
             "type": "tool-result",
@@ -214,12 +209,7 @@
               "value": "test",
             },
             "output": "test-sync-result",
-<<<<<<< HEAD
-            "providerExecuted": undefined,
-            "providerMetadata": undefined,
             "title": "Sync Tool",
-=======
->>>>>>> 26d283dd
             "toolCallId": "call-1",
             "toolName": "syncTool",
             "type": "tool-result",
@@ -299,12 +289,7 @@
             "value": "test",
           },
           "output": "test-delayed-result",
-<<<<<<< HEAD
-          "providerExecuted": undefined,
-          "providerMetadata": undefined,
           "title": "Delayed Tool",
-=======
->>>>>>> 26d283dd
           "toolCallId": "call-1",
           "toolName": "delayedTool",
           "type": "tool-result",
@@ -389,12 +374,7 @@
               "value": "test",
             },
             "output": "test-result",
-<<<<<<< HEAD
-            "providerExecuted": undefined,
-            "providerMetadata": undefined,
             "title": undefined,
-=======
->>>>>>> 26d283dd
             "toolCallId": "call-1",
             "toolName": "correctTool",
             "type": "tool-result",
