--- conflicted
+++ resolved
@@ -3351,8 +3351,6 @@
     });
   });
 
-<<<<<<< HEAD
-=======
   describe('tool execution approval', () => {
     describe('when a single tool needs approval', () => {
       let result: GenerateTextResult<any, any>;
@@ -3986,5 +3984,4 @@
       });
     });
   });
->>>>>>> 3771a279
 });