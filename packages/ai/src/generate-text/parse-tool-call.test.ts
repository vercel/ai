--- conflicted
+++ resolved
@@ -1,9 +1,5 @@
-<<<<<<< HEAD
 import { dynamicTool, jsonSchema, tool } from '@ai-sdk/provider-utils';
-=======
-import { dynamicTool, tool } from '@ai-sdk/provider-utils';
 import { describe, expect, it, vi } from 'vitest';
->>>>>>> 26d283dd
 import { z } from 'zod/v4';
 import { InvalidToolInputError } from '../error/invalid-tool-input-error';
 import { parseToolCall } from './parse-tool-call';
@@ -39,47 +35,6 @@
         "providerExecuted": undefined,
         "providerMetadata": undefined,
         "title": undefined,
-        "toolCallId": "123",
-        "toolName": "testTool",
-        "type": "tool-call",
-      }
-    `);
-  });
-
-  it('should successfully parse a valid provider-executed dynamic tool call', async () => {
-    const result = await parseToolCall({
-      toolCall: {
-        type: 'tool-call',
-        toolName: 'testTool',
-        toolCallId: '123',
-        input: '{"param1": "test", "param2": 42}',
-        providerExecuted: true,
-        dynamic: true,
-        providerMetadata: {
-          testProvider: {
-            signature: 'sig',
-          },
-        },
-      },
-      tools: {} as const,
-      repairToolCall: undefined,
-      messages: [],
-      system: undefined,
-    });
-
-    expect(result).toMatchInlineSnapshot(`
-      {
-        "dynamic": true,
-        "input": {
-          "param1": "test",
-          "param2": 42,
-        },
-        "providerExecuted": true,
-        "providerMetadata": {
-          "testProvider": {
-            "signature": "sig",
-          },
-        },
         "toolCallId": "123",
         "toolName": "testTool",
         "type": "tool-call",
