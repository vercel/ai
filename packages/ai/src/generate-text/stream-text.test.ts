--- conflicted
+++ resolved
@@ -1,22 +1,12 @@
 import {
-<<<<<<< HEAD
-  LanguageModelV2,
-  LanguageModelV2CallOptions,
-  LanguageModelV2CallWarning,
-  LanguageModelV2FunctionTool,
-  LanguageModelV2Prompt,
-  LanguageModelV2ProviderDefinedTool,
-  LanguageModelV2StreamPart,
-  SharedV2ProviderMetadata,
-=======
   LanguageModelV3,
   LanguageModelV3CallOptions,
   LanguageModelV3CallWarning,
   LanguageModelV3FunctionTool,
+  LanguageModelV3Prompt,
   LanguageModelV3ProviderDefinedTool,
   LanguageModelV3StreamPart,
   SharedV3ProviderMetadata,
->>>>>>> ff98c7a3
 } from '@ai-sdk/provider';
 import {
   delay,
@@ -13927,14 +13917,14 @@
 
     describe('when a call from a single tool that needs approval is approved', () => {
       let result: StreamTextResult<any, any>;
-      let prompts: LanguageModelV2Prompt[];
+      let prompts: LanguageModelV3Prompt[];
       let executeFunction: ToolExecuteFunction<any, any>;
 
       beforeEach(async () => {
         prompts = [];
         executeFunction = vi.fn().mockReturnValue('result1');
         result = streamText({
-          model: new MockLanguageModelV2({
+          model: new MockLanguageModelV3({
             doStream: async ({ prompt }) => {
               prompts.push(prompt);
               return {
