--- conflicted
+++ resolved
@@ -1228,7 +1228,6 @@
               activeTools: prepareStepResult?.activeTools ?? activeTools,
             });
 
-<<<<<<< HEAD
           // Merge base providerOptions with step-specific providerOptions
           const stepProviderOptions = prepareStepResult?.providerOptions
             ? {
@@ -1236,10 +1235,8 @@
                 ...prepareStepResult.providerOptions,
               }
             : providerOptions;
-=======
           experimental_context =
             prepareStepResult?.experimental_context ?? experimental_context;
->>>>>>> 568150c7
 
           const {
             result: { stream, response, request },
