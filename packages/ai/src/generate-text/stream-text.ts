--- conflicted
+++ resolved
@@ -1455,12 +1455,8 @@
 
                       controller.enqueue({
                         ...chunk,
-<<<<<<< HEAD
-                        dynamic: tool?.type === 'dynamic',
+                        dynamic: chunk.dynamic ?? tool?.type === 'dynamic',
                         title: tool?.title,
-=======
-                        dynamic: chunk.dynamic ?? tool?.type === 'dynamic',
->>>>>>> 26d283dd
                       });
                       break;
                     }
@@ -2085,7 +2081,6 @@
                   ? { providerExecuted: part.providerExecuted }
                   : {}),
                 ...(dynamic != null ? { dynamic } : {}),
-                ...(part.title != null ? { title: part.title } : {}),
               });
               break;
             }
