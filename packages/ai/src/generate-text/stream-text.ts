import {
  getErrorMessage,
  LanguageModelV3,
  SharedV3Warning,
} from '@ai-sdk/provider';
import {
  createIdGenerator,
  DelayedPromise,
  IdGenerator,
  isAbortError,
  ProviderOptions,
<<<<<<< HEAD
  ToolApprovalResponse,
=======
  ToolContent,
>>>>>>> f5691959
} from '@ai-sdk/provider-utils';
import { Span } from '@opentelemetry/api';
import { ServerResponse } from 'node:http';
import { NoOutputGeneratedError } from '../error';
import { logWarnings } from '../logger/log-warnings';
import { resolveLanguageModel } from '../model/resolve-model';
import { CallSettings } from '../prompt/call-settings';
import { convertToLanguageModelPrompt } from '../prompt/convert-to-language-model-prompt';
import { createToolModelOutput } from '../prompt/create-tool-model-output';
import { prepareCallSettings } from '../prompt/prepare-call-settings';
import { prepareToolsAndToolChoice } from '../prompt/prepare-tools-and-tool-choice';
import { Prompt } from '../prompt/prompt';
import { standardizePrompt } from '../prompt/standardize-prompt';
import { wrapGatewayError } from '../prompt/wrap-gateway-error';
import { assembleOperationName } from '../telemetry/assemble-operation-name';
import { getBaseTelemetryAttributes } from '../telemetry/get-base-telemetry-attributes';
import { getTracer } from '../telemetry/get-tracer';
import { recordSpan } from '../telemetry/record-span';
import { selectTelemetryAttributes } from '../telemetry/select-telemetry-attributes';
import { stringifyForTelemetry } from '../telemetry/stringify-for-telemetry';
import { TelemetrySettings } from '../telemetry/telemetry-settings';
import { createTextStreamResponse } from '../text-stream/create-text-stream-response';
import { pipeTextStreamToResponse } from '../text-stream/pipe-text-stream-to-response';
import { LanguageModelRequestMetadata } from '../types';
import {
  CallWarning,
  FinishReason,
  LanguageModel,
  ToolChoice,
} from '../types/language-model';
import { ProviderMetadata } from '../types/provider-metadata';
import {
  addLanguageModelUsage,
  createNullLanguageModelUsage,
  LanguageModelUsage,
} from '../types/usage';
import { UIMessage } from '../ui';
import { createUIMessageStreamResponse } from '../ui-message-stream/create-ui-message-stream-response';
import { getResponseUIMessageId } from '../ui-message-stream/get-response-ui-message-id';
import { handleUIMessageStreamFinish } from '../ui-message-stream/handle-ui-message-stream-finish';
import { pipeUIMessageStreamToResponse } from '../ui-message-stream/pipe-ui-message-stream-to-response';
import {
  InferUIMessageChunk,
  UIMessageChunk,
} from '../ui-message-stream/ui-message-chunks';
import { UIMessageStreamResponseInit } from '../ui-message-stream/ui-message-stream-response-init';
import { InferUIMessageData, InferUIMessageMetadata } from '../ui/ui-messages';
import { asArray } from '../util/as-array';
import {
  AsyncIterableStream,
  createAsyncIterableStream,
} from '../util/async-iterable-stream';
import { consumeStream } from '../util/consume-stream';
import { createStitchableStream } from '../util/create-stitchable-stream';
import { DownloadFunction } from '../util/download/download-function';
import { now as originalNow } from '../util/now';
import { prepareRetries } from '../util/prepare-retries';
import { collectToolApprovals } from './collect-tool-approvals';
import { ContentPart } from './content-part';
import { executeToolCall } from './execute-tool-call';
import { Output, text } from './output';
import { InferCompleteOutput, InferPartialOutput } from './output-utils';
import { PrepareStepFunction } from './prepare-step';
import { ResponseMessage } from './response-message';
import {
  runToolsTransformation,
  SingleRequestTextStreamPart,
} from './run-tools-transformation';
import { DefaultStepResult, StepResult } from './step-result';
import {
  isStopConditionMet,
  stepCountIs,
  StopCondition,
} from './stop-condition';
import {
  ConsumeStreamOptions,
  StreamTextResult,
  TextStreamPart,
  UIMessageStreamOptions,
} from './stream-text-result';
import { toResponseMessages } from './to-response-messages';
import { TypedToolCall } from './tool-call';
import { ToolCallRepairFunction } from './tool-call-repair-function';
import { ToolOutput } from './tool-output';
import { StaticToolOutputDenied } from './tool-output-denied';
import { ToolSet } from './tool-set';

const originalGenerateId = createIdGenerator({
  prefix: 'aitxt',
  size: 24,
});

/**
A transformation that is applied to the stream.

@param stopStream - A function that stops the source stream.
@param tools - The tools that are accessible to and can be called by the model. The model needs to support calling tools.
 */
export type StreamTextTransform<TOOLS extends ToolSet> = (options: {
  tools: TOOLS; // for type inference
  stopStream: () => void;
}) => TransformStream<TextStreamPart<TOOLS>, TextStreamPart<TOOLS>>;

/**
Callback that is set using the `onError` option.

@param event - The event that is passed to the callback.
 */
export type StreamTextOnErrorCallback = (event: {
  error: unknown;
}) => PromiseLike<void> | void;

/**
Callback that is set using the `onStepFinish` option.

@param stepResult - The result of the step.
 */
export type StreamTextOnStepFinishCallback<TOOLS extends ToolSet> = (
  stepResult: StepResult<TOOLS>,
) => PromiseLike<void> | void;

/**
Callback that is set using the `onChunk` option.

@param event - The event that is passed to the callback.
 */
export type StreamTextOnChunkCallback<TOOLS extends ToolSet> = (event: {
  chunk: Extract<
    TextStreamPart<TOOLS>,
    {
      type:
        | 'text-delta'
        | 'reasoning-delta'
        | 'source'
        | 'tool-call'
        | 'tool-input-start'
        | 'tool-input-delta'
        | 'tool-result'
        | 'raw';
    }
  >;
}) => PromiseLike<void> | void;

/**
Callback that is set using the `onFinish` option.

@param event - The event that is passed to the callback.
 */
export type StreamTextOnFinishCallback<TOOLS extends ToolSet> = (
  event: StepResult<TOOLS> & {
    /**
     * Details for all steps.
     */
    readonly steps: StepResult<TOOLS>[];

    /**
     * Total usage for all steps. This is the sum of the usage of all steps.
     */
    readonly totalUsage: LanguageModelUsage;

    /**
     * Context that is passed into tool execution.
     *
     * Experimental (can break in patch releases).
     *
     * @default undefined
     */
    experimental_context: unknown;
  },
) => PromiseLike<void> | void;

/**
Callback that is set using the `onAbort` option.

@param event - The event that is passed to the callback.
 */
export type StreamTextOnAbortCallback<TOOLS extends ToolSet> = (event: {
  /**
Details for all previously finished steps.
   */
  readonly steps: StepResult<TOOLS>[];
}) => PromiseLike<void> | void;

/**
Generate a text and call tools for a given prompt using a language model.

This function streams the output. If you do not want to stream the output, use `generateText` instead.

@param model - The language model to use.
@param tools - Tools that are accessible to and can be called by the model. The model needs to support calling tools.

@param system - A system message that will be part of the prompt.
@param prompt - A simple text prompt. You can either use `prompt` or `messages` but not both.
@param messages - A list of messages. You can either use `prompt` or `messages` but not both.

@param maxOutputTokens - Maximum number of tokens to generate.
@param temperature - Temperature setting.
The value is passed through to the provider. The range depends on the provider and model.
It is recommended to set either `temperature` or `topP`, but not both.
@param topP - Nucleus sampling.
The value is passed through to the provider. The range depends on the provider and model.
It is recommended to set either `temperature` or `topP`, but not both.
@param topK - Only sample from the top K options for each subsequent token.
Used to remove "long tail" low probability responses.
Recommended for advanced use cases only. You usually only need to use temperature.
@param presencePenalty - Presence penalty setting.
It affects the likelihood of the model to repeat information that is already in the prompt.
The value is passed through to the provider. The range depends on the provider and model.
@param frequencyPenalty - Frequency penalty setting.
It affects the likelihood of the model to repeatedly use the same words or phrases.
The value is passed through to the provider. The range depends on the provider and model.
@param stopSequences - Stop sequences.
If set, the model will stop generating text when one of the stop sequences is generated.
@param seed - The seed (integer) to use for random sampling.
If set and supported by the model, calls will generate deterministic results.

@param maxRetries - Maximum number of retries. Set to 0 to disable retries. Default: 2.
@param abortSignal - An optional abort signal that can be used to cancel the call.
@param headers - Additional HTTP headers to be sent with the request. Only applicable for HTTP-based providers.

@param onChunk - Callback that is called for each chunk of the stream. The stream processing will pause until the callback promise is resolved.
@param onError - Callback that is called when an error occurs during streaming. You can use it to log errors.
@param onStepFinish - Callback that is called when each step (LLM call) is finished, including intermediate steps.
@param onFinish - Callback that is called when all steps are finished and the response is complete.

@return
A result object for accessing different stream types and additional information.
 */
export function streamText<
  TOOLS extends ToolSet,
  OUTPUT extends Output = Output<string, string>,
>({
  model,
  tools,
  toolChoice,
  system,
  prompt,
  messages,
  maxRetries,
  abortSignal,
  headers,
  stopWhen = stepCountIs(1),
  experimental_output,
  output = experimental_output,
  experimental_telemetry: telemetry,
  prepareStep,
  providerOptions,
  experimental_activeTools,
  activeTools = experimental_activeTools,
  experimental_repairToolCall: repairToolCall,
  experimental_transform: transform,
  experimental_download: download,
  includeRawChunks = false,
  onChunk,
  onError = ({ error }) => {
    console.error(error);
  },
  onFinish,
  onAbort,
  onStepFinish,
  experimental_context,
  _internal: {
    now = originalNow,
    generateId = originalGenerateId,
    currentDate = () => new Date(),
  } = {},
  ...settings
}: CallSettings &
  Prompt & {
    /**
The language model to use.
     */
    model: LanguageModel;

    /**
The tools that the model can call. The model needs to support calling tools.
    */
    tools?: TOOLS;

    /**
The tool choice strategy. Default: 'auto'.
     */
    toolChoice?: ToolChoice<TOOLS>;

    /**
Condition for stopping the generation when there are tool results in the last step.
When the condition is an array, any of the conditions can be met to stop the generation.

@default stepCountIs(1)
     */
    stopWhen?:
      | StopCondition<NoInfer<TOOLS>>
      | Array<StopCondition<NoInfer<TOOLS>>>;

    /**
Optional telemetry configuration (experimental).
     */
    experimental_telemetry?: TelemetrySettings;

    /**
Additional provider-specific options. They are passed through
to the provider from the AI SDK and enable provider-specific
functionality that can be fully encapsulated in the provider.
 */
    providerOptions?: ProviderOptions;

    /**
     * @deprecated Use `activeTools` instead.
     */
    experimental_activeTools?: Array<keyof NoInfer<TOOLS>>;

    /**
   Limits the tools that are available for the model to call without
   changing the tool call and result types in the result.
        */
    activeTools?: Array<keyof NoInfer<TOOLS>>;

    /**
Optional specification for parsing structured outputs from the LLM response.
     */
    output?: OUTPUT;

    /**
Optional specification for parsing structured outputs from the LLM response.

@deprecated Use `output` instead.
 */
    experimental_output?: OUTPUT;

    /**
Optional function that you can use to provide different settings for a step.

@param options - The options for the step.
@param options.steps - The steps that have been executed so far.
@param options.stepNumber - The number of the step that is being executed.
@param options.model - The model that is being used.

@returns An object that contains the settings for the step.
If you return undefined (or for undefined settings), the settings from the outer level will be used.
    */
    prepareStep?: PrepareStepFunction<NoInfer<TOOLS>>;

    /**
A function that attempts to repair a tool call that failed to parse.
     */
    experimental_repairToolCall?: ToolCallRepairFunction<TOOLS>;

    /**
Optional stream transformations.
They are applied in the order they are provided.
The stream transformations must maintain the stream structure for streamText to work correctly.
     */
    experimental_transform?:
      | StreamTextTransform<TOOLS>
      | Array<StreamTextTransform<TOOLS>>;

    /**
Custom download function to use for URLs.

By default, files are downloaded if the model does not support the URL for the given media type.
     */
    experimental_download?: DownloadFunction | undefined;

    /**
Whether to include raw chunks from the provider in the stream.
When enabled, you will receive raw chunks with type 'raw' that contain the unprocessed data from the provider.
This allows access to cutting-edge provider features not yet wrapped by the AI SDK.
Defaults to false.
     */
    includeRawChunks?: boolean;

    /**
Callback that is called for each chunk of the stream.
The stream processing will pause until the callback promise is resolved.
     */
    onChunk?: StreamTextOnChunkCallback<TOOLS>;

    /**
Callback that is invoked when an error occurs during streaming.
You can use it to log errors.
The stream processing will pause until the callback promise is resolved.
     */
    onError?: StreamTextOnErrorCallback;

    /**
Callback that is called when the LLM response and all request tool executions
(for tools that have an `execute` function) are finished.

The usage is the combined usage of all steps.
     */
    onFinish?: StreamTextOnFinishCallback<TOOLS>;

    onAbort?: StreamTextOnAbortCallback<TOOLS>;

    /**
Callback that is called when each step (LLM call) is finished, including intermediate steps.
    */
    onStepFinish?: StreamTextOnStepFinishCallback<TOOLS>;

    /**
     * Context that is passed into tool execution.
     *
     * Experimental (can break in patch releases).
     *
     * @default undefined
     */
    experimental_context?: unknown;

    /**
Internal. For test use only. May change without notice.
     */
    _internal?: {
      now?: () => number;
      generateId?: IdGenerator;
      currentDate?: () => Date;
    };
  }): StreamTextResult<TOOLS, OUTPUT> {
  return new DefaultStreamTextResult<TOOLS, OUTPUT>({
    model: resolveLanguageModel(model),
    telemetry,
    headers,
    settings,
    maxRetries,
    abortSignal,
    system,
    prompt,
    messages,
    tools,
    toolChoice,
    transforms: asArray(transform),
    activeTools,
    repairToolCall,
    stopConditions: asArray(stopWhen),
    output,
    providerOptions,
    prepareStep,
    includeRawChunks,
    onChunk,
    onError,
    onFinish,
    onAbort,
    onStepFinish,
    now,
    currentDate,
    generateId,
    experimental_context,
    download,
  });
}

type EnrichedStreamPart<TOOLS extends ToolSet, PARTIAL_OUTPUT> = {
  part: TextStreamPart<TOOLS>;
  partialOutput: PARTIAL_OUTPUT | undefined;
};

function createOutputTransformStream<
  TOOLS extends ToolSet,
  OUTPUT extends Output,
>(
  output: OUTPUT,
): TransformStream<
  TextStreamPart<TOOLS>,
  EnrichedStreamPart<TOOLS, InferPartialOutput<OUTPUT>>
> {
  let firstTextChunkId: string | undefined = undefined;
  let text = '';
  let textChunk = '';
  let textProviderMetadata: ProviderMetadata | undefined = undefined;
  let lastPublishedJson = '';

  function publishTextChunk({
    controller,
    partialOutput = undefined,
  }: {
    controller: TransformStreamDefaultController<
      EnrichedStreamPart<TOOLS, InferPartialOutput<OUTPUT>>
    >;
    partialOutput?: InferPartialOutput<OUTPUT>;
  }) {
    controller.enqueue({
      part: {
        type: 'text-delta',
        id: firstTextChunkId!,
        text: textChunk,
        providerMetadata: textProviderMetadata,
      },
      partialOutput,
    });
    textChunk = '';
  }

  return new TransformStream<
    TextStreamPart<TOOLS>,
    EnrichedStreamPart<TOOLS, InferPartialOutput<OUTPUT>>
  >({
    async transform(chunk, controller) {
      // ensure that we publish the last text chunk before the step finish:
      if (chunk.type === 'finish-step' && textChunk.length > 0) {
        publishTextChunk({ controller });
      }

      if (
        chunk.type !== 'text-delta' &&
        chunk.type !== 'text-start' &&
        chunk.type !== 'text-end'
      ) {
        controller.enqueue({ part: chunk, partialOutput: undefined });
        return;
      }

      // we have to pick a text chunk which contains the json text
      // since we are streaming, we have to pick the first text chunk
      if (firstTextChunkId == null) {
        firstTextChunkId = chunk.id;
      } else if (chunk.id !== firstTextChunkId) {
        controller.enqueue({ part: chunk, partialOutput: undefined });
        return;
      }

      if (chunk.type === 'text-start') {
        controller.enqueue({ part: chunk, partialOutput: undefined });
        return;
      }

      if (chunk.type === 'text-end') {
        if (textChunk.length > 0) {
          publishTextChunk({ controller });
        }
        controller.enqueue({ part: chunk, partialOutput: undefined });
        return;
      }

      text += chunk.text;
      textChunk += chunk.text;
      textProviderMetadata = chunk.providerMetadata ?? textProviderMetadata;

      // only publish if partial json can be parsed:
      const result = await output.parsePartialOutput({ text });

      // null should be allowed (valid JSON value) but undefined should not:
      if (result !== undefined) {
        // only send new json if it has changed:
        const currentJson = JSON.stringify(result.partial);
        if (currentJson !== lastPublishedJson) {
          publishTextChunk({ controller, partialOutput: result.partial });
          lastPublishedJson = currentJson;
        }
      }
    },
  });
}

class DefaultStreamTextResult<TOOLS extends ToolSet, OUTPUT extends Output>
  implements StreamTextResult<TOOLS, OUTPUT>
{
  private readonly _totalUsage = new DelayedPromise<
    Awaited<StreamTextResult<TOOLS, OUTPUT>['usage']>
  >();
  private readonly _finishReason = new DelayedPromise<
    Awaited<StreamTextResult<TOOLS, OUTPUT>['finishReason']>
  >();
  private readonly _steps = new DelayedPromise<
    Awaited<StreamTextResult<TOOLS, OUTPUT>['steps']>
  >();

  private readonly addStream: (
    stream: ReadableStream<TextStreamPart<TOOLS>>,
  ) => void;

  private readonly closeStream: () => void;

  private baseStream: ReadableStream<
    EnrichedStreamPart<TOOLS, InferPartialOutput<OUTPUT>>
  >;

  private outputSpecification: OUTPUT | undefined;

  private includeRawChunks: boolean;

  private tools: TOOLS | undefined;

  constructor({
    model,
    telemetry,
    headers,
    settings,
    maxRetries: maxRetriesArg,
    abortSignal,
    system,
    prompt,
    messages,
    tools,
    toolChoice,
    transforms,
    activeTools,
    repairToolCall,
    stopConditions,
    output,
    providerOptions,
    prepareStep,
    includeRawChunks,
    now,
    currentDate,
    generateId,
    onChunk,
    onError,
    onFinish,
    onAbort,
    onStepFinish,
    experimental_context,
    download,
  }: {
    model: LanguageModelV3;
    telemetry: TelemetrySettings | undefined;
    headers: Record<string, string | undefined> | undefined;
    settings: Omit<CallSettings, 'abortSignal' | 'headers'>;
    maxRetries: number | undefined;
    abortSignal: AbortSignal | undefined;
    system: Prompt['system'];
    prompt: Prompt['prompt'];
    messages: Prompt['messages'];
    tools: TOOLS | undefined;
    toolChoice: ToolChoice<TOOLS> | undefined;
    transforms: Array<StreamTextTransform<TOOLS>>;
    activeTools: Array<keyof TOOLS> | undefined;
    repairToolCall: ToolCallRepairFunction<TOOLS> | undefined;
    stopConditions: Array<StopCondition<NoInfer<TOOLS>>>;
    output: OUTPUT | undefined;
    providerOptions: ProviderOptions | undefined;
    prepareStep: PrepareStepFunction<NoInfer<TOOLS>> | undefined;
    includeRawChunks: boolean;
    now: () => number;
    currentDate: () => Date;
    generateId: () => string;
    experimental_context: unknown;
    download: DownloadFunction | undefined;

    // callbacks:
    onChunk: undefined | StreamTextOnChunkCallback<TOOLS>;
    onError: StreamTextOnErrorCallback;
    onFinish: undefined | StreamTextOnFinishCallback<TOOLS>;
    onAbort: undefined | StreamTextOnAbortCallback<TOOLS>;
    onStepFinish: undefined | StreamTextOnStepFinishCallback<TOOLS>;
  }) {
    this.outputSpecification = output;
    this.includeRawChunks = includeRawChunks;
    this.tools = tools;

    // promise to ensure that the step has been fully processed by the event processor
    // before a new step is started. This is required because the continuation condition
    // needs the updated steps to determine if another step is needed.
    let stepFinish!: DelayedPromise<void>;

    let recordedContent: Array<ContentPart<TOOLS>> = [];
    const recordedResponseMessages: Array<ResponseMessage> = [];
    let recordedFinishReason: FinishReason | undefined = undefined;
    let recordedTotalUsage: LanguageModelUsage | undefined = undefined;
    let recordedRequest: LanguageModelRequestMetadata = {};
    let recordedWarnings: Array<CallWarning> = [];
    const recordedSteps: StepResult<TOOLS>[] = [];

    let rootSpan!: Span;

    let activeTextContent: Record<
      string,
      {
        type: 'text';
        text: string;
        providerMetadata: ProviderMetadata | undefined;
      }
    > = {};

    let activeReasoningContent: Record<
      string,
      {
        type: 'reasoning';
        text: string;
        providerMetadata: ProviderMetadata | undefined;
      }
    > = {};

    const eventProcessor = new TransformStream<
      EnrichedStreamPart<TOOLS, InferPartialOutput<OUTPUT>>,
      EnrichedStreamPart<TOOLS, InferPartialOutput<OUTPUT>>
    >({
      async transform(chunk, controller) {
        controller.enqueue(chunk); // forward the chunk to the next stream

        const { part } = chunk;

        if (
          part.type === 'text-delta' ||
          part.type === 'reasoning-delta' ||
          part.type === 'source' ||
          part.type === 'tool-call' ||
          part.type === 'tool-result' ||
          part.type === 'tool-input-start' ||
          part.type === 'tool-input-delta' ||
          part.type === 'raw'
        ) {
          await onChunk?.({ chunk: part });
        }

        if (part.type === 'error') {
          await onError({ error: wrapGatewayError(part.error) });
        }

        if (part.type === 'text-start') {
          activeTextContent[part.id] = {
            type: 'text',
            text: '',
            providerMetadata: part.providerMetadata,
          };

          recordedContent.push(activeTextContent[part.id]);
        }

        if (part.type === 'text-delta') {
          const activeText = activeTextContent[part.id];

          if (activeText == null) {
            controller.enqueue({
              part: {
                type: 'error',
                error: `text part ${part.id} not found`,
              },
              partialOutput: undefined,
            });
            return;
          }

          activeText.text += part.text;
          activeText.providerMetadata =
            part.providerMetadata ?? activeText.providerMetadata;
        }

        if (part.type === 'text-end') {
          const activeText = activeTextContent[part.id];

          if (activeText == null) {
            controller.enqueue({
              part: {
                type: 'error',
                error: `text part ${part.id} not found`,
              },
              partialOutput: undefined,
            });
            return;
          }

          activeText.providerMetadata =
            part.providerMetadata ?? activeText.providerMetadata;

          delete activeTextContent[part.id];
        }

        if (part.type === 'reasoning-start') {
          activeReasoningContent[part.id] = {
            type: 'reasoning',
            text: '',
            providerMetadata: part.providerMetadata,
          };

          recordedContent.push(activeReasoningContent[part.id]);
        }

        if (part.type === 'reasoning-delta') {
          const activeReasoning = activeReasoningContent[part.id];

          if (activeReasoning == null) {
            controller.enqueue({
              part: {
                type: 'error',
                error: `reasoning part ${part.id} not found`,
              },
              partialOutput: undefined,
            });
            return;
          }

          activeReasoning.text += part.text;
          activeReasoning.providerMetadata =
            part.providerMetadata ?? activeReasoning.providerMetadata;
        }

        if (part.type === 'reasoning-end') {
          const activeReasoning = activeReasoningContent[part.id];

          if (activeReasoning == null) {
            controller.enqueue({
              part: {
                type: 'error',
                error: `reasoning part ${part.id} not found`,
              },
              partialOutput: undefined,
            });
            return;
          }

          activeReasoning.providerMetadata =
            part.providerMetadata ?? activeReasoning.providerMetadata;

          delete activeReasoningContent[part.id];
        }

        if (part.type === 'file') {
          recordedContent.push({ type: 'file', file: part.file });
        }

        if (part.type === 'source') {
          recordedContent.push(part);
        }

        if (part.type === 'tool-call') {
          recordedContent.push(part);
        }

        if (part.type === 'tool-result' && !part.preliminary) {
          recordedContent.push(part);
        }

        if (part.type === 'tool-approval-request') {
          recordedContent.push(part);
        }

        if (part.type === 'tool-error') {
          recordedContent.push(part);
        }

        if (part.type === 'start-step') {
          // reset the recorded data when a new step starts:
          recordedContent = [];
          activeReasoningContent = {};
          activeTextContent = {};

          recordedRequest = part.request;
          recordedWarnings = part.warnings;
        }

        if (part.type === 'finish-step') {
          const stepMessages = await toResponseMessages({
            content: recordedContent,
            tools,
          });

          // Add step information (after response messages are updated):
          const currentStepResult: StepResult<TOOLS> = new DefaultStepResult({
            content: recordedContent,
            finishReason: part.finishReason,
            usage: part.usage,
            warnings: recordedWarnings,
            request: recordedRequest,
            response: {
              ...part.response,
              messages: [...recordedResponseMessages, ...stepMessages],
            },
            providerMetadata: part.providerMetadata,
          });

          await onStepFinish?.(currentStepResult);

          logWarnings({
            warnings: recordedWarnings,
            provider: model.provider,
            model: model.modelId,
          });

          recordedSteps.push(currentStepResult);

          recordedResponseMessages.push(...stepMessages);

          // resolve the promise to signal that the step has been fully processed
          // by the event processor:
          stepFinish.resolve();
        }

        if (part.type === 'finish') {
          recordedTotalUsage = part.totalUsage;
          recordedFinishReason = part.finishReason;
        }
      },

      async flush(controller) {
        try {
          if (recordedSteps.length === 0) {
            const error = new NoOutputGeneratedError({
              message: 'No output generated. Check the stream for errors.',
            });

            self._finishReason.reject(error);
            self._totalUsage.reject(error);
            self._steps.reject(error);

            return; // no steps recorded (e.g. in error scenario)
          }

          // derived:
          const finishReason = recordedFinishReason ?? 'unknown';
          const totalUsage =
            recordedTotalUsage ?? createNullLanguageModelUsage();

          // from finish:
          self._finishReason.resolve(finishReason);
          self._totalUsage.resolve(totalUsage);

          // aggregate results:
          self._steps.resolve(recordedSteps);

          // call onFinish callback:
          const finalStep = recordedSteps[recordedSteps.length - 1];
          await onFinish?.({
            finishReason,
            totalUsage,
            usage: finalStep.usage,
            content: finalStep.content,
            text: finalStep.text,
            reasoningText: finalStep.reasoningText,
            reasoning: finalStep.reasoning,
            files: finalStep.files,
            sources: finalStep.sources,
            toolCalls: finalStep.toolCalls,
            staticToolCalls: finalStep.staticToolCalls,
            dynamicToolCalls: finalStep.dynamicToolCalls,
            toolResults: finalStep.toolResults,
            staticToolResults: finalStep.staticToolResults,
            dynamicToolResults: finalStep.dynamicToolResults,
            request: finalStep.request,
            response: finalStep.response,
            warnings: finalStep.warnings,
            providerMetadata: finalStep.providerMetadata,
            steps: recordedSteps,
            experimental_context,
          });

          // Add response information to the root span:
          rootSpan.setAttributes(
            await selectTelemetryAttributes({
              telemetry,
              attributes: {
                'ai.response.finishReason': finishReason,
                'ai.response.text': { output: () => finalStep.text },
                'ai.response.toolCalls': {
                  output: () =>
                    finalStep.toolCalls?.length
                      ? JSON.stringify(finalStep.toolCalls)
                      : undefined,
                },
                'ai.response.providerMetadata': JSON.stringify(
                  finalStep.providerMetadata,
                ),

                'ai.usage.inputTokens': totalUsage.inputTokens,
                'ai.usage.outputTokens': totalUsage.outputTokens,
                'ai.usage.totalTokens': totalUsage.totalTokens,
                'ai.usage.reasoningTokens': totalUsage.reasoningTokens,
                'ai.usage.cachedInputTokens': totalUsage.cachedInputTokens,
              },
            }),
          );
        } catch (error) {
          controller.error(error);
        } finally {
          rootSpan.end();
        }
      },
    });

    // initialize the stitchable stream and the transformed stream:
    const stitchableStream = createStitchableStream<TextStreamPart<TOOLS>>();
    this.addStream = stitchableStream.addStream;
    this.closeStream = stitchableStream.close;

    // resilient stream that handles abort signals and errors:
    const reader = stitchableStream.stream.getReader();
    let stream = new ReadableStream<TextStreamPart<TOOLS>>({
      async start(controller) {
        // send start event:
        controller.enqueue({ type: 'start' });
      },

      async pull(controller) {
        // abort handling:
        function abort() {
          onAbort?.({ steps: recordedSteps });
          controller.enqueue({ type: 'abort' });
          controller.close();
        }

        try {
          const { done, value } = await reader.read();

          if (done) {
            controller.close();
            return;
          }

          if (abortSignal?.aborted) {
            abort();
            return;
          }

          controller.enqueue(value);
        } catch (error) {
          if (isAbortError(error) && abortSignal?.aborted) {
            abort();
          } else {
            controller.error(error);
          }
        }
      },

      cancel(reason) {
        return stitchableStream.stream.cancel(reason);
      },
    });

    // transform the stream before output parsing
    // to enable replacement of stream segments:
    for (const transform of transforms) {
      stream = stream.pipeThrough(
        transform({
          tools: tools as TOOLS,
          stopStream() {
            stitchableStream.terminate();
          },
        }),
      );
    }

    this.baseStream = stream
      .pipeThrough(createOutputTransformStream(output ?? text()))
      .pipeThrough(eventProcessor);

    const { maxRetries, retry } = prepareRetries({
      maxRetries: maxRetriesArg,
      abortSignal,
    });

    const tracer = getTracer(telemetry);

    const callSettings = prepareCallSettings(settings);

    const baseTelemetryAttributes = getBaseTelemetryAttributes({
      model,
      telemetry,
      headers,
      settings: { ...callSettings, maxRetries },
    });

    const self = this;

    recordSpan({
      name: 'ai.streamText',
      attributes: selectTelemetryAttributes({
        telemetry,
        attributes: {
          ...assembleOperationName({ operationId: 'ai.streamText', telemetry }),
          ...baseTelemetryAttributes,
          // specific settings that only make sense on the outer level:
          'ai.prompt': {
            input: () => JSON.stringify({ system, prompt, messages }),
          },
        },
      }),
      tracer,
      endWhenDone: false,
      fn: async rootSpanArg => {
        rootSpan = rootSpanArg;

        const initialPrompt = await standardizePrompt({
          system,
          prompt,
          messages,
        } as Prompt);

        const initialMessages = initialPrompt.messages;
        const initialResponseMessages: Array<ResponseMessage> = [];

        const { approvedToolApprovals, deniedToolApprovals } =
          collectToolApprovals<TOOLS>({ messages: initialMessages });

        // initial tool execution step stream
        if (
          deniedToolApprovals.length > 0 ||
          approvedToolApprovals.length > 0
        ) {
          const providerExecutedToolApprovals = [
            ...approvedToolApprovals,
            ...deniedToolApprovals,
          ].filter(toolApproval => toolApproval.toolCall.providerExecuted);

          const localApprovedToolApprovals = approvedToolApprovals.filter(
            toolApproval => !toolApproval.toolCall.providerExecuted,
          );
          const localDeniedToolApprovals = deniedToolApprovals.filter(
            toolApproval => !toolApproval.toolCall.providerExecuted,
          );

          const deniedProviderExecutedToolApprovals =
            deniedToolApprovals.filter(
              toolApproval => toolApproval.toolCall.providerExecuted,
            );

          let toolExecutionStepStreamController:
            | ReadableStreamDefaultController<TextStreamPart<TOOLS>>
            | undefined;
          const toolExecutionStepStream = new ReadableStream<
            TextStreamPart<TOOLS>
          >({
            start(controller) {
              toolExecutionStepStreamController = controller;
            },
          });

          self.addStream(toolExecutionStepStream);

          try {
            for (const toolApproval of [
              ...localDeniedToolApprovals,
              ...deniedProviderExecutedToolApprovals,
            ]) {
              toolExecutionStepStreamController?.enqueue({
                type: 'tool-output-denied',
                toolCallId: toolApproval.toolCall.toolCallId,
                toolName: toolApproval.toolCall.toolName,
              } as StaticToolOutputDenied<TOOLS>);
            }

            const toolOutputs: Array<ToolOutput<TOOLS>> = [];

            await Promise.all(
              localApprovedToolApprovals.map(async toolApproval => {
                const result = await executeToolCall({
                  toolCall: toolApproval.toolCall,
                  tools,
                  tracer,
                  telemetry,
                  messages: initialMessages,
                  abortSignal,
                  experimental_context,
                  onPreliminaryToolResult: result => {
                    toolExecutionStepStreamController?.enqueue(result);
                  },
                });

                if (result != null) {
                  toolExecutionStepStreamController?.enqueue(result);
                  toolOutputs.push(result);
                }
              }),
            );

<<<<<<< HEAD
            // forward provider-executed approval responses to the provider (do not execute locally):
            if (providerExecutedToolApprovals.length > 0) {
              initialResponseMessages.push({
                role: 'tool',
                content: providerExecutedToolApprovals.map(
                  toolApproval =>
                    ({
                      type: 'tool-approval-response',
                      approvalId: toolApproval.approvalResponse.approvalId,
                      approved: toolApproval.approvalResponse.approved,
                      reason: toolApproval.approvalResponse.reason,
                    }) satisfies ToolApprovalResponse,
                ),
              });
            }

            // Local tool results (approved + denied) are sent as tool results:
            if (toolOutputs.length > 0 || localDeniedToolApprovals.length > 0) {
              initialResponseMessages.push({
                role: 'tool',
                content: [
                  // add regular tool results for approved tool calls:
                  ...toolOutputs.map(output => ({
                    type: 'tool-result' as const,
                    toolCallId: output.toolCallId,
                    toolName: output.toolName,
                    output: createToolModelOutput({
                      tool: tools?.[output.toolName],
                      output:
                        output.type === 'tool-result'
                          ? output.output
                          : output.error,
                      errorMode: output.type === 'tool-error' ? 'json' : 'none',
                    }),
                  })),
                  // add execution denied tool results for denied local tool approvals:
                  ...localDeniedToolApprovals.map(toolApproval => ({
                    type: 'tool-result' as const,
                    toolCallId: toolApproval.toolCall.toolCallId,
                    toolName: toolApproval.toolCall.toolName,
                    output: {
                      type: 'execution-denied' as const,
                      reason: toolApproval.approvalResponse.reason,
                    },
                  })),
                ],
              });
            }
=======
            const content: ToolContent = [];

            for (const output of toolOutputs) {
              content.push({
                type: 'tool-result' as const,
                toolCallId: output.toolCallId,
                toolName: output.toolName,
                output: await createToolModelOutput({
                  toolCallId: output.toolCallId,
                  input: output.input,
                  tool: tools?.[output.toolName],
                  output:
                    output.type === 'tool-result'
                      ? output.output
                      : output.error,
                  errorMode: output.type === 'tool-error' ? 'json' : 'none',
                }),
              });
            }

            for (const toolApproval of deniedToolApprovals) {
              content.push({
                type: 'tool-result' as const,
                toolCallId: toolApproval.toolCall.toolCallId,
                toolName: toolApproval.toolCall.toolName,
                output: {
                  type: 'execution-denied' as const,
                  reason: toolApproval.approvalResponse.reason,
                },
              });
            }

            initialResponseMessages.push({
              role: 'tool',
              content,
            });
>>>>>>> f5691959
          } finally {
            toolExecutionStepStreamController?.close();
          }
        }

        recordedResponseMessages.push(...initialResponseMessages);

        async function streamStep({
          currentStep,
          responseMessages,
          usage,
        }: {
          currentStep: number;
          responseMessages: Array<ResponseMessage>;
          usage: LanguageModelUsage;
        }) {
          const includeRawChunks = self.includeRawChunks;

          stepFinish = new DelayedPromise<void>();

          const stepInputMessages = [...initialMessages, ...responseMessages];

          const prepareStepResult = await prepareStep?.({
            model,
            steps: recordedSteps,
            stepNumber: recordedSteps.length,
            messages: stepInputMessages,
            experimental_context,
          });

          const stepModel = resolveLanguageModel(
            prepareStepResult?.model ?? model,
          );

          const promptMessages = await convertToLanguageModelPrompt({
            prompt: {
              system: prepareStepResult?.system ?? initialPrompt.system,
              messages: prepareStepResult?.messages ?? stepInputMessages,
            },
            supportedUrls: await stepModel.supportedUrls,
            download,
          });

          const { toolChoice: stepToolChoice, tools: stepTools } =
            await prepareToolsAndToolChoice({
              tools,
              toolChoice: prepareStepResult?.toolChoice ?? toolChoice,
              activeTools: prepareStepResult?.activeTools ?? activeTools,
            });

          experimental_context =
            prepareStepResult?.experimental_context ?? experimental_context;

          const {
            result: { stream, response, request },
            doStreamSpan,
            startTimestampMs,
          } = await retry(() =>
            recordSpan({
              name: 'ai.streamText.doStream',
              attributes: selectTelemetryAttributes({
                telemetry,
                attributes: {
                  ...assembleOperationName({
                    operationId: 'ai.streamText.doStream',
                    telemetry,
                  }),
                  ...baseTelemetryAttributes,
                  // model:
                  'ai.model.provider': stepModel.provider,
                  'ai.model.id': stepModel.modelId,
                  // prompt:
                  'ai.prompt.messages': {
                    input: () => stringifyForTelemetry(promptMessages),
                  },
                  'ai.prompt.tools': {
                    // convert the language model level tools:
                    input: () => stepTools?.map(tool => JSON.stringify(tool)),
                  },
                  'ai.prompt.toolChoice': {
                    input: () =>
                      stepToolChoice != null
                        ? JSON.stringify(stepToolChoice)
                        : undefined,
                  },

                  // standardized gen-ai llm span attributes:
                  'gen_ai.system': stepModel.provider,
                  'gen_ai.request.model': stepModel.modelId,
                  'gen_ai.request.frequency_penalty':
                    callSettings.frequencyPenalty,
                  'gen_ai.request.max_tokens': callSettings.maxOutputTokens,
                  'gen_ai.request.presence_penalty':
                    callSettings.presencePenalty,
                  'gen_ai.request.stop_sequences': callSettings.stopSequences,
                  'gen_ai.request.temperature': callSettings.temperature,
                  'gen_ai.request.top_k': callSettings.topK,
                  'gen_ai.request.top_p': callSettings.topP,
                },
              }),
              tracer,
              endWhenDone: false,
              fn: async doStreamSpan => ({
                startTimestampMs: now(), // get before the call
                doStreamSpan,
                result: await stepModel.doStream({
                  ...callSettings,
                  tools: stepTools,
                  toolChoice: stepToolChoice,
                  responseFormat: await output?.responseFormat,
                  prompt: promptMessages,
                  providerOptions,
                  abortSignal,
                  headers,
                  includeRawChunks,
                }),
              }),
            }),
          );

          const streamWithToolResults = runToolsTransformation({
            tools,
            generatorStream: stream,
            tracer,
            telemetry,
            system,
            messages: stepInputMessages,
            repairToolCall,
            abortSignal,
            experimental_context,
            generateId,
          });

          const stepRequest = request ?? {};
          const stepToolCalls: TypedToolCall<TOOLS>[] = [];
          const stepToolOutputs: ToolOutput<TOOLS>[] = [];
          let warnings: SharedV3Warning[] | undefined;

          const activeToolCallToolNames: Record<string, string> = {};

          let stepFinishReason: FinishReason = 'unknown';
          let stepUsage: LanguageModelUsage = createNullLanguageModelUsage();
          let stepProviderMetadata: ProviderMetadata | undefined;
          let stepFirstChunk = true;
          let stepResponse: { id: string; timestamp: Date; modelId: string } = {
            id: generateId(),
            timestamp: currentDate(),
            modelId: model.modelId,
          };

          // raw text as it comes from the provider. recorded for telemetry.
          let activeText = '';

          self.addStream(
            streamWithToolResults.pipeThrough(
              new TransformStream<
                SingleRequestTextStreamPart<TOOLS>,
                TextStreamPart<TOOLS>
              >({
                async transform(chunk, controller): Promise<void> {
                  if (chunk.type === 'stream-start') {
                    warnings = chunk.warnings;
                    return; // stream start chunks are sent immediately and do not count as first chunk
                  }

                  if (stepFirstChunk) {
                    // Telemetry for first chunk:
                    const msToFirstChunk = now() - startTimestampMs;

                    stepFirstChunk = false;

                    doStreamSpan.addEvent('ai.stream.firstChunk', {
                      'ai.response.msToFirstChunk': msToFirstChunk,
                    });

                    doStreamSpan.setAttributes({
                      'ai.response.msToFirstChunk': msToFirstChunk,
                    });

                    // Step start:
                    controller.enqueue({
                      type: 'start-step',
                      request: stepRequest,
                      warnings: warnings ?? [],
                    });
                  }

                  const chunkType = chunk.type;
                  switch (chunkType) {
                    case 'tool-approval-request':
                    case 'text-start':
                    case 'text-end': {
                      controller.enqueue(chunk);
                      break;
                    }

                    case 'text-delta': {
                      if (chunk.delta.length > 0) {
                        controller.enqueue({
                          type: 'text-delta',
                          id: chunk.id,
                          text: chunk.delta,
                          providerMetadata: chunk.providerMetadata,
                        });
                        activeText += chunk.delta;
                      }
                      break;
                    }

                    case 'reasoning-start':
                    case 'reasoning-end': {
                      controller.enqueue(chunk);
                      break;
                    }

                    case 'reasoning-delta': {
                      controller.enqueue({
                        type: 'reasoning-delta',
                        id: chunk.id,
                        text: chunk.delta,
                        providerMetadata: chunk.providerMetadata,
                      });
                      break;
                    }

                    case 'tool-call': {
                      controller.enqueue(chunk);
                      // store tool calls for onFinish callback and toolCalls promise:
                      stepToolCalls.push(chunk);
                      break;
                    }

                    case 'tool-result': {
                      controller.enqueue(chunk);

                      if (!chunk.preliminary) {
                        stepToolOutputs.push(chunk);
                      }

                      break;
                    }

                    case 'tool-error': {
                      controller.enqueue(chunk);
                      stepToolOutputs.push(chunk);
                      break;
                    }

                    case 'response-metadata': {
                      stepResponse = {
                        id: chunk.id ?? stepResponse.id,
                        timestamp: chunk.timestamp ?? stepResponse.timestamp,
                        modelId: chunk.modelId ?? stepResponse.modelId,
                      };
                      break;
                    }

                    case 'finish': {
                      // Note: tool executions might not be finished yet when the finish event is emitted.
                      // store usage and finish reason for promises and onFinish callback:
                      stepUsage = chunk.usage;
                      stepFinishReason = chunk.finishReason;
                      stepProviderMetadata = chunk.providerMetadata;

                      // Telemetry for finish event timing
                      // (since tool executions can take longer and distort calculations)
                      const msToFinish = now() - startTimestampMs;
                      doStreamSpan.addEvent('ai.stream.finish');
                      doStreamSpan.setAttributes({
                        'ai.response.msToFinish': msToFinish,
                        'ai.response.avgOutputTokensPerSecond':
                          (1000 * (stepUsage.outputTokens ?? 0)) / msToFinish,
                      });

                      break;
                    }

                    case 'file': {
                      controller.enqueue(chunk);
                      break;
                    }

                    case 'source': {
                      controller.enqueue(chunk);
                      break;
                    }

                    case 'tool-input-start': {
                      activeToolCallToolNames[chunk.id] = chunk.toolName;

                      const tool = tools?.[chunk.toolName];
                      if (tool?.onInputStart != null) {
                        await tool.onInputStart({
                          toolCallId: chunk.id,
                          messages: stepInputMessages,
                          abortSignal,
                          experimental_context,
                        });
                      }

                      controller.enqueue({
                        ...chunk,
                        dynamic: chunk.dynamic ?? tool?.type === 'dynamic',
                        title: tool?.title,
                      });
                      break;
                    }

                    case 'tool-input-end': {
                      delete activeToolCallToolNames[chunk.id];
                      controller.enqueue(chunk);
                      break;
                    }

                    case 'tool-input-delta': {
                      const toolName = activeToolCallToolNames[chunk.id];
                      const tool = tools?.[toolName];

                      if (tool?.onInputDelta != null) {
                        await tool.onInputDelta({
                          inputTextDelta: chunk.delta,
                          toolCallId: chunk.id,
                          messages: stepInputMessages,
                          abortSignal,
                          experimental_context,
                        });
                      }

                      controller.enqueue(chunk);
                      break;
                    }

                    case 'error': {
                      controller.enqueue(chunk);
                      stepFinishReason = 'error';
                      break;
                    }

                    case 'raw': {
                      if (includeRawChunks) {
                        controller.enqueue(chunk);
                      }
                      break;
                    }

                    default: {
                      const exhaustiveCheck: never = chunkType;
                      throw new Error(`Unknown chunk type: ${exhaustiveCheck}`);
                    }
                  }
                },

                // invoke onFinish callback and resolve toolResults promise when the stream is about to close:
                async flush(controller) {
                  const stepToolCallsJson =
                    stepToolCalls.length > 0
                      ? JSON.stringify(stepToolCalls)
                      : undefined;

                  // record telemetry information first to ensure best effort timing
                  try {
                    doStreamSpan.setAttributes(
                      await selectTelemetryAttributes({
                        telemetry,
                        attributes: {
                          'ai.response.finishReason': stepFinishReason,
                          'ai.response.text': {
                            output: () => activeText,
                          },
                          'ai.response.toolCalls': {
                            output: () => stepToolCallsJson,
                          },
                          'ai.response.id': stepResponse.id,
                          'ai.response.model': stepResponse.modelId,
                          'ai.response.timestamp':
                            stepResponse.timestamp.toISOString(),
                          'ai.response.providerMetadata':
                            JSON.stringify(stepProviderMetadata),

                          'ai.usage.inputTokens': stepUsage.inputTokens,
                          'ai.usage.outputTokens': stepUsage.outputTokens,
                          'ai.usage.totalTokens': stepUsage.totalTokens,
                          'ai.usage.reasoningTokens': stepUsage.reasoningTokens,
                          'ai.usage.cachedInputTokens':
                            stepUsage.cachedInputTokens,

                          // standardized gen-ai llm span attributes:
                          'gen_ai.response.finish_reasons': [stepFinishReason],
                          'gen_ai.response.id': stepResponse.id,
                          'gen_ai.response.model': stepResponse.modelId,
                          'gen_ai.usage.input_tokens': stepUsage.inputTokens,
                          'gen_ai.usage.output_tokens': stepUsage.outputTokens,
                        },
                      }),
                    );
                  } catch (error) {
                    // ignore error setting telemetry attributes
                  } finally {
                    // finish doStreamSpan before other operations for correct timing:
                    doStreamSpan.end();
                  }

                  controller.enqueue({
                    type: 'finish-step',
                    finishReason: stepFinishReason,
                    usage: stepUsage,
                    providerMetadata: stepProviderMetadata,
                    response: {
                      ...stepResponse,
                      headers: response?.headers,
                    },
                  });

                  const combinedUsage = addLanguageModelUsage(usage, stepUsage);

                  // wait for the step to be fully processed by the event processor
                  // to ensure that the recorded steps are complete:
                  await stepFinish.promise;

                  const clientToolCalls = stepToolCalls.filter(
                    toolCall => toolCall.providerExecuted !== true,
                  );
                  const clientToolOutputs = stepToolOutputs.filter(
                    toolOutput => toolOutput.providerExecuted !== true,
                  );

                  if (
                    clientToolCalls.length > 0 &&
                    // all current tool calls have outputs (incl. execution errors):
                    clientToolOutputs.length === clientToolCalls.length &&
                    // continue until a stop condition is met:
                    !(await isStopConditionMet({
                      stopConditions,
                      steps: recordedSteps,
                    }))
                  ) {
                    // append to messages for the next step:
                    responseMessages.push(
                      ...(await toResponseMessages({
                        content:
                          // use transformed content to create the messages for the next step:
                          recordedSteps[recordedSteps.length - 1].content,
                        tools,
                      })),
                    );

                    try {
                      await streamStep({
                        currentStep: currentStep + 1,
                        responseMessages,
                        usage: combinedUsage,
                      });
                    } catch (error) {
                      controller.enqueue({
                        type: 'error',
                        error,
                      });

                      self.closeStream();
                    }
                  } else {
                    controller.enqueue({
                      type: 'finish',
                      finishReason: stepFinishReason,
                      totalUsage: combinedUsage,
                    });

                    self.closeStream(); // close the stitchable stream
                  }
                },
              }),
            ),
          );
        }

        // add the initial stream to the stitchable stream
        await streamStep({
          currentStep: 0,
          responseMessages: initialResponseMessages,
          usage: createNullLanguageModelUsage(),
        });
      },
    }).catch(error => {
      // add an error stream part and close the streams:
      self.addStream(
        new ReadableStream({
          start(controller) {
            controller.enqueue({ type: 'error', error });
            controller.close();
          },
        }),
      );
      self.closeStream();
    });
  }

  get steps() {
    // when any of the promises are accessed, the stream is consumed
    // so it resolves without needing to consume the stream separately
    this.consumeStream();

    return this._steps.promise;
  }

  private get finalStep() {
    return this.steps.then(steps => steps[steps.length - 1]);
  }

  get content() {
    return this.finalStep.then(step => step.content);
  }

  get warnings() {
    return this.finalStep.then(step => step.warnings);
  }

  get providerMetadata() {
    return this.finalStep.then(step => step.providerMetadata);
  }

  get text() {
    return this.finalStep.then(step => step.text);
  }

  get reasoningText() {
    return this.finalStep.then(step => step.reasoningText);
  }

  get reasoning() {
    return this.finalStep.then(step => step.reasoning);
  }

  get sources() {
    return this.finalStep.then(step => step.sources);
  }

  get files() {
    return this.finalStep.then(step => step.files);
  }

  get toolCalls() {
    return this.finalStep.then(step => step.toolCalls);
  }

  get staticToolCalls() {
    return this.finalStep.then(step => step.staticToolCalls);
  }

  get dynamicToolCalls() {
    return this.finalStep.then(step => step.dynamicToolCalls);
  }

  get toolResults() {
    return this.finalStep.then(step => step.toolResults);
  }

  get staticToolResults() {
    return this.finalStep.then(step => step.staticToolResults);
  }

  get dynamicToolResults() {
    return this.finalStep.then(step => step.dynamicToolResults);
  }

  get usage() {
    return this.finalStep.then(step => step.usage);
  }

  get request() {
    return this.finalStep.then(step => step.request);
  }

  get response() {
    return this.finalStep.then(step => step.response);
  }

  get totalUsage() {
    // when any of the promises are accessed, the stream is consumed
    // so it resolves without needing to consume the stream separately
    this.consumeStream();

    return this._totalUsage.promise;
  }

  get finishReason() {
    // when any of the promises are accessed, the stream is consumed
    // so it resolves without needing to consume the stream separately
    this.consumeStream();

    return this._finishReason.promise;
  }

  /**
Split out a new stream from the original stream.
The original stream is replaced to allow for further splitting,
since we do not know how many times the stream will be split.

Note: this leads to buffering the stream content on the server.
However, the LLM results are expected to be small enough to not cause issues.
   */
  private teeStream() {
    const [stream1, stream2] = this.baseStream.tee();
    this.baseStream = stream2;
    return stream1;
  }

  get textStream(): AsyncIterableStream<string> {
    return createAsyncIterableStream(
      this.teeStream().pipeThrough(
        new TransformStream<
          EnrichedStreamPart<TOOLS, InferPartialOutput<OUTPUT>>,
          string
        >({
          transform({ part }, controller) {
            if (part.type === 'text-delta') {
              controller.enqueue(part.text);
            }
          },
        }),
      ),
    );
  }

  get fullStream(): AsyncIterableStream<TextStreamPart<TOOLS>> {
    return createAsyncIterableStream(
      this.teeStream().pipeThrough(
        new TransformStream<
          EnrichedStreamPart<TOOLS, InferPartialOutput<OUTPUT>>,
          TextStreamPart<TOOLS>
        >({
          transform({ part }, controller) {
            controller.enqueue(part);
          },
        }),
      ),
    );
  }

  async consumeStream(options?: ConsumeStreamOptions): Promise<void> {
    try {
      await consumeStream({
        stream: this.fullStream,
        onError: options?.onError,
      });
    } catch (error) {
      options?.onError?.(error);
    }
  }

  get experimental_partialOutputStream(): AsyncIterableStream<
    InferPartialOutput<OUTPUT>
  > {
    return this.partialOutputStream;
  }

  get partialOutputStream(): AsyncIterableStream<InferPartialOutput<OUTPUT>> {
    return createAsyncIterableStream(
      this.teeStream().pipeThrough(
        new TransformStream<
          EnrichedStreamPart<TOOLS, InferPartialOutput<OUTPUT>>,
          InferPartialOutput<OUTPUT>
        >({
          transform({ partialOutput }, controller) {
            if (partialOutput != null) {
              controller.enqueue(partialOutput);
            }
          },
        }),
      ),
    );
  }

  get output(): Promise<InferCompleteOutput<OUTPUT>> {
    return this.finalStep.then(step => {
      const output = this.outputSpecification ?? text();
      return output.parseCompleteOutput(
        { text: step.text },
        {
          response: step.response,
          usage: step.usage,
          finishReason: step.finishReason,
        },
      );
    });
  }

  toUIMessageStream<UI_MESSAGE extends UIMessage>({
    originalMessages,
    generateMessageId,
    onFinish,
    messageMetadata,
    sendReasoning = true,
    sendSources = false,
    sendStart = true,
    sendFinish = true,
    onError = getErrorMessage,
  }: UIMessageStreamOptions<UI_MESSAGE> = {}): AsyncIterableStream<
    InferUIMessageChunk<UI_MESSAGE>
  > {
    const responseMessageId =
      generateMessageId != null
        ? getResponseUIMessageId({
            originalMessages,
            responseMessageId: generateMessageId,
          })
        : undefined;

    // TODO simplify once dynamic is no longer needed for invalid tool inputs
    const isDynamic = (part: { toolName: string; dynamic?: boolean }) => {
      const tool = this.tools?.[part.toolName];

      // provider-executed, dynamic tools are not listed in the tools object
      if (tool == null) {
        return part.dynamic;
      }

      return tool?.type === 'dynamic' ? true : undefined;
    };

    const baseStream = this.fullStream.pipeThrough(
      new TransformStream<
        TextStreamPart<TOOLS>,
        UIMessageChunk<
          InferUIMessageMetadata<UI_MESSAGE>,
          InferUIMessageData<UI_MESSAGE>
        >
      >({
        transform: async (part, controller) => {
          const messageMetadataValue = messageMetadata?.({ part });

          const partType = part.type;
          switch (partType) {
            case 'text-start': {
              controller.enqueue({
                type: 'text-start',
                id: part.id,
                ...(part.providerMetadata != null
                  ? { providerMetadata: part.providerMetadata }
                  : {}),
              });
              break;
            }

            case 'text-delta': {
              controller.enqueue({
                type: 'text-delta',
                id: part.id,
                delta: part.text,
                ...(part.providerMetadata != null
                  ? { providerMetadata: part.providerMetadata }
                  : {}),
              });
              break;
            }

            case 'text-end': {
              controller.enqueue({
                type: 'text-end',
                id: part.id,
                ...(part.providerMetadata != null
                  ? { providerMetadata: part.providerMetadata }
                  : {}),
              });
              break;
            }

            case 'reasoning-start': {
              controller.enqueue({
                type: 'reasoning-start',
                id: part.id,
                ...(part.providerMetadata != null
                  ? { providerMetadata: part.providerMetadata }
                  : {}),
              });
              break;
            }

            case 'reasoning-delta': {
              if (sendReasoning) {
                controller.enqueue({
                  type: 'reasoning-delta',
                  id: part.id,
                  delta: part.text,
                  ...(part.providerMetadata != null
                    ? { providerMetadata: part.providerMetadata }
                    : {}),
                });
              }
              break;
            }

            case 'reasoning-end': {
              controller.enqueue({
                type: 'reasoning-end',
                id: part.id,
                ...(part.providerMetadata != null
                  ? { providerMetadata: part.providerMetadata }
                  : {}),
              });
              break;
            }

            case 'file': {
              controller.enqueue({
                type: 'file',
                mediaType: part.file.mediaType,
                url: `data:${part.file.mediaType};base64,${part.file.base64}`,
              });
              break;
            }

            case 'source': {
              if (sendSources && part.sourceType === 'url') {
                controller.enqueue({
                  type: 'source-url',
                  sourceId: part.id,
                  url: part.url,
                  title: part.title,
                  ...(part.providerMetadata != null
                    ? { providerMetadata: part.providerMetadata }
                    : {}),
                });
              }

              if (sendSources && part.sourceType === 'document') {
                controller.enqueue({
                  type: 'source-document',
                  sourceId: part.id,
                  mediaType: part.mediaType,
                  title: part.title,
                  filename: part.filename,
                  ...(part.providerMetadata != null
                    ? { providerMetadata: part.providerMetadata }
                    : {}),
                });
              }
              break;
            }

            case 'tool-input-start': {
              const dynamic = isDynamic(part);

              controller.enqueue({
                type: 'tool-input-start',
                toolCallId: part.id,
                toolName: part.toolName,
                ...(part.providerExecuted != null
                  ? { providerExecuted: part.providerExecuted }
                  : {}),
                ...(dynamic != null ? { dynamic } : {}),
                ...(part.title != null ? { title: part.title } : {}),
              });
              break;
            }

            case 'tool-input-delta': {
              controller.enqueue({
                type: 'tool-input-delta',
                toolCallId: part.id,
                inputTextDelta: part.delta,
              });
              break;
            }

            case 'tool-call': {
              const dynamic = isDynamic(part);

              if (part.invalid) {
                controller.enqueue({
                  type: 'tool-input-error',
                  toolCallId: part.toolCallId,
                  toolName: part.toolName,
                  input: part.input,
                  ...(part.providerExecuted != null
                    ? { providerExecuted: part.providerExecuted }
                    : {}),
                  ...(part.providerMetadata != null
                    ? { providerMetadata: part.providerMetadata }
                    : {}),
                  ...(dynamic != null ? { dynamic } : {}),
                  errorText: onError(part.error),
                  ...(part.title != null ? { title: part.title } : {}),
                });
              } else {
                controller.enqueue({
                  type: 'tool-input-available',
                  toolCallId: part.toolCallId,
                  toolName: part.toolName,
                  input: part.input,
                  ...(part.providerExecuted != null
                    ? { providerExecuted: part.providerExecuted }
                    : {}),
                  ...(part.providerMetadata != null
                    ? { providerMetadata: part.providerMetadata }
                    : {}),
                  ...(dynamic != null ? { dynamic } : {}),
                  ...(part.title != null ? { title: part.title } : {}),
                });
              }

              break;
            }

            case 'tool-approval-request': {
              controller.enqueue({
                type: 'tool-approval-request',
                approvalId: part.approvalId,
                toolCallId: part.toolCall.toolCallId,
              });
              break;
            }

            case 'tool-result': {
              const dynamic = isDynamic(part);

              controller.enqueue({
                type: 'tool-output-available',
                toolCallId: part.toolCallId,
                output: part.output,
                ...(part.providerExecuted != null
                  ? { providerExecuted: part.providerExecuted }
                  : {}),
                ...(part.preliminary != null
                  ? { preliminary: part.preliminary }
                  : {}),
                ...(dynamic != null ? { dynamic } : {}),
              });
              break;
            }

            case 'tool-error': {
              const dynamic = isDynamic(part);

              controller.enqueue({
                type: 'tool-output-error',
                toolCallId: part.toolCallId,
                errorText: onError(part.error),
                ...(part.providerExecuted != null
                  ? { providerExecuted: part.providerExecuted }
                  : {}),
                ...(dynamic != null ? { dynamic } : {}),
              });
              break;
            }

            case 'tool-output-denied': {
              controller.enqueue({
                type: 'tool-output-denied',
                toolCallId: part.toolCallId,
              });
              break;
            }

            case 'error': {
              controller.enqueue({
                type: 'error',
                errorText: onError(part.error),
              });
              break;
            }

            case 'start-step': {
              controller.enqueue({ type: 'start-step' });
              break;
            }

            case 'finish-step': {
              controller.enqueue({ type: 'finish-step' });
              break;
            }

            case 'start': {
              if (sendStart) {
                controller.enqueue({
                  type: 'start',
                  ...(messageMetadataValue != null
                    ? { messageMetadata: messageMetadataValue }
                    : {}),
                  ...(responseMessageId != null
                    ? { messageId: responseMessageId }
                    : {}),
                });
              }
              break;
            }

            case 'finish': {
              if (sendFinish) {
                controller.enqueue({
                  type: 'finish',
                  finishReason: part.finishReason,
                  ...(messageMetadataValue != null
                    ? { messageMetadata: messageMetadataValue }
                    : {}),
                });
              }
              break;
            }

            case 'abort': {
              controller.enqueue(part);
              break;
            }

            case 'tool-input-end': {
              break;
            }

            case 'raw': {
              // Raw chunks are not included in UI message streams
              // as they contain provider-specific data for developer use
              break;
            }

            default: {
              const exhaustiveCheck: never = partType;
              throw new Error(`Unknown chunk type: ${exhaustiveCheck}`);
            }
          }

          // start and finish events already have metadata
          // so we only need to send metadata for other parts
          if (
            messageMetadataValue != null &&
            partType !== 'start' &&
            partType !== 'finish'
          ) {
            controller.enqueue({
              type: 'message-metadata',
              messageMetadata: messageMetadataValue,
            });
          }
        },
      }),
    );

    return createAsyncIterableStream(
      handleUIMessageStreamFinish<UI_MESSAGE>({
        stream: baseStream,
        messageId: responseMessageId ?? generateMessageId?.(),
        originalMessages,
        onFinish,
        onError,
      }),
    );
  }

  pipeUIMessageStreamToResponse<UI_MESSAGE extends UIMessage>(
    response: ServerResponse,
    {
      originalMessages,
      generateMessageId,
      onFinish,
      messageMetadata,
      sendReasoning,
      sendSources,
      sendFinish,
      sendStart,
      onError,
      ...init
    }: UIMessageStreamResponseInit & UIMessageStreamOptions<UI_MESSAGE> = {},
  ) {
    pipeUIMessageStreamToResponse({
      response,
      stream: this.toUIMessageStream({
        originalMessages,
        generateMessageId,
        onFinish,
        messageMetadata,
        sendReasoning,
        sendSources,
        sendFinish,
        sendStart,
        onError,
      }),
      ...init,
    });
  }

  pipeTextStreamToResponse(response: ServerResponse, init?: ResponseInit) {
    pipeTextStreamToResponse({
      response,
      textStream: this.textStream,
      ...init,
    });
  }

  toUIMessageStreamResponse<UI_MESSAGE extends UIMessage>({
    originalMessages,
    generateMessageId,
    onFinish,
    messageMetadata,
    sendReasoning,
    sendSources,
    sendFinish,
    sendStart,
    onError,
    ...init
  }: UIMessageStreamResponseInit &
    UIMessageStreamOptions<UI_MESSAGE> = {}): Response {
    return createUIMessageStreamResponse({
      stream: this.toUIMessageStream({
        originalMessages,
        generateMessageId,
        onFinish,
        messageMetadata,
        sendReasoning,
        sendSources,
        sendFinish,
        sendStart,
        onError,
      }),
      ...init,
    });
  }

  toTextStreamResponse(init?: ResponseInit): Response {
    return createTextStreamResponse({
      textStream: this.textStream,
      ...init,
    });
  }
}<|MERGE_RESOLUTION|>--- conflicted
+++ resolved
@@ -9,11 +9,8 @@
   IdGenerator,
   isAbortError,
   ProviderOptions,
-<<<<<<< HEAD
   ToolApprovalResponse,
-=======
   ToolContent,
->>>>>>> f5691959
 } from '@ai-sdk/provider-utils';
 import { Span } from '@opentelemetry/api';
 import { ServerResponse } from 'node:http';
@@ -1166,8 +1163,7 @@
               }),
             );
 
-<<<<<<< HEAD
-            // forward provider-executed approval responses to the provider (do not execute locally):
+// forward provider-executed approval responses to the provider (do not execute locally):
             if (providerExecutedToolApprovals.length > 0) {
               initialResponseMessages.push({
                 role: 'tool',
@@ -1185,74 +1181,45 @@
 
             // Local tool results (approved + denied) are sent as tool results:
             if (toolOutputs.length > 0 || localDeniedToolApprovals.length > 0) {
+              const localToolContent: ToolContent = [];
+
+              // add regular tool results for approved tool calls:
+              for (const output of toolOutputs) {
+                localToolContent.push({
+                  type: 'tool-result' as const,
+                  toolCallId: output.toolCallId,
+                  toolName: output.toolName,
+                  output: await createToolModelOutput({
+                    toolCallId: output.toolCallId,
+                    input: output.input,
+                    tool: tools?.[output.toolName],
+                    output:
+                      output.type === 'tool-result'
+                        ? output.output
+                        : output.error,
+                    errorMode: output.type === 'tool-error' ? 'json' : 'none',
+                  }),
+                });
+              }
+
+              // add execution denied tool results for denied local tool approvals:
+              for (const toolApproval of localDeniedToolApprovals) {
+                localToolContent.push({
+                  type: 'tool-result' as const,
+                  toolCallId: toolApproval.toolCall.toolCallId,
+                  toolName: toolApproval.toolCall.toolName,
+                  output: {
+                    type: 'execution-denied' as const,
+                    reason: toolApproval.approvalResponse.reason,
+                  },
+                });
+              }
+
               initialResponseMessages.push({
                 role: 'tool',
-                content: [
-                  // add regular tool results for approved tool calls:
-                  ...toolOutputs.map(output => ({
-                    type: 'tool-result' as const,
-                    toolCallId: output.toolCallId,
-                    toolName: output.toolName,
-                    output: createToolModelOutput({
-                      tool: tools?.[output.toolName],
-                      output:
-                        output.type === 'tool-result'
-                          ? output.output
-                          : output.error,
-                      errorMode: output.type === 'tool-error' ? 'json' : 'none',
-                    }),
-                  })),
-                  // add execution denied tool results for denied local tool approvals:
-                  ...localDeniedToolApprovals.map(toolApproval => ({
-                    type: 'tool-result' as const,
-                    toolCallId: toolApproval.toolCall.toolCallId,
-                    toolName: toolApproval.toolCall.toolName,
-                    output: {
-                      type: 'execution-denied' as const,
-                      reason: toolApproval.approvalResponse.reason,
-                    },
-                  })),
-                ],
+                content: localToolContent,
               });
             }
-=======
-            const content: ToolContent = [];
-
-            for (const output of toolOutputs) {
-              content.push({
-                type: 'tool-result' as const,
-                toolCallId: output.toolCallId,
-                toolName: output.toolName,
-                output: await createToolModelOutput({
-                  toolCallId: output.toolCallId,
-                  input: output.input,
-                  tool: tools?.[output.toolName],
-                  output:
-                    output.type === 'tool-result'
-                      ? output.output
-                      : output.error,
-                  errorMode: output.type === 'tool-error' ? 'json' : 'none',
-                }),
-              });
-            }
-
-            for (const toolApproval of deniedToolApprovals) {
-              content.push({
-                type: 'tool-result' as const,
-                toolCallId: toolApproval.toolCall.toolCallId,
-                toolName: toolApproval.toolCall.toolName,
-                output: {
-                  type: 'execution-denied' as const,
-                  reason: toolApproval.approvalResponse.reason,
-                },
-              });
-            }
-
-            initialResponseMessages.push({
-              role: 'tool',
-              content,
-            });
->>>>>>> f5691959
           } finally {
             toolExecutionStepStreamController?.close();
           }
