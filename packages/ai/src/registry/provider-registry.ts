import {
  EmbeddingModelV3,
  ImageModelV3,
  LanguageModelV3,
  NoSuchModelError,
  ProviderV3,
  SpeechModelV2,
  TranscriptionModelV2,
  RerankingModelV2,
} from '@ai-sdk/provider';
import { wrapLanguageModel } from '../middleware/wrap-language-model';
import { LanguageModelMiddleware } from '../types';
import { NoSuchProviderError } from './no-such-provider-error';

type ExtractLiteralUnion<T> = T extends string
  ? string extends T
    ? never
    : T
  : never;

export interface ProviderRegistryProvider<
  PROVIDERS extends Record<string, ProviderV3> = Record<string, ProviderV3>,
  SEPARATOR extends string = ':',
> {
  languageModel<KEY extends keyof PROVIDERS>(
    id: KEY extends string
      ? `${KEY & string}${SEPARATOR}${ExtractLiteralUnion<Parameters<NonNullable<PROVIDERS[KEY]['languageModel']>>[0]>}`
      : never,
  ): LanguageModelV3;
  languageModel<KEY extends keyof PROVIDERS>(
    id: KEY extends string ? `${KEY & string}${SEPARATOR}${string}` : never,
  ): LanguageModelV3;

  textEmbeddingModel<KEY extends keyof PROVIDERS>(
    id: KEY extends string
      ? `${KEY & string}${SEPARATOR}${ExtractLiteralUnion<Parameters<NonNullable<PROVIDERS[KEY]['textEmbeddingModel']>>[0]>}`
      : never,
  ): EmbeddingModelV3<string>;
  textEmbeddingModel<KEY extends keyof PROVIDERS>(
    id: KEY extends string ? `${KEY & string}${SEPARATOR}${string}` : never,
  ): EmbeddingModelV3<string>;

  imageModel<KEY extends keyof PROVIDERS>(
    id: KEY extends string
      ? `${KEY & string}${SEPARATOR}${ExtractLiteralUnion<Parameters<NonNullable<PROVIDERS[KEY]['imageModel']>>[0]>}`
      : never,
  ): ImageModelV3;
  imageModel<KEY extends keyof PROVIDERS>(
    id: KEY extends string ? `${KEY & string}${SEPARATOR}${string}` : never,
  ): ImageModelV3;

  transcriptionModel<KEY extends keyof PROVIDERS>(
    id: KEY extends string
      ? `${KEY & string}${SEPARATOR}${ExtractLiteralUnion<Parameters<NonNullable<PROVIDERS[KEY]['transcriptionModel']>>[0]>}`
      : never,
  ): TranscriptionModelV2;
  transcriptionModel<KEY extends keyof PROVIDERS>(
    id: KEY extends string ? `${KEY & string}${SEPARATOR}${string}` : never,
  ): TranscriptionModelV2;

  speechModel<KEY extends keyof PROVIDERS>(
    id: KEY extends string
      ? `${KEY & string}${SEPARATOR}${ExtractLiteralUnion<Parameters<NonNullable<PROVIDERS[KEY]['speechModel']>>[0]>}`
      : never,
  ): SpeechModelV2;
  speechModel<KEY extends keyof PROVIDERS>(
    id: KEY extends string ? `${KEY & string}${SEPARATOR}${string}` : never,
  ): SpeechModelV2;

  rerankingModel<KEY extends keyof PROVIDERS>(
    id: KEY extends string
      ? `${KEY & string}${SEPARATOR}${ExtractLiteralUnion<Parameters<NonNullable<PROVIDERS[KEY]['rerankingModel']>>[0]>}`
      : never,
  ): RerankingModelV2<string>;
  rerankingModel<KEY extends keyof PROVIDERS>(
    id: KEY extends string ? `${KEY & string}${SEPARATOR}${string}` : never,
  ): RerankingModelV2<string>;
}

/**
 * Creates a registry for the given providers with optional middleware functionality.
 * This function allows you to register multiple providers and optionally apply middleware
 * to all language models from the registry, enabling you to transform parameters, wrap generate
 * operations, and wrap stream operations for every language model accessed through the registry.
 *
 * @param providers - A record of provider instances to be registered in the registry.
 * @param options - Configuration options for the provider registry.
 * @param options.separator - The separator used between provider ID and model ID in the combined identifier. Defaults to ':'.
 * @param options.languageModelMiddleware - Optional middleware to be applied to all language models from the registry. When multiple middlewares are provided, the first middleware will transform the input first, and the last middleware will be wrapped directly around the model.
 * @returns A new ProviderRegistryProvider instance that provides access to all registered providers with optional middleware applied to language models.
 */
export function createProviderRegistry<
  PROVIDERS extends Record<string, ProviderV3>,
  SEPARATOR extends string = ':',
>(
  providers: PROVIDERS,
  {
    separator = ':' as SEPARATOR,
    languageModelMiddleware,
  }: {
    separator?: SEPARATOR;
    languageModelMiddleware?:
      | LanguageModelMiddleware
      | LanguageModelMiddleware[];
  } = {},
): ProviderRegistryProvider<PROVIDERS, SEPARATOR> {
  const registry = new DefaultProviderRegistry<PROVIDERS, SEPARATOR>({
    separator,
    languageModelMiddleware,
  });

  for (const [id, provider] of Object.entries(providers)) {
    registry.registerProvider({ id, provider } as {
      id: keyof PROVIDERS;
      provider: PROVIDERS[keyof PROVIDERS];
    });
  }

  return registry;
}

/**
 * @deprecated Use `createProviderRegistry` instead.
 */
export const experimental_createProviderRegistry = createProviderRegistry;

class DefaultProviderRegistry<
  PROVIDERS extends Record<string, ProviderV3>,
  SEPARATOR extends string,
> implements ProviderRegistryProvider<PROVIDERS, SEPARATOR>
{
  private providers: PROVIDERS = {} as PROVIDERS;
  private separator: SEPARATOR;
  private languageModelMiddleware?:
    | LanguageModelMiddleware
    | LanguageModelMiddleware[];

  constructor({
    separator,
    languageModelMiddleware,
  }: {
    separator: SEPARATOR;
    languageModelMiddleware?:
      | LanguageModelMiddleware
      | LanguageModelMiddleware[];
  }) {
    this.separator = separator;
    this.languageModelMiddleware = languageModelMiddleware;
  }

  registerProvider<K extends keyof PROVIDERS>({
    id,
    provider,
  }: {
    id: K;
    provider: PROVIDERS[K];
  }): void {
    this.providers[id] = provider;
  }

  private getProvider(
    id: string,
    modelType:
      | 'languageModel'
      | 'textEmbeddingModel'
      | 'imageModel'
      | 'transcriptionModel'
<<<<<<< HEAD
      | 'speechModel'
      | 'rerankingModel',
  ): ProviderV2 {
=======
      | 'speechModel',
  ): ProviderV3 {
>>>>>>> 75dbcb0b
    const provider = this.providers[id as keyof PROVIDERS];

    if (provider == null) {
      throw new NoSuchProviderError({
        modelId: id,
        modelType,
        providerId: id,
        availableProviders: Object.keys(this.providers),
      });
    }

    return provider;
  }

  private splitId(
    id: string,
    modelType:
      | 'languageModel'
      | 'textEmbeddingModel'
      | 'imageModel'
      | 'transcriptionModel'
      | 'speechModel'
      | 'rerankingModel',
  ): [string, string] {
    const index = id.indexOf(this.separator);

    if (index === -1) {
      throw new NoSuchModelError({
        modelId: id,
        modelType,
        message:
          `Invalid ${modelType} id for registry: ${id} ` +
          `(must be in the format "providerId${this.separator}modelId")`,
      });
    }

    return [id.slice(0, index), id.slice(index + this.separator.length)];
  }

  languageModel<KEY extends keyof PROVIDERS>(
    id: `${KEY & string}${SEPARATOR}${string}`,
  ): LanguageModelV3 {
    const [providerId, modelId] = this.splitId(id, 'languageModel');
    let model = this.getProvider(providerId, 'languageModel').languageModel?.(
      modelId,
    );

    if (model == null) {
      throw new NoSuchModelError({ modelId: id, modelType: 'languageModel' });
    }

    if (this.languageModelMiddleware != null) {
      model = wrapLanguageModel({
        model,
        middleware: this.languageModelMiddleware,
      });
    }

    return model;
  }

  textEmbeddingModel<KEY extends keyof PROVIDERS>(
    id: `${KEY & string}${SEPARATOR}${string}`,
  ): EmbeddingModelV3<string> {
    const [providerId, modelId] = this.splitId(id, 'textEmbeddingModel');
    const provider = this.getProvider(providerId, 'textEmbeddingModel');

    const model = provider.textEmbeddingModel?.(modelId);

    if (model == null) {
      throw new NoSuchModelError({
        modelId: id,
        modelType: 'textEmbeddingModel',
      });
    }

    return model;
  }

  imageModel<KEY extends keyof PROVIDERS>(
    id: `${KEY & string}${SEPARATOR}${string}`,
  ): ImageModelV3 {
    const [providerId, modelId] = this.splitId(id, 'imageModel');
    const provider = this.getProvider(providerId, 'imageModel');

    const model = provider.imageModel?.(modelId);

    if (model == null) {
      throw new NoSuchModelError({ modelId: id, modelType: 'imageModel' });
    }

    return model;
  }

  transcriptionModel<KEY extends keyof PROVIDERS>(
    id: `${KEY & string}${SEPARATOR}${string}`,
  ): TranscriptionModelV2 {
    const [providerId, modelId] = this.splitId(id, 'transcriptionModel');
    const provider = this.getProvider(providerId, 'transcriptionModel');

    const model = provider.transcriptionModel?.(modelId);

    if (model == null) {
      throw new NoSuchModelError({
        modelId: id,
        modelType: 'transcriptionModel',
      });
    }

    return model;
  }

  speechModel<KEY extends keyof PROVIDERS>(
    id: `${KEY & string}${SEPARATOR}${string}`,
  ): SpeechModelV2 {
    const [providerId, modelId] = this.splitId(id, 'speechModel');
    const provider = this.getProvider(providerId, 'speechModel');

    const model = provider.speechModel?.(modelId);

    if (model == null) {
      throw new NoSuchModelError({ modelId: id, modelType: 'speechModel' });
    }

    return model;
  }

  rerankingModel<KEY extends keyof PROVIDERS>(
    id: `${KEY & string}${SEPARATOR}${string}`,
  ): RerankingModelV2<string> {
    const [providerId, modelId] = this.splitId(id, 'rerankingModel');
    const provider = this.getProvider(providerId, 'rerankingModel');

    const model = provider.rerankingModel?.(modelId);

    if (model == null) {
      throw new NoSuchModelError({ modelId: id, modelType: 'rerankingModel' });
    }

    return model;
  }
}<|MERGE_RESOLUTION|>--- conflicted
+++ resolved
@@ -6,7 +6,7 @@
   ProviderV3,
   SpeechModelV2,
   TranscriptionModelV2,
-  RerankingModelV2,
+  RerankingModelV3,
 } from '@ai-sdk/provider';
 import { wrapLanguageModel } from '../middleware/wrap-language-model';
 import { LanguageModelMiddleware } from '../types';
@@ -71,10 +71,10 @@
     id: KEY extends string
       ? `${KEY & string}${SEPARATOR}${ExtractLiteralUnion<Parameters<NonNullable<PROVIDERS[KEY]['rerankingModel']>>[0]>}`
       : never,
-  ): RerankingModelV2<string>;
+  ): RerankingModelV3<string>;
   rerankingModel<KEY extends keyof PROVIDERS>(
     id: KEY extends string ? `${KEY & string}${SEPARATOR}${string}` : never,
-  ): RerankingModelV2<string>;
+  ): RerankingModelV3<string>;
 }
 
 /**
@@ -165,14 +165,9 @@
       | 'textEmbeddingModel'
       | 'imageModel'
       | 'transcriptionModel'
-<<<<<<< HEAD
       | 'speechModel'
       | 'rerankingModel',
-  ): ProviderV2 {
-=======
-      | 'speechModel',
   ): ProviderV3 {
->>>>>>> 75dbcb0b
     const provider = this.providers[id as keyof PROVIDERS];
 
     if (provider == null) {
@@ -302,7 +297,7 @@
 
   rerankingModel<KEY extends keyof PROVIDERS>(
     id: `${KEY & string}${SEPARATOR}${string}`,
-  ): RerankingModelV2<string> {
+  ): RerankingModelV3<string> {
     const [providerId, modelId] = this.splitId(id, 'rerankingModel');
     const provider = this.getProvider(providerId, 'rerankingModel');
 
