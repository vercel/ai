import {
  EmbeddingModelV3,
<<<<<<< HEAD
  ImageModelV2,
  LanguageModelV3,
=======
  ImageModelV3,
  LanguageModelV2,
>>>>>>> 67f7e765
  NoSuchModelError,
  ProviderV3,
  SpeechModelV2,
  TranscriptionModelV2,
} from '@ai-sdk/provider';
import { wrapLanguageModel } from '../middleware/wrap-language-model';
import { LanguageModelMiddleware } from '../types';
import { NoSuchProviderError } from './no-such-provider-error';

type ExtractLiteralUnion<T> = T extends string
  ? string extends T
    ? never
    : T
  : never;

export interface ProviderRegistryProvider<
  PROVIDERS extends Record<string, ProviderV3> = Record<string, ProviderV3>,
  SEPARATOR extends string = ':',
> {
  languageModel<KEY extends keyof PROVIDERS>(
    id: KEY extends string
      ? `${KEY & string}${SEPARATOR}${ExtractLiteralUnion<Parameters<NonNullable<PROVIDERS[KEY]['languageModel']>>[0]>}`
      : never,
  ): LanguageModelV3;
  languageModel<KEY extends keyof PROVIDERS>(
    id: KEY extends string ? `${KEY & string}${SEPARATOR}${string}` : never,
  ): LanguageModelV3;

  textEmbeddingModel<KEY extends keyof PROVIDERS>(
    id: KEY extends string
      ? `${KEY & string}${SEPARATOR}${ExtractLiteralUnion<Parameters<NonNullable<PROVIDERS[KEY]['textEmbeddingModel']>>[0]>}`
      : never,
  ): EmbeddingModelV3<string>;
  textEmbeddingModel<KEY extends keyof PROVIDERS>(
    id: KEY extends string ? `${KEY & string}${SEPARATOR}${string}` : never,
  ): EmbeddingModelV3<string>;

  imageModel<KEY extends keyof PROVIDERS>(
    id: KEY extends string
      ? `${KEY & string}${SEPARATOR}${ExtractLiteralUnion<Parameters<NonNullable<PROVIDERS[KEY]['imageModel']>>[0]>}`
      : never,
  ): ImageModelV3;
  imageModel<KEY extends keyof PROVIDERS>(
    id: KEY extends string ? `${KEY & string}${SEPARATOR}${string}` : never,
  ): ImageModelV3;

  transcriptionModel<KEY extends keyof PROVIDERS>(
    id: KEY extends string
      ? `${KEY & string}${SEPARATOR}${ExtractLiteralUnion<Parameters<NonNullable<PROVIDERS[KEY]['transcriptionModel']>>[0]>}`
      : never,
  ): TranscriptionModelV2;
  transcriptionModel<KEY extends keyof PROVIDERS>(
    id: KEY extends string ? `${KEY & string}${SEPARATOR}${string}` : never,
  ): TranscriptionModelV2;

  speechModel<KEY extends keyof PROVIDERS>(
    id: KEY extends string
      ? `${KEY & string}${SEPARATOR}${ExtractLiteralUnion<Parameters<NonNullable<PROVIDERS[KEY]['speechModel']>>[0]>}`
      : never,
  ): SpeechModelV2;
  speechModel<KEY extends keyof PROVIDERS>(
    id: KEY extends string ? `${KEY & string}${SEPARATOR}${string}` : never,
  ): SpeechModelV2;
}

/**
 * Creates a registry for the given providers with optional middleware functionality.
 * This function allows you to register multiple providers and optionally apply middleware
 * to all language models from the registry, enabling you to transform parameters, wrap generate
 * operations, and wrap stream operations for every language model accessed through the registry.
 *
 * @param providers - A record of provider instances to be registered in the registry.
 * @param options - Configuration options for the provider registry.
 * @param options.separator - The separator used between provider ID and model ID in the combined identifier. Defaults to ':'.
 * @param options.languageModelMiddleware - Optional middleware to be applied to all language models from the registry. When multiple middlewares are provided, the first middleware will transform the input first, and the last middleware will be wrapped directly around the model.
 * @returns A new ProviderRegistryProvider instance that provides access to all registered providers with optional middleware applied to language models.
 */
export function createProviderRegistry<
  PROVIDERS extends Record<string, ProviderV3>,
  SEPARATOR extends string = ':',
>(
  providers: PROVIDERS,
  {
    separator = ':' as SEPARATOR,
    languageModelMiddleware,
  }: {
    separator?: SEPARATOR;
    languageModelMiddleware?:
      | LanguageModelMiddleware
      | LanguageModelMiddleware[];
  } = {},
): ProviderRegistryProvider<PROVIDERS, SEPARATOR> {
  const registry = new DefaultProviderRegistry<PROVIDERS, SEPARATOR>({
    separator,
    languageModelMiddleware,
  });

  for (const [id, provider] of Object.entries(providers)) {
    registry.registerProvider({ id, provider } as {
      id: keyof PROVIDERS;
      provider: PROVIDERS[keyof PROVIDERS];
    });
  }

  return registry;
}

/**
 * @deprecated Use `createProviderRegistry` instead.
 */
export const experimental_createProviderRegistry = createProviderRegistry;

class DefaultProviderRegistry<
  PROVIDERS extends Record<string, ProviderV3>,
  SEPARATOR extends string,
> implements ProviderRegistryProvider<PROVIDERS, SEPARATOR>
{
  private providers: PROVIDERS = {} as PROVIDERS;
  private separator: SEPARATOR;
  private languageModelMiddleware?:
    | LanguageModelMiddleware
    | LanguageModelMiddleware[];

  constructor({
    separator,
    languageModelMiddleware,
  }: {
    separator: SEPARATOR;
    languageModelMiddleware?:
      | LanguageModelMiddleware
      | LanguageModelMiddleware[];
  }) {
    this.separator = separator;
    this.languageModelMiddleware = languageModelMiddleware;
  }

  registerProvider<K extends keyof PROVIDERS>({
    id,
    provider,
  }: {
    id: K;
    provider: PROVIDERS[K];
  }): void {
    this.providers[id] = provider;
  }

  private getProvider(
    id: string,
    modelType:
      | 'languageModel'
      | 'textEmbeddingModel'
      | 'imageModel'
      | 'transcriptionModel'
      | 'speechModel',
  ): ProviderV3 {
    const provider = this.providers[id as keyof PROVIDERS];

    if (provider == null) {
      throw new NoSuchProviderError({
        modelId: id,
        modelType,
        providerId: id,
        availableProviders: Object.keys(this.providers),
      });
    }

    return provider;
  }

  private splitId(
    id: string,
    modelType:
      | 'languageModel'
      | 'textEmbeddingModel'
      | 'imageModel'
      | 'transcriptionModel'
      | 'speechModel',
  ): [string, string] {
    const index = id.indexOf(this.separator);

    if (index === -1) {
      throw new NoSuchModelError({
        modelId: id,
        modelType,
        message:
          `Invalid ${modelType} id for registry: ${id} ` +
          `(must be in the format "providerId${this.separator}modelId")`,
      });
    }

    return [id.slice(0, index), id.slice(index + this.separator.length)];
  }

  languageModel<KEY extends keyof PROVIDERS>(
    id: `${KEY & string}${SEPARATOR}${string}`,
  ): LanguageModelV3 {
    const [providerId, modelId] = this.splitId(id, 'languageModel');
    let model = this.getProvider(providerId, 'languageModel').languageModel?.(
      modelId,
    );

    if (model == null) {
      throw new NoSuchModelError({ modelId: id, modelType: 'languageModel' });
    }

    if (this.languageModelMiddleware != null) {
      model = wrapLanguageModel({
        model,
        middleware: this.languageModelMiddleware,
      });
    }

    return model;
  }

  textEmbeddingModel<KEY extends keyof PROVIDERS>(
    id: `${KEY & string}${SEPARATOR}${string}`,
  ): EmbeddingModelV3<string> {
    const [providerId, modelId] = this.splitId(id, 'textEmbeddingModel');
    const provider = this.getProvider(providerId, 'textEmbeddingModel');

    const model = provider.textEmbeddingModel?.(modelId);

    if (model == null) {
      throw new NoSuchModelError({
        modelId: id,
        modelType: 'textEmbeddingModel',
      });
    }

    return model;
  }

  imageModel<KEY extends keyof PROVIDERS>(
    id: `${KEY & string}${SEPARATOR}${string}`,
  ): ImageModelV3 {
    const [providerId, modelId] = this.splitId(id, 'imageModel');
    const provider = this.getProvider(providerId, 'imageModel');

    const model = provider.imageModel?.(modelId);

    if (model == null) {
      throw new NoSuchModelError({ modelId: id, modelType: 'imageModel' });
    }

    return model;
  }

  transcriptionModel<KEY extends keyof PROVIDERS>(
    id: `${KEY & string}${SEPARATOR}${string}`,
  ): TranscriptionModelV2 {
    const [providerId, modelId] = this.splitId(id, 'transcriptionModel');
    const provider = this.getProvider(providerId, 'transcriptionModel');

    const model = provider.transcriptionModel?.(modelId);

    if (model == null) {
      throw new NoSuchModelError({
        modelId: id,
        modelType: 'transcriptionModel',
      });
    }

    return model;
  }

  speechModel<KEY extends keyof PROVIDERS>(
    id: `${KEY & string}${SEPARATOR}${string}`,
  ): SpeechModelV2 {
    const [providerId, modelId] = this.splitId(id, 'speechModel');
    const provider = this.getProvider(providerId, 'speechModel');

    const model = provider.speechModel?.(modelId);

    if (model == null) {
      throw new NoSuchModelError({ modelId: id, modelType: 'speechModel' });
    }

    return model;
  }
}<|MERGE_RESOLUTION|>--- conflicted
+++ resolved
@@ -1,12 +1,7 @@
 import {
   EmbeddingModelV3,
-<<<<<<< HEAD
-  ImageModelV2,
+  ImageModelV3,
   LanguageModelV3,
-=======
-  ImageModelV3,
-  LanguageModelV2,
->>>>>>> 67f7e765
   NoSuchModelError,
   ProviderV3,
   SpeechModelV2,
