--- conflicted
+++ resolved
@@ -7,11 +7,8 @@
 import { MockTranscriptionModelV2 } from '../test/mock-transcription-model-v2';
 import { MockSpeechModelV2 } from '../test/mock-speech-model-v2';
 import { MockProviderV2 } from '../test/mock-provider-v2';
-<<<<<<< HEAD
 import { MockRerankingModelV2 } from '../test/mock-reranking-model-v2';
-=======
 import { describe, it, expect, vi } from 'vitest';
->>>>>>> d130a2a8
 
 describe('languageModel', () => {
   it('should return language model from provider', () => {
