import {
  EmbeddingModelV3,
  ImageModelV3,
  LanguageModelV3,
  NoSuchModelError,
<<<<<<< HEAD
  ProviderV2,
  RerankingModelV2,
=======
  ProviderV3,
>>>>>>> 75dbcb0b
  SpeechModelV2,
  TranscriptionModelV2,
} from '@ai-sdk/provider';

/**
 * Creates a custom provider with specified language models, text embedding models, image models, transcription models, speech models, and an optional fallback provider.
 *
 * @param {Object} options - The options for creating the custom provider.
 * @param {Record<string, LanguageModel>} [options.languageModels] - A record of language models, where keys are model IDs and values are LanguageModel instances.
 * @param {Record<string, EmbeddingModel<string>>} [options.textEmbeddingModels] - A record of text embedding models, where keys are model IDs and values are EmbeddingModel<string> instances.
 * @param {Record<string, ImageModel>} [options.imageModels] - A record of image models, where keys are model IDs and values are ImageModel instances.
 * @param {Record<string, TranscriptionModel>} [options.transcriptionModels] - A record of transcription models, where keys are model IDs and values are TranscriptionModel instances.
 * @param {Record<string, SpeechModel>} [options.speechModels] - A record of speech models, where keys are model IDs and values are SpeechModel instances.
 * @param {Record<string, RerankingModel<string>>} [options.rerankingModels] - A record of reranking models, where keys are model IDs and values are RerankingModel<string> instances.
 * @param {Provider} [options.fallbackProvider] - An optional fallback provider to use when a requested model is not found in the custom provider.
 * @returns {Provider} A Provider object with languageModel, textEmbeddingModel, imageModel, transcriptionModel, and speechModel methods.
 *
 * @throws {NoSuchModelError} Throws when a requested model is not found and no fallback provider is available.
 */
export function customProvider<
  LANGUAGE_MODELS extends Record<string, LanguageModelV3>,
  EMBEDDING_MODELS extends Record<string, EmbeddingModelV3<string>>,
  IMAGE_MODELS extends Record<string, ImageModelV3>,
  TRANSCRIPTION_MODELS extends Record<string, TranscriptionModelV2>,
  SPEECH_MODELS extends Record<string, SpeechModelV2>,
  RERANKING_MODELS extends Record<string, RerankingModelV2<string>>,
>({
  languageModels,
  textEmbeddingModels,
  imageModels,
  transcriptionModels,
  speechModels,
  rerankingModels,
  fallbackProvider,
}: {
  languageModels?: LANGUAGE_MODELS;
  textEmbeddingModels?: EMBEDDING_MODELS;
  imageModels?: IMAGE_MODELS;
  transcriptionModels?: TRANSCRIPTION_MODELS;
  speechModels?: SPEECH_MODELS;
<<<<<<< HEAD
  rerankingModels?: RERANKING_MODELS;
  fallbackProvider?: ProviderV2;
}): ProviderV2 & {
  languageModel(modelId: ExtractModelId<LANGUAGE_MODELS>): LanguageModelV2;
=======
  fallbackProvider?: ProviderV3;
}): ProviderV3 & {
  languageModel(modelId: ExtractModelId<LANGUAGE_MODELS>): LanguageModelV3;
>>>>>>> 75dbcb0b
  textEmbeddingModel(
    modelId: ExtractModelId<EMBEDDING_MODELS>,
  ): EmbeddingModelV3<string>;
  imageModel(modelId: ExtractModelId<IMAGE_MODELS>): ImageModelV3;
  transcriptionModel(
    modelId: ExtractModelId<TRANSCRIPTION_MODELS>,
  ): TranscriptionModelV2;
  speechModel(modelId: ExtractModelId<SPEECH_MODELS>): SpeechModelV2;
  rerankingModel(
    modelId: ExtractModelId<RERANKING_MODELS>,
  ): RerankingModelV2<string>;
} {
  return {
    languageModel(modelId: ExtractModelId<LANGUAGE_MODELS>): LanguageModelV3 {
      if (languageModels != null && modelId in languageModels) {
        return languageModels[modelId];
      }

      if (fallbackProvider) {
        return fallbackProvider.languageModel(modelId);
      }

      throw new NoSuchModelError({ modelId, modelType: 'languageModel' });
    },

    textEmbeddingModel(
      modelId: ExtractModelId<EMBEDDING_MODELS>,
    ): EmbeddingModelV3<string> {
      if (textEmbeddingModels != null && modelId in textEmbeddingModels) {
        return textEmbeddingModels[modelId];
      }

      if (fallbackProvider) {
        return fallbackProvider.textEmbeddingModel(modelId);
      }

      throw new NoSuchModelError({ modelId, modelType: 'textEmbeddingModel' });
    },

    imageModel(modelId: ExtractModelId<IMAGE_MODELS>): ImageModelV3 {
      if (imageModels != null && modelId in imageModels) {
        return imageModels[modelId];
      }

      if (fallbackProvider?.imageModel) {
        return fallbackProvider.imageModel(modelId);
      }

      throw new NoSuchModelError({ modelId, modelType: 'imageModel' });
    },

    transcriptionModel(
      modelId: ExtractModelId<TRANSCRIPTION_MODELS>,
    ): TranscriptionModelV2 {
      if (transcriptionModels != null && modelId in transcriptionModels) {
        return transcriptionModels[modelId];
      }

      if (fallbackProvider?.transcriptionModel) {
        return fallbackProvider.transcriptionModel(modelId);
      }

      throw new NoSuchModelError({ modelId, modelType: 'transcriptionModel' });
    },

    speechModel(modelId: ExtractModelId<SPEECH_MODELS>): SpeechModelV2 {
      if (speechModels != null && modelId in speechModels) {
        return speechModels[modelId];
      }

      if (fallbackProvider?.speechModel) {
        return fallbackProvider.speechModel(modelId);
      }

      throw new NoSuchModelError({ modelId, modelType: 'speechModel' });
    },
    rerankingModel(
      modelId: ExtractModelId<RERANKING_MODELS>,
    ): RerankingModelV2<string> {
      if (rerankingModels != null && modelId in rerankingModels) {
        return rerankingModels[modelId];
      }

      if (fallbackProvider?.rerankingModel) {
        return fallbackProvider.rerankingModel(modelId);
      }

      throw new NoSuchModelError({ modelId, modelType: 'rerankingModel' });
    },
  };
}

/**
 * @deprecated Use `customProvider` instead.
 */
export const experimental_customProvider = customProvider;

type ExtractModelId<MODELS extends Record<string, unknown>> = Extract<
  keyof MODELS,
  string
>;<|MERGE_RESOLUTION|>--- conflicted
+++ resolved
@@ -3,12 +3,8 @@
   ImageModelV3,
   LanguageModelV3,
   NoSuchModelError,
-<<<<<<< HEAD
-  ProviderV2,
-  RerankingModelV2,
-=======
+  RerankingModelV3,
   ProviderV3,
->>>>>>> 75dbcb0b
   SpeechModelV2,
   TranscriptionModelV2,
 } from '@ai-sdk/provider';
@@ -34,7 +30,7 @@
   IMAGE_MODELS extends Record<string, ImageModelV3>,
   TRANSCRIPTION_MODELS extends Record<string, TranscriptionModelV2>,
   SPEECH_MODELS extends Record<string, SpeechModelV2>,
-  RERANKING_MODELS extends Record<string, RerankingModelV2<string>>,
+  RERANKING_MODELS extends Record<string, RerankingModelV3<string>>,
 >({
   languageModels,
   textEmbeddingModels,
@@ -49,16 +45,10 @@
   imageModels?: IMAGE_MODELS;
   transcriptionModels?: TRANSCRIPTION_MODELS;
   speechModels?: SPEECH_MODELS;
-<<<<<<< HEAD
   rerankingModels?: RERANKING_MODELS;
-  fallbackProvider?: ProviderV2;
-}): ProviderV2 & {
-  languageModel(modelId: ExtractModelId<LANGUAGE_MODELS>): LanguageModelV2;
-=======
   fallbackProvider?: ProviderV3;
 }): ProviderV3 & {
   languageModel(modelId: ExtractModelId<LANGUAGE_MODELS>): LanguageModelV3;
->>>>>>> 75dbcb0b
   textEmbeddingModel(
     modelId: ExtractModelId<EMBEDDING_MODELS>,
   ): EmbeddingModelV3<string>;
@@ -69,7 +59,7 @@
   speechModel(modelId: ExtractModelId<SPEECH_MODELS>): SpeechModelV2;
   rerankingModel(
     modelId: ExtractModelId<RERANKING_MODELS>,
-  ): RerankingModelV2<string>;
+  ): RerankingModelV3<string>;
 } {
   return {
     languageModel(modelId: ExtractModelId<LANGUAGE_MODELS>): LanguageModelV3 {
@@ -137,7 +127,7 @@
     },
     rerankingModel(
       modelId: ExtractModelId<RERANKING_MODELS>,
-    ): RerankingModelV2<string> {
+    ): RerankingModelV3<string> {
       if (rerankingModels != null && modelId in rerankingModels) {
         return rerankingModels[modelId];
       }
