import {
  EmbeddingModelV3,
  ImageModelV3,
  LanguageModelV3,
  NoSuchModelError,
<<<<<<< HEAD
  RerankingModelV3,
=======
  ProviderV2,
>>>>>>> e2696ceb
  ProviderV3,
  SpeechModelV3,
  TranscriptionModelV3,
} from '@ai-sdk/provider';

/**
 * Creates a custom provider with specified language models, text embedding models, image models, transcription models, speech models, and an optional fallback provider.
 *
 * @param {Object} options - The options for creating the custom provider.
 * @param {Record<string, LanguageModel>} [options.languageModels] - A record of language models, where keys are model IDs and values are LanguageModel instances.
 * @param {Record<string, EmbeddingModel<string>>} [options.textEmbeddingModels] - A record of text embedding models, where keys are model IDs and values are EmbeddingModel<string> instances.
 * @param {Record<string, ImageModel>} [options.imageModels] - A record of image models, where keys are model IDs and values are ImageModel instances.
 * @param {Record<string, TranscriptionModel>} [options.transcriptionModels] - A record of transcription models, where keys are model IDs and values are TranscriptionModel instances.
 * @param {Record<string, SpeechModel>} [options.speechModels] - A record of speech models, where keys are model IDs and values are SpeechModel instances.
 * @param {Record<string, RerankingModel<string>>} [options.rerankingModels] - A record of reranking models, where keys are model IDs and values are RerankingModel<string> instances.
 * @param {Provider} [options.fallbackProvider] - An optional fallback provider to use when a requested model is not found in the custom provider.
 * @returns {Provider} A Provider object with languageModel, textEmbeddingModel, imageModel, transcriptionModel, and speechModel methods.
 *
 * @throws {NoSuchModelError} Throws when a requested model is not found and no fallback provider is available.
 */
export function customProvider<
  LANGUAGE_MODELS extends Record<string, LanguageModelV3>,
  EMBEDDING_MODELS extends Record<string, EmbeddingModelV3<string>>,
  IMAGE_MODELS extends Record<string, ImageModelV3>,
<<<<<<< HEAD
  TRANSCRIPTION_MODELS extends Record<string, TranscriptionModelV2>,
  SPEECH_MODELS extends Record<string, SpeechModelV2>,
  RERANKING_MODELS extends Record<string, RerankingModelV3<string>>,
=======
  TRANSCRIPTION_MODELS extends Record<string, TranscriptionModelV3>,
  SPEECH_MODELS extends Record<string, SpeechModelV3>,
>>>>>>> e2696ceb
>({
  languageModels,
  textEmbeddingModels,
  imageModels,
  transcriptionModels,
  speechModels,
  rerankingModels,
  fallbackProvider,
}: {
  languageModels?: LANGUAGE_MODELS;
  textEmbeddingModels?: EMBEDDING_MODELS;
  imageModels?: IMAGE_MODELS;
  transcriptionModels?: TRANSCRIPTION_MODELS;
  speechModels?: SPEECH_MODELS;
<<<<<<< HEAD
  rerankingModels?: RERANKING_MODELS;
  fallbackProvider?: ProviderV3;
=======
  fallbackProvider?: ProviderV3 | ProviderV2;
>>>>>>> e2696ceb
}): ProviderV3 & {
  languageModel(modelId: ExtractModelId<LANGUAGE_MODELS>): LanguageModelV3;
  textEmbeddingModel(
    modelId: ExtractModelId<EMBEDDING_MODELS>,
  ): EmbeddingModelV3<string>;
  imageModel(modelId: ExtractModelId<IMAGE_MODELS>): ImageModelV3;
  transcriptionModel(
    modelId: ExtractModelId<TRANSCRIPTION_MODELS>,
<<<<<<< HEAD
  ): TranscriptionModelV2;
  speechModel(modelId: ExtractModelId<SPEECH_MODELS>): SpeechModelV2;
  rerankingModel(
    modelId: ExtractModelId<RERANKING_MODELS>,
  ): RerankingModelV3<string>;
=======
  ): TranscriptionModelV3;
  speechModel(modelId: ExtractModelId<SPEECH_MODELS>): SpeechModelV3;
>>>>>>> e2696ceb
} {
  return {
    languageModel(modelId: ExtractModelId<LANGUAGE_MODELS>): LanguageModelV3 {
      if (languageModels != null && modelId in languageModels) {
        return languageModels[modelId];
      }

      if (fallbackProvider) {
        return (fallbackProvider as ProviderV3).languageModel(modelId);
      }

      throw new NoSuchModelError({ modelId, modelType: 'languageModel' });
    },

    textEmbeddingModel(
      modelId: ExtractModelId<EMBEDDING_MODELS>,
    ): EmbeddingModelV3<string> {
      if (textEmbeddingModels != null && modelId in textEmbeddingModels) {
        return textEmbeddingModels[modelId];
      }

      if (fallbackProvider) {
        return (fallbackProvider as ProviderV3).textEmbeddingModel(modelId);
      }

      throw new NoSuchModelError({ modelId, modelType: 'textEmbeddingModel' });
    },

    imageModel(modelId: ExtractModelId<IMAGE_MODELS>): ImageModelV3 {
      if (imageModels != null && modelId in imageModels) {
        return imageModels[modelId];
      }

      if (fallbackProvider?.imageModel) {
        return (fallbackProvider as ProviderV3).imageModel(modelId);
      }

      throw new NoSuchModelError({ modelId, modelType: 'imageModel' });
    },

    transcriptionModel(
      modelId: ExtractModelId<TRANSCRIPTION_MODELS>,
    ): TranscriptionModelV3 {
      if (transcriptionModels != null && modelId in transcriptionModels) {
        return transcriptionModels[modelId];
      }

      if (fallbackProvider?.transcriptionModel) {
        return (fallbackProvider as ProviderV3).transcriptionModel!(modelId);
      }

      throw new NoSuchModelError({ modelId, modelType: 'transcriptionModel' });
    },

    speechModel(modelId: ExtractModelId<SPEECH_MODELS>): SpeechModelV3 {
      if (speechModels != null && modelId in speechModels) {
        return speechModels[modelId];
      }

      if (fallbackProvider?.speechModel) {
        return (fallbackProvider as ProviderV3).speechModel!(modelId);
      }

      throw new NoSuchModelError({ modelId, modelType: 'speechModel' });
    },
    rerankingModel(
      modelId: ExtractModelId<RERANKING_MODELS>,
    ): RerankingModelV3<string> {
      if (rerankingModels != null && modelId in rerankingModels) {
        return rerankingModels[modelId];
      }

      if (fallbackProvider?.rerankingModel) {
        return fallbackProvider.rerankingModel(modelId);
      }

      throw new NoSuchModelError({ modelId, modelType: 'rerankingModel' });
    },
  };
}

/**
 * @deprecated Use `customProvider` instead.
 */
export const experimental_customProvider = customProvider;

type ExtractModelId<MODELS extends Record<string, unknown>> = Extract<
  keyof MODELS,
  string
>;<|MERGE_RESOLUTION|>--- conflicted
+++ resolved
@@ -3,14 +3,11 @@
   ImageModelV3,
   LanguageModelV3,
   NoSuchModelError,
-<<<<<<< HEAD
   RerankingModelV3,
-=======
-  ProviderV2,
->>>>>>> e2696ceb
   ProviderV3,
   SpeechModelV3,
   TranscriptionModelV3,
+  ProviderV2,
 } from '@ai-sdk/provider';
 
 /**
@@ -32,14 +29,9 @@
   LANGUAGE_MODELS extends Record<string, LanguageModelV3>,
   EMBEDDING_MODELS extends Record<string, EmbeddingModelV3<string>>,
   IMAGE_MODELS extends Record<string, ImageModelV3>,
-<<<<<<< HEAD
-  TRANSCRIPTION_MODELS extends Record<string, TranscriptionModelV2>,
-  SPEECH_MODELS extends Record<string, SpeechModelV2>,
-  RERANKING_MODELS extends Record<string, RerankingModelV3<string>>,
-=======
   TRANSCRIPTION_MODELS extends Record<string, TranscriptionModelV3>,
   SPEECH_MODELS extends Record<string, SpeechModelV3>,
->>>>>>> e2696ceb
+  RERANKING_MODELS extends Record<string, RerankingModelV3<string>>,
 >({
   languageModels,
   textEmbeddingModels,
@@ -54,12 +46,8 @@
   imageModels?: IMAGE_MODELS;
   transcriptionModels?: TRANSCRIPTION_MODELS;
   speechModels?: SPEECH_MODELS;
-<<<<<<< HEAD
   rerankingModels?: RERANKING_MODELS;
-  fallbackProvider?: ProviderV3;
-=======
   fallbackProvider?: ProviderV3 | ProviderV2;
->>>>>>> e2696ceb
 }): ProviderV3 & {
   languageModel(modelId: ExtractModelId<LANGUAGE_MODELS>): LanguageModelV3;
   textEmbeddingModel(
@@ -68,16 +56,11 @@
   imageModel(modelId: ExtractModelId<IMAGE_MODELS>): ImageModelV3;
   transcriptionModel(
     modelId: ExtractModelId<TRANSCRIPTION_MODELS>,
-<<<<<<< HEAD
-  ): TranscriptionModelV2;
-  speechModel(modelId: ExtractModelId<SPEECH_MODELS>): SpeechModelV2;
+  ): TranscriptionModelV3;
   rerankingModel(
     modelId: ExtractModelId<RERANKING_MODELS>,
   ): RerankingModelV3<string>;
-=======
-  ): TranscriptionModelV3;
   speechModel(modelId: ExtractModelId<SPEECH_MODELS>): SpeechModelV3;
->>>>>>> e2696ceb
 } {
   return {
     languageModel(modelId: ExtractModelId<LANGUAGE_MODELS>): LanguageModelV3 {
