--- conflicted
+++ resolved
@@ -1,11 +1,6 @@
 import {
-<<<<<<< HEAD
-  EmbeddingModelV2,
+  EmbeddingModelV3,
   ImageModelV3,
-=======
-  EmbeddingModelV3,
-  ImageModelV2,
->>>>>>> 0c4822df
   LanguageModelV2,
   NoSuchModelError,
   ProviderV2,
@@ -29,13 +24,8 @@
  */
 export function customProvider<
   LANGUAGE_MODELS extends Record<string, LanguageModelV2>,
-<<<<<<< HEAD
-  EMBEDDING_MODELS extends Record<string, EmbeddingModelV2<string>>,
+  EMBEDDING_MODELS extends Record<string, EmbeddingModelV3<string>>,
   IMAGE_MODELS extends Record<string, ImageModelV3>,
-=======
-  EMBEDDING_MODELS extends Record<string, EmbeddingModelV3<string>>,
-  IMAGE_MODELS extends Record<string, ImageModelV2>,
->>>>>>> 0c4822df
   TRANSCRIPTION_MODELS extends Record<string, TranscriptionModelV2>,
   SPEECH_MODELS extends Record<string, SpeechModelV2>,
 >({
@@ -56,13 +46,8 @@
   languageModel(modelId: ExtractModelId<LANGUAGE_MODELS>): LanguageModelV2;
   textEmbeddingModel(
     modelId: ExtractModelId<EMBEDDING_MODELS>,
-<<<<<<< HEAD
-  ): EmbeddingModelV2<string>;
+  ): EmbeddingModelV3<string>;
   imageModel(modelId: ExtractModelId<IMAGE_MODELS>): ImageModelV3;
-=======
-  ): EmbeddingModelV3<string>;
-  imageModel(modelId: ExtractModelId<IMAGE_MODELS>): ImageModelV2;
->>>>>>> 0c4822df
   transcriptionModel(
     modelId: ExtractModelId<TRANSCRIPTION_MODELS>,
   ): TranscriptionModelV2;
