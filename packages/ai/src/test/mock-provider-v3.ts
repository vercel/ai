--- conflicted
+++ resolved
@@ -4,14 +4,9 @@
   LanguageModelV3,
   NoSuchModelError,
   ProviderV3,
-<<<<<<< HEAD
-  SpeechModelV2,
-  TranscriptionModelV2,
-  RerankingModelV3,
-=======
   SpeechModelV3,
   TranscriptionModelV3,
->>>>>>> e2696ceb
+  RerankingModelV3,
 } from '@ai-sdk/provider';
 
 export class MockProviderV3 implements ProviderV3 {
@@ -33,14 +28,9 @@
     languageModels?: Record<string, LanguageModelV3>;
     embeddingModels?: Record<string, EmbeddingModelV3<string>>;
     imageModels?: Record<string, ImageModelV3>;
-<<<<<<< HEAD
-    transcriptionModels?: Record<string, TranscriptionModelV2>;
-    speechModels?: Record<string, SpeechModelV2>;
-    rerankingModels?: Record<string, RerankingModelV3<string>>;
-=======
     transcriptionModels?: Record<string, TranscriptionModelV3>;
     speechModels?: Record<string, SpeechModelV3>;
->>>>>>> e2696ceb
+    rerankingModels?: Record<string, RerankingModelV3<string>>;
   } = {}) {
     this.languageModel = (modelId: string) => {
       if (!languageModels?.[modelId]) {
