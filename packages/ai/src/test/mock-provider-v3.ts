--- conflicted
+++ resolved
@@ -4,13 +4,8 @@
   LanguageModelV3,
   NoSuchModelError,
   ProviderV3,
-<<<<<<< HEAD
-  SpeechModelV2,
+  SpeechModelV3,
   TranscriptionModelV3,
-=======
-  SpeechModelV3,
-  TranscriptionModelV2,
->>>>>>> 046aa3bd
 } from '@ai-sdk/provider';
 
 export class MockProviderV3 implements ProviderV3 {
@@ -30,13 +25,8 @@
     languageModels?: Record<string, LanguageModelV3>;
     embeddingModels?: Record<string, EmbeddingModelV3<string>>;
     imageModels?: Record<string, ImageModelV3>;
-<<<<<<< HEAD
     transcriptionModels?: Record<string, TranscriptionModelV3>;
-    speechModels?: Record<string, SpeechModelV2>;
-=======
-    transcriptionModels?: Record<string, TranscriptionModelV2>;
     speechModels?: Record<string, SpeechModelV3>;
->>>>>>> 046aa3bd
   } = {}) {
     this.languageModel = (modelId: string) => {
       if (!languageModels?.[modelId]) {
