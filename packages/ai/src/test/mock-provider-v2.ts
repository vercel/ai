--- conflicted
+++ resolved
@@ -1,11 +1,6 @@
 import {
-<<<<<<< HEAD
-  EmbeddingModelV2,
+  EmbeddingModelV3,
   ImageModelV3,
-=======
-  EmbeddingModelV3,
-  ImageModelV2,
->>>>>>> 0c4822df
   LanguageModelV2,
   NoSuchModelError,
   ProviderV2,
@@ -28,13 +23,8 @@
     speechModels,
   }: {
     languageModels?: Record<string, LanguageModelV2>;
-<<<<<<< HEAD
-    embeddingModels?: Record<string, EmbeddingModelV2<string>>;
+    embeddingModels?: Record<string, EmbeddingModelV3<string>>;
     imageModels?: Record<string, ImageModelV3>;
-=======
-    embeddingModels?: Record<string, EmbeddingModelV3<string>>;
-    imageModels?: Record<string, ImageModelV2>;
->>>>>>> 0c4822df
     transcriptionModels?: Record<string, TranscriptionModelV2>;
     speechModels?: Record<string, SpeechModelV2>;
   } = {}) {
