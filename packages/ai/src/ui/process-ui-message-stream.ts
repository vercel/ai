import { FlexibleSchema, validateTypes } from '@ai-sdk/provider-utils';
import { ProviderMetadata } from '../types';
import {
  DataUIMessageChunk,
  InferUIMessageChunk,
  isDataUIMessageChunk,
  UIMessageChunk,
} from '../ui-message-stream/ui-message-chunks';
import { ErrorHandler } from '../util/error-handler';
import { mergeObjects } from '../util/merge-objects';
import { parsePartialJson } from '../util/parse-partial-json';
import { UIDataTypesToSchemas } from './chat';
import {
  DataUIPart,
  DynamicToolUIPart,
  getToolName,
  InferUIMessageData,
  InferUIMessageMetadata,
  InferUIMessageToolCall,
  InferUIMessageTools,
  isToolOrDynamicToolUIPart,
  isToolUIPart,
  ReasoningUIPart,
  TextUIPart,
  ToolUIPart,
  UIMessage,
  UIMessagePart,
} from './ui-messages';

export type StreamingUIMessageState<UI_MESSAGE extends UIMessage> = {
  message: UI_MESSAGE;
  activeTextParts: Record<string, TextUIPart>;
  activeReasoningParts: Record<string, ReasoningUIPart>;
  partialToolCalls: Record<
    string,
    {
      text: string;
      index: number;
      toolName: string;
      dynamic?: boolean;
      title?: string;
    }
  >;
  toolYields?: Record<string, unknown[]>;
};

export function createStreamingUIMessageState<UI_MESSAGE extends UIMessage>({
  lastMessage,
  messageId,
}: {
  lastMessage: UI_MESSAGE | undefined;
  messageId: string;
}): StreamingUIMessageState<UI_MESSAGE> {
  return {
    message:
      lastMessage?.role === 'assistant'
        ? lastMessage
        : ({
            id: messageId,
            metadata: undefined,
            role: 'assistant',
            parts: [] as UIMessagePart<
              InferUIMessageData<UI_MESSAGE>,
              InferUIMessageTools<UI_MESSAGE>
            >[],
          } as UI_MESSAGE),
    activeTextParts: {},
    activeReasoningParts: {},
    partialToolCalls: {},
  };
}

export function processUIMessageStream<UI_MESSAGE extends UIMessage>({
  stream,
  messageMetadataSchema,
  dataPartSchemas,
  runUpdateMessageJob,
  onError,
  onToolCall,
  onData,
}: {
  // input stream is not fully typed yet:
  stream: ReadableStream<UIMessageChunk>;
  messageMetadataSchema?: FlexibleSchema<InferUIMessageMetadata<UI_MESSAGE>>;
  dataPartSchemas?: UIDataTypesToSchemas<InferUIMessageData<UI_MESSAGE>>;
  onToolCall?: (options: {
    toolCall: InferUIMessageToolCall<UI_MESSAGE>;
  }) => void | PromiseLike<void>;
  onData?: (dataPart: DataUIPart<InferUIMessageData<UI_MESSAGE>>) => void;
  runUpdateMessageJob: (
    job: (options: {
      state: StreamingUIMessageState<UI_MESSAGE>;
      write: () => void;
    }) => Promise<void>,
  ) => Promise<void>;
  onError: ErrorHandler;
}): ReadableStream<InferUIMessageChunk<UI_MESSAGE>> {
  return stream.pipeThrough(
    new TransformStream<UIMessageChunk, InferUIMessageChunk<UI_MESSAGE>>({
      async transform(chunk, controller) {
        await runUpdateMessageJob(async ({ state, write }) => {
          function getToolInvocation(toolCallId: string) {
            const toolInvocations = state.message.parts.filter(
              isToolOrDynamicToolUIPart,
            );

            const toolInvocation = toolInvocations.find(
              invocation => invocation.toolCallId === toolCallId,
            );

            if (toolInvocation == null) {
              throw new Error(
                `no tool invocation found for tool call ${toolCallId}`,
              );
            }

            return toolInvocation;
          }

          function updateToolPart(
            options: {
              toolName: keyof InferUIMessageTools<UI_MESSAGE> & string;
              toolCallId: string;
              providerExecuted?: boolean;
              title?: string;
            } & (
              | {
                  state: 'input-streaming';
                  input: unknown;
                  providerExecuted?: boolean;
                }
              | {
                  state: 'input-available';
                  input: unknown;
                  providerExecuted?: boolean;
                  providerMetadata?: ProviderMetadata;
                }
              | {
                  state: 'output-streaming';
                  input: unknown;
                  yields: unknown[];
                  providerExecuted?: boolean;
                }
              | {
                  state: 'output-available';
                  input: unknown;
                  output: unknown;
                  yields?: unknown[];
                  providerExecuted?: boolean;
                  preliminary?: boolean;
                }
              | {
                  state: 'output-error';
                  input: unknown;
                  rawInput?: unknown;
                  errorText: string;
                  providerExecuted?: boolean;
                  providerMetadata?: ProviderMetadata;
                }
            ),
          ) {
            const part = state.message.parts.find(
              part =>
                isToolUIPart(part) && part.toolCallId === options.toolCallId,
            ) as ToolUIPart<InferUIMessageTools<UI_MESSAGE>> | undefined;

            const anyOptions = options as any;
            const anyPart = part as any;

            if (part != null) {
              part.state = options.state;
              anyPart.input = anyOptions.input;
              anyPart.output = anyOptions.output;
              anyPart.errorText = anyOptions.errorText;
              anyPart.rawInput = anyOptions.rawInput;
              anyPart.preliminary = anyOptions.preliminary;
<<<<<<< HEAD

              if (anyOptions.yields != null) {
                anyPart.yields = anyOptions.yields;
=======
              if (options.title !== undefined) {
                anyPart.title = options.title;
>>>>>>> 3a386853
              }
              // once providerExecuted is set, it stays for streaming
              anyPart.providerExecuted =
                anyOptions.providerExecuted ?? part.providerExecuted;

              if (
                anyOptions.providerMetadata != null &&
                part.state === 'input-available'
              ) {
                part.callProviderMetadata = anyOptions.providerMetadata;
              }
            } else {
              state.message.parts.push({
                type: `tool-${options.toolName}`,
                toolCallId: options.toolCallId,
                state: options.state,
                title: options.title,
                input: anyOptions.input,
                output: anyOptions.output,
                rawInput: anyOptions.rawInput,
                errorText: anyOptions.errorText,
                providerExecuted: anyOptions.providerExecuted,
                preliminary: anyOptions.preliminary,
                yields: anyOptions.yields,
                ...(anyOptions.providerMetadata != null
                  ? { callProviderMetadata: anyOptions.providerMetadata }
                  : {}),
              } as ToolUIPart<InferUIMessageTools<UI_MESSAGE>>);
            }
          }

          function updateDynamicToolPart(
            options: {
              toolName: keyof InferUIMessageTools<UI_MESSAGE> & string;
              toolCallId: string;
              providerExecuted?: boolean;
              title?: string;
            } & (
              | {
                  state: 'input-streaming';
                  input: unknown;
                }
              | {
                  state: 'input-available';
                  input: unknown;
                  providerMetadata?: ProviderMetadata;
                }
              | {
                  state: 'output-streaming';
                  input: unknown;
                  yields: unknown[];
                }
              | {
                  state: 'output-available';
                  input: unknown;
                  output: unknown;
                  yields?: unknown[];
                  preliminary: boolean | undefined;
                }
              | {
                  state: 'output-error';
                  input: unknown;
                  errorText: string;
                  providerMetadata?: ProviderMetadata;
                }
            ),
          ) {
            const part = state.message.parts.find(
              part =>
                part.type === 'dynamic-tool' &&
                part.toolCallId === options.toolCallId,
            ) as DynamicToolUIPart | undefined;

            const anyOptions = options as any;
            const anyPart = part as any;

            if (part != null) {
              part.state = options.state;
              anyPart.toolName = options.toolName;
              anyPart.input = anyOptions.input;
              anyPart.output = anyOptions.output;
              anyPart.errorText = anyOptions.errorText;
              anyPart.rawInput = anyOptions.rawInput ?? anyPart.rawInput;
              anyPart.preliminary = anyOptions.preliminary;
              if (options.title !== undefined) {
                anyPart.title = options.title;
              }
              // once providerExecuted is set, it stays for streaming
              anyPart.providerExecuted =
                anyOptions.providerExecuted ?? part.providerExecuted;

              if (anyOptions.yields != null) {
                anyPart.yields = anyOptions.yields;
              }
              if (
                anyOptions.providerMetadata != null &&
                part.state === 'input-available'
              ) {
                part.callProviderMetadata = anyOptions.providerMetadata;
              }
            } else {
              state.message.parts.push({
                type: 'dynamic-tool',
                toolName: options.toolName,
                toolCallId: options.toolCallId,
                state: options.state,
                input: anyOptions.input,
                output: anyOptions.output,
                errorText: anyOptions.errorText,
                preliminary: anyOptions.preliminary,
<<<<<<< HEAD
                yields: anyOptions.yields,
=======
                providerExecuted: anyOptions.providerExecuted,
                title: options.title,
>>>>>>> 3a386853
                ...(anyOptions.providerMetadata != null
                  ? { callProviderMetadata: anyOptions.providerMetadata }
                  : {}),
              } as DynamicToolUIPart);
            }
          }

          async function updateMessageMetadata(metadata: unknown) {
            if (metadata != null) {
              const mergedMetadata =
                state.message.metadata != null
                  ? mergeObjects(state.message.metadata, metadata)
                  : metadata;

              if (messageMetadataSchema != null) {
                await validateTypes({
                  value: mergedMetadata,
                  schema: messageMetadataSchema,
                });
              }

              state.message.metadata =
                mergedMetadata as InferUIMessageMetadata<UI_MESSAGE>;
            }
          }

          switch (chunk.type) {
            case 'text-start': {
              const textPart: TextUIPart = {
                type: 'text',
                text: '',
                providerMetadata: chunk.providerMetadata,
                state: 'streaming',
              };
              state.activeTextParts[chunk.id] = textPart;
              state.message.parts.push(textPart);
              write();
              break;
            }

            case 'text-delta': {
              const textPart = state.activeTextParts[chunk.id];
              textPart.text += chunk.delta;
              textPart.providerMetadata =
                chunk.providerMetadata ?? textPart.providerMetadata;
              write();
              break;
            }

            case 'text-end': {
              const textPart = state.activeTextParts[chunk.id];
              textPart.state = 'done';
              textPart.providerMetadata =
                chunk.providerMetadata ?? textPart.providerMetadata;
              delete state.activeTextParts[chunk.id];
              write();
              break;
            }

            case 'reasoning-start': {
              const reasoningPart: ReasoningUIPart = {
                type: 'reasoning',
                text: '',
                providerMetadata: chunk.providerMetadata,
                state: 'streaming',
              };
              state.activeReasoningParts[chunk.id] = reasoningPart;
              state.message.parts.push(reasoningPart);
              write();
              break;
            }

            case 'reasoning-delta': {
              const reasoningPart = state.activeReasoningParts[chunk.id];
              reasoningPart.text += chunk.delta;
              reasoningPart.providerMetadata =
                chunk.providerMetadata ?? reasoningPart.providerMetadata;
              write();
              break;
            }

            case 'reasoning-end': {
              const reasoningPart = state.activeReasoningParts[chunk.id];
              reasoningPart.providerMetadata =
                chunk.providerMetadata ?? reasoningPart.providerMetadata;
              reasoningPart.state = 'done';
              delete state.activeReasoningParts[chunk.id];

              write();
              break;
            }

            case 'file': {
              state.message.parts.push({
                type: 'file',
                mediaType: chunk.mediaType,
                url: chunk.url,
              });

              write();
              break;
            }

            case 'source-url': {
              state.message.parts.push({
                type: 'source-url',
                sourceId: chunk.sourceId,
                url: chunk.url,
                title: chunk.title,
                providerMetadata: chunk.providerMetadata,
              });

              write();
              break;
            }

            case 'source-document': {
              state.message.parts.push({
                type: 'source-document',
                sourceId: chunk.sourceId,
                mediaType: chunk.mediaType,
                title: chunk.title,
                filename: chunk.filename,
                providerMetadata: chunk.providerMetadata,
              });

              write();
              break;
            }

            case 'tool-input-start': {
              const toolInvocations = state.message.parts.filter(isToolUIPart);

              // add the partial tool call to the map
              state.partialToolCalls[chunk.toolCallId] = {
                text: '',
                toolName: chunk.toolName,
                index: toolInvocations.length,
                dynamic: chunk.dynamic,
                title: chunk.title,
              };

              if (chunk.dynamic) {
                updateDynamicToolPart({
                  toolCallId: chunk.toolCallId,
                  toolName: chunk.toolName,
                  state: 'input-streaming',
                  input: undefined,
                  providerExecuted: chunk.providerExecuted,
                  title: chunk.title,
                });
              } else {
                updateToolPart({
                  toolCallId: chunk.toolCallId,
                  toolName: chunk.toolName,
                  state: 'input-streaming',
                  input: undefined,
                  providerExecuted: chunk.providerExecuted,
                  title: chunk.title,
                });
              }

              write();
              break;
            }

            case 'tool-input-delta': {
              const partialToolCall = state.partialToolCalls[chunk.toolCallId];

              partialToolCall.text += chunk.inputTextDelta;

              const { value: partialArgs } = await parsePartialJson(
                partialToolCall.text,
              );

              if (partialToolCall.dynamic) {
                updateDynamicToolPart({
                  toolCallId: chunk.toolCallId,
                  toolName: partialToolCall.toolName,
                  state: 'input-streaming',
                  input: partialArgs,
                  title: partialToolCall.title,
                });
              } else {
                updateToolPart({
                  toolCallId: chunk.toolCallId,
                  toolName: partialToolCall.toolName,
                  state: 'input-streaming',
                  input: partialArgs,
                  title: partialToolCall.title,
                });
              }

              write();
              break;
            }

            case 'tool-input-available': {
              if (chunk.dynamic) {
                updateDynamicToolPart({
                  toolCallId: chunk.toolCallId,
                  toolName: chunk.toolName,
                  state: 'input-available',
                  input: chunk.input,
                  providerExecuted: chunk.providerExecuted,
                  providerMetadata: chunk.providerMetadata,
                  title: chunk.title,
                });
              } else {
                updateToolPart({
                  toolCallId: chunk.toolCallId,
                  toolName: chunk.toolName,
                  state: 'input-available',
                  input: chunk.input,
                  providerExecuted: chunk.providerExecuted,
                  providerMetadata: chunk.providerMetadata,
                  title: chunk.title,
                });
              }

              write();

              // invoke the onToolCall callback if it exists. This is blocking.
              // In the future we should make this non-blocking, which
              // requires additional state management for error handling etc.
              // Skip calling onToolCall for provider-executed tools since they are already executed
              if (onToolCall && !chunk.providerExecuted) {
                await onToolCall({
                  toolCall: chunk as InferUIMessageToolCall<UI_MESSAGE>,
                });
              }
              break;
            }

            case 'tool-input-error': {
              if (chunk.dynamic) {
                updateDynamicToolPart({
                  toolCallId: chunk.toolCallId,
                  toolName: chunk.toolName,
                  state: 'output-error',
                  input: chunk.input,
                  errorText: chunk.errorText,
                  providerExecuted: chunk.providerExecuted,
                  providerMetadata: chunk.providerMetadata,
                });
              } else {
                updateToolPart({
                  toolCallId: chunk.toolCallId,
                  toolName: chunk.toolName,
                  state: 'output-error',
                  input: undefined,
                  rawInput: chunk.input,
                  errorText: chunk.errorText,
                  providerExecuted: chunk.providerExecuted,
                  providerMetadata: chunk.providerMetadata,
                });
              }

              write();
              break;
            }

            case 'tool-approval-request': {
              const toolInvocation = getToolInvocation(chunk.toolCallId);
              toolInvocation.state = 'approval-requested';
              toolInvocation.approval = { id: chunk.approvalId };
              write();
              break;
            }

            case 'tool-output-denied': {
              const toolInvocation = getToolInvocation(chunk.toolCallId);
              toolInvocation.state = 'output-denied';
              write();
              break;
            }

            case 'tool-output-available': {
<<<<<<< HEAD
              // keep yields in a local typed map on state
              const getToolYields = (): Record<string, unknown[]> => {
                const s = state as unknown as {
                  toolYields?: Record<string, unknown[]>;
                };
                s.toolYields ??= {};
                return s.toolYields;
              };

              if (chunk.dynamic) {
                const toolInvocation = getDynamicToolInvocation(
                  chunk.toolCallId,
                );

                if (chunk.preliminary) {
                  const toolYields = getToolYields();
                  (toolYields[chunk.toolCallId] ??= []).push(chunk.output);

                  updateDynamicToolPart({
                    toolCallId: chunk.toolCallId,
                    toolName: toolInvocation.toolName,
                    state: 'output-streaming',
                    input: (toolInvocation as any).input,
                    yields: toolYields[chunk.toolCallId], // typed unknown[]
                  });
                } else {
                  const toolYields = getToolYields();

                  updateDynamicToolPart({
                    toolCallId: chunk.toolCallId,
                    toolName: toolInvocation.toolName,
                    state: 'output-available',
                    input: (toolInvocation as any).input,
                    output: chunk.output,
                    yields: toolYields[chunk.toolCallId] ?? [],
                    preliminary: chunk.preliminary,
                  });
                }
              } else {
                const toolInvocation = getToolInvocation(chunk.toolCallId);

                if (chunk.preliminary) {
                  const toolYields = getToolYields();
                  (toolYields[chunk.toolCallId] ??= []).push(chunk.output);

                  updateToolPart({
                    toolCallId: chunk.toolCallId,
                    toolName: getToolName(toolInvocation),
                    state: 'output-streaming',
                    input: (toolInvocation as any).input,
                    yields: toolYields[chunk.toolCallId] as unknown[], // satisfy union
                    providerExecuted: chunk.providerExecuted,
                  });
                } else {
                  const toolYields = getToolYields();

                  updateToolPart({
                    toolCallId: chunk.toolCallId,
                    toolName: getToolName(toolInvocation),
                    state: 'output-available',
                    input: (toolInvocation as any).input,
                    output: chunk.output,
                    yields: toolYields[chunk.toolCallId] ?? [],
                    providerExecuted: chunk.providerExecuted,
                  });
                }
=======
              const toolInvocation = getToolInvocation(chunk.toolCallId);

              if (toolInvocation.type === 'dynamic-tool') {
                updateDynamicToolPart({
                  toolCallId: chunk.toolCallId,
                  toolName: toolInvocation.toolName,
                  state: 'output-available',
                  input: (toolInvocation as any).input,
                  output: chunk.output,
                  preliminary: chunk.preliminary,
                  providerExecuted: chunk.providerExecuted,
                  title: toolInvocation.title,
                });
              } else {
                updateToolPart({
                  toolCallId: chunk.toolCallId,
                  toolName: getToolName(toolInvocation),
                  state: 'output-available',
                  input: (toolInvocation as any).input,
                  output: chunk.output,
                  providerExecuted: chunk.providerExecuted,
                  preliminary: chunk.preliminary,
                  title: toolInvocation.title,
                });
>>>>>>> 3a386853
              }

              write();
              break;
            }

            case 'tool-output-error': {
              const toolInvocation = getToolInvocation(chunk.toolCallId);

              if (toolInvocation.type === 'dynamic-tool') {
                updateDynamicToolPart({
                  toolCallId: chunk.toolCallId,
                  toolName: toolInvocation.toolName,
                  state: 'output-error',
                  input: (toolInvocation as any).input,
                  errorText: chunk.errorText,
                  providerExecuted: chunk.providerExecuted,
                  title: toolInvocation.title,
                });
              } else {
                updateToolPart({
                  toolCallId: chunk.toolCallId,
                  toolName: getToolName(toolInvocation),
                  state: 'output-error',
                  input: (toolInvocation as any).input,
                  rawInput: (toolInvocation as any).rawInput,
                  errorText: chunk.errorText,
                  providerExecuted: chunk.providerExecuted,
                  title: toolInvocation.title,
                });
              }

              write();
              break;
            }

            case 'start-step': {
              // add a step boundary part to the message
              state.message.parts.push({ type: 'step-start' });
              write();
              break;
            }

            case 'finish-step': {
              // reset the current text and reasoning parts
              state.activeTextParts = {};
              state.activeReasoningParts = {};
              write();
              break;
            }

            case 'start': {
              if (chunk.messageId != null) {
                state.message.id = chunk.messageId;
              }

              await updateMessageMetadata(chunk.messageMetadata);

              if (chunk.messageId != null || chunk.messageMetadata != null) {
                write();
              }
              break;
            }

            case 'finish': {
              await updateMessageMetadata(chunk.messageMetadata);
              if (chunk.messageMetadata != null) {
                write();
              }
              break;
            }

            case 'message-metadata': {
              await updateMessageMetadata(chunk.messageMetadata);
              if (chunk.messageMetadata != null) {
                write();
              }
              break;
            }

            case 'error': {
              onError?.(new Error(chunk.errorText));
              break;
            }

            default: {
              if (isDataUIMessageChunk(chunk)) {
                // validate data chunk if dataPartSchemas is provided
                if (dataPartSchemas?.[chunk.type] != null) {
                  await validateTypes({
                    value: chunk.data,
                    schema: dataPartSchemas[chunk.type],
                  });
                }

                // cast, validation is done above
                const dataChunk = chunk as DataUIMessageChunk<
                  InferUIMessageData<UI_MESSAGE>
                >;

                // transient parts are not added to the message state
                if (dataChunk.transient) {
                  onData?.(dataChunk);
                  break;
                }

                const existingUIPart =
                  dataChunk.id != null
                    ? (state.message.parts.find(
                        chunkArg =>
                          dataChunk.type === chunkArg.type &&
                          dataChunk.id === chunkArg.id,
                      ) as
                        | DataUIPart<InferUIMessageData<UI_MESSAGE>>
                        | undefined)
                    : undefined;

                if (existingUIPart != null) {
                  existingUIPart.data = dataChunk.data;
                } else {
                  state.message.parts.push(dataChunk);
                }

                onData?.(dataChunk);

                write();
              }
            }
          }

          controller.enqueue(chunk as InferUIMessageChunk<UI_MESSAGE>);
        });
      },
    }),
  );
}<|MERGE_RESOLUTION|>--- conflicted
+++ resolved
@@ -174,14 +174,11 @@
               anyPart.errorText = anyOptions.errorText;
               anyPart.rawInput = anyOptions.rawInput;
               anyPart.preliminary = anyOptions.preliminary;
-<<<<<<< HEAD
-
+              if (options.title !== undefined) {
+                anyPart.title = options.title;
+              }
               if (anyOptions.yields != null) {
                 anyPart.yields = anyOptions.yields;
-=======
-              if (options.title !== undefined) {
-                anyPart.title = options.title;
->>>>>>> 3a386853
               }
               // once providerExecuted is set, it stays for streaming
               anyPart.providerExecuted =
@@ -292,12 +289,9 @@
                 output: anyOptions.output,
                 errorText: anyOptions.errorText,
                 preliminary: anyOptions.preliminary,
-<<<<<<< HEAD
-                yields: anyOptions.yields,
-=======
                 providerExecuted: anyOptions.providerExecuted,
                 title: options.title,
->>>>>>> 3a386853
+                yields: anyOptions.yields,
                 ...(anyOptions.providerMetadata != null
                   ? { callProviderMetadata: anyOptions.providerMetadata }
                   : {}),
@@ -576,7 +570,6 @@
             }
 
             case 'tool-output-available': {
-<<<<<<< HEAD
               // keep yields in a local typed map on state
               const getToolYields = (): Record<string, unknown[]> => {
                 const s = state as unknown as {
@@ -586,11 +579,9 @@
                 return s.toolYields;
               };
 
-              if (chunk.dynamic) {
-                const toolInvocation = getDynamicToolInvocation(
-                  chunk.toolCallId,
-                );
-
+              const toolInvocation = getToolInvocation(chunk.toolCallId);
+
+              if (toolInvocation.type === 'dynamic-tool') {
                 if (chunk.preliminary) {
                   const toolYields = getToolYields();
                   (toolYields[chunk.toolCallId] ??= []).push(chunk.output);
@@ -601,6 +592,7 @@
                     state: 'output-streaming',
                     input: (toolInvocation as any).input,
                     yields: toolYields[chunk.toolCallId], // typed unknown[]
+                    title: toolInvocation.title,
                   });
                 } else {
                   const toolYields = getToolYields();
@@ -613,11 +605,11 @@
                     output: chunk.output,
                     yields: toolYields[chunk.toolCallId] ?? [],
                     preliminary: chunk.preliminary,
+                    providerExecuted: chunk.providerExecuted,
+                    title: toolInvocation.title,
                   });
                 }
               } else {
-                const toolInvocation = getToolInvocation(chunk.toolCallId);
-
                 if (chunk.preliminary) {
                   const toolYields = getToolYields();
                   (toolYields[chunk.toolCallId] ??= []).push(chunk.output);
@@ -629,6 +621,7 @@
                     input: (toolInvocation as any).input,
                     yields: toolYields[chunk.toolCallId] as unknown[], // satisfy union
                     providerExecuted: chunk.providerExecuted,
+                    title: toolInvocation.title,
                   });
                 } else {
                   const toolYields = getToolYields();
@@ -641,34 +634,10 @@
                     output: chunk.output,
                     yields: toolYields[chunk.toolCallId] ?? [],
                     providerExecuted: chunk.providerExecuted,
+                    preliminary: chunk.preliminary,
+                    title: toolInvocation.title,
                   });
                 }
-=======
-              const toolInvocation = getToolInvocation(chunk.toolCallId);
-
-              if (toolInvocation.type === 'dynamic-tool') {
-                updateDynamicToolPart({
-                  toolCallId: chunk.toolCallId,
-                  toolName: toolInvocation.toolName,
-                  state: 'output-available',
-                  input: (toolInvocation as any).input,
-                  output: chunk.output,
-                  preliminary: chunk.preliminary,
-                  providerExecuted: chunk.providerExecuted,
-                  title: toolInvocation.title,
-                });
-              } else {
-                updateToolPart({
-                  toolCallId: chunk.toolCallId,
-                  toolName: getToolName(toolInvocation),
-                  state: 'output-available',
-                  input: (toolInvocation as any).input,
-                  output: chunk.output,
-                  providerExecuted: chunk.providerExecuted,
-                  preliminary: chunk.preliminary,
-                  title: toolInvocation.title,
-                });
->>>>>>> 3a386853
               }
 
               write();
