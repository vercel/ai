--- conflicted
+++ resolved
@@ -42,11 +42,8 @@
       title?: string;
     }
   >;
-<<<<<<< HEAD
+  finishReason?: FinishReason;
   toolYields?: Record<string, unknown[]>;
-=======
-  finishReason?: FinishReason;
->>>>>>> 258513a4
 };
 
 export function createStreamingUIMessageState<UI_MESSAGE extends UIMessage>({
