import {
  StandardSchemaV1,
  ToolCall,
  validateTypes,
  Validator,
} from '@ai-sdk/provider-utils';
import {
  isDataUIMessageStreamPart,
  UIMessageStreamPart,
} from '../ui-message-stream/ui-message-stream-parts';
import { mergeObjects } from '../util/merge-objects';
import { parsePartialJson } from '../util/parse-partial-json';
import { getToolInvocations } from './get-tool-invocations';
import type {
  InferUIDataParts,
  ReasoningUIPart,
  TextUIPart,
  ToolInvocation,
  ToolInvocationUIPart,
  UIDataPartSchemas,
  UIMessage,
  UIMessagePart,
} from './ui-messages';
<<<<<<< HEAD

import { ToolSet } from '../../core';
import { UseChatOptions } from './use-chat';
=======
>>>>>>> 2d1132ab

export type StreamingUIMessageState<
  MESSAGE_METADATA = unknown,
  UI_DATA_PART_SCHEMAS extends UIDataPartSchemas = UIDataPartSchemas,
  TOOLS extends ToolSet = ToolSet,
> = {
  message: UIMessage<
    MESSAGE_METADATA,
    InferUIDataParts<UI_DATA_PART_SCHEMAS>,
    TOOLS
  >;
  activeTextPart: TextUIPart | undefined;
  activeReasoningPart: ReasoningUIPart | undefined;
  partialToolCalls: Record<
    string,
    { text: string; index: number; toolName: string }
  >;
};

export function createStreamingUIMessageState<
  MESSAGE_METADATA = unknown,
  UI_DATA_PART_SCHEMAS extends UIDataPartSchemas = UIDataPartSchemas,
  TOOLS extends ToolSet = ToolSet,
>({
  lastMessage,
  newMessageId = '',
}: {
  lastMessage?: UIMessage<
    MESSAGE_METADATA,
    InferUIDataParts<UI_DATA_PART_SCHEMAS>,
    TOOLS
  >;
  newMessageId?: string;
} = {}): StreamingUIMessageState<
  MESSAGE_METADATA,
  UI_DATA_PART_SCHEMAS,
  TOOLS
> {
  const isContinuation = lastMessage?.role === 'assistant';

  const message: UIMessage<
    MESSAGE_METADATA,
    InferUIDataParts<UI_DATA_PART_SCHEMAS>,
    TOOLS
  > = isContinuation
    ? lastMessage
    : {
        id: newMessageId,
        metadata: {} as MESSAGE_METADATA,
        role: 'assistant',
        parts: [],
      };

  return {
    message,
    activeTextPart: undefined,
    activeReasoningPart: undefined,
    partialToolCalls: {},
  };
}

export function processUIMessageStream<
  MESSAGE_METADATA,
  UI_DATA_PART_SCHEMAS extends UIDataPartSchemas,
  TOOLS extends ToolSet = Record<string, any>,
>({
  stream,
  onToolCall,
  messageMetadataSchema,
  dataPartSchemas,
  runUpdateMessageJob,
}: {
  stream: ReadableStream<UIMessageStreamPart>;
  messageMetadataSchema?:
    | Validator<MESSAGE_METADATA>
    | StandardSchemaV1<MESSAGE_METADATA>;
  dataPartSchemas?: UI_DATA_PART_SCHEMAS;
  onToolCall?: (options: {
    toolCall: ToolCall<string, unknown>;
  }) => void | Promise<unknown> | unknown;
  runUpdateMessageJob: (
    job: (options: {
      state: StreamingUIMessageState<
        NoInfer<MESSAGE_METADATA>,
        NoInfer<UI_DATA_PART_SCHEMAS>,
        TOOLS
      >;
      write: () => void;
    }) => Promise<void>,
  ) => Promise<void>;
}): ReadableStream<UIMessageStreamPart> {
  return stream.pipeThrough(
    new TransformStream<UIMessageStreamPart, UIMessageStreamPart>({
      async transform(part, controller) {
        await runUpdateMessageJob(async ({ state, write }) => {
          function updateToolInvocationPart(
            toolCallId: string,
            invocation: ToolInvocation<TOOLS>,
          ) {
            const part = state.message.parts.find(
              part =>
                isToolInvocationUIPart(part) &&
                part.toolInvocation.toolCallId === toolCallId,
            ) as ToolInvocationUIPart<TOOLS> | undefined;

            if (part != null) {
              part.toolInvocation = invocation;
            } else {
              state.message.parts.push({
                type: 'tool-invocation',
                toolInvocation: invocation,
              });
            }
          }

          async function updateMessageMetadata(metadata: unknown) {
            if (metadata != null) {
              const mergedMetadata =
                state.message.metadata != null
                  ? mergeObjects(state.message.metadata, metadata)
                  : metadata;

              if (messageMetadataSchema != null) {
                await validateTypes({
                  value: mergedMetadata,
                  schema: messageMetadataSchema,
                });
              }

              state.message.metadata = mergedMetadata as MESSAGE_METADATA;
            }
          }

          switch (part.type) {
            case 'text': {
              if (state.activeTextPart == null) {
                state.activeTextPart = {
                  type: 'text',
                  text: part.text,
                };
                state.message.parts.push(state.activeTextPart);
              } else {
                state.activeTextPart.text += part.text;
              }

              write();
              break;
            }

            case 'reasoning': {
              if (state.activeReasoningPart == null) {
                state.activeReasoningPart = {
                  type: 'reasoning',
                  text: part.text,
                  providerMetadata: part.providerMetadata,
                };
                state.message.parts.push(state.activeReasoningPart);
              } else {
                state.activeReasoningPart.text += part.text;
                state.activeReasoningPart.providerMetadata =
                  part.providerMetadata;
              }

              write();
              break;
            }

            case 'reasoning-part-finish': {
              if (state.activeReasoningPart != null) {
                state.activeReasoningPart = undefined;
              }
              break;
            }

            case 'file': {
              state.message.parts.push({
                type: 'file',
                mediaType: part.mediaType,
                url: part.url,
              });

              write();
              break;
            }

            case 'source-url': {
              state.message.parts.push({
                type: 'source-url',
                sourceId: part.sourceId,
                url: part.url,
                title: part.title,
                providerMetadata: part.providerMetadata,
              });

              write();
              break;
            }

            case 'tool-call-streaming-start': {
              const toolInvocations = getToolInvocations(state.message);

              // add the partial tool call to the map
              state.partialToolCalls[part.toolCallId] = {
                text: '',
                toolName: part.toolName,
                index: toolInvocations.length,
              };

              updateToolInvocationPart(part.toolCallId, {
                state: 'partial-call',
                toolCallId: part.toolCallId,
                toolName: part.toolName,
                args: undefined as any,
              } as const);

              write();
              break;
            }

            case 'tool-call-delta': {
              const partialToolCall = state.partialToolCalls[part.toolCallId];

              partialToolCall.text += part.argsTextDelta;

              const { value: partialArgs } = await parsePartialJson(
                partialToolCall.text,
              );

              updateToolInvocationPart(part.toolCallId, {
                state: 'partial-call',
                toolCallId: part.toolCallId,
                toolName: partialToolCall.toolName,
                args: partialArgs as any,
              } as const);

              write();
              break;
            }

            case 'tool-call': {
              updateToolInvocationPart(part.toolCallId, {
                state: 'call',
                toolCallId: part.toolCallId,
                toolName: part.toolName,
                args: part.args as any,
              } as const);

              write();

              // invoke the onToolCall callback if it exists. This is blocking.
              // In the future we should make this non-blocking, which
              // requires additional state management for error handling etc.
              if (onToolCall) {
                const result = await onToolCall({
                  toolCall: part,
                });
                if (result != null) {
                  updateToolInvocationPart(part.toolCallId, {
                    state: 'result',
                    toolCallId: part.toolCallId,
                    toolName: part.toolName,
                    args: part.args as any,
                    result: result as any,
                  } as const);

                  write();
                }
              }
              break;
            }

            case 'tool-result': {
              const toolInvocations = getToolInvocations(state.message);

              if (toolInvocations == null) {
                throw new Error('tool_result must be preceded by a tool_call');
              }

              // find if there is any tool invocation with the same toolCallId
              // and replace it with the result
              const toolInvocationIndex = toolInvocations.findIndex(
                invocation => invocation.toolCallId === part.toolCallId,
              );

              if (toolInvocationIndex === -1) {
                throw new Error(
                  'tool_result must be preceded by a tool_call with the same toolCallId',
                );
              }

              updateToolInvocationPart(part.toolCallId, {
                ...toolInvocations[toolInvocationIndex],
                state: 'result' as const,
                result: part.result,
              } as const);

              write();
              break;
            }

            case 'start-step': {
              // add a step boundary part to the message
              state.message.parts.push({ type: 'step-start' });

              await updateMessageMetadata(part.metadata);
              write();
              break;
            }

            case 'finish-step': {
              // reset the current text and reasoning parts
              state.activeTextPart = undefined;
              state.activeReasoningPart = undefined;

              await updateMessageMetadata(part.metadata);
              if (part.metadata != null) {
                write();
              }
              break;
            }

            case 'start': {
              if (part.messageId != null) {
                state.message.id = part.messageId;
              }

              await updateMessageMetadata(part.metadata);

              if (part.messageId != null || part.metadata != null) {
                write();
              }
              break;
            }

            case 'finish': {
              await updateMessageMetadata(part.metadata);
              if (part.metadata != null) {
                write();
              }
              break;
            }

            case 'metadata': {
              await updateMessageMetadata(part.metadata);
              if (part.metadata != null) {
                write();
              }
              break;
            }

            case 'error': {
              throw new Error(part.errorText);
            }

            default: {
              if (isDataUIMessageStreamPart(part)) {
                // TODO improve type safety
                const existingPart: any =
                  part.id != null
                    ? state.message.parts.find(
                        (partArg: any) =>
                          part.type === partArg.type && part.id === partArg.id,
                      )
                    : undefined;

                if (existingPart != null) {
                  // TODO improve type safety
                  existingPart.data =
                    isObject(existingPart.data) && isObject(part.data)
                      ? mergeObjects(existingPart.data, part.data)
                      : part.data;
                } else {
                  // TODO improve type safety
                  state.message.parts.push(part as any);
                }
                write();
              }
            }
          }

          controller.enqueue(part);
        });
      },
    }),
  );
}

// helper function to narrow the type of a UIMessagePart
function isToolInvocationUIPart<TOOLS extends ToolSet>(
  part: UIMessagePart<any, TOOLS>,
): part is ToolInvocationUIPart<TOOLS> {
  return part.type === 'tool-invocation';
}

function isObject(value: unknown): value is object {
  return typeof value === 'object' && value !== null;
}<|MERGE_RESOLUTION|>--- conflicted
+++ resolved
@@ -1,32 +1,28 @@
 import {
-  StandardSchemaV1,
-  ToolCall,
-  validateTypes,
-  Validator,
+    StandardSchemaV1,
+    ToolCall,
+    validateTypes,
+    Validator,
 } from '@ai-sdk/provider-utils';
 import {
-  isDataUIMessageStreamPart,
-  UIMessageStreamPart,
+    isDataUIMessageStreamPart,
+    UIMessageStreamPart,
 } from '../ui-message-stream/ui-message-stream-parts';
 import { mergeObjects } from '../util/merge-objects';
 import { parsePartialJson } from '../util/parse-partial-json';
 import { getToolInvocations } from './get-tool-invocations';
 import type {
-  InferUIDataParts,
-  ReasoningUIPart,
-  TextUIPart,
-  ToolInvocation,
-  ToolInvocationUIPart,
-  UIDataPartSchemas,
-  UIMessage,
-  UIMessagePart,
+    InferUIDataParts,
+    ReasoningUIPart,
+    TextUIPart,
+    ToolInvocation,
+    ToolInvocationUIPart,
+    UIDataPartSchemas,
+    UIMessage,
+    UIMessagePart,
 } from './ui-messages';
-<<<<<<< HEAD
 
 import { ToolSet } from '../../core';
-import { UseChatOptions } from './use-chat';
-=======
->>>>>>> 2d1132ab
 
 export type StreamingUIMessageState<
   MESSAGE_METADATA = unknown,
