--- conflicted
+++ resolved
@@ -75,13 +75,6 @@
   }) => void;
 };
 
-<<<<<<< HEAD
-export class ChatStore<
-  MESSAGE_METADATA = unknown,
-  DATA_TYPES extends UIDataTypes = UIDataTypes,
-> {
-  private chats: Map<string, Chat<MESSAGE_METADATA, DATA_TYPES>>;
-=======
 export type UIDataPartSchemas = Record<
   string,
   Validator<any> | StandardSchemaV1<any>
@@ -96,14 +89,13 @@
 };
 
 export class ChatStore<
-  MESSAGE_METADATA,
+  MESSAGE_METADATA = unknown,
   UI_DATA_PART_SCHEMAS extends UIDataPartSchemas,
 > {
   private chats: Map<
     string,
     Chat<MESSAGE_METADATA, InferUIDataParts<UI_DATA_PART_SCHEMAS>>
   >;
->>>>>>> 8729d852
   private subscribers: Set<ChatStoreSubscriber>;
   private generateId: IdGenerator;
   private messageMetadataSchema:
