import {
  InferToolInput,
  InferToolOutput,
  Tool,
  ToolCall,
} from '@ai-sdk/provider-utils';
import { ToolSet } from '../generate-text';
import { ProviderMetadata } from '../types/provider-metadata';
import { DeepPartial } from '../util/deep-partial';
import { ValueOf } from '../util/value-of';

/**
The data types that can be used in the UI message for the UI message data parts.
 */
export type UIDataTypes = Record<string, unknown>;

export type UITool = {
  input: unknown;
  output: unknown | undefined;
};

/**
 * Infer the input and output types of a tool so it can be used as a UI tool.
 */
export type InferUITool<TOOL extends Tool> = {
  input: InferToolInput<TOOL>;
  output: InferToolOutput<TOOL>;
};

/**
 * Infer the input and output types of a tool set so it can be used as a UI tool set.
 */
export type InferUITools<TOOLS extends ToolSet> = {
  [NAME in keyof TOOLS & string]: InferUITool<TOOLS[NAME]>;
};

export type UITools = Record<string, UITool>;

/**
AI SDK UI Messages. They are used in the client and to communicate between the frontend and the API routes.
 */
export interface UIMessage<
  METADATA = unknown,
  DATA_PARTS extends UIDataTypes = UIDataTypes,
  TOOLS extends UITools = UITools,
> {
  /**
A unique identifier for the message.
   */
  id: string;

  /**
The role of the message.
   */
  role: 'system' | 'user' | 'assistant';

  /**
The metadata of the message.
   */
  metadata?: METADATA;

  /**
The parts of the message. Use this for rendering the message in the UI.

System messages should be avoided (set the system prompt on the server instead).
They can have text parts.

User messages can have text parts and file parts.

Assistant messages can have text, reasoning, tool invocation, and file parts.
   */
  parts: Array<UIMessagePart<DATA_PARTS, TOOLS>>;
}

export type UIMessagePart<
  DATA_TYPES extends UIDataTypes,
  TOOLS extends UITools,
> =
  | TextUIPart
  | ReasoningUIPart
  | ToolUIPart<TOOLS>
  | DynamicToolUIPart
  | SourceUrlUIPart
  | SourceDocumentUIPart
  | FileUIPart
  | DataUIPart<DATA_TYPES>
  | StepStartUIPart;

/**
 * A text part of a message.
 */
export type TextUIPart = {
  type: 'text';

  /**
   * The text content.
   */
  text: string;

  /**
   * The state of the text part.
   */
  state?: 'streaming' | 'done';

  /**
   * The provider metadata.
   */
  providerMetadata?: ProviderMetadata;
};

/**
 * A reasoning part of a message.
 */
export type ReasoningUIPart = {
  type: 'reasoning';

  /**
   * The reasoning text.
   */
  text: string;

  /**
   * The state of the reasoning part.
   */
  state?: 'streaming' | 'done';

  /**
   * The provider metadata.
   */
  providerMetadata?: ProviderMetadata;
};

/**
 * A source part of a message.
 */
export type SourceUrlUIPart = {
  type: 'source-url';
  sourceId: string;
  url: string;
  title?: string;
  providerMetadata?: ProviderMetadata;
};

/**
 * A document source part of a message.
 */
export type SourceDocumentUIPart = {
  type: 'source-document';
  sourceId: string;
  mediaType: string;
  title: string;
  filename?: string;
  providerMetadata?: ProviderMetadata;
};

/**
 * A file part of a message.
 */
export type FileUIPart = {
  type: 'file';

  /**
   * IANA media type of the file.
   *
   * @see https://www.iana.org/assignments/media-types/media-types.xhtml
   */
  mediaType: string;

  /**
   * Optional filename of the file.
   */
  filename?: string;

  /**
   * The URL of the file.
   * It can either be a URL to a hosted file or a [Data URL](https://developer.mozilla.org/en-US/docs/Web/HTTP/Basics_of_HTTP/Data_URLs).
   */
  url: string;

  /**
   * The provider metadata.
   */
  providerMetadata?: ProviderMetadata;
};

/**
 * A step boundary part of a message.
 */
export type StepStartUIPart = {
  type: 'step-start';
};

export type DataUIPart<DATA_TYPES extends UIDataTypes> = ValueOf<{
  [NAME in keyof DATA_TYPES & string]: {
    type: `data-${NAME}`;
    id?: string;
    data: DATA_TYPES[NAME];
  };
}>;

type asUITool<TOOL extends UITool | Tool> = TOOL extends Tool
  ? InferUITool<TOOL>
  : TOOL;

/**
 * Check if a message part is a data part.
 */
export function isDataUIPart<DATA_TYPES extends UIDataTypes>(
  part: UIMessagePart<DATA_TYPES, UITools>,
): part is DataUIPart<DATA_TYPES> {
  return part.type.startsWith('data-');
}

/**
 * A UI tool invocation contains all the information needed to render a tool invocation in the UI.
 * It can be derived from a tool without knowing the tool name, and can be used to define
 * UI components for the tool.
 */
export type UIToolInvocation<TOOL extends UITool | Tool> = {
  /**
   * ID of the tool call.
   */
  toolCallId: string;
<<<<<<< HEAD
  title?: string;
=======

  /**
   * Whether the tool call was executed by the provider.
   */
  providerExecuted?: boolean;
>>>>>>> 26d283dd
} & (
  | {
      state: 'input-streaming';
      input: DeepPartial<asUITool<TOOL>['input']> | undefined;
      output?: never;
      errorText?: never;
      approval?: never;
    }
  | {
      state: 'input-available';
      input: asUITool<TOOL>['input'];
      output?: never;
      errorText?: never;
      callProviderMetadata?: ProviderMetadata;
      approval?: never;
    }
  | {
      state: 'approval-requested';
      input: asUITool<TOOL>['input'];
      output?: never;
      errorText?: never;
      callProviderMetadata?: ProviderMetadata;
      approval: {
        id: string;
        approved?: never;
        reason?: never;
      };
    }
  | {
      state: 'approval-responded';
      input: asUITool<TOOL>['input'];
      output?: never;
      errorText?: never;
      callProviderMetadata?: ProviderMetadata;
      approval: {
        id: string;
        approved: boolean;
        reason?: string;
      };
    }
  | {
      state: 'output-available';
      input: asUITool<TOOL>['input'];
      output: asUITool<TOOL>['output'];
      errorText?: never;
      callProviderMetadata?: ProviderMetadata;
      preliminary?: boolean;
      approval?: {
        id: string;
        approved: true;
        reason?: string;
      };
    }
  | {
      state: 'output-error'; // TODO AI SDK 6: change to 'error' state
      input: asUITool<TOOL>['input'] | undefined;
      rawInput?: unknown; // TODO AI SDK 6: remove this field, input should be unknown
      output?: never;
      errorText: string;
      callProviderMetadata?: ProviderMetadata;
      approval?: {
        id: string;
        approved: true;
        reason?: string;
      };
    }
  | {
      state: 'output-denied';
      input: asUITool<TOOL>['input'];
      output?: never;
      errorText?: never;
      callProviderMetadata?: ProviderMetadata;
      approval: {
        id: string;
        approved: false;
        reason?: string;
      };
    }
);

export type ToolUIPart<TOOLS extends UITools = UITools> = ValueOf<{
  [NAME in keyof TOOLS & string]: {
    type: `tool-${NAME}`;
  } & UIToolInvocation<TOOLS[NAME]>;
}>;

export type DynamicToolUIPart = {
  type: 'dynamic-tool';

  /**
   * Name of the tool that is being called.
   */
  toolName: string;

  /**
   * ID of the tool call.
   */
  toolCallId: string;
<<<<<<< HEAD
  title?: string;
=======

  /**
   * Whether the tool call was executed by the provider.
   */
  providerExecuted?: boolean;
>>>>>>> 26d283dd
} & (
  | {
      state: 'input-streaming';
      input: unknown | undefined;
      output?: never;
      errorText?: never;
      approval?: never;
    }
  | {
      state: 'input-available';
      input: unknown;
      output?: never;
      errorText?: never;
      callProviderMetadata?: ProviderMetadata;
      approval?: never;
    }
  | {
      state: 'approval-requested';
      input: unknown;
      output?: never;
      errorText?: never;
      callProviderMetadata?: ProviderMetadata;
      approval: {
        id: string;
        approved?: never;
        reason?: never;
      };
    }
  | {
      state: 'approval-responded';
      input: unknown;
      output?: never;
      errorText?: never;
      callProviderMetadata?: ProviderMetadata;
      approval: {
        id: string;
        approved: boolean;
        reason?: string;
      };
    }
  | {
      state: 'output-available';
      input: unknown;
      output: unknown;
      errorText?: never;
      callProviderMetadata?: ProviderMetadata;
      preliminary?: boolean;
      approval?: {
        id: string;
        approved: true;
        reason?: string;
      };
    }
  | {
      state: 'output-error'; // TODO AI SDK 6: change to 'error' state
      input: unknown;
      output?: never;
      errorText: string;
      callProviderMetadata?: ProviderMetadata;
      approval?: {
        id: string;
        approved: true;
        reason?: string;
      };
    }
  | {
      state: 'output-denied';
      input: unknown;
      output?: never;
      errorText?: never;
      callProviderMetadata?: ProviderMetadata;
      approval: {
        id: string;
        approved: false;
        reason?: string;
      };
    }
);

// TODO AI SDK 6: rename to isStaticToolUIPart
export function isToolUIPart<TOOLS extends UITools>(
  part: UIMessagePart<UIDataTypes, TOOLS>,
): part is ToolUIPart<TOOLS> {
  return part.type.startsWith('tool-');
}

export function isDynamicToolUIPart(
  part: UIMessagePart<UIDataTypes, UITools>,
): part is DynamicToolUIPart {
  return part.type === 'dynamic-tool';
}

// TODO AI SDK 6: rename to isToolUIPart
export function isToolOrDynamicToolUIPart<TOOLS extends UITools>(
  part: UIMessagePart<UIDataTypes, TOOLS>,
): part is ToolUIPart<TOOLS> | DynamicToolUIPart {
  return isToolUIPart(part) || isDynamicToolUIPart(part);
}

// TODO AI SDK 6: rename to getStaticToolName
export function getToolName<TOOLS extends UITools>(
  part: ToolUIPart<TOOLS>,
): keyof TOOLS {
  return part.type.split('-').slice(1).join('-') as keyof TOOLS;
}

// TODO AI SDK 6: rename to getToolName
export function getToolOrDynamicToolName(
  part: ToolUIPart<UITools> | DynamicToolUIPart,
): string {
  return isDynamicToolUIPart(part) ? part.toolName : getToolName(part);
}

export type InferUIMessageMetadata<T extends UIMessage> =
  T extends UIMessage<infer METADATA> ? METADATA : unknown;

export type InferUIMessageData<T extends UIMessage> =
  T extends UIMessage<unknown, infer DATA_TYPES> ? DATA_TYPES : UIDataTypes;

export type InferUIMessageTools<T extends UIMessage> =
  T extends UIMessage<unknown, UIDataTypes, infer TOOLS> ? TOOLS : UITools;

export type InferUIMessageToolOutputs<UI_MESSAGE extends UIMessage> =
  InferUIMessageTools<UI_MESSAGE>[keyof InferUIMessageTools<UI_MESSAGE>]['output'];

export type InferUIMessageToolCall<UI_MESSAGE extends UIMessage> =
  | ValueOf<{
      [NAME in keyof InferUIMessageTools<UI_MESSAGE>]: ToolCall<
        NAME & string,
        InferUIMessageTools<UI_MESSAGE>[NAME] extends { input: infer INPUT }
          ? INPUT
          : never
      > & { dynamic?: false };
    }>
  | (ToolCall<string, unknown> & { dynamic: true });<|MERGE_RESOLUTION|>--- conflicted
+++ resolved
@@ -221,15 +221,12 @@
    * ID of the tool call.
    */
   toolCallId: string;
-<<<<<<< HEAD
   title?: string;
-=======
 
   /**
    * Whether the tool call was executed by the provider.
    */
   providerExecuted?: boolean;
->>>>>>> 26d283dd
 } & (
   | {
       state: 'input-streaming';
@@ -328,15 +325,12 @@
    * ID of the tool call.
    */
   toolCallId: string;
-<<<<<<< HEAD
   title?: string;
-=======
 
   /**
    * Whether the tool call was executed by the provider.
    */
   providerExecuted?: boolean;
->>>>>>> 26d283dd
 } & (
   | {
       state: 'input-streaming';
