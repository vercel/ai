<<<<<<< HEAD
import { ToolCall, ToolResult } from '@ai-sdk/provider-utils';

import { Tool, ToolSet } from '../../core';
=======
import {
  StandardSchemaV1,
  ToolCall,
  ToolResult,
  Validator,
} from '@ai-sdk/provider-utils';
>>>>>>> 2d1132ab
import { ValueOf } from '../util/value-of';

/**
Tool invocations are either tool calls or tool results. For each assistant tool call,
there is one tool invocation. While the call is in progress, the invocation is a tool call.
Once the call is complete, the invocation is a tool result.

The step is used to track how to map an assistant UI message with many tool invocations
back to a sequence of LLM assistant/tool result message pairs.
It is optional for backwards compatibility.
 */

export type ToolInvocation<TOOLS extends ToolSet = any> =
  | ({ state: 'partial-call' } & ValueOf<{
      [NAME in keyof TOOLS]: ToolCall<
        NAME & string,
        TOOLS[NAME] extends Tool<infer PARAMETERS>
          ? PARAMETERS | undefined
          : never
      >;
    }>)
  | ({ state: 'call' } & ValueOf<{
      [NAME in keyof TOOLS]: ToolCall<
        NAME & string,
        TOOLS[NAME] extends Tool<infer PARAMETERS> ? PARAMETERS : never
      >;
    }> & {})
  | ({ state: 'result' } & ValueOf<{
      [NAME in keyof TOOLS]: ToolResult<
        NAME & string,
        TOOLS[NAME] extends Tool<infer PARAMETERS> ? PARAMETERS : never,
        TOOLS[NAME] extends Tool<any, infer RESULT> ? RESULT : any
      >;
    }> & {});

/**
The data types that can be used in the UI message for the UI message data parts.
 */
export type UIDataTypes = Record<string, unknown>;

/**
AI SDK UI Messages. They are used in the client and to communicate between the frontend and the API routes.
 */
export interface UIMessage<
  METADATA = unknown,
  DATA_PARTS extends UIDataTypes = UIDataTypes,
  TOOLS extends ToolSet = ToolSet,
> {
  /**
A unique identifier for the message.
   */
  id: string;

  /**
The role of the message.
   */
  role: 'system' | 'user' | 'assistant';

  /**
The metadata of the message.
   */
  metadata?: METADATA;

  /**
The parts of the message. Use this for rendering the message in the UI.

System messages should be avoided (set the system prompt on the server instead).
They can have text parts.

User messages can have text parts and file parts.

Assistant messages can have text, reasoning, tool invocation, and file parts.
   */
  parts: Array<UIMessagePart<DATA_PARTS, TOOLS>>;
}

export type UIMessagePart<
  DATA_TYPES extends UIDataTypes,
  TOOLS extends ToolSet = ToolSet,
> =
  | TextUIPart
  | ReasoningUIPart
  | ToolInvocationUIPart<TOOLS>
  | SourceUrlUIPart
  | FileUIPart
  | DataUIPart<DATA_TYPES>
  | StepStartUIPart;

export type DataUIPart<DATA_TYPES extends UIDataTypes> = ValueOf<{
  [NAME in keyof DATA_TYPES & string]: {
    type: `data-${NAME}`;
    id?: string;
    data: DATA_TYPES[NAME];
  };
}>;

export type UIDataPartSchemas = Record<
  string,
  Validator<any> | StandardSchemaV1<any>
>;

export type InferUIDataParts<T extends UIDataPartSchemas> = {
  [K in keyof T]: T[K] extends Validator<infer U>
    ? U
    : T[K] extends StandardSchemaV1<infer U>
      ? U
      : unknown;
};

/**
 * A text part of a message.
 */
export type TextUIPart = {
  type: 'text';

  /**
   * The text content.
   */
  text: string;
};

/**
 * A reasoning part of a message.
 */
export type ReasoningUIPart = {
  type: 'reasoning';

  /**
   * The reasoning text.
   */
  text: string;

  /**
   * The provider metadata.
   */
  providerMetadata?: Record<string, any>;
};

/**
 * A tool invocation part of a message.
 */
export type ToolInvocationUIPart<TOOLS extends ToolSet = ToolSet> = {
  type: 'tool-invocation';

  /**
   * The tool invocation.
   */
  toolInvocation: ToolInvocation<TOOLS>;
};

/**
 * A source part of a message.
 */
export type SourceUrlUIPart = {
  type: 'source-url';
  sourceId: string;
  url: string;
  title?: string;
  providerMetadata?: Record<string, any>;
};

/**
 * A file part of a message.
 */
export type FileUIPart = {
  type: 'file';

  /**
   * IANA media type of the file.
   *
   * @see https://www.iana.org/assignments/media-types/media-types.xhtml
   */
  mediaType: string;

  /**
   * Optional filename of the file.
   */
  filename?: string;

  /**
   * The URL of the file.
   * It can either be a URL to a hosted file or a [Data URL](https://developer.mozilla.org/en-US/docs/Web/HTTP/Basics_of_HTTP/Data_URLs).
   */
  url: string;
};

/**
 * A step boundary part of a message.
 */
export type StepStartUIPart = {
  type: 'step-start';
};

export type CreateUIMessage<
  METADATA = unknown,
  DATA_TYPES extends UIDataTypes = UIDataTypes,
<<<<<<< HEAD
  TOOLS extends ToolSet = ToolSet,
> = Omit<UIMessage<METADATA, DATA_TYPES, TOOLS>, 'id'> & {
  id?: UIMessage<METADATA, DATA_TYPES, TOOLS>['id'];
=======
> = Omit<UIMessage<METADATA, DATA_TYPES>, 'id' | 'role'> & {
  id?: UIMessage<METADATA, DATA_TYPES>['id'];
  role?: UIMessage<METADATA, DATA_TYPES>['role'];
>>>>>>> 2d1132ab
};<|MERGE_RESOLUTION|>--- conflicted
+++ resolved
@@ -1,15 +1,10 @@
-<<<<<<< HEAD
-import { ToolCall, ToolResult } from '@ai-sdk/provider-utils';
-
 import { Tool, ToolSet } from '../../core';
-=======
 import {
   StandardSchemaV1,
   ToolCall,
   ToolResult,
   Validator,
 } from '@ai-sdk/provider-utils';
->>>>>>> 2d1132ab
 import { ValueOf } from '../util/value-of';
 
 /**
@@ -206,13 +201,8 @@
 export type CreateUIMessage<
   METADATA = unknown,
   DATA_TYPES extends UIDataTypes = UIDataTypes,
-<<<<<<< HEAD
   TOOLS extends ToolSet = ToolSet,
-> = Omit<UIMessage<METADATA, DATA_TYPES, TOOLS>, 'id'> & {
-  id?: UIMessage<METADATA, DATA_TYPES, TOOLS>['id'];
-=======
-> = Omit<UIMessage<METADATA, DATA_TYPES>, 'id' | 'role'> & {
+> = Omit<UIMessage<METADATA, DATA_TYPES, TOOLS>, 'id' | 'role'> & {
   id?: UIMessage<METADATA, DATA_TYPES>['id'];
   role?: UIMessage<METADATA, DATA_TYPES>['role'];
->>>>>>> 2d1132ab
 };