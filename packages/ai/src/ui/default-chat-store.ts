import {
  FetchFunction,
  generateId as generateIdFunc,
  IdGenerator,
  Schema,
} from '@ai-sdk/provider-utils';
import { ChatStore } from './chat-store';
import { DefaultChatTransport } from './chat-transport';
import { UIDataTypes, UIMessage } from './ui-messages';

<<<<<<< HEAD
export interface DefaultChatStoreOptions<MESSAGE_METADATA> {
=======
export function defaultChatStore<
  MESSAGE_METADATA = unknown,
  DATA_TYPES extends UIDataTypes = UIDataTypes,
>({
  api,
  fetch,
  streamProtocol = 'ui-message',
  credentials,
  headers,
  body,
  prepareRequestBody,
  generateId = generateIdFunc,
  messageMetadataSchema,
  maxSteps = 1,
  chats,
}: {
>>>>>>> b9294c11
  /**
   * Schema for the message metadata. Validates the message metadata.
   * Message metadata can be undefined or must match the schema.
   */
  messageMetadataSchema?: Schema<MESSAGE_METADATA>;

  /**
   * The API endpoint that accepts a `{ messages: Message[] }` object and returns
   * a stream of tokens of the AI chat response.
   */
  api: string;

  /**
   * A way to provide a function that is going to be used for ids for messages and the chat.
   * If not provided the default AI SDK `generateId` is used.
   */
  generateId?: IdGenerator;

  /**
   * The credentials mode to be used for the fetch request.
   * Possible values are: 'omit', 'same-origin', 'include'.
   * Defaults to 'same-origin'.
   */
  credentials?: RequestCredentials;

  /**
   * HTTP headers to be sent with the API request.
   */
  headers?: Record<string, string> | Headers;

  /**
   * Extra body object to be sent with the API request.
   * @example
   * Send a `sessionId` to the API along with the messages.
   * ```js
   * useChat({
   *   body: {
   *     sessionId: '123',
   *   }
   * })
   * ```
   */
  body?: object;

  /**
    Streaming protocol that is used. Defaults to `ui-message`.
       */
  streamProtocol?: 'ui-message' | 'text';

  /**
    Custom fetch implementation. You can use it as a middleware to intercept requests,
    or to provide a custom fetch implementation for e.g. testing.
        */
  fetch?: FetchFunction;

  /**
    Maximum number of sequential LLM calls (steps), e.g. when you use tool calls.
    Must be at least 1.

    A maximum number is required to prevent infinite loops in the case of misconfigured tools.

    By default, it's set to 1, which means that only a single LLM call is made.
     */
  maxSteps?: number;

  /**
   * When a function is provided, it will be used
   * to prepare the request body for the chat API. This can be useful for
   * customizing the request body based on the messages and data in the chat.
   *
   * @param id The id of the chat.
   * @param messages The current messages in the chat.
   * @param requestBody The request body object passed in the chat request.
   */
  prepareRequestBody?: (options: {
    id: string;
    messages: UIMessage<MESSAGE_METADATA, DATA_TYPES>[];
    requestBody?: object;
  }) => unknown;

  chats?: {
    [id: string]: {
      messages: UIMessage<MESSAGE_METADATA, DATA_TYPES>[];
    };
  };
<<<<<<< HEAD
}

export function defaultChatStore<MESSAGE_METADATA = unknown>({
  api,
  fetch,
  streamProtocol = 'ui-message',
  credentials,
  headers,
  body,
  prepareRequestBody,
  generateId = generateIdFunc,
  messageMetadataSchema,
  maxSteps = 1,
  chats,
}: DefaultChatStoreOptions<MESSAGE_METADATA>): ChatStore<MESSAGE_METADATA> {
  return new ChatStore<MESSAGE_METADATA>({
    transport: new DefaultChatTransport<MESSAGE_METADATA>({
=======
}): ChatStore<MESSAGE_METADATA, DATA_TYPES> {
  return new ChatStore<MESSAGE_METADATA, DATA_TYPES>({
    transport: new DefaultChatTransport<MESSAGE_METADATA, DATA_TYPES>({
>>>>>>> b9294c11
      api,
      fetch,
      streamProtocol,
      credentials,
      headers,
      body,
      prepareRequestBody,
    }),
    generateId,
    messageMetadataSchema,
    maxSteps,
    chats,
  });
}<|MERGE_RESOLUTION|>--- conflicted
+++ resolved
@@ -8,26 +8,7 @@
 import { DefaultChatTransport } from './chat-transport';
 import { UIDataTypes, UIMessage } from './ui-messages';
 
-<<<<<<< HEAD
-export interface DefaultChatStoreOptions<MESSAGE_METADATA> {
-=======
-export function defaultChatStore<
-  MESSAGE_METADATA = unknown,
-  DATA_TYPES extends UIDataTypes = UIDataTypes,
->({
-  api,
-  fetch,
-  streamProtocol = 'ui-message',
-  credentials,
-  headers,
-  body,
-  prepareRequestBody,
-  generateId = generateIdFunc,
-  messageMetadataSchema,
-  maxSteps = 1,
-  chats,
-}: {
->>>>>>> b9294c11
+export interface DefaultChatStoreOptions<MESSAGE_METADATA = unknown, DATA_TYPES extends UIDataTypes = UIDataTypes> {
   /**
    * Schema for the message metadata. Validates the message metadata.
    * Message metadata can be undefined or must match the schema.
@@ -113,10 +94,12 @@
       messages: UIMessage<MESSAGE_METADATA, DATA_TYPES>[];
     };
   };
-<<<<<<< HEAD
 }
 
-export function defaultChatStore<MESSAGE_METADATA = unknown>({
+export function defaultChatStore<
+  MESSAGE_METADATA = unknown,
+  DATA_TYPES extends UIDataTypes = UIDataTypes,
+>({
   api,
   fetch,
   streamProtocol = 'ui-message',
@@ -128,14 +111,9 @@
   messageMetadataSchema,
   maxSteps = 1,
   chats,
-}: DefaultChatStoreOptions<MESSAGE_METADATA>): ChatStore<MESSAGE_METADATA> {
-  return new ChatStore<MESSAGE_METADATA>({
-    transport: new DefaultChatTransport<MESSAGE_METADATA>({
-=======
-}): ChatStore<MESSAGE_METADATA, DATA_TYPES> {
+}: DefaultChatStoreOptions<MESSAGE_METADATA, DATA_TYPES>): ChatStore<MESSAGE_METADATA, DATA_TYPES> {
   return new ChatStore<MESSAGE_METADATA, DATA_TYPES>({
     transport: new DefaultChatTransport<MESSAGE_METADATA, DATA_TYPES>({
->>>>>>> b9294c11
       api,
       fetch,
       streamProtocol,
