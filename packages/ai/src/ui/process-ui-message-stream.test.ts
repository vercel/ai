--- conflicted
+++ resolved
@@ -4941,7 +4941,326 @@
     });
   });
 
-<<<<<<< HEAD
+  describe('provider-executed dynamic tools', () => {
+    let onToolCallInvoked: boolean;
+
+    beforeEach(async () => {
+      onToolCallInvoked = false;
+
+      const stream = createUIMessageStream([
+        { type: 'start', messageId: 'msg-123' },
+        { type: 'start-step' },
+        {
+          type: 'tool-input-start',
+          toolCallId: 'tool-call-1',
+          toolName: 'tool-name',
+          providerExecuted: true,
+          dynamic: true,
+        },
+        {
+          type: 'tool-input-delta',
+          toolCallId: 'tool-call-1',
+          inputTextDelta: '{ "query": "test" }',
+        },
+        {
+          type: 'tool-input-available',
+          toolCallId: 'tool-call-1',
+          toolName: 'tool-name',
+          input: { query: 'test' },
+          providerExecuted: true,
+          dynamic: true,
+        },
+        {
+          type: 'tool-output-available',
+          toolCallId: 'tool-call-1',
+          output: { result: 'provider-result' },
+          providerExecuted: true,
+          dynamic: true,
+        },
+        {
+          type: 'tool-input-available',
+          toolCallId: 'tool-call-2',
+          toolName: 'tool-name',
+          input: { query: 'test' },
+          providerExecuted: true,
+          dynamic: true,
+        },
+        {
+          type: 'tool-output-error',
+          toolCallId: 'tool-call-2',
+          errorText: 'error-text',
+          providerExecuted: true,
+          dynamic: true,
+        },
+        { type: 'finish-step' },
+        { type: 'finish' },
+      ]);
+
+      state = createStreamingUIMessageState({
+        messageId: 'msg-123',
+        lastMessage: undefined,
+      });
+
+      await consumeStream({
+        stream: processUIMessageStream({
+          stream,
+          onToolCall: () => {
+            onToolCallInvoked = true;
+          },
+          runUpdateMessageJob,
+          onError: error => {
+            throw error;
+          },
+        }),
+      });
+    });
+
+    it('should not call onToolCall', async () => {
+      expect(onToolCallInvoked).toBe(false);
+    });
+
+    it('should call the update function with the correct arguments', async () => {
+      expect(writeCalls).toMatchInlineSnapshot(`
+        [
+          {
+            "message": {
+              "id": "msg-123",
+              "metadata": undefined,
+              "parts": [],
+              "role": "assistant",
+            },
+          },
+          {
+            "message": {
+              "id": "msg-123",
+              "metadata": undefined,
+              "parts": [
+                {
+                  "type": "step-start",
+                },
+                {
+                  "errorText": undefined,
+                  "input": undefined,
+                  "output": undefined,
+                  "preliminary": undefined,
+                  "providerExecuted": true,
+                  "state": "input-streaming",
+                  "toolCallId": "tool-call-1",
+                  "toolName": "tool-name",
+                  "type": "dynamic-tool",
+                },
+              ],
+              "role": "assistant",
+            },
+          },
+          {
+            "message": {
+              "id": "msg-123",
+              "metadata": undefined,
+              "parts": [
+                {
+                  "type": "step-start",
+                },
+                {
+                  "errorText": undefined,
+                  "input": {
+                    "query": "test",
+                  },
+                  "output": undefined,
+                  "preliminary": undefined,
+                  "providerExecuted": true,
+                  "rawInput": undefined,
+                  "state": "input-streaming",
+                  "toolCallId": "tool-call-1",
+                  "toolName": "tool-name",
+                  "type": "dynamic-tool",
+                },
+              ],
+              "role": "assistant",
+            },
+          },
+          {
+            "message": {
+              "id": "msg-123",
+              "metadata": undefined,
+              "parts": [
+                {
+                  "type": "step-start",
+                },
+                {
+                  "errorText": undefined,
+                  "input": {
+                    "query": "test",
+                  },
+                  "output": undefined,
+                  "preliminary": undefined,
+                  "providerExecuted": true,
+                  "rawInput": undefined,
+                  "state": "input-available",
+                  "toolCallId": "tool-call-1",
+                  "toolName": "tool-name",
+                  "type": "dynamic-tool",
+                },
+              ],
+              "role": "assistant",
+            },
+          },
+          {
+            "message": {
+              "id": "msg-123",
+              "metadata": undefined,
+              "parts": [
+                {
+                  "type": "step-start",
+                },
+                {
+                  "errorText": undefined,
+                  "input": {
+                    "query": "test",
+                  },
+                  "output": {
+                    "result": "provider-result",
+                  },
+                  "preliminary": undefined,
+                  "providerExecuted": true,
+                  "rawInput": undefined,
+                  "state": "output-available",
+                  "toolCallId": "tool-call-1",
+                  "toolName": "tool-name",
+                  "type": "dynamic-tool",
+                },
+              ],
+              "role": "assistant",
+            },
+          },
+          {
+            "message": {
+              "id": "msg-123",
+              "metadata": undefined,
+              "parts": [
+                {
+                  "type": "step-start",
+                },
+                {
+                  "errorText": undefined,
+                  "input": {
+                    "query": "test",
+                  },
+                  "output": {
+                    "result": "provider-result",
+                  },
+                  "preliminary": undefined,
+                  "providerExecuted": true,
+                  "rawInput": undefined,
+                  "state": "output-available",
+                  "toolCallId": "tool-call-1",
+                  "toolName": "tool-name",
+                  "type": "dynamic-tool",
+                },
+                {
+                  "errorText": undefined,
+                  "input": {
+                    "query": "test",
+                  },
+                  "output": undefined,
+                  "preliminary": undefined,
+                  "providerExecuted": true,
+                  "state": "input-available",
+                  "toolCallId": "tool-call-2",
+                  "toolName": "tool-name",
+                  "type": "dynamic-tool",
+                },
+              ],
+              "role": "assistant",
+            },
+          },
+          {
+            "message": {
+              "id": "msg-123",
+              "metadata": undefined,
+              "parts": [
+                {
+                  "type": "step-start",
+                },
+                {
+                  "errorText": undefined,
+                  "input": {
+                    "query": "test",
+                  },
+                  "output": {
+                    "result": "provider-result",
+                  },
+                  "preliminary": undefined,
+                  "providerExecuted": true,
+                  "rawInput": undefined,
+                  "state": "output-available",
+                  "toolCallId": "tool-call-1",
+                  "toolName": "tool-name",
+                  "type": "dynamic-tool",
+                },
+                {
+                  "errorText": "error-text",
+                  "input": {
+                    "query": "test",
+                  },
+                  "output": undefined,
+                  "preliminary": undefined,
+                  "providerExecuted": true,
+                  "rawInput": undefined,
+                  "state": "output-error",
+                  "toolCallId": "tool-call-2",
+                  "toolName": "tool-name",
+                  "type": "dynamic-tool",
+                },
+              ],
+              "role": "assistant",
+            },
+          },
+        ]
+      `);
+    });
+
+    it('should have the correct final message state', async () => {
+      expect(state!.message.parts).toMatchInlineSnapshot(`
+        [
+          {
+            "type": "step-start",
+          },
+          {
+            "errorText": undefined,
+            "input": {
+              "query": "test",
+            },
+            "output": {
+              "result": "provider-result",
+            },
+            "preliminary": undefined,
+            "providerExecuted": true,
+            "rawInput": undefined,
+            "state": "output-available",
+            "toolCallId": "tool-call-1",
+            "toolName": "tool-name",
+            "type": "dynamic-tool",
+          },
+          {
+            "errorText": "error-text",
+            "input": {
+              "query": "test",
+            },
+            "output": undefined,
+            "preliminary": undefined,
+            "providerExecuted": true,
+            "rawInput": undefined,
+            "state": "output-error",
+            "toolCallId": "tool-call-2",
+            "toolName": "tool-name",
+            "type": "dynamic-tool",
+          },
+        ]
+      `);
+    });
+  });
+
   it('should call onToolCall for client-executed tools', async () => {
     let onToolCallInvoked = false;
 
@@ -5002,9 +5321,6 @@
   });
 
   describe('dynamic tools', () => {
-=======
-  describe('provider-executed dynamic tools', () => {
->>>>>>> 26d283dd
     let onToolCallInvoked: boolean;
 
     beforeEach(async () => {
@@ -5016,8 +5332,7 @@
         {
           type: 'tool-input-start',
           toolCallId: 'tool-call-1',
-          toolName: 'tool-name',
-          providerExecuted: true,
+          toolName: 't1',
           dynamic: true,
         },
         {
@@ -5028,31 +5343,27 @@
         {
           type: 'tool-input-available',
           toolCallId: 'tool-call-1',
-          toolName: 'tool-name',
+          toolName: 't1',
           input: { query: 'test' },
-          providerExecuted: true,
+          dynamic: true,
+        },
+        {
+          type: 'tool-input-available',
+          toolCallId: 'tool-call-2',
+          toolName: 't1',
+          input: { query: 'test' },
           dynamic: true,
         },
         {
           type: 'tool-output-available',
           toolCallId: 'tool-call-1',
           output: { result: 'provider-result' },
-          providerExecuted: true,
-          dynamic: true,
-        },
-        {
-          type: 'tool-input-available',
-          toolCallId: 'tool-call-2',
-          toolName: 'tool-name',
-          input: { query: 'test' },
-          providerExecuted: true,
           dynamic: true,
         },
         {
           type: 'tool-output-error',
           toolCallId: 'tool-call-2',
           errorText: 'error-text',
-          providerExecuted: true,
           dynamic: true,
         },
         { type: 'finish-step' },
@@ -5078,8 +5389,8 @@
       });
     });
 
-    it('should not call onToolCall', async () => {
-      expect(onToolCallInvoked).toBe(false);
+    it('should invoke onToolCall for dynamic tools', async () => {
+      expect(onToolCallInvoked).toBe(true);
     });
 
     it('should call the update function with the correct arguments', async () => {
@@ -5106,11 +5417,11 @@
                   "input": undefined,
                   "output": undefined,
                   "preliminary": undefined,
-                  "providerExecuted": true,
+                  "providerExecuted": undefined,
                   "state": "input-streaming",
                   "title": undefined,
                   "toolCallId": "tool-call-1",
-                  "toolName": "tool-name",
+                  "toolName": "t1",
                   "type": "dynamic-tool",
                 },
               ],
@@ -5132,12 +5443,12 @@
                   },
                   "output": undefined,
                   "preliminary": undefined,
-                  "providerExecuted": true,
+                  "providerExecuted": undefined,
                   "rawInput": undefined,
                   "state": "input-streaming",
                   "title": undefined,
                   "toolCallId": "tool-call-1",
-                  "toolName": "tool-name",
+                  "toolName": "t1",
                   "type": "dynamic-tool",
                 },
               ],
@@ -5159,44 +5470,26 @@
                   },
                   "output": undefined,
                   "preliminary": undefined,
-                  "providerExecuted": true,
-                  "rawInput": undefined,
-                  "state": "input-available",
-                  "title": undefined,
-                  "toolCallId": "tool-call-1",
-                  "toolName": "tool-name",
-                  "type": "dynamic-tool",
-                },
-              ],
-              "role": "assistant",
-            },
-          },
-          {
-            "message": {
-              "id": "msg-123",
-              "metadata": undefined,
-              "parts": [
-                {
-                  "type": "step-start",
-                },
-                {
-                  "errorText": undefined,
-                  "input": {
-                    "query": "test",
-                  },
-                  "output": {
-                    "result": "provider-result",
-                  },
-                  "preliminary": undefined,
-                  "providerExecuted": true,
-                  "rawInput": undefined,
-<<<<<<< HEAD
+                  "providerExecuted": undefined,
+                  "rawInput": undefined,
                   "state": "input-available",
                   "title": undefined,
                   "toolCallId": "tool-call-1",
                   "toolName": "t1",
                   "type": "dynamic-tool",
                 },
+              ],
+              "role": "assistant",
+            },
+          },
+          {
+            "message": {
+              "id": "msg-123",
+              "metadata": undefined,
+              "parts": [
+                {
+                  "type": "step-start",
+                },
                 {
                   "errorText": undefined,
                   "input": {
@@ -5204,15 +5497,26 @@
                   },
                   "output": undefined,
                   "preliminary": undefined,
+                  "providerExecuted": undefined,
+                  "rawInput": undefined,
+                  "state": "input-available",
+                  "title": undefined,
+                  "toolCallId": "tool-call-1",
+                  "toolName": "t1",
+                  "type": "dynamic-tool",
+                },
+                {
+                  "errorText": undefined,
+                  "input": {
+                    "query": "test",
+                  },
+                  "output": undefined,
+                  "preliminary": undefined,
+                  "providerExecuted": undefined,
                   "state": "input-available",
                   "title": undefined,
                   "toolCallId": "tool-call-2",
                   "toolName": "t1",
-=======
-                  "state": "output-available",
-                  "toolCallId": "tool-call-1",
-                  "toolName": "tool-name",
->>>>>>> 26d283dd
                   "type": "dynamic-tool",
                 },
               ],
@@ -5236,12 +5540,12 @@
                     "result": "provider-result",
                   },
                   "preliminary": undefined,
-                  "providerExecuted": true,
+                  "providerExecuted": undefined,
                   "rawInput": undefined,
                   "state": "output-available",
                   "title": undefined,
                   "toolCallId": "tool-call-1",
-                  "toolName": "tool-name",
+                  "toolName": "t1",
                   "type": "dynamic-tool",
                 },
                 {
@@ -5251,11 +5555,11 @@
                   },
                   "output": undefined,
                   "preliminary": undefined,
-                  "providerExecuted": true,
+                  "providerExecuted": undefined,
                   "state": "input-available",
                   "title": undefined,
                   "toolCallId": "tool-call-2",
-                  "toolName": "tool-name",
+                  "toolName": "t1",
                   "type": "dynamic-tool",
                 },
               ],
@@ -5279,12 +5583,12 @@
                     "result": "provider-result",
                   },
                   "preliminary": undefined,
-                  "providerExecuted": true,
+                  "providerExecuted": undefined,
                   "rawInput": undefined,
                   "state": "output-available",
                   "title": undefined,
                   "toolCallId": "tool-call-1",
-                  "toolName": "tool-name",
+                  "toolName": "t1",
                   "type": "dynamic-tool",
                 },
                 {
@@ -5294,12 +5598,12 @@
                   },
                   "output": undefined,
                   "preliminary": undefined,
-                  "providerExecuted": true,
+                  "providerExecuted": undefined,
                   "rawInput": undefined,
                   "state": "output-error",
                   "title": undefined,
                   "toolCallId": "tool-call-2",
-                  "toolName": "tool-name",
+                  "toolName": "t1",
                   "type": "dynamic-tool",
                 },
               ],
@@ -5325,12 +5629,12 @@
               "result": "provider-result",
             },
             "preliminary": undefined,
-            "providerExecuted": true,
+            "providerExecuted": undefined,
             "rawInput": undefined,
             "state": "output-available",
             "title": undefined,
             "toolCallId": "tool-call-1",
-            "toolName": "tool-name",
+            "toolName": "t1",
             "type": "dynamic-tool",
           },
           {
@@ -5340,411 +5644,13 @@
             },
             "output": undefined,
             "preliminary": undefined,
-            "providerExecuted": true,
+            "providerExecuted": undefined,
             "rawInput": undefined,
             "state": "output-error",
             "title": undefined,
             "toolCallId": "tool-call-2",
-            "toolName": "tool-name",
-            "type": "dynamic-tool",
-          },
-        ]
-      `);
-    });
-  });
-
-  it('should call onToolCall for client-executed tools', async () => {
-    let onToolCallInvoked = false;
-
-    const stream = createUIMessageStream([
-      { type: 'start', messageId: 'msg-123' },
-      { type: 'start-step' },
-      {
-        type: 'tool-input-available',
-        toolCallId: 'tool-call-id',
-        toolName: 'tool-name',
-        input: { query: 'test' },
-      },
-      { type: 'finish-step' },
-      { type: 'finish' },
-    ]);
-
-    state = createStreamingUIMessageState({
-      messageId: 'msg-123',
-      lastMessage: undefined,
-    });
-
-    await consumeStream({
-      stream: processUIMessageStream({
-        stream,
-        onToolCall: async () => {
-          onToolCallInvoked = true;
-        },
-        runUpdateMessageJob,
-        onError: error => {
-          throw error;
-        },
-      }),
-    });
-
-    expect(onToolCallInvoked).toBe(true);
-
-    expect(state.message.parts).toMatchInlineSnapshot(`
-      [
-        {
-          "type": "step-start",
-        },
-        {
-          "errorText": undefined,
-          "input": {
-            "query": "test",
-          },
-          "output": undefined,
-          "preliminary": undefined,
-          "providerExecuted": undefined,
-          "rawInput": undefined,
-          "state": "input-available",
-          "toolCallId": "tool-call-id",
-          "type": "tool-tool-name",
-        },
-      ]
-    `);
-  });
-
-  describe('dynamic tools', () => {
-    let onToolCallInvoked: boolean;
-
-    beforeEach(async () => {
-      onToolCallInvoked = false;
-
-      const stream = createUIMessageStream([
-        { type: 'start', messageId: 'msg-123' },
-        { type: 'start-step' },
-        {
-          type: 'tool-input-start',
-          toolCallId: 'tool-call-1',
-          toolName: 't1',
-          dynamic: true,
-        },
-        {
-          type: 'tool-input-delta',
-          toolCallId: 'tool-call-1',
-          inputTextDelta: '{ "query": "test" }',
-        },
-        {
-          type: 'tool-input-available',
-          toolCallId: 'tool-call-1',
-          toolName: 't1',
-          input: { query: 'test' },
-          dynamic: true,
-        },
-        {
-          type: 'tool-input-available',
-          toolCallId: 'tool-call-2',
-          toolName: 't1',
-          input: { query: 'test' },
-          dynamic: true,
-        },
-        {
-          type: 'tool-output-available',
-          toolCallId: 'tool-call-1',
-          output: { result: 'provider-result' },
-          dynamic: true,
-        },
-        {
-          type: 'tool-output-error',
-          toolCallId: 'tool-call-2',
-          errorText: 'error-text',
-          dynamic: true,
-        },
-        { type: 'finish-step' },
-        { type: 'finish' },
-      ]);
-
-      state = createStreamingUIMessageState({
-        messageId: 'msg-123',
-        lastMessage: undefined,
-      });
-
-      await consumeStream({
-        stream: processUIMessageStream({
-          stream,
-          onToolCall: () => {
-            onToolCallInvoked = true;
-          },
-          runUpdateMessageJob,
-          onError: error => {
-            throw error;
-          },
-        }),
-      });
-    });
-
-    it('should invoke onToolCall for dynamic tools', async () => {
-      expect(onToolCallInvoked).toBe(true);
-    });
-
-    it('should call the update function with the correct arguments', async () => {
-      expect(writeCalls).toMatchInlineSnapshot(`
-        [
-          {
-            "message": {
-              "id": "msg-123",
-              "metadata": undefined,
-              "parts": [],
-              "role": "assistant",
-            },
-          },
-          {
-            "message": {
-              "id": "msg-123",
-              "metadata": undefined,
-              "parts": [
-                {
-                  "type": "step-start",
-                },
-                {
-                  "errorText": undefined,
-                  "input": undefined,
-                  "output": undefined,
-                  "preliminary": undefined,
-                  "providerExecuted": undefined,
-                  "state": "input-streaming",
-                  "toolCallId": "tool-call-1",
-                  "toolName": "t1",
-                  "type": "dynamic-tool",
-                },
-              ],
-              "role": "assistant",
-            },
-          },
-          {
-            "message": {
-              "id": "msg-123",
-              "metadata": undefined,
-              "parts": [
-                {
-                  "type": "step-start",
-                },
-                {
-                  "errorText": undefined,
-                  "input": {
-                    "query": "test",
-                  },
-                  "output": undefined,
-                  "preliminary": undefined,
-                  "providerExecuted": undefined,
-                  "rawInput": undefined,
-                  "state": "input-streaming",
-                  "toolCallId": "tool-call-1",
-                  "toolName": "t1",
-                  "type": "dynamic-tool",
-                },
-              ],
-              "role": "assistant",
-            },
-          },
-          {
-            "message": {
-              "id": "msg-123",
-              "metadata": undefined,
-              "parts": [
-                {
-                  "type": "step-start",
-                },
-                {
-                  "errorText": undefined,
-                  "input": {
-                    "query": "test",
-                  },
-                  "output": undefined,
-                  "preliminary": undefined,
-                  "providerExecuted": undefined,
-                  "rawInput": undefined,
-                  "state": "input-available",
-                  "toolCallId": "tool-call-1",
-                  "toolName": "t1",
-                  "type": "dynamic-tool",
-                },
-              ],
-              "role": "assistant",
-            },
-          },
-          {
-            "message": {
-              "id": "msg-123",
-              "metadata": undefined,
-              "parts": [
-                {
-                  "type": "step-start",
-                },
-                {
-                  "errorText": undefined,
-                  "input": {
-                    "query": "test",
-                  },
-                  "output": undefined,
-                  "preliminary": undefined,
-                  "providerExecuted": undefined,
-                  "rawInput": undefined,
-                  "state": "input-available",
-                  "toolCallId": "tool-call-1",
-                  "toolName": "t1",
-                  "type": "dynamic-tool",
-                },
-                {
-                  "errorText": undefined,
-                  "input": {
-                    "query": "test",
-                  },
-                  "output": undefined,
-                  "preliminary": undefined,
-                  "providerExecuted": undefined,
-                  "state": "input-available",
-                  "toolCallId": "tool-call-2",
-                  "toolName": "t1",
-                  "type": "dynamic-tool",
-                },
-              ],
-              "role": "assistant",
-            },
-          },
-          {
-            "message": {
-              "id": "msg-123",
-              "metadata": undefined,
-              "parts": [
-                {
-                  "type": "step-start",
-                },
-                {
-                  "errorText": undefined,
-                  "input": {
-                    "query": "test",
-                  },
-                  "output": {
-                    "result": "provider-result",
-                  },
-                  "preliminary": undefined,
-                  "providerExecuted": undefined,
-                  "rawInput": undefined,
-                  "state": "output-available",
-                  "toolCallId": "tool-call-1",
-                  "toolName": "t1",
-                  "type": "dynamic-tool",
-                },
-                {
-                  "errorText": undefined,
-                  "input": {
-                    "query": "test",
-                  },
-                  "output": undefined,
-                  "preliminary": undefined,
-                  "providerExecuted": undefined,
-                  "state": "input-available",
-                  "toolCallId": "tool-call-2",
-                  "toolName": "t1",
-                  "type": "dynamic-tool",
-                },
-              ],
-              "role": "assistant",
-            },
-          },
-          {
-            "message": {
-              "id": "msg-123",
-              "metadata": undefined,
-              "parts": [
-                {
-                  "type": "step-start",
-                },
-                {
-                  "errorText": undefined,
-                  "input": {
-                    "query": "test",
-                  },
-                  "output": {
-                    "result": "provider-result",
-                  },
-                  "preliminary": undefined,
-                  "providerExecuted": undefined,
-                  "rawInput": undefined,
-                  "state": "output-available",
-                  "toolCallId": "tool-call-1",
-                  "toolName": "t1",
-                  "type": "dynamic-tool",
-                },
-                {
-                  "errorText": "error-text",
-                  "input": {
-                    "query": "test",
-                  },
-                  "output": undefined,
-                  "preliminary": undefined,
-                  "providerExecuted": undefined,
-                  "rawInput": undefined,
-<<<<<<< HEAD
-                  "state": "input-available",
-                  "title": undefined,
-                  "toolCallId": "tool-call-id",
-                  "type": "tool-tool-name",
-=======
-                  "state": "output-error",
-                  "toolCallId": "tool-call-2",
-                  "toolName": "t1",
-                  "type": "dynamic-tool",
->>>>>>> 26d283dd
-                },
-              ],
-              "role": "assistant",
-            },
-          },
-        ]
-      `);
-    });
-
-    it('should have the correct final message state', async () => {
-      expect(state!.message.parts).toMatchInlineSnapshot(`
-        [
-          {
-            "type": "step-start",
-          },
-          {
-            "errorText": undefined,
-            "input": {
-              "query": "test",
-            },
-            "output": {
-              "result": "provider-result",
-            },
-            "preliminary": undefined,
-            "providerExecuted": undefined,
-            "rawInput": undefined,
-            "state": "output-available",
-            "toolCallId": "tool-call-1",
             "toolName": "t1",
             "type": "dynamic-tool",
-          },
-          {
-            "errorText": "error-text",
-            "input": {
-              "query": "test",
-            },
-            "output": undefined,
-            "preliminary": undefined,
-            "providerExecuted": undefined,
-            "rawInput": undefined,
-<<<<<<< HEAD
-            "state": "input-available",
-            "title": undefined,
-            "toolCallId": "tool-call-id",
-            "type": "tool-tool-name",
-=======
-            "state": "output-error",
-            "toolCallId": "tool-call-2",
-            "toolName": "t1",
-            "type": "dynamic-tool",
->>>>>>> 26d283dd
           },
         ]
       `);
@@ -5961,6 +5867,7 @@
                   "providerExecuted": undefined,
                   "rawInput": undefined,
                   "state": "input-available",
+                  "title": undefined,
                   "toolCallId": "tool-call-id",
                   "type": "tool-tool-name",
                 },
@@ -6003,6 +5910,7 @@
             "providerExecuted": undefined,
             "rawInput": undefined,
             "state": "input-available",
+            "title": undefined,
             "toolCallId": "tool-call-id",
             "type": "tool-tool-name",
           },
@@ -6085,6 +5993,7 @@
                   "providerExecuted": undefined,
                   "rawInput": undefined,
                   "state": "input-streaming",
+                  "title": undefined,
                   "toolCallId": "call-1",
                   "type": "tool-cityAttractions",
                 },
@@ -6110,6 +6019,7 @@
                   "providerExecuted": undefined,
                   "rawInput": undefined,
                   "state": "input-streaming",
+                  "title": undefined,
                   "toolCallId": "call-1",
                   "type": "tool-cityAttractions",
                 },
@@ -6133,6 +6043,7 @@
                   "providerExecuted": undefined,
                   "rawInput": "{ "cities": "San Francisco" }",
                   "state": "output-error",
+                  "title": undefined,
                   "toolCallId": "call-1",
                   "type": "tool-cityAttractions",
                 },
@@ -6156,6 +6067,7 @@
                   "providerExecuted": undefined,
                   "rawInput": "{ "cities": "San Francisco" }",
                   "state": "output-error",
+                  "title": undefined,
                   "toolCallId": "call-1",
                   "type": "tool-cityAttractions",
                 },
@@ -6181,6 +6093,7 @@
             "providerExecuted": undefined,
             "rawInput": "{ "cities": "San Francisco" }",
             "state": "output-error",
+            "title": undefined,
             "toolCallId": "call-1",
             "type": "tool-cityAttractions",
           },
@@ -6279,6 +6192,7 @@
                   "providerExecuted": undefined,
                   "rawInput": undefined,
                   "state": "input-available",
+                  "title": undefined,
                   "toolCallId": "call-1",
                   "type": "tool-cityAttractions",
                 },
@@ -6307,6 +6221,7 @@
                   "providerExecuted": undefined,
                   "rawInput": undefined,
                   "state": "output-available",
+                  "title": undefined,
                   "toolCallId": "call-1",
                   "type": "tool-cityAttractions",
                 },
@@ -6336,6 +6251,7 @@
                   "providerExecuted": undefined,
                   "rawInput": undefined,
                   "state": "output-available",
+                  "title": undefined,
                   "toolCallId": "call-1",
                   "type": "tool-cityAttractions",
                 },
@@ -6365,6 +6281,7 @@
                   "providerExecuted": undefined,
                   "rawInput": undefined,
                   "state": "output-available",
+                  "title": undefined,
                   "toolCallId": "call-1",
                   "type": "tool-cityAttractions",
                 },
@@ -6396,11 +6313,247 @@
             "providerExecuted": undefined,
             "rawInput": undefined,
             "state": "output-available",
+            "title": undefined,
             "toolCallId": "call-1",
             "type": "tool-cityAttractions",
           },
         ]
       `);
+    });
+  });
+
+  describe('tool title support', () => {
+    describe('static tool with title', () => {
+      beforeEach(async () => {
+        const stream = createUIMessageStream([
+          { type: 'start', messageId: 'msg-123' },
+          { type: 'start-step' },
+          {
+            type: 'tool-input-start',
+            toolCallId: 'tool-call-0',
+            toolName: 'weatherTool',
+            title: 'Weather Information',
+          },
+          {
+            type: 'tool-input-delta',
+            toolCallId: 'tool-call-0',
+            inputTextDelta: '{"location":"Paris"}',
+          },
+          {
+            type: 'tool-input-available',
+            toolCallId: 'tool-call-0',
+            toolName: 'weatherTool',
+            input: { location: 'Paris' },
+            title: 'Weather Information',
+          },
+          {
+            type: 'tool-output-available',
+            toolCallId: 'tool-call-0',
+            output: 'Sunny, 22°C',
+          },
+          { type: 'finish-step' },
+          { type: 'finish' },
+        ]);
+
+        state = createStreamingUIMessageState({
+          messageId: 'msg-123',
+          lastMessage: undefined,
+        });
+
+        await consumeStream({
+          stream: processUIMessageStream({
+            stream,
+            runUpdateMessageJob,
+            onError: error => {
+              throw error;
+            },
+          }),
+        });
+      });
+
+      it('should include title in tool invocation parts', () => {
+        const toolPart = state!.message.parts.find(
+          part => part.type === 'tool-weatherTool',
+        );
+
+        expect(toolPart).toBeDefined();
+        expect((toolPart as any).title).toBe('Weather Information');
+      });
+
+      it('should preserve title through all states', () => {
+        const inputStreamingWrite = writeCalls.find(call =>
+          call.message.parts.some(
+            part =>
+              part.type === 'tool-weatherTool' &&
+              (part as any).state === 'input-streaming',
+          ),
+        );
+        expect(
+          (
+            inputStreamingWrite!.message.parts.find(
+              part => part.type === 'tool-weatherTool',
+            ) as any
+          ).title,
+        ).toBe('Weather Information');
+
+        const inputAvailableWrite = writeCalls.find(call =>
+          call.message.parts.some(
+            part =>
+              part.type === 'tool-weatherTool' &&
+              (part as any).state === 'input-available',
+          ),
+        );
+        expect(
+          (
+            inputAvailableWrite!.message.parts.find(
+              part => part.type === 'tool-weatherTool',
+            ) as any
+          ).title,
+        ).toBe('Weather Information');
+
+        const outputAvailableWrite = writeCalls.find(call =>
+          call.message.parts.some(
+            part =>
+              part.type === 'tool-weatherTool' &&
+              (part as any).state === 'output-available',
+          ),
+        );
+        expect(
+          (
+            outputAvailableWrite!.message.parts.find(
+              part => part.type === 'tool-weatherTool',
+            ) as any
+          ).title,
+        ).toBe('Weather Information');
+      });
+    });
+
+    describe('dynamic tool with title', () => {
+      beforeEach(async () => {
+        const stream = createUIMessageStream([
+          { type: 'start', messageId: 'msg-456' },
+          { type: 'start-step' },
+          {
+            type: 'tool-input-start',
+            toolCallId: 'tool-call-1',
+            toolName: 'calculate',
+            dynamic: true,
+            title: 'Calculator',
+          },
+          {
+            type: 'tool-input-delta',
+            toolCallId: 'tool-call-1',
+            inputTextDelta: '{"a":5,"b":3}',
+          },
+          {
+            type: 'tool-input-available',
+            toolCallId: 'tool-call-1',
+            toolName: 'calculate',
+            input: { a: 5, b: 3 },
+            dynamic: true,
+            title: 'Calculator',
+          },
+          {
+            type: 'tool-output-available',
+            toolCallId: 'tool-call-1',
+            output: { result: 8 },
+            dynamic: true,
+          },
+          { type: 'finish-step' },
+          { type: 'finish' },
+        ]);
+
+        state = createStreamingUIMessageState({
+          messageId: 'msg-456',
+          lastMessage: undefined,
+        });
+
+        await consumeStream({
+          stream: processUIMessageStream({
+            stream,
+            runUpdateMessageJob,
+            onError: error => {
+              throw error;
+            },
+          }),
+        });
+      });
+
+      it('should include title in dynamic tool invocation', () => {
+        const toolPart = state!.message.parts.find(
+          part => part.type === 'dynamic-tool',
+        );
+
+        expect(toolPart).toBeDefined();
+        expect((toolPart as any).title).toBe('Calculator');
+        expect((toolPart as any).toolName).toBe('calculate');
+      });
+
+      it('should maintain title through dynamic tool states', () => {
+        const finalToolPart = state!.message.parts.find(
+          part => part.type === 'dynamic-tool',
+        ) as any;
+
+        expect(finalToolPart.state).toBe('output-available');
+        expect(finalToolPart.title).toBe('Calculator');
+        expect(finalToolPart.input).toEqual({ a: 5, b: 3 });
+        expect(finalToolPart.output).toEqual({ result: 8 });
+      });
+    });
+
+    describe('tool with title in error state', () => {
+      beforeEach(async () => {
+        const stream = createUIMessageStream([
+          { type: 'start', messageId: 'msg-error' },
+          { type: 'start-step' },
+          {
+            type: 'tool-input-start',
+            toolCallId: 'tool-call-error',
+            toolName: 'errorTool',
+            title: 'Error Tool',
+          },
+          {
+            type: 'tool-input-available',
+            toolCallId: 'tool-call-error',
+            toolName: 'errorTool',
+            input: { invalid: 'data' },
+            title: 'Error Tool',
+          },
+          {
+            type: 'tool-output-error',
+            toolCallId: 'tool-call-error',
+            errorText: 'Tool execution failed',
+          },
+          { type: 'finish-step' },
+          { type: 'finish' },
+        ]);
+
+        state = createStreamingUIMessageState({
+          messageId: 'msg-error',
+          lastMessage: undefined,
+        });
+
+        await consumeStream({
+          stream: processUIMessageStream({
+            stream,
+            runUpdateMessageJob,
+            onError: error => {
+              throw error;
+            },
+          }),
+        });
+      });
+
+      it('should preserve title even in error state', () => {
+        const toolPart = state!.message.parts.find(
+          part => part.type === 'tool-errorTool',
+        );
+
+        expect(toolPart).toBeDefined();
+        expect((toolPart as any).title).toBe('Error Tool');
+        expect((toolPart as any).state).toBe('output-error');
+        expect((toolPart as any).errorText).toBe('Tool execution failed');
+      });
     });
   });
 
@@ -7520,12 +7673,7 @@
                     "value": "value",
                   },
                   "rawInput": undefined,
-<<<<<<< HEAD
-                  "state": "input-streaming",
-                  "title": undefined,
-=======
                   "state": "output-denied",
->>>>>>> 26d283dd
                   "toolCallId": "call-1",
                   "type": "tool-tool1",
                 },
@@ -7549,12 +7697,7 @@
                     "value": "value",
                   },
                   "rawInput": undefined,
-<<<<<<< HEAD
-                  "state": "input-streaming",
-                  "title": undefined,
-=======
                   "state": "output-denied",
->>>>>>> 26d283dd
                   "toolCallId": "call-1",
                   "type": "tool-tool1",
                 },
@@ -7579,16 +7722,6 @@
                   "type": "step-start",
                 },
                 {
-<<<<<<< HEAD
-                  "errorText": "Invalid input for tool cityAttractions",
-                  "input": undefined,
-                  "output": undefined,
-                  "preliminary": undefined,
-                  "providerExecuted": undefined,
-                  "rawInput": "{ "cities": "San Francisco" }",
-                  "state": "output-error",
-                  "title": undefined,
-=======
                   "approval": {
                     "approved": false,
                     "id": "id-1",
@@ -7598,7 +7731,6 @@
                   },
                   "rawInput": undefined,
                   "state": "output-denied",
->>>>>>> 26d283dd
                   "toolCallId": "call-1",
                   "type": "tool-tool1",
                 },
@@ -7623,16 +7755,6 @@
                   "type": "step-start",
                 },
                 {
-<<<<<<< HEAD
-                  "errorText": "Invalid input for tool cityAttractions",
-                  "input": undefined,
-                  "output": undefined,
-                  "preliminary": undefined,
-                  "providerExecuted": undefined,
-                  "rawInput": "{ "cities": "San Francisco" }",
-                  "state": "output-error",
-                  "title": undefined,
-=======
                   "approval": {
                     "approved": false,
                     "id": "id-1",
@@ -7642,7 +7764,6 @@
                   },
                   "rawInput": undefined,
                   "state": "output-denied",
->>>>>>> 26d283dd
                   "toolCallId": "call-1",
                   "type": "tool-tool1",
                 },
@@ -7670,16 +7791,6 @@
             "type": "step-start",
           },
           {
-<<<<<<< HEAD
-            "errorText": "Invalid input for tool cityAttractions",
-            "input": undefined,
-            "output": undefined,
-            "preliminary": undefined,
-            "providerExecuted": undefined,
-            "rawInput": "{ "cities": "San Francisco" }",
-            "state": "output-error",
-            "title": undefined,
-=======
             "approval": {
               "approved": false,
               "id": "id-1",
@@ -7689,7 +7800,6 @@
             },
             "rawInput": undefined,
             "state": "output-denied",
->>>>>>> 26d283dd
             "toolCallId": "call-1",
             "type": "tool-tool1",
           },
@@ -7775,12 +7885,7 @@
                     "value": "value",
                   },
                   "rawInput": undefined,
-<<<<<<< HEAD
-                  "state": "input-available",
-                  "title": undefined,
-=======
                   "state": "output-denied",
->>>>>>> 26d283dd
                   "toolCallId": "call-1",
                   "toolName": "tool1",
                   "type": "dynamic-tool",
@@ -7805,12 +7910,7 @@
                     "value": "value",
                   },
                   "rawInput": undefined,
-<<<<<<< HEAD
-                  "state": "output-available",
-                  "title": undefined,
-=======
                   "state": "output-denied",
->>>>>>> 26d283dd
                   "toolCallId": "call-1",
                   "toolName": "tool1",
                   "type": "dynamic-tool",
@@ -7844,12 +7944,7 @@
                     "value": "value",
                   },
                   "rawInput": undefined,
-<<<<<<< HEAD
-                  "state": "output-available",
-                  "title": undefined,
-=======
                   "state": "output-denied",
->>>>>>> 26d283dd
                   "toolCallId": "call-1",
                   "toolName": "tool1",
                   "type": "dynamic-tool",
@@ -7883,12 +7978,7 @@
                     "value": "value",
                   },
                   "rawInput": undefined,
-<<<<<<< HEAD
-                  "state": "output-available",
-                  "title": undefined,
-=======
                   "state": "output-denied",
->>>>>>> 26d283dd
                   "toolCallId": "call-1",
                   "toolName": "tool1",
                   "type": "dynamic-tool",
@@ -7925,12 +8015,7 @@
               "value": "value",
             },
             "rawInput": undefined,
-<<<<<<< HEAD
-            "state": "output-available",
-            "title": undefined,
-=======
             "state": "output-denied",
->>>>>>> 26d283dd
             "toolCallId": "call-1",
             "toolName": "tool1",
             "type": "dynamic-tool",
@@ -7948,239 +8033,4 @@
       `);
     });
   });
-
-  describe('tool title support', () => {
-    describe('static tool with title', () => {
-      beforeEach(async () => {
-        const stream = createUIMessageStream([
-          { type: 'start', messageId: 'msg-123' },
-          { type: 'start-step' },
-          {
-            type: 'tool-input-start',
-            toolCallId: 'tool-call-0',
-            toolName: 'weatherTool',
-            title: 'Weather Information',
-          },
-          {
-            type: 'tool-input-delta',
-            toolCallId: 'tool-call-0',
-            inputTextDelta: '{"location":"Paris"}',
-          },
-          {
-            type: 'tool-input-available',
-            toolCallId: 'tool-call-0',
-            toolName: 'weatherTool',
-            input: { location: 'Paris' },
-            title: 'Weather Information',
-          },
-          {
-            type: 'tool-output-available',
-            toolCallId: 'tool-call-0',
-            output: 'Sunny, 22°C',
-          },
-          { type: 'finish-step' },
-          { type: 'finish' },
-        ]);
-
-        state = createStreamingUIMessageState({
-          messageId: 'msg-123',
-          lastMessage: undefined,
-        });
-
-        await consumeStream({
-          stream: processUIMessageStream({
-            stream,
-            runUpdateMessageJob,
-            onError: error => {
-              throw error;
-            },
-          }),
-        });
-      });
-
-      it('should include title in tool invocation parts', () => {
-        const toolPart = state!.message.parts.find(
-          part => part.type === 'tool-weatherTool',
-        );
-
-        expect(toolPart).toBeDefined();
-        expect((toolPart as any).title).toBe('Weather Information');
-      });
-
-      it('should preserve title through all states', () => {
-        const inputStreamingWrite = writeCalls.find(call =>
-          call.message.parts.some(
-            part =>
-              part.type === 'tool-weatherTool' &&
-              (part as any).state === 'input-streaming',
-          ),
-        );
-        expect(
-          (
-            inputStreamingWrite!.message.parts.find(
-              part => part.type === 'tool-weatherTool',
-            ) as any
-          ).title,
-        ).toBe('Weather Information');
-
-        const inputAvailableWrite = writeCalls.find(call =>
-          call.message.parts.some(
-            part =>
-              part.type === 'tool-weatherTool' &&
-              (part as any).state === 'input-available',
-          ),
-        );
-        expect(
-          (
-            inputAvailableWrite!.message.parts.find(
-              part => part.type === 'tool-weatherTool',
-            ) as any
-          ).title,
-        ).toBe('Weather Information');
-
-        const outputAvailableWrite = writeCalls.find(call =>
-          call.message.parts.some(
-            part =>
-              part.type === 'tool-weatherTool' &&
-              (part as any).state === 'output-available',
-          ),
-        );
-        expect(
-          (
-            outputAvailableWrite!.message.parts.find(
-              part => part.type === 'tool-weatherTool',
-            ) as any
-          ).title,
-        ).toBe('Weather Information');
-      });
-    });
-
-    describe('dynamic tool with title', () => {
-      beforeEach(async () => {
-        const stream = createUIMessageStream([
-          { type: 'start', messageId: 'msg-456' },
-          { type: 'start-step' },
-          {
-            type: 'tool-input-start',
-            toolCallId: 'tool-call-1',
-            toolName: 'calculate',
-            dynamic: true,
-            title: 'Calculator',
-          },
-          {
-            type: 'tool-input-delta',
-            toolCallId: 'tool-call-1',
-            inputTextDelta: '{"a":5,"b":3}',
-          },
-          {
-            type: 'tool-input-available',
-            toolCallId: 'tool-call-1',
-            toolName: 'calculate',
-            input: { a: 5, b: 3 },
-            dynamic: true,
-            title: 'Calculator',
-          },
-          {
-            type: 'tool-output-available',
-            toolCallId: 'tool-call-1',
-            output: { result: 8 },
-            dynamic: true,
-          },
-          { type: 'finish-step' },
-          { type: 'finish' },
-        ]);
-
-        state = createStreamingUIMessageState({
-          messageId: 'msg-456',
-          lastMessage: undefined,
-        });
-
-        await consumeStream({
-          stream: processUIMessageStream({
-            stream,
-            runUpdateMessageJob,
-            onError: error => {
-              throw error;
-            },
-          }),
-        });
-      });
-
-      it('should include title in dynamic tool invocation', () => {
-        const toolPart = state!.message.parts.find(
-          part => part.type === 'dynamic-tool',
-        );
-
-        expect(toolPart).toBeDefined();
-        expect((toolPart as any).title).toBe('Calculator');
-        expect((toolPart as any).toolName).toBe('calculate');
-      });
-
-      it('should maintain title through dynamic tool states', () => {
-        const finalToolPart = state!.message.parts.find(
-          part => part.type === 'dynamic-tool',
-        ) as any;
-
-        expect(finalToolPart.state).toBe('output-available');
-        expect(finalToolPart.title).toBe('Calculator');
-        expect(finalToolPart.input).toEqual({ a: 5, b: 3 });
-        expect(finalToolPart.output).toEqual({ result: 8 });
-      });
-    });
-
-    describe('tool with title in error state', () => {
-      beforeEach(async () => {
-        const stream = createUIMessageStream([
-          { type: 'start', messageId: 'msg-error' },
-          { type: 'start-step' },
-          {
-            type: 'tool-input-start',
-            toolCallId: 'tool-call-error',
-            toolName: 'errorTool',
-            title: 'Error Tool',
-          },
-          {
-            type: 'tool-input-available',
-            toolCallId: 'tool-call-error',
-            toolName: 'errorTool',
-            input: { invalid: 'data' },
-            title: 'Error Tool',
-          },
-          {
-            type: 'tool-output-error',
-            toolCallId: 'tool-call-error',
-            errorText: 'Tool execution failed',
-          },
-          { type: 'finish-step' },
-          { type: 'finish' },
-        ]);
-
-        state = createStreamingUIMessageState({
-          messageId: 'msg-error',
-          lastMessage: undefined,
-        });
-
-        await consumeStream({
-          stream: processUIMessageStream({
-            stream,
-            runUpdateMessageJob,
-            onError: error => {
-              throw error;
-            },
-          }),
-        });
-      });
-
-      it('should preserve title even in error state', () => {
-        const toolPart = state!.message.parts.find(
-          part => part.type === 'tool-errorTool',
-        );
-
-        expect(toolPart).toBeDefined();
-        expect((toolPart as any).title).toBe('Error Tool');
-        expect((toolPart as any).state).toBe('output-error');
-        expect((toolPart as any).errorText).toBe('Tool execution failed');
-      });
-    });
-  });
 });