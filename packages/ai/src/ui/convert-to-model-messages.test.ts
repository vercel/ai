--- conflicted
+++ resolved
@@ -133,9 +133,6 @@
       expect(await standardizePrompt({ messages: result })).toMatchSnapshot();
     });
 
-<<<<<<< HEAD
-    it('should handle user message file parts', async () => {
-=======
     it('should convert a simple user message with provider metadata', () => {
       const result = convertToModelMessages([
         {
@@ -170,8 +167,7 @@
       `);
     });
 
-    it('should handle user message file parts', () => {
->>>>>>> e3a63cb4
+    it('should handle user message file parts', async () => {
       const result = convertToModelMessages([
         {
           role: 'user',
@@ -202,9 +198,6 @@
       expect(await standardizePrompt({ messages: result })).toMatchSnapshot();
     });
 
-<<<<<<< HEAD
-    it('should include filename for user file parts when provided', async () => {
-=======
     it('should handle user message file parts with provider metadata', () => {
       const result = convertToModelMessages([
         {
@@ -237,8 +230,7 @@
       ]);
     });
 
-    it('should include filename for user file parts when provided', () => {
->>>>>>> e3a63cb4
+    it('should include filename for user file parts when provided', async () => {
       const result = convertToModelMessages([
         {
           role: 'user',
