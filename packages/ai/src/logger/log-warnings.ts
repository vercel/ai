--- conflicted
+++ resolved
@@ -13,31 +13,15 @@
   | TranscriptionModelV3CallWarning
   | SharedV3Warning;
 
-<<<<<<< HEAD
-export type LogWarningsFunction = (
-  warnings: Warning[],
-  options?: { provider: string; model: string },
-) => void;
-=======
 export type LogWarningsFunction = (options: {
   warnings: Warning[];
   provider: string;
   model: string;
 }) => void;
->>>>>>> a755db5d
 
 /**
  * Formats a warning object into a human-readable string with clear AI SDK branding
  */
-<<<<<<< HEAD
-function formatWarning(
-  warning: Warning,
-  options?: { provider: string; model: string },
-): string {
-  const { provider, model } = options ?? {};
-
-  const prefix = `AI SDK Warning (${provider ?? 'unknown provider'} / ${model ?? 'unknown model'}):`;
-=======
 function formatWarning({
   warning,
   provider,
@@ -48,12 +32,10 @@
   model: string;
 }): string {
   const prefix = `AI SDK Warning (${provider} / ${model}):`;
->>>>>>> a755db5d
 
   switch (warning.type) {
     case 'unsupported-setting': {
       let message = `${prefix} The "${warning.setting}" setting is not supported.`;
-<<<<<<< HEAD
       if (warning.details) {
         message += ` ${warning.details}`;
       }
@@ -64,18 +46,6 @@
       let message = `${prefix} The "${warning.feature}" feature is not fully supported.`;
       if (warning.details) {
         message += ` ${warning.details}`;
-=======
-      if (warning.details) {
-        message += ` ${warning.details}`;
-      }
-      return message;
-    }
-
-    case 'compatibility': {
-      let message = `${prefix} The "${warning.feature}" feature is not fully supported.`;
-      if (warning.details) {
-        message += ` ${warning.details}`;
->>>>>>> a755db5d
       }
       return message;
     }
@@ -106,11 +76,7 @@
 
 let hasLoggedBefore = false;
 
-<<<<<<< HEAD
-export const logWarnings: LogWarningsFunction = (warnings, options) => {
-=======
 export const logWarnings: LogWarningsFunction = options => {
->>>>>>> a755db5d
   // if the warnings array is empty, do nothing
   if (options.warnings.length === 0) {
     return;
@@ -125,11 +91,7 @@
 
   // use the provided logger if it is a function
   if (typeof logger === 'function') {
-<<<<<<< HEAD
-    logger(warnings, options);
-=======
     logger(options);
->>>>>>> a755db5d
     return;
   }
 
@@ -140,10 +102,6 @@
   }
 
   // default behavior: log warnings to the console
-<<<<<<< HEAD
-  for (const warning of warnings) {
-    console.warn(formatWarning(warning, options));
-=======
   for (const warning of options.warnings) {
     console.warn(
       formatWarning({
@@ -152,7 +110,6 @@
         model: options.model,
       }),
     );
->>>>>>> a755db5d
   }
 };
 
