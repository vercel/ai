import {
  ImageModelV3CallWarning,
  LanguageModelV3CallWarning,
<<<<<<< HEAD
  SpeechModelV2CallWarning,
  TranscriptionModelV3CallWarning,
=======
  SpeechModelV3CallWarning,
  TranscriptionModelV2CallWarning,
>>>>>>> 046aa3bd
} from '@ai-sdk/provider';

export type Warning =
  | LanguageModelV3CallWarning
  | ImageModelV3CallWarning
<<<<<<< HEAD
  | SpeechModelV2CallWarning
  | TranscriptionModelV3CallWarning;
=======
  | SpeechModelV3CallWarning
  | TranscriptionModelV2CallWarning;
>>>>>>> 046aa3bd

export type LogWarningsFunction = (warnings: Warning[]) => void;

/**
 * Formats a warning object into a human-readable string with clear AI SDK branding
 */
function formatWarning(warning: Warning): string {
  const prefix = 'AI SDK Warning:';

  switch (warning.type) {
    case 'unsupported-setting': {
      let message = `${prefix} The "${warning.setting}" setting is not supported by this model`;
      if (warning.details) {
        message += ` - ${warning.details}`;
      }
      return message;
    }

    case 'unsupported-tool': {
      const toolName =
        'name' in warning.tool ? warning.tool.name : 'unknown tool';
      let message = `${prefix} The tool "${toolName}" is not supported by this model`;
      if (warning.details) {
        message += ` - ${warning.details}`;
      }
      return message;
    }

    case 'other': {
      return `${prefix} ${warning.message}`;
    }

    default: {
      // Fallback for any unknown warning types
      return `${prefix} ${JSON.stringify(warning, null, 2)}`;
    }
  }
}

export const FIRST_WARNING_INFO_MESSAGE =
  'AI SDK Warning System: To turn off warning logging, set the AI_SDK_LOG_WARNINGS global to false.';

let hasLoggedBefore = false;

export const logWarnings: LogWarningsFunction = warnings => {
  // if the warnings array is empty, do nothing
  if (warnings.length === 0) {
    return;
  }

  const logger = globalThis.AI_SDK_LOG_WARNINGS;

  // if the logger is set to false, do nothing
  if (logger === false) {
    return;
  }

  // use the provided logger if it is a function
  if (typeof logger === 'function') {
    logger(warnings);
    return;
  }

  // display information note on first call
  if (!hasLoggedBefore) {
    hasLoggedBefore = true;
    console.info(FIRST_WARNING_INFO_MESSAGE);
  }

  // default behavior: log warnings to the console
  for (const warning of warnings) {
    console.warn(formatWarning(warning));
  }
};

// Reset function for testing purposes
export const resetLogWarningsState = () => {
  hasLoggedBefore = false;
};<|MERGE_RESOLUTION|>--- conflicted
+++ resolved
@@ -1,25 +1,17 @@
 import {
   ImageModelV3CallWarning,
   LanguageModelV3CallWarning,
-<<<<<<< HEAD
-  SpeechModelV2CallWarning,
+  SpeechModelV3CallWarning,
   TranscriptionModelV3CallWarning,
-=======
-  SpeechModelV3CallWarning,
-  TranscriptionModelV2CallWarning,
->>>>>>> 046aa3bd
 } from '@ai-sdk/provider';
 
 export type Warning =
   | LanguageModelV3CallWarning
   | ImageModelV3CallWarning
-<<<<<<< HEAD
-  | SpeechModelV2CallWarning
+  | SpeechModelV3CallWarning
   | TranscriptionModelV3CallWarning;
-=======
   | SpeechModelV3CallWarning
   | TranscriptionModelV2CallWarning;
->>>>>>> 046aa3bd
 
 export type LogWarningsFunction = (warnings: Warning[]) => void;
 
