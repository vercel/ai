--- conflicted
+++ resolved
@@ -1,23 +1,13 @@
 import {
-<<<<<<< HEAD
-  ImageModelV2CallWarning,
+  ImageModelV3CallWarning,
   LanguageModelV3CallWarning,
-=======
-  ImageModelV3CallWarning,
-  LanguageModelV2CallWarning,
->>>>>>> 67f7e765
   SpeechModelV2CallWarning,
   TranscriptionModelV2CallWarning,
 } from '@ai-sdk/provider';
 
 export type Warning =
-<<<<<<< HEAD
   | LanguageModelV3CallWarning
-  | ImageModelV2CallWarning
-=======
-  | LanguageModelV2CallWarning
   | ImageModelV3CallWarning
->>>>>>> 67f7e765
   | SpeechModelV2CallWarning
   | TranscriptionModelV2CallWarning;
 
