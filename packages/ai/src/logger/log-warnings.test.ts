import { beforeEach, afterEach, describe, expect, it, vi } from 'vitest';
import {
  logWarnings,
  resetLogWarningsState,
  FIRST_WARNING_INFO_MESSAGE,
  type Warning,
} from './log-warnings';
import type {
  LanguageModelV3CallWarning,
  ImageModelV3CallWarning,
  SpeechModelV3CallWarning,
  TranscriptionModelV3CallWarning,
} from '@ai-sdk/provider';

// Mock console.warn and console.info
const mockConsoleWarn = vi.fn();
const mockConsoleInfo = vi.fn();
vi.stubGlobal('console', { warn: mockConsoleWarn, info: mockConsoleInfo });

describe('logWarnings', () => {
  beforeEach(() => {
    mockConsoleWarn.mockClear();
    mockConsoleInfo.mockClear();
    resetLogWarningsState();
    delete globalThis.AI_SDK_LOG_WARNINGS;
  });

  afterEach(() => {
    delete globalThis.AI_SDK_LOG_WARNINGS;
  });

  describe('when AI_SDK_LOG_WARNINGS is false', () => {
    beforeEach(() => {
      globalThis.AI_SDK_LOG_WARNINGS = false;
    });

    it('should not log any warnings (single)', () => {
      const warnings: Warning[] = [
        {
          type: 'other',
          message: 'Test warning',
        } as LanguageModelV3CallWarning,
      ];

      logWarnings({ warnings, provider: 'providerX', model: 'modelY' });

      expect(mockConsoleWarn).not.toHaveBeenCalled();
      expect(mockConsoleInfo).not.toHaveBeenCalled();
    });

    it('should not log any warnings (multiple)', () => {
      const warnings: Warning[] = [
        {
          type: 'other',
          message: 'Test warning 1',
        } as LanguageModelV3CallWarning,
        {
          type: 'other',
          message: 'Test warning 2',
        } as ImageModelV3CallWarning,
      ];

      logWarnings({ warnings, provider: 'provider', model: 'model' });

      expect(mockConsoleWarn).not.toHaveBeenCalled();
      expect(mockConsoleInfo).not.toHaveBeenCalled();
    });

    it('should not count empty arrays as first call', () => {
<<<<<<< HEAD
      logWarnings([]);
=======
      logWarnings({ warnings: [], provider: 'prov', model: 'mod' });
>>>>>>> a755db5d

      expect(mockConsoleWarn).not.toHaveBeenCalled();
      expect(mockConsoleInfo).not.toHaveBeenCalled();

<<<<<<< HEAD
      logWarnings([
        { type: 'other', message: 'foo' } as LanguageModelV3CallWarning,
      ]);
=======
      logWarnings({
        warnings: [
          { type: 'other', message: 'foo' } as LanguageModelV3CallWarning,
        ],
        provider: 'p1',
        model: 'm1',
      });
>>>>>>> a755db5d

      expect(mockConsoleWarn).not.toHaveBeenCalled();
      expect(mockConsoleInfo).not.toHaveBeenCalled();
    });
  });

  describe('when AI_SDK_LOG_WARNINGS is a custom function', () => {
    it('should call the custom function with warning options', () => {
      const customLogger = vi.fn();
      globalThis.AI_SDK_LOG_WARNINGS = customLogger;

      const warnings: Warning[] = [
        {
          type: 'other',
          message: 'Test warning',
        } as LanguageModelV3CallWarning,
      ];

      const options = { warnings, provider: 'pp', model: 'mm' };
      logWarnings(options);

      expect(customLogger).toHaveBeenCalledOnce();
<<<<<<< HEAD
      expect(customLogger).toHaveBeenCalledWith(warnings, undefined);
=======
      expect(customLogger).toHaveBeenCalledWith(options);
>>>>>>> a755db5d
      expect(mockConsoleWarn).not.toHaveBeenCalled();
      expect(mockConsoleInfo).not.toHaveBeenCalled();
    });

    it('should call the custom function with multiple warnings', () => {
      const customLogger = vi.fn();
      globalThis.AI_SDK_LOG_WARNINGS = customLogger;

      const warnings: Warning[] = [
        {
          type: 'unsupported-setting',
          setting: 'temperature',
          details: 'Temperature not supported',
        } as LanguageModelV3CallWarning,
        {
          type: 'other',
          message: 'Another warning',
        } as ImageModelV3CallWarning,
      ];

      const opts = { warnings, provider: 'provider', model: 'model' };
      logWarnings(opts);

      expect(customLogger).toHaveBeenCalledOnce();
<<<<<<< HEAD
      expect(customLogger).toHaveBeenCalledWith(warnings, undefined);
=======
      expect(customLogger).toHaveBeenCalledWith(opts);
>>>>>>> a755db5d
      expect(mockConsoleWarn).not.toHaveBeenCalled();
      expect(mockConsoleInfo).not.toHaveBeenCalled();
    });

    it('should not call the custom function with empty warnings array', () => {
      const customLogger = vi.fn();
      globalThis.AI_SDK_LOG_WARNINGS = customLogger;

      const warnings: Warning[] = [];

      logWarnings({ warnings, provider: 'x', model: 'y' });

      expect(customLogger).not.toHaveBeenCalled();
      expect(mockConsoleWarn).not.toHaveBeenCalled();
      expect(mockConsoleInfo).not.toHaveBeenCalled();
    });
  });

  describe('when AI_SDK_LOG_WARNINGS is unset/undefined (default behavior)', () => {
    it('should show console.info once for first warning(s), then log to console.warn for each warning', () => {
      const warning: LanguageModelV3CallWarning = {
        type: 'other',
        message: 'Test warning message',
      };
      const warnings: Warning[] = [warning];

      logWarnings({ warnings, provider: 'myProvider', model: 'myModel' });

      expect(mockConsoleInfo).toHaveBeenCalledTimes(1);
      expect(mockConsoleInfo).toHaveBeenCalledWith(FIRST_WARNING_INFO_MESSAGE);
      expect(mockConsoleWarn).toHaveBeenCalledTimes(1);
      expect(mockConsoleWarn).toHaveBeenCalledWith(
<<<<<<< HEAD
        'AI SDK Warning (unknown provider / unknown model): Test warning message',
=======
        'AI SDK Warning (myProvider / myModel): Test warning message',
>>>>>>> a755db5d
      );
    });

    it('should only show console.info on the first non-empty call', () => {
      const first: Warning[] = [
        { type: 'other', message: '1' } as LanguageModelV3CallWarning,
      ];
      const second: Warning[] = [
        { type: 'other', message: '2' } as LanguageModelV3CallWarning,
      ];

<<<<<<< HEAD
      logWarnings(first);
      logWarnings(second);
=======
      logWarnings({ warnings: first, provider: 'a', model: 'b' });
      logWarnings({ warnings: second, provider: 'a', model: 'b' });
>>>>>>> a755db5d

      // Info on first call only
      expect(mockConsoleInfo).toHaveBeenCalledTimes(1);
      expect(mockConsoleInfo).toHaveBeenCalledWith(FIRST_WARNING_INFO_MESSAGE);
      expect(mockConsoleWarn).toHaveBeenCalledTimes(2);
      expect(mockConsoleWarn).toHaveBeenNthCalledWith(
        1,
<<<<<<< HEAD
        'AI SDK Warning (unknown provider / unknown model): 1',
      );
      expect(mockConsoleWarn).toHaveBeenNthCalledWith(
        2,
        'AI SDK Warning (unknown provider / unknown model): 2',
=======
        'AI SDK Warning (a / b): 1',
      );
      expect(mockConsoleWarn).toHaveBeenNthCalledWith(
        2,
        'AI SDK Warning (a / b): 2',
>>>>>>> a755db5d
      );
    });

    it('should only log for non-empty warnings', () => {
<<<<<<< HEAD
      logWarnings([]);
=======
      logWarnings({ warnings: [], provider: 'err', model: 'm' });
>>>>>>> a755db5d

      expect(mockConsoleWarn).not.toHaveBeenCalled();
      expect(mockConsoleInfo).not.toHaveBeenCalled();

<<<<<<< HEAD
      logWarnings([
        { type: 'other', message: 't1' } as LanguageModelV3CallWarning,
      ]);
      expect(mockConsoleInfo).toHaveBeenCalledOnce();
      expect(mockConsoleWarn).toHaveBeenCalledOnce();

      logWarnings([]);
      expect(mockConsoleInfo).toHaveBeenCalledOnce();
      expect(mockConsoleWarn).toHaveBeenCalledOnce();

      logWarnings([
        { type: 'other', message: 't2' } as LanguageModelV3CallWarning,
      ]);
=======
      logWarnings({
        warnings: [
          { type: 'other', message: 't1' } as LanguageModelV3CallWarning,
        ],
        provider: 'prov',
        model: 'mod',
      });
      expect(mockConsoleInfo).toHaveBeenCalledOnce();
      expect(mockConsoleWarn).toHaveBeenCalledOnce();

      logWarnings({ warnings: [], provider: 'prov', model: 'mod' });
      expect(mockConsoleInfo).toHaveBeenCalledOnce();
      expect(mockConsoleWarn).toHaveBeenCalledOnce();

      logWarnings({
        warnings: [
          { type: 'other', message: 't2' } as LanguageModelV3CallWarning,
        ],
        provider: 'prov',
        model: 'mod',
      });
>>>>>>> a755db5d
      expect(mockConsoleInfo).toHaveBeenCalledOnce(); // only once
      expect(mockConsoleWarn).toHaveBeenCalledTimes(2);
    });

    it('should handle various warning types per formatWarning', () => {
      const warnings: Warning[] = [
        {
          type: 'unsupported-setting',
          setting: 'mediaType',
          details: 'detail',
        } as TranscriptionModelV3CallWarning,
        {
          type: 'unsupported-setting',
          setting: 'voice',
          details: 'detail2',
        } as SpeechModelV3CallWarning,
        {
          type: 'unsupported-tool',
          tool: {
            type: 'function',
            name: 'n',
            inputSchema: { type: 'object', properties: {} },
          },
          details: 'detail3',
        } as LanguageModelV3CallWarning,
        {
          type: 'other',
          message: 'other msg',
        } as ImageModelV3CallWarning,
      ];
<<<<<<< HEAD

      logWarnings(warnings);

      expect(mockConsoleInfo).toHaveBeenCalledTimes(1);
      expect(mockConsoleWarn).toHaveBeenCalledTimes(4);
      expect(mockConsoleWarn).toHaveBeenNthCalledWith(
        1,
        'AI SDK Warning (unknown provider / unknown model): ' +
          'The "mediaType" setting is not supported. detail',
      );
      expect(mockConsoleWarn).toHaveBeenNthCalledWith(
        2,
        'AI SDK Warning (unknown provider / unknown model): ' +
          'The "voice" setting is not supported. detail2',
      );
      expect(mockConsoleWarn).toHaveBeenNthCalledWith(
        3,
        'AI SDK Warning (unknown provider / unknown model): ' +
          'The tool "n" is not supported. detail3',
      );
      expect(mockConsoleWarn).toHaveBeenNthCalledWith(
        4,
        'AI SDK Warning (unknown provider / unknown model): other msg',
=======

      logWarnings({ warnings, provider: 'zzz', model: 'MMM' });

      expect(mockConsoleInfo).toHaveBeenCalledTimes(1);
      expect(mockConsoleWarn).toHaveBeenCalledTimes(4);
      expect(mockConsoleWarn).toHaveBeenNthCalledWith(
        1,
        'AI SDK Warning (zzz / MMM): ' +
          'The "mediaType" setting is not supported. detail',
      );
      expect(mockConsoleWarn).toHaveBeenNthCalledWith(
        2,
        'AI SDK Warning (zzz / MMM): ' +
          'The "voice" setting is not supported. detail2',
      );
      expect(mockConsoleWarn).toHaveBeenNthCalledWith(
        3,
        'AI SDK Warning (zzz / MMM): ' +
          'The tool "n" is not supported. detail3',
      );
      expect(mockConsoleWarn).toHaveBeenNthCalledWith(
        4,
        'AI SDK Warning (zzz / MMM): other msg',
      );
    });

    it('should include warning even with "unknown provider" and "unknown model"', () => {
      logWarnings({
        warnings: [
          { type: 'other', message: 'messx' } as LanguageModelV3CallWarning,
        ],
        provider: 'unknown provider',
        model: 'unknown model',
      });

      expect(mockConsoleInfo).toHaveBeenCalledTimes(1);
      expect(mockConsoleWarn).toHaveBeenCalledWith(
        'AI SDK Warning (unknown provider / unknown model): messx',
>>>>>>> a755db5d
      );
    });
  });

  describe('when AI_SDK_LOG_WARNINGS is undefined (explicitly set)', () => {
    beforeEach(() => {
      globalThis.AI_SDK_LOG_WARNINGS = undefined;
    });

    it('should use default behavior and log to console.warn', () => {
      const warning: LanguageModelV3CallWarning = {
        type: 'other',
        message: 'Test warning with undefined logger',
      };
      const warnings: Warning[] = [warning];

      logWarnings({ warnings, provider: 'p1', model: 'm1' });

      expect(mockConsoleInfo).toHaveBeenCalledOnce();
      expect(mockConsoleInfo).toHaveBeenCalledWith(FIRST_WARNING_INFO_MESSAGE);
      expect(mockConsoleWarn).toHaveBeenCalledOnce();
      expect(mockConsoleWarn).toHaveBeenCalledWith(
<<<<<<< HEAD
        'AI SDK Warning (unknown provider / unknown model): Test warning with undefined logger',
=======
        'AI SDK Warning (p1 / m1): Test warning with undefined logger',
>>>>>>> a755db5d
      );
    });
  });

  describe('first-time information note', () => {
    it('should not display the info message for empty warnings', () => {
<<<<<<< HEAD
      logWarnings([]);
      expect(mockConsoleInfo).not.toHaveBeenCalled();
      expect(mockConsoleWarn).not.toHaveBeenCalled();
    });

    it('should display informational note only on first real call', () => {
      logWarnings([]);
      expect(mockConsoleInfo).not.toHaveBeenCalled();
      expect(mockConsoleWarn).not.toHaveBeenCalled();

      logWarnings([]);
      expect(mockConsoleInfo).not.toHaveBeenCalled();
      expect(mockConsoleWarn).not.toHaveBeenCalled();

      logWarnings([
        { type: 'other', message: 'foo' } as LanguageModelV3CallWarning,
      ]);
      expect(mockConsoleInfo).toHaveBeenCalledTimes(1);
      expect(mockConsoleWarn).toHaveBeenCalledTimes(1);

      logWarnings([
        { type: 'other', message: 'bar' } as LanguageModelV3CallWarning,
      ]);
      expect(mockConsoleInfo).toHaveBeenCalledTimes(1);
      expect(mockConsoleWarn).toHaveBeenCalledTimes(2);
    });

    it('should not display information note when using custom logger', () => {
      const customLogger = vi.fn();
      globalThis.AI_SDK_LOG_WARNINGS = customLogger;

      logWarnings([
        { type: 'other', message: 'Message' } as LanguageModelV3CallWarning,
      ]);

=======
      logWarnings({ warnings: [], provider: 'a', model: 'b' });
      expect(mockConsoleInfo).not.toHaveBeenCalled();
      expect(mockConsoleWarn).not.toHaveBeenCalled();
    });

    it('should display informational note only on first real call', () => {
      logWarnings({ warnings: [], provider: 'a', model: 'b' });
      expect(mockConsoleInfo).not.toHaveBeenCalled();
      expect(mockConsoleWarn).not.toHaveBeenCalled();

      logWarnings({ warnings: [], provider: 'a', model: 'b' });
      expect(mockConsoleInfo).not.toHaveBeenCalled();
      expect(mockConsoleWarn).not.toHaveBeenCalled();

      logWarnings({
        warnings: [
          { type: 'other', message: 'foo' } as LanguageModelV3CallWarning,
        ],
        provider: 'abc',
        model: 'bbb',
      });
      expect(mockConsoleInfo).toHaveBeenCalledTimes(1);
      expect(mockConsoleWarn).toHaveBeenCalledTimes(1);

      logWarnings({
        warnings: [
          { type: 'other', message: 'bar' } as LanguageModelV3CallWarning,
        ],
        provider: 'abc',
        model: 'bbb',
      });
      expect(mockConsoleInfo).toHaveBeenCalledTimes(1);
      expect(mockConsoleWarn).toHaveBeenCalledTimes(2);
    });

    it('should not display information note when using custom logger', () => {
      const customLogger = vi.fn();
      globalThis.AI_SDK_LOG_WARNINGS = customLogger;

      logWarnings({
        warnings: [
          { type: 'other', message: 'Message' } as LanguageModelV3CallWarning,
        ],
        provider: 'provV',
        model: 'modZ',
      });

>>>>>>> a755db5d
      expect(mockConsoleInfo).not.toHaveBeenCalled();
      expect(customLogger).toHaveBeenCalledOnce();
    });

    it('should not display information note when AI_SDK_LOG_WARNINGS is false', () => {
      globalThis.AI_SDK_LOG_WARNINGS = false;

<<<<<<< HEAD
      logWarnings([
        { type: 'other', message: 'Suppressed' } as LanguageModelV3CallWarning,
      ]);
=======
      logWarnings({
        warnings: [
          {
            type: 'other',
            message: 'Suppressed',
          } as LanguageModelV3CallWarning,
        ],
        provider: 'notProv',
        model: 'notModel',
      });
>>>>>>> a755db5d

      expect(mockConsoleInfo).not.toHaveBeenCalled();
      expect(mockConsoleWarn).not.toHaveBeenCalled();
    });
  });
});<|MERGE_RESOLUTION|>--- conflicted
+++ resolved
@@ -67,20 +67,11 @@
     });
 
     it('should not count empty arrays as first call', () => {
-<<<<<<< HEAD
-      logWarnings([]);
-=======
       logWarnings({ warnings: [], provider: 'prov', model: 'mod' });
->>>>>>> a755db5d
-
-      expect(mockConsoleWarn).not.toHaveBeenCalled();
-      expect(mockConsoleInfo).not.toHaveBeenCalled();
-
-<<<<<<< HEAD
-      logWarnings([
-        { type: 'other', message: 'foo' } as LanguageModelV3CallWarning,
-      ]);
-=======
+
+      expect(mockConsoleWarn).not.toHaveBeenCalled();
+      expect(mockConsoleInfo).not.toHaveBeenCalled();
+
       logWarnings({
         warnings: [
           { type: 'other', message: 'foo' } as LanguageModelV3CallWarning,
@@ -88,7 +79,6 @@
         provider: 'p1',
         model: 'm1',
       });
->>>>>>> a755db5d
 
       expect(mockConsoleWarn).not.toHaveBeenCalled();
       expect(mockConsoleInfo).not.toHaveBeenCalled();
@@ -111,11 +101,7 @@
       logWarnings(options);
 
       expect(customLogger).toHaveBeenCalledOnce();
-<<<<<<< HEAD
-      expect(customLogger).toHaveBeenCalledWith(warnings, undefined);
-=======
       expect(customLogger).toHaveBeenCalledWith(options);
->>>>>>> a755db5d
       expect(mockConsoleWarn).not.toHaveBeenCalled();
       expect(mockConsoleInfo).not.toHaveBeenCalled();
     });
@@ -140,11 +126,7 @@
       logWarnings(opts);
 
       expect(customLogger).toHaveBeenCalledOnce();
-<<<<<<< HEAD
-      expect(customLogger).toHaveBeenCalledWith(warnings, undefined);
-=======
       expect(customLogger).toHaveBeenCalledWith(opts);
->>>>>>> a755db5d
       expect(mockConsoleWarn).not.toHaveBeenCalled();
       expect(mockConsoleInfo).not.toHaveBeenCalled();
     });
@@ -177,11 +159,7 @@
       expect(mockConsoleInfo).toHaveBeenCalledWith(FIRST_WARNING_INFO_MESSAGE);
       expect(mockConsoleWarn).toHaveBeenCalledTimes(1);
       expect(mockConsoleWarn).toHaveBeenCalledWith(
-<<<<<<< HEAD
-        'AI SDK Warning (unknown provider / unknown model): Test warning message',
-=======
         'AI SDK Warning (myProvider / myModel): Test warning message',
->>>>>>> a755db5d
       );
     });
 
@@ -193,13 +171,8 @@
         { type: 'other', message: '2' } as LanguageModelV3CallWarning,
       ];
 
-<<<<<<< HEAD
-      logWarnings(first);
-      logWarnings(second);
-=======
       logWarnings({ warnings: first, provider: 'a', model: 'b' });
       logWarnings({ warnings: second, provider: 'a', model: 'b' });
->>>>>>> a755db5d
 
       // Info on first call only
       expect(mockConsoleInfo).toHaveBeenCalledTimes(1);
@@ -207,47 +180,20 @@
       expect(mockConsoleWarn).toHaveBeenCalledTimes(2);
       expect(mockConsoleWarn).toHaveBeenNthCalledWith(
         1,
-<<<<<<< HEAD
-        'AI SDK Warning (unknown provider / unknown model): 1',
-      );
-      expect(mockConsoleWarn).toHaveBeenNthCalledWith(
-        2,
-        'AI SDK Warning (unknown provider / unknown model): 2',
-=======
         'AI SDK Warning (a / b): 1',
       );
       expect(mockConsoleWarn).toHaveBeenNthCalledWith(
         2,
         'AI SDK Warning (a / b): 2',
->>>>>>> a755db5d
       );
     });
 
     it('should only log for non-empty warnings', () => {
-<<<<<<< HEAD
-      logWarnings([]);
-=======
       logWarnings({ warnings: [], provider: 'err', model: 'm' });
->>>>>>> a755db5d
-
-      expect(mockConsoleWarn).not.toHaveBeenCalled();
-      expect(mockConsoleInfo).not.toHaveBeenCalled();
-
-<<<<<<< HEAD
-      logWarnings([
-        { type: 'other', message: 't1' } as LanguageModelV3CallWarning,
-      ]);
-      expect(mockConsoleInfo).toHaveBeenCalledOnce();
-      expect(mockConsoleWarn).toHaveBeenCalledOnce();
-
-      logWarnings([]);
-      expect(mockConsoleInfo).toHaveBeenCalledOnce();
-      expect(mockConsoleWarn).toHaveBeenCalledOnce();
-
-      logWarnings([
-        { type: 'other', message: 't2' } as LanguageModelV3CallWarning,
-      ]);
-=======
+
+      expect(mockConsoleWarn).not.toHaveBeenCalled();
+      expect(mockConsoleInfo).not.toHaveBeenCalled();
+
       logWarnings({
         warnings: [
           { type: 'other', message: 't1' } as LanguageModelV3CallWarning,
@@ -269,7 +215,6 @@
         provider: 'prov',
         model: 'mod',
       });
->>>>>>> a755db5d
       expect(mockConsoleInfo).toHaveBeenCalledOnce(); // only once
       expect(mockConsoleWarn).toHaveBeenCalledTimes(2);
     });
@@ -300,31 +245,6 @@
           message: 'other msg',
         } as ImageModelV3CallWarning,
       ];
-<<<<<<< HEAD
-
-      logWarnings(warnings);
-
-      expect(mockConsoleInfo).toHaveBeenCalledTimes(1);
-      expect(mockConsoleWarn).toHaveBeenCalledTimes(4);
-      expect(mockConsoleWarn).toHaveBeenNthCalledWith(
-        1,
-        'AI SDK Warning (unknown provider / unknown model): ' +
-          'The "mediaType" setting is not supported. detail',
-      );
-      expect(mockConsoleWarn).toHaveBeenNthCalledWith(
-        2,
-        'AI SDK Warning (unknown provider / unknown model): ' +
-          'The "voice" setting is not supported. detail2',
-      );
-      expect(mockConsoleWarn).toHaveBeenNthCalledWith(
-        3,
-        'AI SDK Warning (unknown provider / unknown model): ' +
-          'The tool "n" is not supported. detail3',
-      );
-      expect(mockConsoleWarn).toHaveBeenNthCalledWith(
-        4,
-        'AI SDK Warning (unknown provider / unknown model): other msg',
-=======
 
       logWarnings({ warnings, provider: 'zzz', model: 'MMM' });
 
@@ -363,7 +283,6 @@
       expect(mockConsoleInfo).toHaveBeenCalledTimes(1);
       expect(mockConsoleWarn).toHaveBeenCalledWith(
         'AI SDK Warning (unknown provider / unknown model): messx',
->>>>>>> a755db5d
       );
     });
   });
@@ -386,41 +305,44 @@
       expect(mockConsoleInfo).toHaveBeenCalledWith(FIRST_WARNING_INFO_MESSAGE);
       expect(mockConsoleWarn).toHaveBeenCalledOnce();
       expect(mockConsoleWarn).toHaveBeenCalledWith(
-<<<<<<< HEAD
-        'AI SDK Warning (unknown provider / unknown model): Test warning with undefined logger',
-=======
         'AI SDK Warning (p1 / m1): Test warning with undefined logger',
->>>>>>> a755db5d
       );
     });
   });
 
   describe('first-time information note', () => {
     it('should not display the info message for empty warnings', () => {
-<<<<<<< HEAD
-      logWarnings([]);
+      logWarnings({ warnings: [], provider: 'a', model: 'b' });
       expect(mockConsoleInfo).not.toHaveBeenCalled();
       expect(mockConsoleWarn).not.toHaveBeenCalled();
     });
 
     it('should display informational note only on first real call', () => {
-      logWarnings([]);
-      expect(mockConsoleInfo).not.toHaveBeenCalled();
-      expect(mockConsoleWarn).not.toHaveBeenCalled();
-
-      logWarnings([]);
-      expect(mockConsoleInfo).not.toHaveBeenCalled();
-      expect(mockConsoleWarn).not.toHaveBeenCalled();
-
-      logWarnings([
-        { type: 'other', message: 'foo' } as LanguageModelV3CallWarning,
-      ]);
+      logWarnings({ warnings: [], provider: 'a', model: 'b' });
+      expect(mockConsoleInfo).not.toHaveBeenCalled();
+      expect(mockConsoleWarn).not.toHaveBeenCalled();
+
+      logWarnings({ warnings: [], provider: 'a', model: 'b' });
+      expect(mockConsoleInfo).not.toHaveBeenCalled();
+      expect(mockConsoleWarn).not.toHaveBeenCalled();
+
+      logWarnings({
+        warnings: [
+          { type: 'other', message: 'foo' } as LanguageModelV3CallWarning,
+        ],
+        provider: 'abc',
+        model: 'bbb',
+      });
       expect(mockConsoleInfo).toHaveBeenCalledTimes(1);
       expect(mockConsoleWarn).toHaveBeenCalledTimes(1);
 
-      logWarnings([
-        { type: 'other', message: 'bar' } as LanguageModelV3CallWarning,
-      ]);
+      logWarnings({
+        warnings: [
+          { type: 'other', message: 'bar' } as LanguageModelV3CallWarning,
+        ],
+        provider: 'abc',
+        model: 'bbb',
+      });
       expect(mockConsoleInfo).toHaveBeenCalledTimes(1);
       expect(mockConsoleWarn).toHaveBeenCalledTimes(2);
     });
@@ -429,50 +351,6 @@
       const customLogger = vi.fn();
       globalThis.AI_SDK_LOG_WARNINGS = customLogger;
 
-      logWarnings([
-        { type: 'other', message: 'Message' } as LanguageModelV3CallWarning,
-      ]);
-
-=======
-      logWarnings({ warnings: [], provider: 'a', model: 'b' });
-      expect(mockConsoleInfo).not.toHaveBeenCalled();
-      expect(mockConsoleWarn).not.toHaveBeenCalled();
-    });
-
-    it('should display informational note only on first real call', () => {
-      logWarnings({ warnings: [], provider: 'a', model: 'b' });
-      expect(mockConsoleInfo).not.toHaveBeenCalled();
-      expect(mockConsoleWarn).not.toHaveBeenCalled();
-
-      logWarnings({ warnings: [], provider: 'a', model: 'b' });
-      expect(mockConsoleInfo).not.toHaveBeenCalled();
-      expect(mockConsoleWarn).not.toHaveBeenCalled();
-
-      logWarnings({
-        warnings: [
-          { type: 'other', message: 'foo' } as LanguageModelV3CallWarning,
-        ],
-        provider: 'abc',
-        model: 'bbb',
-      });
-      expect(mockConsoleInfo).toHaveBeenCalledTimes(1);
-      expect(mockConsoleWarn).toHaveBeenCalledTimes(1);
-
-      logWarnings({
-        warnings: [
-          { type: 'other', message: 'bar' } as LanguageModelV3CallWarning,
-        ],
-        provider: 'abc',
-        model: 'bbb',
-      });
-      expect(mockConsoleInfo).toHaveBeenCalledTimes(1);
-      expect(mockConsoleWarn).toHaveBeenCalledTimes(2);
-    });
-
-    it('should not display information note when using custom logger', () => {
-      const customLogger = vi.fn();
-      globalThis.AI_SDK_LOG_WARNINGS = customLogger;
-
       logWarnings({
         warnings: [
           { type: 'other', message: 'Message' } as LanguageModelV3CallWarning,
@@ -481,7 +359,6 @@
         model: 'modZ',
       });
 
->>>>>>> a755db5d
       expect(mockConsoleInfo).not.toHaveBeenCalled();
       expect(customLogger).toHaveBeenCalledOnce();
     });
@@ -489,11 +366,6 @@
     it('should not display information note when AI_SDK_LOG_WARNINGS is false', () => {
       globalThis.AI_SDK_LOG_WARNINGS = false;
 
-<<<<<<< HEAD
-      logWarnings([
-        { type: 'other', message: 'Suppressed' } as LanguageModelV3CallWarning,
-      ]);
-=======
       logWarnings({
         warnings: [
           {
@@ -504,7 +376,6 @@
         provider: 'notProv',
         model: 'notModel',
       });
->>>>>>> a755db5d
 
       expect(mockConsoleInfo).not.toHaveBeenCalled();
       expect(mockConsoleWarn).not.toHaveBeenCalled();
