import { beforeEach, afterEach, describe, expect, it, vi } from 'vitest';
import {
  logWarnings,
  resetLogWarningsState,
  FIRST_WARNING_INFO_MESSAGE,
  type Warning,
} from './log-warnings';
import type {
  LanguageModelV3CallWarning,
  ImageModelV3CallWarning,
<<<<<<< HEAD
  SpeechModelV2CallWarning,
  TranscriptionModelV3CallWarning,
=======
  SpeechModelV3CallWarning,
  TranscriptionModelV2CallWarning,
>>>>>>> 046aa3bd
} from '@ai-sdk/provider';

// Mock console.warn and console.info
const mockConsoleWarn = vi.fn();
const mockConsoleInfo = vi.fn();
vi.stubGlobal('console', { warn: mockConsoleWarn, info: mockConsoleInfo });

describe('logWarnings', () => {
  beforeEach(() => {
    mockConsoleWarn.mockClear();
    mockConsoleInfo.mockClear();
    resetLogWarningsState();
  });

  afterEach(() => {
    delete globalThis.AI_SDK_LOG_WARNINGS;
  });

  describe('when AI_SDK_LOG_WARNINGS is false', () => {
    beforeEach(() => {
      globalThis.AI_SDK_LOG_WARNINGS = false;
    });

    it('should not log any warnings', () => {
      const warnings: Warning[] = [
        {
          type: 'other',
          message: 'Test warning',
        } as LanguageModelV3CallWarning,
      ];

      logWarnings(warnings);

      expect(mockConsoleWarn).not.toHaveBeenCalled();
    });

    it('should not log multiple warnings', () => {
      const warnings: Warning[] = [
        {
          type: 'other',
          message: 'Test warning 1',
        } as LanguageModelV3CallWarning,
        {
          type: 'other',
          message: 'Test warning 2',
        } as ImageModelV3CallWarning,
      ];

      logWarnings(warnings);

      expect(mockConsoleWarn).not.toHaveBeenCalled();
    });
  });

  describe('when AI_SDK_LOG_WARNINGS is a custom function', () => {
    it('should call the custom function with warnings', () => {
      const customLogger = vi.fn();
      globalThis.AI_SDK_LOG_WARNINGS = customLogger;

      const warnings: Warning[] = [
        {
          type: 'other',
          message: 'Test warning',
        } as LanguageModelV3CallWarning,
      ];

      logWarnings(warnings);

      expect(customLogger).toHaveBeenCalledOnce();
      expect(customLogger).toHaveBeenCalledWith(warnings);
      expect(mockConsoleWarn).not.toHaveBeenCalled();
    });

    it('should call the custom function with multiple warnings', () => {
      const customLogger = vi.fn();
      globalThis.AI_SDK_LOG_WARNINGS = customLogger;

      const warnings: Warning[] = [
        {
          type: 'unsupported-setting',
          setting: 'temperature',
          details: 'Temperature not supported',
        } as LanguageModelV3CallWarning,
        {
          type: 'other',
          message: 'Another warning',
        } as ImageModelV3CallWarning,
      ];

      logWarnings(warnings);

      expect(customLogger).toHaveBeenCalledOnce();
      expect(customLogger).toHaveBeenCalledWith(warnings);
      expect(mockConsoleWarn).not.toHaveBeenCalled();
    });

    it('should not call the custom function with empty warnings array', () => {
      const customLogger = vi.fn();
      globalThis.AI_SDK_LOG_WARNINGS = customLogger;

      const warnings: Warning[] = [];

      logWarnings(warnings);

      expect(customLogger).not.toHaveBeenCalled();
      expect(mockConsoleWarn).not.toHaveBeenCalled();
    });
  });

  describe('when AI_SDK_LOG_WARNINGS is not set (default behavior)', () => {
    it('should log a single warning to console.warn', () => {
      const warning: LanguageModelV3CallWarning = {
        type: 'other',
        message: 'Test warning message',
      };
      const warnings: Warning[] = [warning];

      logWarnings(warnings);

      expect(mockConsoleInfo).toHaveBeenCalledOnce(); // Information note on first call
      expect(mockConsoleWarn).toHaveBeenCalledOnce();
      expect(mockConsoleWarn).toHaveBeenCalledWith(
        'AI SDK Warning: Test warning message',
      );
    });

    it('should log multiple warnings to console.warn', () => {
      const warning1: LanguageModelV3CallWarning = {
        type: 'other',
        message: 'First warning',
      };
      const warning2: ImageModelV3CallWarning = {
        type: 'unsupported-setting',
        setting: 'size',
        details: 'Size parameter not supported',
      };
      const warnings: Warning[] = [warning1, warning2];

      logWarnings(warnings);

      expect(mockConsoleInfo).toHaveBeenCalledOnce(); // Information note on first call
      expect(mockConsoleWarn).toHaveBeenCalledTimes(2);
      expect(mockConsoleWarn).toHaveBeenNthCalledWith(
        1,
        'AI SDK Warning: First warning',
      );
      expect(mockConsoleWarn).toHaveBeenNthCalledWith(
        2,
        'AI SDK Warning: The "size" setting is not supported by this model - Size parameter not supported',
      );
    });

    it('should not log anything when warnings array is empty', () => {
      const warnings: Warning[] = [];

      logWarnings(warnings);

      expect(mockConsoleInfo).not.toHaveBeenCalled(); // No information note with empty array
      expect(mockConsoleWarn).not.toHaveBeenCalled();
    });

    describe('with different warning types', () => {
      it('should log LanguageModelV3CallWarning with unsupported-setting type', () => {
        const warning: LanguageModelV3CallWarning = {
          type: 'unsupported-setting',
          setting: 'temperature',
          details: 'Temperature setting is not supported by this model',
        };
        const warnings: Warning[] = [warning];

        logWarnings(warnings);

        expect(mockConsoleInfo).toHaveBeenCalledOnce(); // Information note on first call
        expect(mockConsoleWarn).toHaveBeenCalledOnce();
        expect(mockConsoleWarn).toHaveBeenCalledWith(
          'AI SDK Warning: The "temperature" setting is not supported by this model - Temperature setting is not supported by this model',
        );
      });

      it('should log LanguageModelV3CallWarning with unsupported-tool type', () => {
        const warning: LanguageModelV3CallWarning = {
          type: 'unsupported-tool',
          tool: {
            type: 'function',
            name: 'testTool',
            inputSchema: { type: 'object', properties: {} },
          },
          details: 'Tool not supported',
        };
        const warnings: Warning[] = [warning];

        logWarnings(warnings);

        expect(mockConsoleInfo).toHaveBeenCalledOnce(); // Information note on first call
        expect(mockConsoleWarn).toHaveBeenCalledOnce();
        expect(mockConsoleWarn).toHaveBeenCalledWith(
          'AI SDK Warning: The tool "testTool" is not supported by this model - Tool not supported',
        );
      });

      it('should log image model call warning', () => {
        const warning: ImageModelV3CallWarning = {
          type: 'unsupported-setting',
          setting: 'size',
          details: 'Image size setting not supported',
        };
        const warnings: Warning[] = [warning];

        logWarnings(warnings);

        expect(mockConsoleInfo).toHaveBeenCalledOnce(); // Information note on first call
        expect(mockConsoleWarn).toHaveBeenCalledOnce();
        expect(mockConsoleWarn).toHaveBeenCalledWith(
          'AI SDK Warning: The "size" setting is not supported by this model - Image size setting not supported',
        );
      });

      it('should log SpeechModelV3CallWarning', () => {
        const warning: SpeechModelV3CallWarning = {
          type: 'unsupported-setting',
          setting: 'voice',
          details: 'Voice setting not supported',
        };
        const warnings: Warning[] = [warning];

        logWarnings(warnings);

        expect(mockConsoleInfo).toHaveBeenCalledOnce(); // Information note on first call
        expect(mockConsoleWarn).toHaveBeenCalledOnce();
        expect(mockConsoleWarn).toHaveBeenCalledWith(
          'AI SDK Warning: The "voice" setting is not supported by this model - Voice setting not supported',
        );
      });

      it('should log TranscriptionModelV3CallWarning', () => {
        const warning: TranscriptionModelV3CallWarning = {
          type: 'unsupported-setting',
          setting: 'mediaType',
          details: 'MediaType setting not supported',
        };
        const warnings: Warning[] = [warning];

        logWarnings(warnings);

        expect(mockConsoleInfo).toHaveBeenCalledOnce(); // Information note on first call
        expect(mockConsoleWarn).toHaveBeenCalledOnce();
        expect(mockConsoleWarn).toHaveBeenCalledWith(
          'AI SDK Warning: The "mediaType" setting is not supported by this model - MediaType setting not supported',
        );
      });

      it('should log mixed warning types', () => {
        const languageWarning: LanguageModelV3CallWarning = {
          type: 'other',
          message: 'Language model warning',
        };
        const imageWarning: ImageModelV3CallWarning = {
          type: 'other',
          message: 'Image model warning',
        };
        const speechWarning: SpeechModelV3CallWarning = {
          type: 'other',
          message: 'Speech model warning',
        };
        const transcriptionWarning: TranscriptionModelV3CallWarning = {
          type: 'other',
          message: 'Transcription model warning',
        };

        const warnings: Warning[] = [
          languageWarning,
          imageWarning,
          speechWarning,
          transcriptionWarning,
        ];

        logWarnings(warnings);

        expect(mockConsoleInfo).toHaveBeenCalledOnce(); // Information note on first call
        expect(mockConsoleWarn).toHaveBeenCalledTimes(4);
        expect(mockConsoleWarn).toHaveBeenNthCalledWith(
          1,
          'AI SDK Warning: Language model warning',
        );
        expect(mockConsoleWarn).toHaveBeenNthCalledWith(
          2,
          'AI SDK Warning: Image model warning',
        );
        expect(mockConsoleWarn).toHaveBeenNthCalledWith(
          3,
          'AI SDK Warning: Speech model warning',
        );
        expect(mockConsoleWarn).toHaveBeenNthCalledWith(
          4,
          'AI SDK Warning: Transcription model warning',
        );
      });
    });
  });

  describe('when AI_SDK_LOG_WARNINGS is undefined (explicitly set)', () => {
    beforeEach(() => {
      globalThis.AI_SDK_LOG_WARNINGS = undefined;
    });

    it('should use default behavior and log to console.warn', () => {
      const warning: LanguageModelV3CallWarning = {
        type: 'other',
        message: 'Test warning with undefined logger',
      };
      const warnings: Warning[] = [warning];

      logWarnings(warnings);

      expect(mockConsoleInfo).toHaveBeenCalledOnce(); // Information note on first call
      expect(mockConsoleWarn).toHaveBeenCalledOnce();
      expect(mockConsoleWarn).toHaveBeenCalledWith(
        'AI SDK Warning: Test warning with undefined logger',
      );
    });
  });

  describe('first-time information note', () => {
    describe('when using default console behavior', () => {
      it('should display information note on first call', () => {
        const warning: LanguageModelV3CallWarning = {
          type: 'other',
          message: 'First warning',
        };
        const warnings: Warning[] = [warning];

        logWarnings(warnings);

        expect(mockConsoleInfo).toHaveBeenCalledOnce();
        expect(mockConsoleInfo).toHaveBeenCalledWith(
          FIRST_WARNING_INFO_MESSAGE,
        );
        expect(mockConsoleWarn).toHaveBeenCalledOnce();
        expect(mockConsoleWarn).toHaveBeenCalledWith(
          'AI SDK Warning: First warning',
        );
      });

      it('should not display information note on subsequent calls', () => {
        const warning1: LanguageModelV3CallWarning = {
          type: 'other',
          message: 'First warning',
        };
        const warning2: LanguageModelV3CallWarning = {
          type: 'other',
          message: 'Second warning',
        };

        // First call
        logWarnings([warning1]);

        // Second call
        logWarnings([warning2]);

        // Info should only be called once (on first call)
        expect(mockConsoleInfo).toHaveBeenCalledOnce();
        expect(mockConsoleInfo).toHaveBeenCalledWith(
          FIRST_WARNING_INFO_MESSAGE,
        );

        // Warnings should be called twice
        expect(mockConsoleWarn).toHaveBeenCalledTimes(2);
        expect(mockConsoleWarn).toHaveBeenNthCalledWith(
          1,
          'AI SDK Warning: First warning',
        );
        expect(mockConsoleWarn).toHaveBeenNthCalledWith(
          2,
          'AI SDK Warning: Second warning',
        );
      });

      it('should not display information note with empty warnings array', () => {
        const warnings: Warning[] = [];

        logWarnings(warnings);

        expect(mockConsoleInfo).not.toHaveBeenCalled();
        expect(mockConsoleWarn).not.toHaveBeenCalled();
      });

      it('should not count empty arrays towards first call', () => {
        // First call with empty array should not trigger info message
        const emptyWarnings: Warning[] = [];
        logWarnings(emptyWarnings);

        expect(mockConsoleInfo).not.toHaveBeenCalled();
        expect(mockConsoleWarn).not.toHaveBeenCalled();

        // Second call with actual warning should trigger info message (as it's the "first" real call)
        const warning: LanguageModelV3CallWarning = {
          type: 'other',
          message: 'Test warning',
        };
        const warnings: Warning[] = [warning];
        logWarnings(warnings);

        expect(mockConsoleInfo).toHaveBeenCalledOnce();
        expect(mockConsoleInfo).toHaveBeenCalledWith(
          FIRST_WARNING_INFO_MESSAGE,
        );
        expect(mockConsoleWarn).toHaveBeenCalledOnce();
        expect(mockConsoleWarn).toHaveBeenCalledWith(
          'AI SDK Warning: Test warning',
        );
      });
    });

    describe('when using custom logger function', () => {
      it('should not display information note with custom logger', () => {
        const customLogger = vi.fn();
        globalThis.AI_SDK_LOG_WARNINGS = customLogger;

        const warning: LanguageModelV3CallWarning = {
          type: 'other',
          message: 'Test warning',
        };
        const warnings: Warning[] = [warning];

        logWarnings(warnings);

        expect(mockConsoleInfo).not.toHaveBeenCalled();
        expect(customLogger).toHaveBeenCalledOnce();
        expect(customLogger).toHaveBeenCalledWith(warnings);
      });
    });

    describe('when AI_SDK_LOG_WARNINGS is false', () => {
      beforeEach(() => {
        globalThis.AI_SDK_LOG_WARNINGS = false;
      });

      it('should not display information note when logging is disabled', () => {
        const warning: LanguageModelV3CallWarning = {
          type: 'other',
          message: 'Test warning',
        };
        const warnings: Warning[] = [warning];

        logWarnings(warnings);

        expect(mockConsoleInfo).not.toHaveBeenCalled();
        expect(mockConsoleWarn).not.toHaveBeenCalled();
      });
    });
  });
});<|MERGE_RESOLUTION|>--- conflicted
+++ resolved
@@ -8,13 +8,8 @@
 import type {
   LanguageModelV3CallWarning,
   ImageModelV3CallWarning,
-<<<<<<< HEAD
-  SpeechModelV2CallWarning,
+  SpeechModelV3CallWarning,
   TranscriptionModelV3CallWarning,
-=======
-  SpeechModelV3CallWarning,
-  TranscriptionModelV2CallWarning,
->>>>>>> 046aa3bd
 } from '@ai-sdk/provider';
 
 // Mock console.warn and console.info
