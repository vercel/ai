import {
  LanguageModelV2FilePart,
  LanguageModelV2Message,
  LanguageModelV2Prompt,
  LanguageModelV2TextPart,
  LanguageModelV2ToolResultOutput,
} from '@ai-sdk/provider';
import {
  convertToBase64,
  DataContent,
  FilePart,
  ImagePart,
  isUrlSupported,
  ModelMessage,
  TextPart,
} from '@ai-sdk/provider-utils';
import {
  detectMediaType,
  imageMediaTypeSignatures,
} from '../util/detect-media-type';
import {
  createDefaultDownloadFunction,
  DownloadFunction,
} from '../util/download/download-function';
import { convertToLanguageModelV2DataContent } from './data-content';
import { InvalidMessageRoleError } from './invalid-message-role-error';
import { StandardizedPrompt } from './standardize-prompt';

export async function convertToLanguageModelPrompt({
  prompt,
  supportedUrls,
  download = createDefaultDownloadFunction(),
}: {
  prompt: StandardizedPrompt;
  supportedUrls: Record<string, RegExp[]>;
  download: DownloadFunction | undefined;
}): Promise<LanguageModelV2Prompt> {
  const downloadedAssets = await downloadAssets(
    prompt.messages,
    download,
    supportedUrls,
  );

  return [
    ...(prompt.system != null
      ? [{ role: 'system' as const, content: prompt.system }]
      : []),
    ...prompt.messages.map(message =>
      convertToLanguageModelMessage({ message, downloadedAssets }),
    ),
  ];
}

/**
 * Convert a ModelMessage to a LanguageModelV2Message.
 *
 * @param message The ModelMessage to convert.
 * @param downloadedAssets A map of URLs to their downloaded data. Only
 *   available if the model does not support URLs, null otherwise.
 */
export function convertToLanguageModelMessage({
  message,
  downloadedAssets,
}: {
  message: ModelMessage;
  downloadedAssets: Record<
    string,
    { mediaType: string | undefined; data: Uint8Array }
  >;
}): LanguageModelV2Message {
  const role = message.role;
  switch (role) {
    case 'system': {
      return {
        role: 'system',
        content: message.content,
        providerOptions: message.providerOptions,
      };
    }

    case 'user': {
      if (typeof message.content === 'string') {
        return {
          role: 'user',
          content: [{ type: 'text', text: message.content }],
          providerOptions: message.providerOptions,
        };
      }

      return {
        role: 'user',
        content: message.content
          .map(part => convertPartToLanguageModelPart(part, downloadedAssets))
          // remove empty text parts:
          .filter(part => part.type !== 'text' || part.text !== ''),
        providerOptions: message.providerOptions,
      };
    }

    case 'assistant': {
      if (typeof message.content === 'string') {
        return {
          role: 'assistant',
          content: [{ type: 'text', text: message.content }],
          providerOptions: message.providerOptions,
        };
      }

      return {
        role: 'assistant',
        content: message.content
          .filter(
            // remove empty text parts:
            part => part.type !== 'text' || part.text !== '',
          )
          .map(part => {
            const providerOptions = part.providerOptions;

            switch (part.type) {
              case 'file': {
                const { data, mediaType } = convertToLanguageModelV2DataContent(
                  part.data,
                );
                return {
                  type: 'file',
                  data,
                  filename: part.filename,
                  mediaType: mediaType ?? part.mediaType,
                  providerOptions,
                };
              }
              case 'reasoning': {
                return {
                  type: 'reasoning',
                  text: part.text,
                  providerOptions,
                };
              }
              case 'text': {
                return {
                  type: 'text' as const,
                  text: part.text,
                  providerOptions,
                };
              }
              case 'tool-call': {
                return {
                  type: 'tool-call' as const,
                  toolCallId: part.toolCallId,
                  toolName: part.toolName,
                  input: part.input,
                  providerExecuted: part.providerExecuted,
                  providerOptions,
                };
              }
              case 'tool-result': {
                return {
                  type: 'tool-result' as const,
                  toolCallId: part.toolCallId,
                  toolName: part.toolName,
                  output: convertOutputToLanguageModelOutput(
                    part.output,
                    downloadedAssets,
                  ),
                  providerOptions,
                };
              }
            }
          }),
        providerOptions: message.providerOptions,
      };
    }

    case 'tool': {
      return {
        role: 'tool',
        content: message.content.map(part => ({
          type: 'tool-result' as const,
          toolCallId: part.toolCallId,
          toolName: part.toolName,
          output: convertOutputToLanguageModelOutput(
            part.output,
            downloadedAssets,
          ),
          providerOptions: part.providerOptions,
        })),
        providerOptions: message.providerOptions,
      };
    }

    default: {
      const _exhaustiveCheck: never = role;
      throw new InvalidMessageRoleError({ role: _exhaustiveCheck });
    }
  }
}

/**
 * Downloads images and files from URLs in the messages.
 */
async function downloadAssets(
  messages: ModelMessage[],
  download: DownloadFunction,
  supportedUrls: Record<string, RegExp[]>,
): Promise<
  Record<string, { mediaType: string | undefined; data: Uint8Array }>
> {
  const plannedDownloads = messages
    .filter(message => message.role === 'user')
    .map(message => message.content)
    .filter((content): content is Array<TextPart | ImagePart | FilePart> =>
      Array.isArray(content),
    )
    .flat()
    .filter(
      (part): part is ImagePart | FilePart =>
        part.type === 'image' || part.type === 'file',
    )
    .map(part => {
      const mediaType =
        part.mediaType ?? (part.type === 'image' ? 'image/*' : undefined);

      let data = part.type === 'image' ? part.image : part.data;
      if (typeof data === 'string') {
        try {
          data = new URL(data);
        } catch (ignored) {}
      }

      return { mediaType, data };
    })

    .filter(
      (part): part is { mediaType: string | undefined; data: URL } =>
        part.data instanceof URL,
    )
    .map(part => ({
      url: part.data,
      isUrlSupportedByModel:
        part.mediaType != null &&
        isUrlSupported({
          url: part.data.toString(),
          mediaType: part.mediaType,
          supportedUrls,
        }),
    }));

  const toolUrls = messages
    .filter(message => message.role === 'tool')
    .map(message => message.content)
    .flat()
    .filter(item => item.type === 'tool-result')
    .flatMap(item => {
      if (item.output.type === 'content') {
        const results = item.output.value;
        return results
          .map(result => {
            if (result.type === 'media' && result.data && result.mediaType) {
              const url =
                typeof result.data === 'string' ? new URL(result.data) : null;
              if (url instanceof URL) {
                return { ...result, data: url };
              }
            }
            return null;
          })
          .filter(url => url !== null);
      }
      return null;
    })
    .filter(
      item =>
        item &&
        !isUrlSupported({
          url: item.data.toString(),
          mediaType: item.mediaType,
          supportedUrls,
        }),
    )
    .map(item => item!.data);

  const allUrls = [...urls, ...toolUrls];

  // download in parallel:
<<<<<<< HEAD
  const downloadedImages = await Promise.all(
    allUrls.map(async url => ({
      url,
      data: await downloadImplementation({ url }),
    })),
  );
=======
  const downloadedFiles = await download(plannedDownloads);
>>>>>>> b4d51726

  return Object.fromEntries(
    downloadedFiles
      .filter(
        (
          downloadedFile,
        ): downloadedFile is {
          mediaType: string | undefined;
          data: Uint8Array;
        } => downloadedFile?.data != null,
      )
      .map(({ data, mediaType }, index) => [
        plannedDownloads[index].url.toString(),
        { data, mediaType },
      ]),
  );
}

/**
 * Convert part of a message to a LanguageModelV2Part.
 * @param part The part to convert.
 * @param downloadedAssets A map of URLs to their downloaded data. Only
 *  available if the model does not support URLs, null otherwise.
 *
 * @returns The converted part.
 */
function convertPartToLanguageModelPart(
  part: TextPart | ImagePart | FilePart,
  downloadedAssets: Record<
    string,
    { mediaType: string | undefined; data: Uint8Array }
  >,
): LanguageModelV2TextPart | LanguageModelV2FilePart {
  if (part.type === 'text') {
    return {
      type: 'text',
      text: part.text,
      providerOptions: part.providerOptions,
    };
  }

  let originalData: DataContent | URL;
  const type = part.type;
  switch (type) {
    case 'image':
      originalData = part.image;
      break;
    case 'file':
      originalData = part.data;

      break;
    default:
      throw new Error(`Unsupported part type: ${type}`);
  }

  const { data: convertedData, mediaType: convertedMediaType } =
    convertToLanguageModelV2DataContent(originalData);

  let mediaType: string | undefined = convertedMediaType ?? part.mediaType;
  let data: Uint8Array | string | URL = convertedData; // binary | base64 | url

  // If the content is a URL, we check if it was downloaded:
  if (data instanceof URL) {
    const downloadedFile = downloadedAssets[data.toString()];
    if (downloadedFile) {
      data = downloadedFile.data;
      mediaType ??= downloadedFile.mediaType;
    }
  }

  // Now that we have the normalized data either as a URL or a Uint8Array,
  // we can create the LanguageModelV2Part.
  switch (type) {
    case 'image': {
      // When possible, try to detect the media type automatically
      // to deal with incorrect media type inputs.
      // When detection fails, use provided media type.
      if (data instanceof Uint8Array || typeof data === 'string') {
        mediaType =
          detectMediaType({ data, signatures: imageMediaTypeSignatures }) ??
          mediaType;
      }

      return {
        type: 'file',
        mediaType: mediaType ?? 'image/*', // any image
        filename: undefined,
        data,
        providerOptions: part.providerOptions,
      };
    }

    case 'file': {
      // We must have a mediaType for files, if not, throw an error.
      if (mediaType == null) {
        throw new Error(`Media type is missing for file part`);
      }

      return {
        type: 'file',
        mediaType,
        filename: part.filename,
        data,
        providerOptions: part.providerOptions,
      };
    }
  }
}

function convertOutputToLanguageModelOutput(
  output: LanguageModelV2ToolResultOutput,
  downloadedAssets: Record<
    string,
    { mediaType: string | undefined; data: Uint8Array }
  >,
): LanguageModelV2ToolResultOutput {
  if (output.type === 'content') {
    return {
      type: 'content' as const,
      value: output.value.map(result => {
        if (result.type === 'media' && result.data && result.mediaType) {
          const { data: convertedData, mediaType: convertedMediaType } =
            convertToLanguageModelV2DataContent(result.data);
          if (convertedData instanceof URL) {
            const downloadedFile = downloadedAssets[convertedData.toString()];
            if (downloadedFile) {
              return {
                type: 'media' as const,
                data: convertToBase64(downloadedFile.data),
                mediaType:
                  downloadedFile.mediaType ??
                  convertedMediaType ??
                  result.mediaType,
              };
            }
          }
        }
        return result;
      }),
    };
  }
  return output;
}<|MERGE_RESOLUTION|>--- conflicted
+++ resolved
@@ -282,16 +282,12 @@
   const allUrls = [...urls, ...toolUrls];
 
   // download in parallel:
-<<<<<<< HEAD
-  const downloadedImages = await Promise.all(
+  const downloadedFiles = await Promise.all(
     allUrls.map(async url => ({
       url,
       data: await downloadImplementation({ url }),
     })),
   );
-=======
-  const downloadedFiles = await download(plannedDownloads);
->>>>>>> b4d51726
 
   return Object.fromEntries(
     downloadedFiles
