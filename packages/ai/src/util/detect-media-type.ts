--- conflicted
+++ resolved
@@ -15,10 +15,6 @@
   },
   {
     mediaType: 'image/webp' as const,
-<<<<<<< HEAD
-    bytesPrefix: [0x52, 0x49, 0x46, 0x46],
-    base64Prefix: 'UklGR',
-=======
     bytesPrefix: [
       0x52,
       0x49,
@@ -33,7 +29,6 @@
       0x42,
       0x50, // "WEBP"
     ],
->>>>>>> 76024fc3
   },
   {
     mediaType: 'image/bmp' as const,
