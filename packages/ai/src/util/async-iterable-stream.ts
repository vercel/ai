--- conflicted
+++ resolved
@@ -18,21 +18,14 @@
   // Pipe through a TransformStream to ensure a fresh, unlocked stream.
   const stream = source.pipeThrough(new TransformStream<T, T>());
 
-<<<<<<< HEAD
-=======
   /**
    * Implements the async iterator protocol for the stream.
    * Ensures proper cleanup (cancelling and releasing the reader) on completion, early exit, or error.
    */
->>>>>>> b37b7530
   (stream as AsyncIterableStream<T>)[Symbol.asyncIterator] = function (
     this: ReadableStream<T>,
   ): AsyncIterator<T> {
     const reader = this.getReader();
-<<<<<<< HEAD
-    let finished = false;
-
-=======
 
     let finished = false;
 
@@ -52,47 +45,12 @@
       }
     }
 
->>>>>>> b37b7530
     return {
       /**
        * Reads the next chunk from the stream.
        * @returns A promise resolving to the next IteratorResult.
        */
       async next(): Promise<IteratorResult<T>> {
-<<<<<<< HEAD
-        if (finished) return { done: true } as IteratorResult<T>;
-        const { done, value } = await reader.read();
-        if (done) {
-          finished = true;
-          reader.releaseLock();
-          return { done: true } as IteratorResult<T>;
-        }
-        return { done: false, value } as IteratorResult<T>;
-      },
-
-      async return(): Promise<IteratorResult<T>> {
-        // Called on early exit (e.g., break from for-await)
-        finished = true;
-        try {
-          await reader.cancel?.();
-        } finally {
-          try {
-            reader.releaseLock();
-          } catch {}
-        }
-        return { done: true } as IteratorResult<T>;
-      },
-
-      async throw(err: unknown): Promise<IteratorResult<T>> {
-        finished = true;
-        try {
-          await reader.cancel?.(err);
-        } finally {
-          try {
-            reader.releaseLock();
-          } catch {}
-        }
-=======
         if (finished) {
           return { done: true, value: undefined };
         }
@@ -125,7 +83,6 @@
        */
       async throw(err: unknown): Promise<IteratorResult<T>> {
         await cleanup(true);
->>>>>>> b37b7530
         throw err;
       },
     };
