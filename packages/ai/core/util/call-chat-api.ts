--- conflicted
+++ resolved
@@ -21,11 +21,8 @@
   generateId,
   fetch = getOriginalFetch(),
   lastMessage,
-<<<<<<< HEAD
   getCurrentDate,
-=======
   requestType = 'generate',
->>>>>>> c34ccd72
 }: {
   api: string;
   body: Record<string, any>;
@@ -45,11 +42,8 @@
   generateId: IdGenerator;
   fetch: ReturnType<typeof getOriginalFetch> | undefined;
   lastMessage: UIMessage | undefined;
-<<<<<<< HEAD
   getCurrentDate: () => Date;
-=======
   requestType?: 'generate' | 'resume';
->>>>>>> c34ccd72
 }) {
   const request =
     requestType === 'resume'
