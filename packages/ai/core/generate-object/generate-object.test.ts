import { convertReadableStreamToArray } from '@ai-sdk/provider-utils/test';
import { jsonSchema } from '@ai-sdk/ui-utils';
import assert, { fail } from 'node:assert';
import { z } from 'zod';
import { verifyNoObjectGeneratedError as originalVerifyNoObjectGeneratedError } from '../../errors/no-object-generated-error';
import { MockLanguageModelV1 } from '../test/mock-language-model-v1';
import { MockTracer } from '../test/mock-tracer';
import { generateObject } from './generate-object';
import { JSONParseError } from '@ai-sdk/provider';

const dummyResponseValues = {
  rawCall: { rawPrompt: 'prompt', rawSettings: {} },
  finishReason: 'stop' as const,
  usage: { promptTokens: 10, completionTokens: 20 },
  response: { id: 'id-1', timestamp: new Date(123), modelId: 'm-1' },
};

describe('output = "object"', () => {
  describe('result.object', () => {
    it('should generate object with json mode', async () => {
      const result = await generateObject({
        model: new MockLanguageModelV1({
          doGenerate: async ({ prompt, mode }) => {
            assert.deepStrictEqual(mode, {
              type: 'object-json',
              name: undefined,
              description: undefined,
              schema: {
                $schema: 'http://json-schema.org/draft-07/schema#',
                additionalProperties: false,
                properties: { content: { type: 'string' } },
                required: ['content'],
                type: 'object',
              },
            });

            expect(prompt).toStrictEqual([
              {
                role: 'system',
                content:
                  'JSON schema:\n' +
                  '{"type":"object","properties":{"content":{"type":"string"}},"required":["content"],"additionalProperties":false,"$schema":"http://json-schema.org/draft-07/schema#"}\n' +
                  'You MUST answer with a JSON object that matches the JSON schema above.',
              },
              {
                role: 'user',
                content: [{ type: 'text', text: 'prompt' }],
                providerMetadata: undefined,
              },
            ]);

            return {
              ...dummyResponseValues,
              text: `{ "content": "Hello, world!" }`,
            };
          },
        }),
        schema: z.object({ content: z.string() }),
        mode: 'json',
        prompt: 'prompt',
      });

      assert.deepStrictEqual(result.object, { content: 'Hello, world!' });
    });

    it('should generate object with json mode when structured outputs are enabled', async () => {
      const result = await generateObject({
        model: new MockLanguageModelV1({
          supportsStructuredOutputs: true,
          doGenerate: async ({ prompt, mode }) => {
            assert.deepStrictEqual(mode, {
              type: 'object-json',
              name: undefined,
              description: undefined,
              schema: {
                $schema: 'http://json-schema.org/draft-07/schema#',
                additionalProperties: false,
                properties: { content: { type: 'string' } },
                required: ['content'],
                type: 'object',
              },
            });

            expect(prompt).toStrictEqual([
              {
                role: 'user',
                content: [{ type: 'text', text: 'prompt' }],
                providerMetadata: undefined,
              },
            ]);

            return {
              ...dummyResponseValues,
              text: `{ "content": "Hello, world!" }`,
            };
          },
        }),
        schema: z.object({ content: z.string() }),
        mode: 'json',
        prompt: 'prompt',
      });

      assert.deepStrictEqual(result.object, { content: 'Hello, world!' });
    });

    it('should use name and description with json mode when structured outputs are enabled', async () => {
      const result = await generateObject({
        model: new MockLanguageModelV1({
          supportsStructuredOutputs: true,
          doGenerate: async ({ prompt, mode }) => {
            assert.deepStrictEqual(mode, {
              type: 'object-json',
              name: 'test-name',
              description: 'test description',
              schema: {
                $schema: 'http://json-schema.org/draft-07/schema#',
                additionalProperties: false,
                properties: { content: { type: 'string' } },
                required: ['content'],
                type: 'object',
              },
            });

            expect(prompt).toStrictEqual([
              {
                role: 'user',
                content: [{ type: 'text', text: 'prompt' }],
                providerMetadata: undefined,
              },
            ]);

            return {
              ...dummyResponseValues,
              text: `{ "content": "Hello, world!" }`,
            };
          },
        }),
        schema: z.object({ content: z.string() }),
        schemaName: 'test-name',
        schemaDescription: 'test description',
        mode: 'json',
        prompt: 'prompt',
      });

      assert.deepStrictEqual(result.object, { content: 'Hello, world!' });
    });

    it('should generate object with tool mode', async () => {
      const result = await generateObject({
        model: new MockLanguageModelV1({
          doGenerate: async ({ prompt, mode }) => {
            assert.deepStrictEqual(mode, {
              type: 'object-tool',
              tool: {
                type: 'function',
                name: 'json',
                description: 'Respond with a JSON object.',
                parameters: {
                  $schema: 'http://json-schema.org/draft-07/schema#',
                  additionalProperties: false,
                  properties: { content: { type: 'string' } },
                  required: ['content'],
                  type: 'object',
                },
              },
            });

            expect(prompt).toStrictEqual([
              {
                role: 'user',
                content: [{ type: 'text', text: 'prompt' }],
                providerMetadata: undefined,
              },
            ]);

            return {
              ...dummyResponseValues,
              toolCalls: [
                {
                  toolCallType: 'function',
                  toolCallId: 'tool-call-1',
                  toolName: 'json',
                  args: `{ "content": "Hello, world!" }`,
                },
              ],
            };
          },
        }),
        schema: z.object({ content: z.string() }),
        mode: 'tool',
        prompt: 'prompt',
      });

      assert.deepStrictEqual(result.object, { content: 'Hello, world!' });
    });

    it('should use name and description with tool mode', async () => {
      const result = await generateObject({
        model: new MockLanguageModelV1({
          doGenerate: async ({ prompt, mode }) => {
            assert.deepStrictEqual(mode, {
              type: 'object-tool',
              tool: {
                type: 'function',
                name: 'test-name',
                description: 'test description',
                parameters: {
                  $schema: 'http://json-schema.org/draft-07/schema#',
                  additionalProperties: false,
                  properties: { content: { type: 'string' } },
                  required: ['content'],
                  type: 'object',
                },
              },
            });
            expect(prompt).toStrictEqual([
              {
                role: 'user',
                content: [{ type: 'text', text: 'prompt' }],
                providerMetadata: undefined,
              },
            ]);

            return {
              ...dummyResponseValues,
              toolCalls: [
                {
                  toolCallType: 'function',
                  toolCallId: 'tool-call-1',
                  toolName: 'json',
                  args: `{ "content": "Hello, world!" }`,
                },
              ],
            };
          },
        }),
        schema: z.object({ content: z.string() }),
        schemaName: 'test-name',
        schemaDescription: 'test description',
        mode: 'tool',
        prompt: 'prompt',
      });

      assert.deepStrictEqual(result.object, { content: 'Hello, world!' });
    });
  });

  describe('result.request', () => {
    it('should contain request information with json mode', async () => {
      const result = await generateObject({
        model: new MockLanguageModelV1({
          doGenerate: async () => ({
            ...dummyResponseValues,
            text: `{ "content": "Hello, world!" }`,
            request: {
              body: 'test body',
            },
          }),
        }),
        schema: z.object({ content: z.string() }),
        mode: 'json',
        prompt: 'prompt',
      });

      expect(result.request).toStrictEqual({
        body: 'test body',
      });
    });

    it('should contain request information with tool mode', async () => {
      const result = await generateObject({
        model: new MockLanguageModelV1({
          doGenerate: async () => ({
            ...dummyResponseValues,
            toolCalls: [
              {
                toolCallType: 'function',
                toolCallId: 'tool-call-1',
                toolName: 'json',
                args: `{ "content": "Hello, world!" }`,
              },
            ],
            request: {
              body: 'test body',
            },
          }),
        }),
        schema: z.object({ content: z.string() }),
        mode: 'tool',
        prompt: 'prompt',
      });

      expect(result.request).toStrictEqual({
        body: 'test body',
      });
    });
  });

  describe('result.response', () => {
    it('should contain response information with json mode', async () => {
      const result = await generateObject({
        model: new MockLanguageModelV1({
          doGenerate: async () => ({
            ...dummyResponseValues,
            text: `{ "content": "Hello, world!" }`,
            response: {
              id: 'test-id-from-model',
              timestamp: new Date(10000),
              modelId: 'test-response-model-id',
            },
            rawResponse: {
              headers: {
                'custom-response-header': 'response-header-value',
              },
            },
          }),
        }),
        schema: z.object({ content: z.string() }),
        mode: 'json',
        prompt: 'prompt',
      });

      expect(result.response).toStrictEqual({
        id: 'test-id-from-model',
        timestamp: new Date(10000),
        modelId: 'test-response-model-id',
        headers: {
          'custom-response-header': 'response-header-value',
        },
      });
    });

    it('should contain response information with tool mode', async () => {
      const result = await generateObject({
        model: new MockLanguageModelV1({
          doGenerate: async () => ({
            ...dummyResponseValues,
            toolCalls: [
              {
                toolCallType: 'function',
                toolCallId: 'tool-call-1',
                toolName: 'json',
                args: `{ "content": "Hello, world!" }`,
              },
            ],
            response: {
              id: 'test-id-from-model',
              timestamp: new Date(10000),
              modelId: 'test-response-model-id',
            },
            rawResponse: {
              headers: {
                'custom-response-header': 'response-header-value',
              },
            },
          }),
        }),
        schema: z.object({ content: z.string() }),
        mode: 'tool',
        prompt: 'prompt',
      });

      expect(result.response).toStrictEqual({
        id: 'test-id-from-model',
        timestamp: new Date(10000),
        modelId: 'test-response-model-id',
        headers: {
          'custom-response-header': 'response-header-value',
        },
      });
    });
  });

  describe('zod schema', () => {
    it('should generate object when using zod transform', async () => {
      const result = await generateObject({
        model: new MockLanguageModelV1({
          doGenerate: async ({ prompt, mode }) => {
            assert.deepStrictEqual(mode, {
              type: 'object-json',
              name: undefined,
              description: undefined,
              schema: {
                $schema: 'http://json-schema.org/draft-07/schema#',
                additionalProperties: false,
                properties: { content: { type: 'string' } },
                required: ['content'],
                type: 'object',
              },
            });
            expect(prompt).toStrictEqual([
              {
                role: 'system',
                content:
                  'JSON schema:\n' +
                  '{"type":"object","properties":{"content":{"type":"string"}},"required":["content"],"additionalProperties":false,"$schema":"http://json-schema.org/draft-07/schema#"}\n' +
                  'You MUST answer with a JSON object that matches the JSON schema above.',
              },
              {
                role: 'user',
                content: [{ type: 'text', text: 'prompt' }],
                providerMetadata: undefined,
              },
            ]);

            return {
              ...dummyResponseValues,
              text: `{ "content": "Hello, world!" }`,
            };
          },
        }),
        schema: z.object({
          content: z.string().transform(value => value.length),
        }),
        mode: 'json',
        prompt: 'prompt',
      });

      assert.deepStrictEqual(result.object, { content: 13 });
    });

    it('should generate object with tool mode when using zod prePreprocess', async () => {
      const result = await generateObject({
        model: new MockLanguageModelV1({
          doGenerate: async ({ prompt, mode }) => {
            assert.deepStrictEqual(mode, {
              type: 'object-json',
              name: undefined,
              description: undefined,
              schema: {
                $schema: 'http://json-schema.org/draft-07/schema#',
                additionalProperties: false,
                properties: { content: { type: 'string' } },
                required: ['content'],
                type: 'object',
              },
            });
            expect(prompt).toStrictEqual([
              {
                role: 'system',
                content:
                  'JSON schema:\n' +
                  '{"type":"object","properties":{"content":{"type":"string"}},"required":["content"],"additionalProperties":false,"$schema":"http://json-schema.org/draft-07/schema#"}\n' +
                  'You MUST answer with a JSON object that matches the JSON schema above.',
              },
              {
                role: 'user',
                content: [{ type: 'text', text: 'prompt' }],
                providerMetadata: undefined,
              },
            ]);

            return {
              ...dummyResponseValues,
              text: `{ "content": "Hello, world!" }`,
            };
          },
        }),
        schema: z.object({
          content: z.preprocess(
            val => (typeof val === 'number' ? String(val) : val),
            z.string(),
          ),
        }),
        mode: 'json',
        prompt: 'prompt',
      });

      assert.deepStrictEqual(result.object, { content: 'Hello, world!' });
    });
  });

  describe('custom schema', () => {
    it('should generate object with json mode', async () => {
      const result = await generateObject({
        model: new MockLanguageModelV1({
          doGenerate: async ({ prompt, mode }) => {
            assert.deepStrictEqual(mode, {
              type: 'object-json',
              name: undefined,
              description: undefined,
              schema: {
                type: 'object',
                properties: { content: { type: 'string' } },
                required: ['content'],
                additionalProperties: false,
              },
            });
            expect(prompt).toStrictEqual([
              {
                role: 'system',
                content:
                  'JSON schema:\n' +
                  '{"type":"object","properties":{"content":{"type":"string"}},"required":["content"],"additionalProperties":false}\n' +
                  'You MUST answer with a JSON object that matches the JSON schema above.',
              },
              {
                role: 'user',
                content: [{ type: 'text', text: 'prompt' }],
                providerMetadata: undefined,
              },
            ]);

            return {
              ...dummyResponseValues,
              text: `{ "content": "Hello, world!" }`,
            };
          },
        }),
        schema: jsonSchema({
          type: 'object',
          properties: { content: { type: 'string' } },
          required: ['content'],
          additionalProperties: false,
        }),
        mode: 'json',
        prompt: 'prompt',
      });

      assert.deepStrictEqual(result.object, { content: 'Hello, world!' });
    });
  });

  describe('result.toJsonResponse', () => {
    it('should return JSON response', async () => {
      const result = await generateObject({
        model: new MockLanguageModelV1({
          doGenerate: async ({}) => ({
            ...dummyResponseValues,
            text: `{ "content": "Hello, world!" }`,
          }),
        }),
        schema: z.object({ content: z.string() }),
        mode: 'json',
        prompt: 'prompt',
      });

      const response = result.toJsonResponse();

      assert.strictEqual(response.status, 200);
      assert.strictEqual(
        response.headers.get('Content-Type'),
        'application/json; charset=utf-8',
      );

      assert.deepStrictEqual(
        await convertReadableStreamToArray(
          response.body!.pipeThrough(new TextDecoderStream()),
        ),
        ['{"content":"Hello, world!"}'],
      );
    });
  });

  describe('result.providerMetadata', () => {
    it('should contain provider metadata', async () => {
      const result = await generateObject({
        model: new MockLanguageModelV1({
          doGenerate: async ({}) => ({
            ...dummyResponseValues,
            text: `{ "content": "Hello, world!" }`,
            providerMetadata: {
              anthropic: {
                cacheCreationInputTokens: 10,
                cacheReadInputTokens: 20,
              },
            },
          }),
        }),
        schema: z.object({ content: z.string() }),
        mode: 'json',
        prompt: 'prompt',
      });

      expect(result.providerMetadata).toStrictEqual({
        anthropic: {
          cacheCreationInputTokens: 10,
          cacheReadInputTokens: 20,
        },
      });
    });
  });

  describe('options.headers', () => {
    it('should pass headers to model in json mode', async () => {
      const result = await generateObject({
        model: new MockLanguageModelV1({
          doGenerate: async ({ headers }) => {
            expect(headers).toStrictEqual({
              'custom-request-header': 'request-header-value',
            });

            return {
              ...dummyResponseValues,
              text: `{ "content": "headers test" }`,
            };
          },
        }),
        schema: z.object({ content: z.string() }),
        mode: 'json',
        prompt: 'prompt',
        headers: { 'custom-request-header': 'request-header-value' },
      });

      expect(result.object).toStrictEqual({ content: 'headers test' });
    });

    it('should pass headers to model in tool mode', async () => {
      const result = await generateObject({
        model: new MockLanguageModelV1({
          doGenerate: async ({ headers }) => {
            expect(headers).toStrictEqual({
              'custom-request-header': 'request-header-value',
            });

            return {
              ...dummyResponseValues,
              toolCalls: [
                {
                  toolCallType: 'function',
                  toolCallId: 'tool-call-1',
                  toolName: 'json',
                  args: `{ "content": "headers test" }`,
                },
              ],
            };
          },
        }),
        schema: z.object({ content: z.string() }),
        mode: 'tool',
        prompt: 'prompt',
        headers: { 'custom-request-header': 'request-header-value' },
      });

      expect(result.object).toStrictEqual({ content: 'headers test' });
    });
  });

<<<<<<< HEAD
  describe('options.repairResponse', () => {
    it('should be able to repair a malformed JSON response', async () => {
      const result = await generateObject({
        model: new MockLanguageModelV1({
          doGenerate: async ({}) => {
            return {
              ...dummyResponseValues,
              text: `{ "content": "provider metadata test" `,
            };
          },
        }),
        schema: z.object({ content: z.string() }),
        mode: 'json',
        prompt: 'prompt',
        repairResponse: ({ brokenJson, error }) => {
          expect(error).toBeInstanceOf(JSONParseError);
          return brokenJson + '}';
        },
      });

      expect(result.object).toStrictEqual({
        content: 'provider metadata test',
      });
    });
  });

  describe('options.providerMetadata', () => {
    it('should pass provider metadata to model in json mode', async () => {
=======
  describe('options.providerOptions', () => {
    it('should pass provider options to model in json mode', async () => {
>>>>>>> d8a64b52
      const result = await generateObject({
        model: new MockLanguageModelV1({
          doGenerate: async ({ providerMetadata }) => {
            expect(providerMetadata).toStrictEqual({
              aProvider: { someKey: 'someValue' },
            });

            return {
              ...dummyResponseValues,
              text: `{ "content": "provider metadata test" }`,
            };
          },
        }),
        schema: z.object({ content: z.string() }),
        mode: 'json',
        prompt: 'prompt',
        providerOptions: {
          aProvider: { someKey: 'someValue' },
        },
      });

      expect(result.object).toStrictEqual({
        content: 'provider metadata test',
      });
    });

    it('should pass provider options to model in tool mode', async () => {
      const result = await generateObject({
        model: new MockLanguageModelV1({
          doGenerate: async ({ providerMetadata }) => {
            expect(providerMetadata).toStrictEqual({
              aProvider: { someKey: 'someValue' },
            });

            return {
              ...dummyResponseValues,
              toolCalls: [
                {
                  toolCallType: 'function',
                  toolCallId: 'tool-call-1',
                  toolName: 'json',
                  args: `{ "content": "provider metadata test" }`,
                },
              ],
            };
          },
        }),
        schema: z.object({ content: z.string() }),
        mode: 'tool',
        prompt: 'prompt',
        providerOptions: {
          aProvider: { someKey: 'someValue' },
        },
      });

      expect(result.object).toStrictEqual({
        content: 'provider metadata test',
      });
    });
  });

  describe('error handling', () => {
    function verifyNoObjectGeneratedError(
      error: unknown,
      { message }: { message: string },
    ) {
      originalVerifyNoObjectGeneratedError(error, {
        message,
        response: {
          id: 'id-1',
          timestamp: new Date(123),
          modelId: 'm-1',
        },
        usage: {
          completionTokens: 20,
          promptTokens: 10,
          totalTokens: 30,
        },
      });
    }

    it('should throw NoObjectGeneratedError when schema validation fails in tool model', async () => {
      try {
        await generateObject({
          model: new MockLanguageModelV1({
            doGenerate: async ({}) => ({
              ...dummyResponseValues,
              toolCalls: [
                {
                  toolCallType: 'function',
                  toolCallId: 'tool-call-1',
                  toolName: 'json',
                  args: `{ "content": 123 }`,
                },
              ],
            }),
          }),
          schema: z.object({ content: z.string() }),
          mode: 'tool',
          prompt: 'prompt',
        });

        fail('must throw error');
      } catch (error) {
        verifyNoObjectGeneratedError(error, {
          message: 'No object generated: response did not match schema.',
        });
      }
    });

    it('should throw NoObjectGeneratedError when schema validation fails in json model', async () => {
      try {
        await generateObject({
          model: new MockLanguageModelV1({
            doGenerate: async ({}) => ({
              ...dummyResponseValues,
              text: `{ "content": 123 }`,
            }),
          }),
          schema: z.object({ content: z.string() }),
          mode: 'json',
          prompt: 'prompt',
        });

        fail('must throw error');
      } catch (error) {
        verifyNoObjectGeneratedError(error, {
          message: 'No object generated: response did not match schema.',
        });
      }
    });

    it('should throw NoObjectGeneratedError when parsing fails in tool model', async () => {
      try {
        await generateObject({
          model: new MockLanguageModelV1({
            doGenerate: async ({}) => ({
              ...dummyResponseValues,
              toolCalls: [
                {
                  toolCallType: 'function',
                  toolCallId: 'tool-call-1',
                  toolName: 'json',
                  args: `{ broken json`,
                },
              ],
            }),
          }),
          schema: z.object({ content: z.string() }),
          mode: 'tool',
          prompt: 'prompt',
        });

        fail('must throw error');
      } catch (error) {
        verifyNoObjectGeneratedError(error, {
          message: 'No object generated: could not parse the response.',
        });
      }
    });

    it('should throw NoObjectGeneratedError when parsing fails in json model', async () => {
      try {
        await generateObject({
          model: new MockLanguageModelV1({
            doGenerate: async ({}) => ({
              ...dummyResponseValues,
              text: '{ broken json',
            }),
          }),
          schema: z.object({ content: z.string() }),
          mode: 'json',
          prompt: 'prompt',
        });

        fail('must throw error');
      } catch (error) {
        verifyNoObjectGeneratedError(error, {
          message: 'No object generated: could not parse the response.',
        });
      }
    });

    it('should throw NoObjectGeneratedError when parsing fails in json model also with repairResponse', async () => {
      try {
        await generateObject({
          model: new MockLanguageModelV1({
            doGenerate: async ({}) => ({
              ...dummyResponseValues,
              text: '{ broken json',
            }),
          }),
          schema: z.object({ content: z.string() }),
          mode: 'json',
          prompt: 'prompt',
          repairResponse: ({ brokenJson }) => brokenJson + '{',
        });

        fail('must throw error');
      } catch (error) {
        verifyNoObjectGeneratedError(error, {
          message: 'No object generated: could not parse the response.',
        });
      }
    });

    it('should throw NoObjectGeneratedError when the tool was not called in tool mode', async () => {
      try {
        await generateObject({
          model: new MockLanguageModelV1({
            doGenerate: async ({}) => ({
              ...dummyResponseValues,
              text: undefined,
            }),
          }),
          schema: z.object({ content: z.string() }),
          mode: 'tool',
          prompt: 'prompt',
        });

        fail('must throw error');
      } catch (error) {
        verifyNoObjectGeneratedError(error, {
          message: 'No object generated: the tool was not called.',
        });
      }
    });

    it('should throw NoObjectGeneratedError when no text is available in json model', async () => {
      try {
        await generateObject({
          model: new MockLanguageModelV1({
            doGenerate: async ({}) => ({
              ...dummyResponseValues,
              text: undefined,
            }),
          }),
          schema: z.object({ content: z.string() }),
          mode: 'json',
          prompt: 'prompt',
        });

        fail('must throw error');
      } catch (error) {
        verifyNoObjectGeneratedError(error, {
          message: 'No object generated: the model did not return a response.',
        });
      }
    });
  });
});

describe('output = "array"', () => {
  it('should generate an array with 3 elements', async () => {
    const result = await generateObject({
      model: new MockLanguageModelV1({
        doGenerate: async ({ prompt, mode }) => {
          assert.deepStrictEqual(mode, {
            type: 'object-json',
            name: undefined,
            description: undefined,
            schema: {
              $schema: 'http://json-schema.org/draft-07/schema#',
              additionalProperties: false,
              properties: {
                elements: {
                  type: 'array',
                  items: {
                    type: 'object',
                    properties: { content: { type: 'string' } },
                    required: ['content'],
                    additionalProperties: false,
                  },
                },
              },
              required: ['elements'],
              type: 'object',
            },
          });

          expect(prompt).toStrictEqual([
            {
              role: 'system',
              content:
                'JSON schema:\n' +
                `{\"$schema\":\"http://json-schema.org/draft-07/schema#\",\"type\":\"object\",\"properties\":{\"elements\":{\"type\":\"array\",\"items\":{\"type\":\"object\",\"properties\":{\"content\":{\"type\":\"string\"}},\"required\":[\"content\"],\"additionalProperties\":false}}},\"required\":[\"elements\"],\"additionalProperties\":false}` +
                `\n` +
                'You MUST answer with a JSON object that matches the JSON schema above.',
            },
            {
              role: 'user',
              content: [{ type: 'text', text: 'prompt' }],
              providerMetadata: undefined,
            },
          ]);

          return {
            ...dummyResponseValues,
            text: JSON.stringify({
              elements: [
                { content: 'element 1' },
                { content: 'element 2' },
                { content: 'element 3' },
              ],
            }),
          };
        },
      }),
      schema: z.object({ content: z.string() }),
      output: 'array',
      mode: 'json',
      prompt: 'prompt',
    });

    assert.deepStrictEqual(result.object, [
      { content: 'element 1' },
      { content: 'element 2' },
      { content: 'element 3' },
    ]);
  });
});

describe('output = "enum"', () => {
  it('should generate an enum value', async () => {
    const result = await generateObject({
      model: new MockLanguageModelV1({
        doGenerate: async ({ prompt, mode }) => {
          expect(mode).toEqual({
            type: 'object-json',
            name: undefined,
            description: undefined,
            schema: {
              $schema: 'http://json-schema.org/draft-07/schema#',
              additionalProperties: false,
              properties: {
                result: {
                  type: 'string',
                  enum: ['sunny', 'rainy', 'snowy'],
                },
              },
              required: ['result'],
              type: 'object',
            },
          });

          expect(prompt).toEqual([
            {
              role: 'system',
              content:
                'JSON schema:\n' +
                `{\"$schema\":\"http://json-schema.org/draft-07/schema#\",\"type\":\"object\",\"properties\":{\"result\":{\"type\":\"string\",\"enum\":[\"sunny\",\"rainy\",\"snowy\"]}},\"required\":[\"result\"],\"additionalProperties\":false}` +
                `\n` +
                'You MUST answer with a JSON object that matches the JSON schema above.',
            },
            { role: 'user', content: [{ type: 'text', text: 'prompt' }] },
          ]);

          return {
            ...dummyResponseValues,
            text: JSON.stringify({ result: 'sunny' }),
          };
        },
      }),
      output: 'enum',
      enum: ['sunny', 'rainy', 'snowy'],
      mode: 'json',
      prompt: 'prompt',
    });

    expect(result.object).toEqual('sunny');
  });
});

describe('output = "no-schema"', () => {
  it('should generate object', async () => {
    const result = await generateObject({
      model: new MockLanguageModelV1({
        doGenerate: async ({ prompt, mode }) => {
          assert.deepStrictEqual(mode, {
            type: 'object-json',
            name: undefined,
            description: undefined,
            schema: undefined,
          });

          expect(prompt).toStrictEqual([
            { role: 'system', content: 'You MUST answer with JSON.' },
            {
              role: 'user',
              content: [{ type: 'text', text: 'prompt' }],
              providerMetadata: undefined,
            },
          ]);

          return {
            ...dummyResponseValues,
            text: `{ "content": "Hello, world!" }`,
          };
        },
      }),
      output: 'no-schema',
      prompt: 'prompt',
    });

    assert.deepStrictEqual(result.object, { content: 'Hello, world!' });
  });
});

describe('telemetry', () => {
  let tracer: MockTracer;

  beforeEach(() => {
    tracer = new MockTracer();
  });

  it('should not record any telemetry data when not explicitly enabled', async () => {
    await generateObject({
      model: new MockLanguageModelV1({
        doGenerate: async () => ({
          ...dummyResponseValues,
          text: `{ "content": "Hello, world!" }`,
        }),
      }),
      schema: z.object({ content: z.string() }),
      mode: 'json',
      prompt: 'prompt',
    });

    assert.deepStrictEqual(tracer.jsonSpans, []);
  });

  it('should record telemetry data when enabled with mode "json"', async () => {
    await generateObject({
      model: new MockLanguageModelV1({
        doGenerate: async () => ({
          ...dummyResponseValues,
          text: `{ "content": "Hello, world!" }`,
          response: {
            id: 'test-id-from-model',
            timestamp: new Date(10000),
            modelId: 'test-response-model-id',
          },
        }),
      }),
      schema: z.object({ content: z.string() }),
      schemaName: 'test-name',
      schemaDescription: 'test description',
      mode: 'json',
      prompt: 'prompt',
      topK: 0.1,
      topP: 0.2,
      frequencyPenalty: 0.3,
      presencePenalty: 0.4,
      temperature: 0.5,
      headers: {
        header1: 'value1',
        header2: 'value2',
      },
      experimental_telemetry: {
        isEnabled: true,
        functionId: 'test-function-id',
        metadata: {
          test1: 'value1',
          test2: false,
        },
        tracer,
      },
    });

    expect(tracer.jsonSpans).toMatchSnapshot();
  });

  it('should record telemetry data when enabled with mode "tool"', async () => {
    await generateObject({
      model: new MockLanguageModelV1({
        doGenerate: async ({}) => ({
          ...dummyResponseValues,
          toolCalls: [
            {
              toolCallType: 'function',
              toolCallId: 'tool-call-1',
              toolName: 'json',
              args: `{ "content": "Hello, world!" }`,
            },
          ],
          response: {
            id: 'test-id-from-model',
            timestamp: new Date(10000),
            modelId: 'test-response-model-id',
          },
        }),
      }),
      schema: z.object({ content: z.string() }),
      schemaName: 'test-name',
      schemaDescription: 'test description',
      mode: 'tool',
      prompt: 'prompt',
      topK: 0.1,
      topP: 0.2,
      frequencyPenalty: 0.3,
      presencePenalty: 0.4,
      temperature: 0.5,
      headers: {
        header1: 'value1',
        header2: 'value2',
      },
      experimental_telemetry: {
        isEnabled: true,
        functionId: 'test-function-id',
        metadata: {
          test1: 'value1',
          test2: false,
        },
        tracer,
      },
    });

    expect(tracer.jsonSpans).toMatchSnapshot();
  });

  it('should not record telemetry inputs / outputs when disabled with mode "json"', async () => {
    await generateObject({
      model: new MockLanguageModelV1({
        doGenerate: async () => ({
          ...dummyResponseValues,
          text: `{ "content": "Hello, world!" }`,
          response: {
            id: 'test-id-from-model',
            timestamp: new Date(10000),
            modelId: 'test-response-model-id',
          },
        }),
      }),
      schema: z.object({ content: z.string() }),
      mode: 'json',
      prompt: 'prompt',
      experimental_telemetry: {
        isEnabled: true,
        recordInputs: false,
        recordOutputs: false,
        tracer,
      },
    });

    expect(tracer.jsonSpans).toMatchSnapshot();
  });

  it('should not record telemetry inputs / outputs when disabled with mode "tool"', async () => {
    await generateObject({
      model: new MockLanguageModelV1({
        doGenerate: async ({}) => ({
          ...dummyResponseValues,
          toolCalls: [
            {
              toolCallType: 'function',
              toolCallId: 'tool-call-1',
              toolName: 'json',
              args: `{ "content": "Hello, world!" }`,
            },
          ],
          response: {
            id: 'test-id-from-model',
            timestamp: new Date(10000),
            modelId: 'test-response-model-id',
          },
        }),
      }),
      schema: z.object({ content: z.string() }),
      mode: 'tool',
      prompt: 'prompt',
      experimental_telemetry: {
        isEnabled: true,
        recordInputs: false,
        recordOutputs: false,
        tracer,
      },
    });

    expect(tracer.jsonSpans).toMatchSnapshot();
  });
});

describe('options.messages', () => {
  it('should detect and convert ui messages', async () => {
    const result = await generateObject({
      model: new MockLanguageModelV1({
        doGenerate: async ({ prompt }) => {
          expect(prompt).toStrictEqual([
            {
              role: 'system',
              content:
                'JSON schema:\n' +
                '{"type":"object","properties":{"content":{"type":"string"}},"required":["content"],"additionalProperties":false,"$schema":"http://json-schema.org/draft-07/schema#"}\n' +
                'You MUST answer with a JSON object that matches the JSON schema above.',
            },
            {
              content: [
                {
                  text: 'prompt',
                  type: 'text',
                },
              ],
              providerMetadata: undefined,
              role: 'user',
            },
            {
              content: [
                {
                  args: {
                    value: 'test-value',
                  },
                  providerMetadata: undefined,
                  toolCallId: 'call-1',
                  toolName: 'test-tool',
                  type: 'tool-call',
                },
              ],
              providerMetadata: undefined,
              role: 'assistant',
            },
            {
              content: [
                {
                  content: undefined,
                  isError: undefined,
                  providerMetadata: undefined,
                  result: 'test result',
                  toolCallId: 'call-1',
                  toolName: 'test-tool',
                  type: 'tool-result',
                },
              ],
              providerMetadata: undefined,
              role: 'tool',
            },
          ]);

          return {
            ...dummyResponseValues,
            text: `{ "content": "Hello, world!" }`,
          };
        },
      }),
      schema: z.object({ content: z.string() }),
      mode: 'json',
      messages: [
        {
          role: 'user',
          content: 'prompt',
        },
        {
          role: 'assistant',
          content: '',
          toolInvocations: [
            {
              state: 'result',
              toolCallId: 'call-1',
              toolName: 'test-tool',
              args: { value: 'test-value' },
              result: 'test result',
            },
          ],
        },
      ],
    });

    expect(result.object).toStrictEqual({ content: 'Hello, world!' });
  });

  it('should support models that use "this" context in supportsUrl', async () => {
    let supportsUrlCalled = false;
    class MockLanguageModelWithImageSupport extends MockLanguageModelV1 {
      readonly supportsImageUrls = false;

      constructor() {
        super({
          supportsUrl(url: URL) {
            supportsUrlCalled = true;
            // Reference 'this' to verify context
            return this.modelId === 'mock-model-id';
          },
          doGenerate: async () => ({
            ...dummyResponseValues,
            text: `{ "content": "Hello, world!" }`,
          }),
        });
      }
    }

    const model = new MockLanguageModelWithImageSupport();

    const result = await generateObject({
      model,
      schema: z.object({ content: z.string() }),
      mode: 'json',
      messages: [
        {
          role: 'user',
          content: [{ type: 'image', image: 'https://example.com/test.jpg' }],
        },
      ],
    });

    expect(result.object).toStrictEqual({ content: 'Hello, world!' });
    expect(supportsUrlCalled).toBe(true);
  });
});<|MERGE_RESOLUTION|>--- conflicted
+++ resolved
@@ -636,8 +636,7 @@
     });
   });
 
-<<<<<<< HEAD
-  describe('options.repairResponse', () => {
+  describe('options.repairOutput', () => {
     it('should be able to repair a malformed JSON response', async () => {
       const result = await generateObject({
         model: new MockLanguageModelV1({
@@ -663,12 +662,8 @@
     });
   });
 
-  describe('options.providerMetadata', () => {
-    it('should pass provider metadata to model in json mode', async () => {
-=======
   describe('options.providerOptions', () => {
     it('should pass provider options to model in json mode', async () => {
->>>>>>> d8a64b52
       const result = await generateObject({
         model: new MockLanguageModelV1({
           doGenerate: async ({ providerMetadata }) => {
