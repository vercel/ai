--- conflicted
+++ resolved
@@ -42,7 +42,6 @@
 import { GenerateObjectResult } from './generate-object-result';
 import { getOutputStrategy } from './output-strategy';
 import { validateObjectGenerationInput } from './validate-object-generation-input';
-import { stringifyForTelemetry } from '../prompt/stringify-for-telemetry';
 
 const originalGenerateId = createIdGenerator({ prefix: 'aiobj', size: 24 });
 
@@ -329,110 +328,6 @@
                   input: () => stringifyForTelemetry(promptMessages),
                 },
 
-<<<<<<< HEAD
-                const responseData = {
-                  id: result.response?.id ?? generateId(),
-                  timestamp: result.response?.timestamp ?? currentDate(),
-                  modelId: result.response?.modelId ?? model.modelId,
-                };
-
-                if (result.text === undefined) {
-                  throw new NoObjectGeneratedError({
-                    message:
-                      'No object generated: the model did not return a response.',
-                    response: responseData,
-                    usage: calculateLanguageModelUsage(result.usage),
-                    finishReason: result.finishReason,
-                  });
-                }
-
-                // Add response information to the span:
-                span.setAttributes(
-                  selectTelemetryAttributes({
-                    telemetry,
-                    attributes: {
-                      'ai.response.finishReason': result.finishReason,
-                      'ai.response.object': { output: () => result.text },
-                      'ai.response.id': responseData.id,
-                      'ai.response.model': responseData.modelId,
-                      'ai.response.timestamp':
-                        responseData.timestamp.toISOString(),
-
-                      'ai.usage.promptTokens': result.usage.promptTokens,
-                      'ai.usage.completionTokens':
-                        result.usage.completionTokens,
-
-                      // standardized gen-ai llm span attributes:
-                      'gen_ai.response.finish_reasons': [result.finishReason],
-                      'gen_ai.response.id': responseData.id,
-                      'gen_ai.response.model': responseData.modelId,
-                      'gen_ai.usage.prompt_tokens': result.usage.promptTokens,
-                      'gen_ai.usage.completion_tokens':
-                        result.usage.completionTokens,
-                    },
-                  }),
-                );
-
-                return { ...result, objectText: result.text, responseData };
-              },
-            }),
-          );
-
-          result = generateResult.objectText;
-          finishReason = generateResult.finishReason;
-          usage = generateResult.usage;
-          warnings = generateResult.warnings;
-          rawResponse = generateResult.rawResponse;
-          logprobs = generateResult.logprobs;
-          resultProviderMetadata = generateResult.providerMetadata;
-          request = generateResult.request ?? {};
-          response = generateResult.responseData;
-
-          break;
-        }
-
-        case 'tool': {
-          const standardizedPrompt = standardizePrompt({
-            prompt: { system, prompt, messages },
-            tools: undefined,
-          });
-
-          const promptMessages = await convertToLanguageModelPrompt({
-            prompt: standardizedPrompt,
-            modelSupportsImageUrls: model.supportsImageUrls,
-            modelSupportsUrl: model.supportsUrl?.bind(model), // support 'this' context,
-          });
-          const inputFormat = standardizedPrompt.type;
-
-          const generateResult = await retry(() =>
-            recordSpan({
-              name: 'ai.generateObject.doGenerate',
-              attributes: selectTelemetryAttributes({
-                telemetry,
-                attributes: {
-                  ...assembleOperationName({
-                    operationId: 'ai.generateObject.doGenerate',
-                    telemetry,
-                  }),
-                  ...baseTelemetryAttributes,
-                  'ai.prompt.format': {
-                    input: () => inputFormat,
-                  },
-                  'ai.prompt.messages': {
-                    input: () => stringifyForTelemetry(promptMessages),
-                  },
-                  'ai.settings.mode': mode,
-
-                  // standardized gen-ai llm span attributes:
-                  'gen_ai.system': model.provider,
-                  'gen_ai.request.model': model.modelId,
-                  'gen_ai.request.frequency_penalty': settings.frequencyPenalty,
-                  'gen_ai.request.max_tokens': settings.maxTokens,
-                  'gen_ai.request.presence_penalty': settings.presencePenalty,
-                  'gen_ai.request.temperature': settings.temperature,
-                  'gen_ai.request.top_k': settings.topK,
-                  'gen_ai.request.top_p': settings.topP,
-=======
                 // standardized gen-ai llm span attributes:
                 'gen_ai.system': model.provider,
                 'gen_ai.request.model': model.modelId,
@@ -453,7 +348,6 @@
                   schema: outputStrategy.jsonSchema,
                   name: schemaName,
                   description: schemaDescription,
->>>>>>> 713257cc
                 },
                 ...prepareCallSettings(settings),
                 prompt: promptMessages,
@@ -508,61 +402,10 @@
                 }),
               );
 
-<<<<<<< HEAD
-                const objectText = result.toolCalls?.[0]?.args;
-
-                const responseData = {
-                  id: result.response?.id ?? generateId(),
-                  timestamp: result.response?.timestamp ?? currentDate(),
-                  modelId: result.response?.modelId ?? model.modelId,
-                };
-
-                if (objectText === undefined) {
-                  throw new NoObjectGeneratedError({
-                    message: 'No object generated: the tool was not called.',
-                    response: responseData,
-                    usage: calculateLanguageModelUsage(result.usage),
-                    finishReason: result.finishReason,
-                  });
-                }
-
-                // Add response information to the span:
-                span.setAttributes(
-                  selectTelemetryAttributes({
-                    telemetry,
-                    attributes: {
-                      'ai.response.finishReason': result.finishReason,
-                      'ai.response.object': { output: () => objectText },
-                      'ai.response.id': responseData.id,
-                      'ai.response.model': responseData.modelId,
-                      'ai.response.timestamp':
-                        responseData.timestamp.toISOString(),
-
-                      'ai.usage.promptTokens': result.usage.promptTokens,
-                      'ai.usage.completionTokens':
-                        result.usage.completionTokens,
-
-                      // standardized gen-ai llm span attributes:
-                      'gen_ai.response.finish_reasons': [result.finishReason],
-                      'gen_ai.response.id': responseData.id,
-                      'gen_ai.response.model': responseData.modelId,
-                      'gen_ai.usage.input_tokens': result.usage.promptTokens,
-                      'gen_ai.usage.output_tokens':
-                        result.usage.completionTokens,
-                    },
-                  }),
-                );
-
-                return { ...result, objectText, responseData };
-              },
-            }),
-          );
-=======
               return { ...result, objectText: text, responseData };
             },
           }),
         );
->>>>>>> 713257cc
 
         result = generateResult.objectText;
         finishReason = generateResult.finishReason;
@@ -595,46 +438,6 @@
             },
           );
 
-<<<<<<< HEAD
-        default: {
-          const _exhaustiveCheck: never = mode;
-          throw new Error(`Unsupported mode: ${_exhaustiveCheck}`);
-        }
-      }
-
-      function processResult(result: string): RESULT {
-        const parseResult = safeParseJSON({ text: result });
-
-        if (!parseResult.success) {
-          throw new NoObjectGeneratedError({
-            message: 'No object generated: could not parse the response.',
-            cause: parseResult.error,
-            text: result,
-            response,
-            usage: calculateLanguageModelUsage(usage),
-            finishReason: finishReason,
-          });
-        }
-
-        const validationResult = outputStrategy.validateFinalResult(
-          parseResult.value,
-          {
-            text: result,
-            response,
-            usage: calculateLanguageModelUsage(usage),
-          },
-        );
-
-        if (!validationResult.success) {
-          throw new NoObjectGeneratedError({
-            message: 'No object generated: response did not match schema.',
-            cause: validationResult.error,
-            text: result,
-            response,
-            usage: calculateLanguageModelUsage(usage),
-            finishReason: finishReason,
-          });
-=======
           if (!validationResult.success) {
             throw new NoObjectGeneratedError({
               message: 'No object generated: response did not match schema.',
@@ -647,7 +450,6 @@
           }
 
           return validationResult.value;
->>>>>>> 713257cc
         }
 
         let object: RESULT;
