import {
  JSONValue,
  LanguageModelV2CallWarning,
  LanguageModelV2FinishReason,
  LanguageModelV2StreamPart,
  LanguageModelV2Usage,
  SharedV2ProviderMetadata,
} from '@ai-sdk/provider';
import {
  createIdGenerator,
  ProviderOptions,
  type InferSchema,
  type Schema,
} from '@ai-sdk/provider-utils';
import { ServerResponse } from 'http';
import * as z3 from 'zod/v3';
import * as z4 from 'zod/v4';
import { NoObjectGeneratedError } from '../../src/error/no-object-generated-error';
import { createTextStreamResponse } from '../../src/text-stream/create-text-stream-response';
import { pipeTextStreamToResponse } from '../../src/text-stream/pipe-text-stream-to-response';
import { DeepPartial, isDeepEqualData, parsePartialJson } from '../../src/util';
import {
  AsyncIterableStream,
  createAsyncIterableStream,
} from '../../src/util/async-iterable-stream';
import { createStitchableStream } from '../../src/util/create-stitchable-stream';
import { DelayedPromise } from '../../src/util/delayed-promise';
import { now as originalNow } from '../../src/util/now';
import { prepareRetries } from '../../src/util/prepare-retries';
import { CallSettings } from '../prompt/call-settings';
import { convertToLanguageModelPrompt } from '../prompt/convert-to-language-model-prompt';
import { prepareCallSettings } from '../prompt/prepare-call-settings';
import { Prompt } from '../prompt/prompt';
import { resolveLanguageModel } from '../prompt/resolve-language-model';
import { standardizePrompt } from '../prompt/standardize-prompt';
import { wrapGatewayError } from '../prompt/wrap-gateway-error';
import { assembleOperationName } from '../telemetry/assemble-operation-name';
import { getBaseTelemetryAttributes } from '../telemetry/get-base-telemetry-attributes';
import { getTracer } from '../telemetry/get-tracer';
import { recordSpan } from '../telemetry/record-span';
import { selectTelemetryAttributes } from '../telemetry/select-telemetry-attributes';
import { stringifyForTelemetry } from '../telemetry/stringify-for-telemetry';
import { TelemetrySettings } from '../telemetry/telemetry-settings';
import { CallWarning, LanguageModel } from '../types/language-model';
import { LanguageModelRequestMetadata } from '../types/language-model-request-metadata';
import { LanguageModelResponseMetadata } from '../types/language-model-response-metadata';
import { ProviderMetadata } from '../types/provider-metadata';
import { LanguageModelUsage } from '../types/usage';
import { getOutputStrategy, OutputStrategy } from './output-strategy';
import { ObjectStreamPart, StreamObjectResult } from './stream-object-result';
import { validateObjectGenerationInput } from './validate-object-generation-input';
import { stringifyForTelemetry } from '../prompt/stringify-for-telemetry';

const originalGenerateId = createIdGenerator({ prefix: 'aiobj', size: 24 });

/**
Callback that is set using the `onError` option.

@param event - The event that is passed to the callback.
 */
export type StreamObjectOnErrorCallback = (event: {
  error: unknown;
}) => Promise<void> | void;

/**
Callback that is set using the `onFinish` option.

@param event - The event that is passed to the callback.
 */
export type StreamObjectOnFinishCallback<RESULT> = (event: {
  /**
The token usage of the generated response.
*/
  usage: LanguageModelUsage;

  /**
The generated object. Can be undefined if the final object does not match the schema.
*/
  object: RESULT | undefined;

  /**
Optional error object. This is e.g. a TypeValidationError when the final object does not match the schema.
*/
  error: unknown | undefined;

  /**
Response metadata.
 */
  response: LanguageModelResponseMetadata;

  /**
Warnings from the model provider (e.g. unsupported settings).
*/
  warnings?: CallWarning[];

  /**
Additional provider-specific metadata. They are passed through
to the provider from the AI SDK and enable provider-specific
functionality that can be fully encapsulated in the provider.
*/
  providerMetadata: ProviderMetadata | undefined;
}) => Promise<void> | void;

/**
Generate a structured, typed object for a given prompt and schema using a language model.

This function streams the output. If you do not want to stream the output, use `generateObject` instead.

@param model - The language model to use.
@param tools - Tools that are accessible to and can be called by the model. The model needs to support calling tools.

@param system - A system message that will be part of the prompt.
@param prompt - A simple text prompt. You can either use `prompt` or `messages` but not both.
@param messages - A list of messages. You can either use `prompt` or `messages` but not both.

@param maxOutputTokens - Maximum number of tokens to generate.
@param temperature - Temperature setting.
The value is passed through to the provider. The range depends on the provider and model.
It is recommended to set either `temperature` or `topP`, but not both.
@param topP - Nucleus sampling.
The value is passed through to the provider. The range depends on the provider and model.
It is recommended to set either `temperature` or `topP`, but not both.
@param topK - Only sample from the top K options for each subsequent token.
Used to remove "long tail" low probability responses.
Recommended for advanced use cases only. You usually only need to use temperature.
@param presencePenalty - Presence penalty setting.
It affects the likelihood of the model to repeat information that is already in the prompt.
The value is passed through to the provider. The range depends on the provider and model.
@param frequencyPenalty - Frequency penalty setting.
It affects the likelihood of the model to repeatedly use the same words or phrases.
The value is passed through to the provider. The range depends on the provider and model.
@param stopSequences - Stop sequences.
If set, the model will stop generating text when one of the stop sequences is generated.
@param seed - The seed (integer) to use for random sampling.
If set and supported by the model, calls will generate deterministic results.

@param maxRetries - Maximum number of retries. Set to 0 to disable retries. Default: 2.
@param abortSignal - An optional abort signal that can be used to cancel the call.
@param headers - Additional HTTP headers to be sent with the request. Only applicable for HTTP-based providers.

@param schema - The schema of the object that the model should generate.
@param schemaName - Optional name of the output that should be generated.
Used by some providers for additional LLM guidance, e.g.
via tool or schema name.
@param schemaDescription - Optional description of the output that should be generated.
Used by some providers for additional LLM guidance, e.g.
via tool or schema description.

@param output - The type of the output.

- 'object': The output is an object.
- 'array': The output is an array.
- 'enum': The output is an enum.
- 'no-schema': The output is not a schema.

@param experimental_telemetry - Optional telemetry configuration (experimental).

@param providerOptions - Additional provider-specific options. They are passed through
to the provider from the AI SDK and enable provider-specific
functionality that can be fully encapsulated in the provider.

@returns
A result object for accessing the partial object stream and additional information.
 */
export function streamObject<
  SCHEMA extends z3.Schema | z4.ZodType | Schema = z4.ZodType<JSONValue>,
  OUTPUT extends
    | 'object'
    | 'array'
    | 'enum'
    | 'no-schema' = InferSchema<SCHEMA> extends string ? 'enum' : 'object',
  RESULT = OUTPUT extends 'array'
    ? Array<InferSchema<SCHEMA>>
    : InferSchema<SCHEMA>,
>(
  options: Omit<CallSettings, 'stopSequences'> &
    Prompt &
    (OUTPUT extends 'enum'
      ? {
          /**
The enum values that the model should use.
        */
          enum: Array<RESULT>;
          mode?: 'json';
          output: 'enum';
        }
      : OUTPUT extends 'no-schema'
        ? {}
        : {
            /**
The schema of the object that the model should generate.
      */
            schema: SCHEMA;

            /**
Optional name of the output that should be generated.
Used by some providers for additional LLM guidance, e.g.
via tool or schema name.
      */
            schemaName?: string;

            /**
Optional description of the output that should be generated.
Used by some providers for additional LLM guidance, e.g.
via tool or schema description.
      */
            schemaDescription?: string;

            /**
The mode to use for object generation.

The schema is converted into a JSON schema and used in one of the following ways

- 'auto': The provider will choose the best mode for the model.
- 'tool': A tool with the JSON schema as parameters is provided and the provider is instructed to use it.
- 'json': The JSON schema and an instruction are injected into the prompt. If the provider supports JSON mode, it is enabled. If the provider supports JSON grammars, the grammar is used.

Please note that most providers do not support all modes.

Default and recommended: 'auto' (best mode for the model).
      */
            mode?: 'auto' | 'json' | 'tool';
          }) & {
      output?: OUTPUT;

      /**
The language model to use.
     */
      model: LanguageModel;

      /**
Optional telemetry configuration (experimental).
       */

      experimental_telemetry?: TelemetrySettings;

      /**
Additional provider-specific options. They are passed through
to the provider from the AI SDK and enable provider-specific
functionality that can be fully encapsulated in the provider.
 */
      providerOptions?: ProviderOptions;

      /**
Callback that is invoked when an error occurs during streaming.
You can use it to log errors.
The stream processing will pause until the callback promise is resolved.
     */
      onError?: StreamObjectOnErrorCallback;

      /**
Callback that is called when the LLM response and the final object validation are finished.
*/
      onFinish?: StreamObjectOnFinishCallback<RESULT>;

      /**
       * Internal. For test use only. May change without notice.
       */
      _internal?: {
        generateId?: () => string;
        currentDate?: () => Date;
        now?: () => number;
      };
    },
): StreamObjectResult<
  OUTPUT extends 'enum'
    ? string
    : OUTPUT extends 'array'
      ? RESULT
      : DeepPartial<RESULT>,
  OUTPUT extends 'array' ? RESULT : RESULT,
  OUTPUT extends 'array'
    ? RESULT extends Array<infer U>
      ? AsyncIterableStream<U>
      : never
    : never
> {
  const {
    model,
    output = 'object',
    system,
    prompt,
    messages,
    maxRetries,
    abortSignal,
    headers,
    experimental_telemetry: telemetry,
    providerOptions,
    onError = ({ error }: { error: unknown }) => {
      console.error(error);
    },
    onFinish,
    _internal: {
      generateId = originalGenerateId,
      currentDate = () => new Date(),
      now = originalNow,
    } = {},
    ...settings
  } = options;

  const enumValues =
    'enum' in options && options.enum ? options.enum : undefined;

  const {
    schema: inputSchema,
    schemaDescription,
    schemaName,
  } = 'schema' in options ? options : {};

  validateObjectGenerationInput({
    output,
    schema: inputSchema,
    schemaName,
    schemaDescription,
    enumValues,
  });

  const outputStrategy = getOutputStrategy({
    output,
    schema: inputSchema,
    enumValues,
  });

  return new DefaultStreamObjectResult({
    model,
    telemetry,
    headers,
    settings,
    maxRetries,
    abortSignal,
    outputStrategy,
    system,
    prompt,
    messages,
    schemaName,
    schemaDescription,
    providerOptions,
    onError,
    onFinish,
    generateId,
    currentDate,
    now,
  });
}

class DefaultStreamObjectResult<PARTIAL, RESULT, ELEMENT_STREAM>
  implements StreamObjectResult<PARTIAL, RESULT, ELEMENT_STREAM>
{
  private readonly _object = new DelayedPromise<RESULT>();
  private readonly _usage = new DelayedPromise<LanguageModelUsage>();
  private readonly _providerMetadata = new DelayedPromise<
    ProviderMetadata | undefined
  >();
  private readonly _warnings = new DelayedPromise<CallWarning[] | undefined>();
  private readonly _request =
    new DelayedPromise<LanguageModelRequestMetadata>();
  private readonly _response =
    new DelayedPromise<LanguageModelResponseMetadata>();

  private readonly baseStream: ReadableStream<ObjectStreamPart<PARTIAL>>;

  private readonly outputStrategy: OutputStrategy<
    PARTIAL,
    RESULT,
    ELEMENT_STREAM
  >;

  constructor({
    model: modelArg,
    headers,
    telemetry,
    settings,
    maxRetries: maxRetriesArg,
    abortSignal,
    outputStrategy,
    system,
    prompt,
    messages,
    schemaName,
    schemaDescription,
    providerOptions,
    onError,
    onFinish,
    generateId,
    currentDate,
    now,
  }: {
    model: LanguageModel;
    telemetry: TelemetrySettings | undefined;
    headers: Record<string, string | undefined> | undefined;
    settings: Omit<CallSettings, 'abortSignal' | 'headers'>;
    maxRetries: number | undefined;
    abortSignal: AbortSignal | undefined;
    outputStrategy: OutputStrategy<PARTIAL, RESULT, ELEMENT_STREAM>;
    system: Prompt['system'];
    prompt: Prompt['prompt'];
    messages: Prompt['messages'];
    schemaName: string | undefined;
    schemaDescription: string | undefined;
    providerOptions: ProviderOptions | undefined;
    onError: StreamObjectOnErrorCallback;
    onFinish: StreamObjectOnFinishCallback<RESULT> | undefined;
    generateId: () => string;
    currentDate: () => Date;
    now: () => number;
  }) {
    const model = resolveLanguageModel(modelArg);

    const { maxRetries, retry } = prepareRetries({
      maxRetries: maxRetriesArg,
    });

    const callSettings = prepareCallSettings(settings);

    const baseTelemetryAttributes = getBaseTelemetryAttributes({
      model,
      telemetry,
      headers,
      settings: { ...callSettings, maxRetries },
    });

    const tracer = getTracer(telemetry);
    const self = this;

    const stitchableStream =
      createStitchableStream<ObjectStreamPart<PARTIAL>>();

    const eventProcessor = new TransformStream<
      ObjectStreamPart<PARTIAL>,
      ObjectStreamPart<PARTIAL>
    >({
      transform(chunk, controller) {
        controller.enqueue(chunk);

        if (chunk.type === 'error') {
          onError({ error: wrapGatewayError(chunk.error) });
        }
      },
    });

    this.baseStream = stitchableStream.stream.pipeThrough(eventProcessor);

    recordSpan({
      name: 'ai.streamObject',
      attributes: selectTelemetryAttributes({
        telemetry,
        attributes: {
          ...assembleOperationName({
            operationId: 'ai.streamObject',
            telemetry,
          }),
          ...baseTelemetryAttributes,
          // specific settings that only make sense on the outer level:
          'ai.prompt': {
            input: () => JSON.stringify({ system, prompt, messages }),
          },
          'ai.schema':
            outputStrategy.jsonSchema != null
              ? { input: () => JSON.stringify(outputStrategy.jsonSchema) }
              : undefined,
          'ai.schema.name': schemaName,
          'ai.schema.description': schemaDescription,
          'ai.settings.output': outputStrategy.type,
        },
      }),
      tracer,
      endWhenDone: false,
      fn: async rootSpan => {
        const standardizedPrompt = await standardizePrompt({
          system,
          prompt,
          messages,
        });

        const callOptions = {
          responseFormat: {
            type: 'json' as const,
            schema: outputStrategy.jsonSchema,
            name: schemaName,
            description: schemaDescription,
          },
          ...prepareCallSettings(settings),
          prompt: await convertToLanguageModelPrompt({
            prompt: standardizedPrompt,
            supportedUrls: await model.supportedUrls,
          }),
          providerOptions,
          abortSignal,
          headers,
          includeRawChunks: false,
        };

        const transformer: Transformer<
          LanguageModelV2StreamPart,
          ObjectStreamInputPart
        > = {
          transform: (chunk, controller) => {
            switch (chunk.type) {
              case 'text-delta':
                controller.enqueue(chunk.delta);
                break;
              case 'response-metadata':
              case 'finish':
              case 'error':
                controller.enqueue(chunk);
                break;
            }
          },
        };

        const {
          result: { stream, response, request },
          doStreamSpan,
          startTimestampMs,
        } = await retry(() =>
          recordSpan({
            name: 'ai.streamObject.doStream',
            attributes: selectTelemetryAttributes({
              telemetry,
              attributes: {
                ...assembleOperationName({
                  operationId: 'ai.streamObject.doStream',
                  telemetry,
                }),
                ...baseTelemetryAttributes,
                'ai.prompt.messages': {
                  input: () => stringifyForTelemetry(callOptions.prompt),
                },

                // standardized gen-ai llm span attributes:
                'gen_ai.system': model.provider,
                'gen_ai.request.model': model.modelId,
                'gen_ai.request.frequency_penalty':
                  callSettings.frequencyPenalty,
                'gen_ai.request.max_tokens': callSettings.maxOutputTokens,
                'gen_ai.request.presence_penalty': callSettings.presencePenalty,
                'gen_ai.request.temperature': callSettings.temperature,
                'gen_ai.request.top_k': callSettings.topK,
                'gen_ai.request.top_p': callSettings.topP,
              },
            }),
            tracer,
            endWhenDone: false,
            fn: async doStreamSpan => ({
              startTimestampMs: now(),
              doStreamSpan,
              result: await model.doStream(callOptions),
            }),
          }),
        );

        self._request.resolve(request ?? {});

        // store information for onFinish callback:
        let warnings: LanguageModelV2CallWarning[] | undefined;
        let usage: LanguageModelUsage = {
          inputTokens: undefined,
          outputTokens: undefined,
          totalTokens: undefined,
        };
        let finishReason: LanguageModelV2FinishReason | undefined;
        let providerMetadata: ProviderMetadata | undefined;
        let object: RESULT | undefined;
        let error: unknown | undefined;

        // pipe chunks through a transformation stream that extracts metadata:
        let accumulatedText = '';
        let textDelta = '';
        let fullResponse: {
          id: string;
          timestamp: Date;
          modelId: string;
        } = {
          id: generateId(),
          timestamp: currentDate(),
          modelId: model.modelId,
        };

        // Keep track of raw parse result before type validation, since e.g. Zod might
        // change the object by mapping properties.
        let latestObjectJson: JSONValue | undefined = undefined;
        let latestObject: PARTIAL | undefined = undefined;
        let isFirstChunk = true;
        let isFirstDelta = true;

        const transformedStream = stream
          .pipeThrough(new TransformStream(transformer))
          .pipeThrough(
            new TransformStream<
              string | ObjectStreamInputPart,
              ObjectStreamPart<PARTIAL>
            >({
              async transform(chunk, controller): Promise<void> {
                if (
                  typeof chunk === 'object' &&
                  chunk.type === 'stream-start'
                ) {
                  warnings = chunk.warnings;
                  return; // stream start chunks are sent immediately and do not count as first chunk
                }

                // Telemetry event for first chunk:
                if (isFirstChunk) {
                  const msToFirstChunk = now() - startTimestampMs;

                  isFirstChunk = false;

                  doStreamSpan.addEvent('ai.stream.firstChunk', {
                    'ai.stream.msToFirstChunk': msToFirstChunk,
                  });

                  doStreamSpan.setAttributes({
                    'ai.stream.msToFirstChunk': msToFirstChunk,
                  });
                }

                // process partial text chunks
                if (typeof chunk === 'string') {
                  accumulatedText += chunk;
                  textDelta += chunk;

                  const { value: currentObjectJson, state: parseState } =
                    await parsePartialJson(accumulatedText);

                  if (
                    currentObjectJson !== undefined &&
                    !isDeepEqualData(latestObjectJson, currentObjectJson)
                  ) {
                    const validationResult =
                      await outputStrategy.validatePartialResult({
                        value: currentObjectJson,
                        textDelta,
                        latestObject,
                        isFirstDelta,
                        isFinalDelta: parseState === 'successful-parse',
                      });

                    if (
                      validationResult.success &&
                      !isDeepEqualData(
                        latestObject,
                        validationResult.value.partial,
                      )
                    ) {
                      // inside inner check to correctly parse the final element in array mode:
                      latestObjectJson = currentObjectJson;
                      latestObject = validationResult.value.partial;

                      controller.enqueue({
                        type: 'object',
                        object: latestObject,
                      });

                      controller.enqueue({
                        type: 'text-delta',
                        textDelta: validationResult.value.textDelta,
                      });

                      textDelta = '';
                      isFirstDelta = false;
                    }
                  }

                  return;
                }

                switch (chunk.type) {
                  case 'response-metadata': {
                    fullResponse = {
                      id: chunk.id ?? fullResponse.id,
                      timestamp: chunk.timestamp ?? fullResponse.timestamp,
                      modelId: chunk.modelId ?? fullResponse.modelId,
                    };
                    break;
                  }

                  case 'finish': {
                    // send final text delta:
                    if (textDelta !== '') {
                      controller.enqueue({ type: 'text-delta', textDelta });
                    }

                    // store finish reason for telemetry:
                    finishReason = chunk.finishReason;

                    // store usage and metadata for promises and onFinish callback:
                    usage = chunk.usage;
                    providerMetadata = chunk.providerMetadata;

                    controller.enqueue({
                      ...chunk,
                      usage,
                      response: fullResponse,
                    });

                    // resolve promises that can be resolved now:
                    self._usage.resolve(usage);
                    self._providerMetadata.resolve(providerMetadata);
                    self._response.resolve({
                      ...fullResponse,
                      headers: response?.headers,
                    });

                    // resolve the object promise with the latest object:
                    const validationResult =
                      await outputStrategy.validateFinalResult(
                        latestObjectJson,
                        {
                          text: accumulatedText,
                          response: fullResponse,
                          usage,
                        },
                      );

                    if (validationResult.success) {
                      object = validationResult.value;
                      self._object.resolve(object);
                    } else {
                      error = new NoObjectGeneratedError({
                        message:
                          'No object generated: response did not match schema.',
                        cause: validationResult.error,
                        text: accumulatedText,
                        response: fullResponse,
                        usage,
<<<<<<< HEAD
                        finishReason: finishReason,
=======
                        finishReason,
>>>>>>> 713257cc
                      });
                      self._object.reject(error);
                    }

                    break;
                  }

                  default: {
                    controller.enqueue(chunk);
                    break;
                  }
                }
              },

              // invoke onFinish callback and resolve toolResults promise when the stream is about to close:
              async flush(controller) {
                try {
                  const finalUsage = usage ?? {
                    promptTokens: NaN,
                    completionTokens: NaN,
                    totalTokens: NaN,
                  };

                  doStreamSpan.setAttributes(
                    selectTelemetryAttributes({
                      telemetry,
                      attributes: {
                        'ai.response.finishReason': finishReason,
                        'ai.response.object': {
                          output: () => JSON.stringify(object),
                        },
                        'ai.response.id': fullResponse.id,
                        'ai.response.model': fullResponse.modelId,
                        'ai.response.timestamp':
                          fullResponse.timestamp.toISOString(),

                        'ai.usage.inputTokens': finalUsage.inputTokens,
                        'ai.usage.outputTokens': finalUsage.outputTokens,
                        'ai.usage.totalTokens': finalUsage.totalTokens,
                        'ai.usage.reasoningTokens': finalUsage.reasoningTokens,
                        'ai.usage.cachedInputTokens':
                          finalUsage.cachedInputTokens,

                        // standardized gen-ai llm span attributes:
                        'gen_ai.response.finish_reasons': [finishReason],
                        'gen_ai.response.id': fullResponse.id,
                        'gen_ai.response.model': fullResponse.modelId,
                        'gen_ai.usage.input_tokens': finalUsage.inputTokens,
                        'gen_ai.usage.output_tokens': finalUsage.outputTokens,
                      },
                    }),
                  );

                  // finish doStreamSpan before other operations for correct timing:
                  doStreamSpan.end();

                  // Add response information to the root span:
                  rootSpan.setAttributes(
                    selectTelemetryAttributes({
                      telemetry,
                      attributes: {
                        'ai.usage.inputTokens': finalUsage.inputTokens,
                        'ai.usage.outputTokens': finalUsage.outputTokens,
                        'ai.usage.totalTokens': finalUsage.totalTokens,
                        'ai.usage.reasoningTokens': finalUsage.reasoningTokens,
                        'ai.usage.cachedInputTokens':
                          finalUsage.cachedInputTokens,
                        'ai.response.object': {
                          output: () => JSON.stringify(object),
                        },
                      },
                    }),
                  );

                  // call onFinish callback:
                  await onFinish?.({
                    usage: finalUsage,
                    object,
                    error,
                    response: {
                      ...fullResponse,
                      headers: response?.headers,
                    },
                    warnings,
                    providerMetadata,
                  });
                } catch (error) {
                  controller.enqueue({ type: 'error', error });
                } finally {
                  rootSpan.end();
                }
              },
            }),
          );

        stitchableStream.addStream(transformedStream);
      },
    })
      .catch(error => {
        // add an empty stream with an error to break the stream:
        stitchableStream.addStream(
          new ReadableStream({
            start(controller) {
              controller.enqueue({ type: 'error', error });
              controller.close();
            },
          }),
        );
      })
      .finally(() => {
        stitchableStream.close();
      });

    this.outputStrategy = outputStrategy;
  }

  get object() {
    return this._object.promise;
  }

  get usage() {
    return this._usage.promise;
  }

  get providerMetadata() {
    return this._providerMetadata.promise;
  }

  get warnings() {
    return this._warnings.promise;
  }

  get request() {
    return this._request.promise;
  }

  get response() {
    return this._response.promise;
  }

  get partialObjectStream(): AsyncIterableStream<PARTIAL> {
    return createAsyncIterableStream(
      this.baseStream.pipeThrough(
        new TransformStream<ObjectStreamPart<PARTIAL>, PARTIAL>({
          transform(chunk, controller) {
            switch (chunk.type) {
              case 'object':
                controller.enqueue(chunk.object);
                break;

              case 'text-delta':
              case 'finish':
              case 'error': // suppress error (use onError instead)
                break;

              default: {
                const _exhaustiveCheck: never = chunk;
                throw new Error(`Unsupported chunk type: ${_exhaustiveCheck}`);
              }
            }
          },
        }),
      ),
    );
  }

  get elementStream(): ELEMENT_STREAM {
    return this.outputStrategy.createElementStream(this.baseStream);
  }

  get textStream(): AsyncIterableStream<string> {
    return createAsyncIterableStream(
      this.baseStream.pipeThrough(
        new TransformStream<ObjectStreamPart<PARTIAL>, string>({
          transform(chunk, controller) {
            switch (chunk.type) {
              case 'text-delta':
                controller.enqueue(chunk.textDelta);
                break;

              case 'object':
              case 'finish':
              case 'error': // suppress error (use onError instead)
                break;

              default: {
                const _exhaustiveCheck: never = chunk;
                throw new Error(`Unsupported chunk type: ${_exhaustiveCheck}`);
              }
            }
          },
        }),
      ),
    );
  }

  get fullStream(): AsyncIterableStream<ObjectStreamPart<PARTIAL>> {
    return createAsyncIterableStream(this.baseStream);
  }

  pipeTextStreamToResponse(response: ServerResponse, init?: ResponseInit) {
    pipeTextStreamToResponse({
      response,
      textStream: this.textStream,
      ...init,
    });
  }

  toTextStreamResponse(init?: ResponseInit): Response {
    return createTextStreamResponse({
      textStream: this.textStream,
      ...init,
    });
  }
}

export type ObjectStreamInputPart =
  | string
  | {
      type: 'stream-start';
      warnings: LanguageModelV2CallWarning[];
    }
  | {
      type: 'error';
      error: unknown;
    }
  | {
      type: 'response-metadata';
      id?: string;
      timestamp?: Date;
      modelId?: string;
    }
  | {
      type: 'finish';
      finishReason: LanguageModelV2FinishReason;
      usage: LanguageModelV2Usage;
      providerMetadata?: SharedV2ProviderMetadata;
    };<|MERGE_RESOLUTION|>--- conflicted
+++ resolved
@@ -49,7 +49,6 @@
 import { getOutputStrategy, OutputStrategy } from './output-strategy';
 import { ObjectStreamPart, StreamObjectResult } from './stream-object-result';
 import { validateObjectGenerationInput } from './validate-object-generation-input';
-import { stringifyForTelemetry } from '../prompt/stringify-for-telemetry';
 
 const originalGenerateId = createIdGenerator({ prefix: 'aiobj', size: 24 });
 
@@ -723,11 +722,7 @@
                         text: accumulatedText,
                         response: fullResponse,
                         usage,
-<<<<<<< HEAD
-                        finishReason: finishReason,
-=======
                         finishReason,
->>>>>>> 713257cc
                       });
                       self._object.reject(error);
                     }
