// Vitest Snapshot v1, https://vitest.dev/guide/snapshot.html

<<<<<<< HEAD
exports[`streamText > multiple stream consumption > should support text stream, ai stream, full stream on single result object 1`] = `
{
  "dataStream": [
    "f:{"messageId":"msg-0"}
",
    "0:"Hello"
",
    "0:", "
",
    "0:"world!"
",
    "e:{"finishReason":"stop","usage":{"promptTokens":3,"completionTokens":10},"isContinued":false}
",
    "d:{"finishReason":"stop","usage":{"promptTokens":3,"completionTokens":10}}
",
  ],
  "fullStream": [
    {
      "messageId": "msg-0",
      "request": {},
      "type": "step-start",
      "warnings": [],
    },
    {
      "textDelta": "Hello",
      "type": "text-delta",
    },
    {
      "textDelta": ", ",
      "type": "text-delta",
    },
    {
      "textDelta": "world!",
      "type": "text-delta",
    },
    {
      "experimental_providerMetadata": undefined,
      "finishReason": "stop",
      "isContinued": false,
      "logprobs": undefined,
      "messageId": "msg-0",
      "providerMetadata": undefined,
      "request": {},
      "response": {
        "headers": undefined,
        "id": "id-0",
        "modelId": "mock-model-id",
        "timestamp": 1970-01-01T00:00:00.000Z,
      },
      "type": "step-finish",
      "usage": {
        "completionTokens": 10,
        "promptTokens": 3,
        "totalTokens": 13,
      },
      "warnings": undefined,
    },
    {
      "experimental_providerMetadata": undefined,
      "finishReason": "stop",
      "logprobs": undefined,
      "providerMetadata": undefined,
      "response": {
        "headers": undefined,
        "id": "id-0",
        "modelId": "mock-model-id",
        "timestamp": 1970-01-01T00:00:00.000Z,
      },
      "type": "finish",
      "usage": {
        "completionTokens": 10,
        "promptTokens": 3,
        "totalTokens": 13,
      },
    },
  ],
  "textStream": [
    "Hello",
    ", ",
    "world!",
  ],
}
`;

exports[`streamText > options.maxSteps > 2 steps: initial, tool-result > callbacks > onFinish should send correct information 1`] = `
{
  "experimental_providerMetadata": undefined,
  "files": [],
  "finishReason": "stop",
  "logprobs": undefined,
  "providerMetadata": undefined,
  "reasoning": undefined,
  "reasoningDetails": [],
  "request": {},
  "response": {
    "headers": {
      "call": "2",
    },
    "id": "id-1",
    "messages": [
      {
        "content": [
          {
            "text": "thinking",
            "type": "reasoning",
          },
          {
            "args": {
              "value": "value",
            },
            "toolCallId": "call-1",
            "toolName": "tool1",
            "type": "tool-call",
          },
        ],
        "id": "msg-0",
        "role": "assistant",
      },
      {
        "content": [
          {
            "result": "result1",
            "toolCallId": "call-1",
            "toolName": "tool1",
            "type": "tool-result",
          },
        ],
        "id": "msg-3",
        "role": "tool",
      },
      {
        "content": [
          {
            "text": "Hello, world!",
            "type": "text",
          },
        ],
        "id": "msg-2",
        "role": "assistant",
      },
    ],
    "modelId": "mock-model-id",
    "timestamp": 1970-01-01T00:00:01.000Z,
  },
  "sources": [],
  "steps": [
    {
      "experimental_providerMetadata": undefined,
      "files": [],
      "finishReason": "tool-calls",
      "isContinued": false,
      "logprobs": undefined,
      "providerMetadata": undefined,
      "reasoning": "thinking",
      "reasoningDetails": [
        {
          "text": "thinking",
          "type": "text",
        },
      ],
      "request": {},
      "response": {
        "headers": {
          "call": "1",
        },
        "id": "id-0",
        "messages": [
          {
            "content": [
              {
                "text": "thinking",
                "type": "reasoning",
              },
              {
                "args": {
                  "value": "value",
                },
                "toolCallId": "call-1",
                "toolName": "tool1",
                "type": "tool-call",
              },
            ],
            "id": "msg-0",
            "role": "assistant",
          },
          {
            "content": [
              {
                "result": "result1",
                "toolCallId": "call-1",
                "toolName": "tool1",
                "type": "tool-result",
              },
            ],
            "id": "msg-3",
            "role": "tool",
          },
        ],
        "modelId": "mock-model-id",
        "timestamp": 1970-01-01T00:00:00.000Z,
      },
      "sources": [],
      "stepType": "initial",
      "text": "",
      "toolCalls": [
        {
          "args": {
            "value": "value",
          },
          "toolCallId": "call-1",
          "toolName": "tool1",
          "type": "tool-call",
        },
      ],
      "toolResults": [
        {
          "args": {
            "value": "value",
          },
          "result": "result1",
          "toolCallId": "call-1",
          "toolName": "tool1",
          "type": "tool-result",
        },
      ],
      "usage": {
        "completionTokens": 10,
        "promptTokens": 3,
        "totalTokens": 13,
      },
      "warnings": undefined,
    },
    {
      "experimental_providerMetadata": undefined,
      "files": [],
      "finishReason": "stop",
      "isContinued": false,
      "logprobs": undefined,
      "providerMetadata": undefined,
      "reasoning": undefined,
      "reasoningDetails": [],
      "request": {},
      "response": {
        "headers": {
          "call": "2",
        },
        "id": "id-1",
        "messages": [
          {
            "content": [
              {
                "text": "thinking",
                "type": "reasoning",
              },
              {
                "args": {
                  "value": "value",
                },
                "toolCallId": "call-1",
                "toolName": "tool1",
                "type": "tool-call",
              },
            ],
            "id": "msg-0",
            "role": "assistant",
          },
          {
            "content": [
              {
                "result": "result1",
                "toolCallId": "call-1",
                "toolName": "tool1",
                "type": "tool-result",
              },
            ],
            "id": "msg-3",
            "role": "tool",
          },
          {
            "content": [
              {
                "text": "Hello, world!",
                "type": "text",
              },
            ],
            "id": "msg-2",
            "role": "assistant",
          },
        ],
        "modelId": "mock-model-id",
        "timestamp": 1970-01-01T00:00:01.000Z,
      },
      "sources": [],
      "stepType": "tool-result",
      "text": "Hello, world!",
      "toolCalls": [],
      "toolResults": [],
      "usage": {
        "completionTokens": 5,
        "promptTokens": 1,
        "totalTokens": 6,
      },
      "warnings": undefined,
    },
  ],
  "text": "Hello, world!",
  "toolCalls": [],
  "toolResults": [],
  "usage": {
    "completionTokens": 15,
    "promptTokens": 4,
    "totalTokens": 19,
  },
  "warnings": undefined,
}
`;

exports[`streamText > options.maxSteps > 2 steps: initial, tool-result > callbacks > onStepFinish should send correct information 1`] = `
[
  {
    "experimental_providerMetadata": undefined,
    "files": [],
    "finishReason": "tool-calls",
    "isContinued": false,
    "logprobs": undefined,
    "providerMetadata": undefined,
    "reasoning": "thinking",
    "reasoningDetails": [
      {
        "text": "thinking",
        "type": "text",
      },
    ],
    "request": {},
    "response": {
      "headers": {
        "call": "1",
      },
      "id": "id-0",
      "messages": [
        {
          "content": [
            {
              "text": "thinking",
              "type": "reasoning",
            },
            {
              "args": {
                "value": "value",
              },
              "toolCallId": "call-1",
              "toolName": "tool1",
              "type": "tool-call",
            },
          ],
          "id": "msg-0",
          "role": "assistant",
        },
        {
          "content": [
            {
              "result": "result1",
              "toolCallId": "call-1",
              "toolName": "tool1",
              "type": "tool-result",
            },
          ],
          "id": "msg-3",
          "role": "tool",
        },
      ],
      "modelId": "mock-model-id",
      "timestamp": 1970-01-01T00:00:00.000Z,
    },
    "sources": [],
    "stepType": "initial",
    "text": "",
    "toolCalls": [
      {
        "args": {
          "value": "value",
        },
        "toolCallId": "call-1",
        "toolName": "tool1",
        "type": "tool-call",
      },
    ],
    "toolResults": [
      {
        "args": {
          "value": "value",
        },
        "result": "result1",
        "toolCallId": "call-1",
        "toolName": "tool1",
        "type": "tool-result",
      },
    ],
    "usage": {
      "completionTokens": 10,
      "promptTokens": 3,
      "totalTokens": 13,
    },
    "warnings": undefined,
  },
  {
    "experimental_providerMetadata": undefined,
    "files": [],
    "finishReason": "stop",
    "isContinued": false,
    "logprobs": undefined,
    "providerMetadata": undefined,
    "reasoning": undefined,
    "reasoningDetails": [],
    "request": {},
    "response": {
      "headers": {
        "call": "2",
      },
      "id": "id-1",
      "messages": [
        {
          "content": [
            {
              "text": "thinking",
              "type": "reasoning",
            },
            {
              "args": {
                "value": "value",
              },
              "toolCallId": "call-1",
              "toolName": "tool1",
              "type": "tool-call",
            },
          ],
          "id": "msg-0",
          "role": "assistant",
        },
        {
          "content": [
            {
              "result": "result1",
              "toolCallId": "call-1",
              "toolName": "tool1",
              "type": "tool-result",
            },
          ],
          "id": "msg-3",
          "role": "tool",
        },
        {
          "content": [
            {
              "text": "Hello, world!",
              "type": "text",
            },
          ],
          "id": "msg-2",
          "role": "assistant",
        },
      ],
      "modelId": "mock-model-id",
      "timestamp": 1970-01-01T00:00:01.000Z,
    },
    "sources": [],
    "stepType": "tool-result",
    "text": "Hello, world!",
    "toolCalls": [],
    "toolResults": [],
    "usage": {
      "completionTokens": 5,
      "promptTokens": 1,
      "totalTokens": 6,
    },
    "warnings": undefined,
  },
]
`;

exports[`streamText > options.maxSteps > 2 steps: initial, tool-result > should contain assistant response message and tool message from all steps 1`] = `
[
  {
    "messageId": "msg-0",
    "request": {},
    "type": "step-start",
    "warnings": [],
  },
  {
    "textDelta": "thinking",
    "type": "reasoning",
  },
  {
    "args": {
      "value": "value",
    },
    "toolCallId": "call-1",
    "toolName": "tool1",
    "type": "tool-call",
  },
  {
    "args": {
      "value": "value",
    },
    "result": "result1",
    "toolCallId": "call-1",
    "toolName": "tool1",
    "type": "tool-result",
  },
  {
    "experimental_providerMetadata": undefined,
    "finishReason": "tool-calls",
    "isContinued": false,
    "logprobs": undefined,
    "messageId": "msg-0",
    "providerMetadata": undefined,
    "request": {},
    "response": {
      "headers": {
        "call": "1",
      },
      "id": "id-0",
      "modelId": "mock-model-id",
      "timestamp": 1970-01-01T00:00:00.000Z,
    },
    "type": "step-finish",
    "usage": {
      "completionTokens": 10,
      "promptTokens": 3,
      "totalTokens": 13,
    },
    "warnings": undefined,
  },
  {
    "messageId": "msg-2",
    "request": {},
    "type": "step-start",
    "warnings": [],
  },
  {
    "textDelta": "Hello, ",
    "type": "text-delta",
  },
  {
    "textDelta": "world!",
    "type": "text-delta",
  },
  {
    "experimental_providerMetadata": undefined,
    "finishReason": "stop",
    "isContinued": false,
    "logprobs": undefined,
    "messageId": "msg-2",
    "providerMetadata": undefined,
    "request": {},
    "response": {
      "headers": {
        "call": "2",
      },
      "id": "id-1",
      "modelId": "mock-model-id",
      "timestamp": 1970-01-01T00:00:01.000Z,
    },
    "type": "step-finish",
    "usage": {
      "completionTokens": 5,
      "promptTokens": 1,
      "totalTokens": 6,
    },
    "warnings": undefined,
  },
  {
    "experimental_providerMetadata": undefined,
    "finishReason": "stop",
    "logprobs": undefined,
    "providerMetadata": undefined,
    "response": {
      "headers": {
        "call": "2",
      },
      "id": "id-1",
      "modelId": "mock-model-id",
      "timestamp": 1970-01-01T00:00:01.000Z,
    },
    "type": "finish",
    "usage": {
      "completionTokens": 15,
      "promptTokens": 4,
      "totalTokens": 19,
    },
  },
]
`;

exports[`streamText > options.maxSteps > 2 steps: initial, tool-result > should record telemetry data for each step 1`] = `
=======
exports[`streamText > options.stopWhen > 2 steps: initial, tool-result > should record telemetry data for each step 1`] = `
>>>>>>> 713257cc
[
  {
    "attributes": {
      "ai.model.id": "mock-model-id",
      "ai.model.provider": "mock-provider",
      "ai.operationId": "ai.streamText",
      "ai.prompt": "{"prompt":"test-input"}",
      "ai.response.finishReason": "stop",
      "ai.response.text": "Hello, world!",
      "ai.settings.maxRetries": 2,
      "ai.usage.cachedInputTokens": 3,
      "ai.usage.inputTokens": 6,
      "ai.usage.outputTokens": 20,
      "ai.usage.reasoningTokens": 10,
      "ai.usage.totalTokens": 36,
      "operation.name": "ai.streamText",
    },
    "events": [],
    "name": "ai.streamText",
  },
  {
    "attributes": {
      "ai.model.id": "mock-model-id",
      "ai.model.provider": "mock-provider",
      "ai.operationId": "ai.streamText.doStream",
      "ai.prompt.messages": "[{"role":"user","content":[{"type":"text","text":"test-input"}]}]",
      "ai.prompt.toolChoice": "{"type":"auto"}",
      "ai.prompt.tools": [
        "{"type":"function","name":"tool1","inputSchema":{"$schema":"http://json-schema.org/draft-07/schema#","type":"object","properties":{"value":{"type":"string"}},"required":["value"],"additionalProperties":false}}",
      ],
      "ai.response.avgOutputTokensPerSecond": 20,
      "ai.response.finishReason": "tool-calls",
      "ai.response.id": "id-0",
      "ai.response.model": "mock-model-id",
      "ai.response.msToFinish": 500,
      "ai.response.msToFirstChunk": 100,
      "ai.response.text": "",
      "ai.response.timestamp": "1970-01-01T00:00:00.000Z",
      "ai.response.toolCalls": "[{"type":"tool-call","toolCallId":"call-1","toolName":"tool1","input":{"value":"value"}}]",
      "ai.settings.maxRetries": 2,
      "ai.usage.inputTokens": 3,
      "ai.usage.outputTokens": 10,
      "ai.usage.totalTokens": 13,
      "gen_ai.request.model": "mock-model-id",
      "gen_ai.response.finish_reasons": [
        "tool-calls",
      ],
      "gen_ai.response.id": "id-0",
      "gen_ai.response.model": "mock-model-id",
      "gen_ai.system": "mock-provider",
      "gen_ai.usage.input_tokens": 3,
      "gen_ai.usage.output_tokens": 10,
      "operation.name": "ai.streamText.doStream",
    },
    "events": [
      {
        "attributes": {
          "ai.response.msToFirstChunk": 100,
        },
        "name": "ai.stream.firstChunk",
      },
      {
        "attributes": undefined,
        "name": "ai.stream.finish",
      },
    ],
    "name": "ai.streamText.doStream",
  },
  {
    "attributes": {
      "ai.operationId": "ai.toolCall",
      "ai.toolCall.id": "call-1",
      "ai.toolCall.input": "{"value":"value"}",
      "ai.toolCall.name": "tool1",
      "ai.toolCall.output": ""result1"",
      "operation.name": "ai.toolCall",
    },
    "events": [],
    "name": "ai.toolCall",
  },
  {
    "attributes": {
      "ai.model.id": "mock-model-id",
      "ai.model.provider": "mock-provider",
      "ai.operationId": "ai.streamText.doStream",
      "ai.prompt.messages": "[{"role":"user","content":[{"type":"text","text":"test-input"}]},{"role":"assistant","content":[{"type":"reasoning","text":"thinking"},{"type":"tool-call","toolCallId":"call-1","toolName":"tool1","input":{"value":"value"}}]},{"role":"tool","content":[{"type":"tool-result","toolCallId":"call-1","toolName":"tool1","output":{"type":"text","value":"result1"}}]}]",
      "ai.prompt.toolChoice": "{"type":"auto"}",
      "ai.prompt.tools": [
        "{"type":"function","name":"tool1","inputSchema":{"$schema":"http://json-schema.org/draft-07/schema#","type":"object","properties":{"value":{"type":"string"}},"required":["value"],"additionalProperties":false}}",
      ],
      "ai.response.avgOutputTokensPerSecond": 25,
      "ai.response.finishReason": "stop",
      "ai.response.id": "id-1",
      "ai.response.model": "mock-model-id",
      "ai.response.msToFinish": 400,
      "ai.response.msToFirstChunk": 400,
      "ai.response.text": "Hello, world!",
      "ai.response.timestamp": "1970-01-01T00:00:01.000Z",
      "ai.settings.maxRetries": 2,
      "ai.usage.cachedInputTokens": 3,
      "ai.usage.inputTokens": 3,
      "ai.usage.outputTokens": 10,
      "ai.usage.reasoningTokens": 10,
      "ai.usage.totalTokens": 23,
      "gen_ai.request.model": "mock-model-id",
      "gen_ai.response.finish_reasons": [
        "stop",
      ],
      "gen_ai.response.id": "id-1",
      "gen_ai.response.model": "mock-model-id",
      "gen_ai.system": "mock-provider",
      "gen_ai.usage.input_tokens": 3,
      "gen_ai.usage.output_tokens": 10,
      "operation.name": "ai.streamText.doStream",
    },
    "events": [
      {
        "attributes": {
          "ai.response.msToFirstChunk": 400,
        },
        "name": "ai.stream.firstChunk",
      },
      {
        "attributes": undefined,
        "name": "ai.stream.finish",
      },
    ],
    "name": "ai.streamText.doStream",
  },
]
`;

exports[`streamText > options.transform > with base transformation > telemetry should record transformed data when enabled 1`] = `
[
  {
<<<<<<< HEAD
    "content": [
      {
        "text": "thinking",
        "type": "reasoning",
      },
      {
        "args": {
          "value": "value",
=======
    "attributes": {
      "ai.model.id": "mock-model-id",
      "ai.model.provider": "mock-provider",
      "ai.operationId": "ai.streamText",
      "ai.prompt": "{"prompt":"test-input"}",
      "ai.response.finishReason": "stop",
      "ai.response.text": "HELLO, WORLD!",
      "ai.response.toolCalls": "[{"type":"tool-call","toolCallId":"call-1","toolName":"tool1","input":{"value":"VALUE"}}]",
      "ai.settings.maxRetries": 2,
      "ai.usage.inputTokens": 3,
      "ai.usage.outputTokens": 10,
      "ai.usage.totalTokens": 13,
      "operation.name": "ai.streamText",
    },
    "events": [],
    "name": "ai.streamText",
  },
  {
    "attributes": {
      "ai.model.id": "mock-model-id",
      "ai.model.provider": "mock-provider",
      "ai.operationId": "ai.streamText.doStream",
      "ai.prompt.messages": "[{"role":"user","content":[{"type":"text","text":"test-input"}]}]",
      "ai.prompt.toolChoice": "{"type":"auto"}",
      "ai.prompt.tools": [
        "{"type":"function","name":"tool1","inputSchema":{"$schema":"http://json-schema.org/draft-07/schema#","type":"object","properties":{"value":{"type":"string"}},"required":["value"],"additionalProperties":false}}",
      ],
      "ai.response.avgOutputTokensPerSecond": 20,
      "ai.response.finishReason": "stop",
      "ai.response.id": "id-0",
      "ai.response.model": "mock-model-id",
      "ai.response.msToFinish": 500,
      "ai.response.msToFirstChunk": 100,
      "ai.response.text": "Hello, world!",
      "ai.response.timestamp": "1970-01-01T00:00:00.000Z",
      "ai.response.toolCalls": "[{"type":"tool-call","toolCallId":"call-1","toolName":"tool1","input":{"value":"VALUE"}}]",
      "ai.settings.maxRetries": 2,
      "ai.usage.inputTokens": 3,
      "ai.usage.outputTokens": 10,
      "ai.usage.totalTokens": 13,
      "gen_ai.request.model": "mock-model-id",
      "gen_ai.response.finish_reasons": [
        "stop",
      ],
      "gen_ai.response.id": "id-0",
      "gen_ai.response.model": "mock-model-id",
      "gen_ai.system": "mock-provider",
      "gen_ai.usage.input_tokens": 3,
      "gen_ai.usage.output_tokens": 10,
      "operation.name": "ai.streamText.doStream",
    },
    "events": [
      {
        "attributes": {
          "ai.response.msToFirstChunk": 100,
>>>>>>> 713257cc
        },
        "name": "ai.stream.firstChunk",
      },
      {
        "attributes": undefined,
        "name": "ai.stream.finish",
      },
    ],
    "name": "ai.streamText.doStream",
  },
  {
    "attributes": {
      "ai.operationId": "ai.toolCall",
      "ai.toolCall.id": "call-1",
      "ai.toolCall.input": "{"value":"value"}",
      "ai.toolCall.name": "tool1",
      "ai.toolCall.output": ""value-result"",
      "operation.name": "ai.toolCall",
    },
    "events": [],
    "name": "ai.toolCall",
  },
]
`;

exports[`streamText > result.files > should contain files 1`] = `
[
  DefaultGeneratedFileWithType {
    "base64Data": "Hello World",
    "mediaType": "text/plain",
    "type": "file",
    "uint8ArrayData": undefined,
  },
  DefaultGeneratedFileWithType {
    "base64Data": "QkFVRw==",
    "mediaType": "image/jpeg",
    "type": "file",
    "uint8ArrayData": undefined,
  },
]
`;

exports[`streamText > result.fullStream > should send delayed asynchronous tool results 1`] = `
[
  {
    "type": "start",
  },
  {
    "request": {},
<<<<<<< HEAD
    "response": {
      "headers": {
        "call": "1",
      },
      "id": "id-0",
      "messages": [
        {
          "content": [
            {
              "text": "thinking",
              "type": "reasoning",
            },
            {
              "args": {
                "value": "value",
              },
              "toolCallId": "call-1",
              "toolName": "tool1",
              "type": "tool-call",
            },
          ],
          "id": "msg-0",
          "role": "assistant",
        },
        {
          "content": [
            {
              "result": "result1",
              "toolCallId": "call-1",
              "toolName": "tool1",
              "type": "tool-result",
            },
          ],
          "id": "msg-3",
          "role": "tool",
        },
      ],
      "modelId": "mock-model-id",
      "timestamp": 1970-01-01T00:00:00.000Z,
    },
    "sources": [],
    "stepType": "initial",
    "text": "",
    "toolCalls": [
      {
        "args": {
          "value": "value",
        },
        "toolCallId": "call-1",
        "toolName": "tool1",
        "type": "tool-call",
      },
    ],
    "toolResults": [
      {
        "args": {
          "value": "value",
        },
        "result": "result1",
        "toolCallId": "call-1",
        "toolName": "tool1",
        "type": "tool-result",
      },
    ],
    "usage": {
      "completionTokens": 10,
      "promptTokens": 3,
      "totalTokens": 13,
    },
    "warnings": undefined,
  },
  {
    "experimental_providerMetadata": undefined,
    "files": [],
    "finishReason": "stop",
    "isContinued": false,
    "logprobs": undefined,
    "providerMetadata": undefined,
    "reasoning": undefined,
    "reasoningDetails": [],
    "request": {},
    "response": {
      "headers": {
        "call": "2",
      },
      "id": "id-1",
      "messages": [
        {
          "content": [
            {
              "text": "thinking",
              "type": "reasoning",
            },
            {
              "args": {
                "value": "value",
              },
              "toolCallId": "call-1",
              "toolName": "tool1",
              "type": "tool-call",
            },
          ],
          "id": "msg-0",
          "role": "assistant",
        },
        {
          "content": [
            {
              "result": "result1",
              "toolCallId": "call-1",
              "toolName": "tool1",
              "type": "tool-result",
            },
          ],
          "id": "msg-3",
          "role": "tool",
        },
        {
          "content": [
            {
              "text": "Hello, world!",
              "type": "text",
            },
          ],
          "id": "msg-2",
          "role": "assistant",
        },
      ],
      "modelId": "mock-model-id",
      "timestamp": 1970-01-01T00:00:01.000Z,
    },
    "sources": [],
    "stepType": "tool-result",
    "text": "Hello, world!",
    "toolCalls": [],
    "toolResults": [],
    "usage": {
      "completionTokens": 5,
      "promptTokens": 1,
      "totalTokens": 6,
    },
    "warnings": undefined,
  },
]
`;

exports[`streamText > options.maxSteps > 4 steps: initial, continue, continue, continue > callbacks > onFinish should send correct information 1`] = `
{
  "experimental_providerMetadata": undefined,
  "files": [],
  "finishReason": "stop",
  "logprobs": undefined,
  "providerMetadata": undefined,
  "reasoning": undefined,
  "reasoningDetails": [],
  "request": {},
  "response": {
    "headers": {
      "call": "3",
    },
    "id": "id-3",
    "messages": [
      {
        "content": [
          {
            "text": "part 1 
 no-whitespaceimmediatefollow  final value keep all whitespace
 end",
            "type": "text",
          },
        ],
        "id": "msg-0",
        "role": "assistant",
      },
    ],
    "modelId": "mock-model-id",
    "timestamp": 1970-01-01T00:00:01.000Z,
  },
  "sources": [],
  "steps": [
    {
      "experimental_providerMetadata": undefined,
      "files": [],
      "finishReason": "length",
      "isContinued": true,
      "logprobs": undefined,
      "providerMetadata": undefined,
      "reasoning": undefined,
      "reasoningDetails": [],
      "request": {},
      "response": {
        "headers": undefined,
        "id": "id-0",
        "messages": [
          {
            "content": [
              {
                "text": "part 1 
 ",
                "type": "text",
              },
            ],
            "id": "msg-0",
            "role": "assistant",
          },
        ],
        "modelId": "mock-model-id",
        "timestamp": 1970-01-01T00:00:00.000Z,
      },
      "sources": [],
      "stepType": "initial",
      "text": "part 1 
 ",
      "toolCalls": [],
      "toolResults": [],
      "usage": {
        "completionTokens": 20,
        "promptTokens": 10,
        "totalTokens": 30,
      },
      "warnings": undefined,
    },
    {
      "experimental_providerMetadata": undefined,
      "files": [],
      "finishReason": "length",
      "isContinued": true,
      "logprobs": undefined,
      "providerMetadata": undefined,
      "reasoning": undefined,
      "reasoningDetails": [],
      "request": {},
      "response": {
        "headers": undefined,
        "id": "id-1",
        "messages": [
          {
            "content": [
              {
                "text": "part 1 
 no-whitespace",
                "type": "text",
              },
            ],
            "id": "msg-0",
            "role": "assistant",
          },
        ],
        "modelId": "mock-model-id",
        "timestamp": 1970-01-01T00:00:01.000Z,
      },
      "sources": [
        {
          "id": "123",
          "providerMetadata": {
            "provider": {
              "custom": "value",
            },
          },
          "sourceType": "url",
          "title": "Example",
          "url": "https://example.com",
        },
      ],
      "stepType": "continue",
      "text": "no-whitespace",
      "toolCalls": [],
      "toolResults": [],
      "usage": {
        "completionTokens": 5,
        "promptTokens": 30,
        "totalTokens": 35,
      },
      "warnings": undefined,
    },
    {
      "experimental_providerMetadata": undefined,
      "files": [],
      "finishReason": "length",
      "isContinued": true,
      "logprobs": undefined,
      "providerMetadata": undefined,
      "reasoning": undefined,
      "reasoningDetails": [],
      "request": {},
      "response": {
        "headers": {
          "call": "3",
        },
        "id": "id-2",
        "messages": [
          {
            "content": [
              {
                "text": "part 1 
 no-whitespaceimmediatefollow  ",
                "type": "text",
              },
            ],
            "id": "msg-0",
            "role": "assistant",
          },
        ],
        "modelId": "mock-model-id",
        "timestamp": 1970-01-01T00:00:01.000Z,
      },
      "sources": [
        {
          "id": "456",
          "providerMetadata": {
            "provider": {
              "custom": "value2",
            },
          },
          "sourceType": "url",
          "title": "Example 2",
          "url": "https://example.com/2",
        },
        {
          "id": "789",
          "providerMetadata": {
            "provider": {
              "custom": "value3",
            },
          },
          "sourceType": "url",
          "title": "Example 3",
          "url": "https://example.com/3",
        },
      ],
      "stepType": "continue",
      "text": "immediatefollow  ",
      "toolCalls": [],
      "toolResults": [],
      "usage": {
        "completionTokens": 2,
        "promptTokens": 3,
        "totalTokens": 5,
      },
      "warnings": undefined,
    },
    {
      "experimental_providerMetadata": undefined,
      "files": [],
      "finishReason": "stop",
      "isContinued": false,
      "logprobs": undefined,
      "providerMetadata": undefined,
      "reasoning": undefined,
      "reasoningDetails": [],
      "request": {},
      "response": {
        "headers": {
          "call": "3",
        },
        "id": "id-3",
        "messages": [
          {
            "content": [
              {
                "text": "part 1 
 no-whitespaceimmediatefollow  final value keep all whitespace
 end",
                "type": "text",
              },
            ],
            "id": "msg-0",
            "role": "assistant",
          },
        ],
        "modelId": "mock-model-id",
        "timestamp": 1970-01-01T00:00:01.000Z,
      },
      "sources": [],
      "stepType": "continue",
      "text": "final value keep all whitespace
 end",
      "toolCalls": [],
      "toolResults": [],
      "usage": {
        "completionTokens": 2,
        "promptTokens": 3,
        "totalTokens": 5,
      },
      "warnings": undefined,
    },
  ],
  "text": "part 1 
 no-whitespaceimmediatefollow  final value keep all whitespace
 end",
  "toolCalls": [],
  "toolResults": [],
  "usage": {
    "completionTokens": 29,
    "promptTokens": 46,
    "totalTokens": 75,
  },
  "warnings": undefined,
}
`;

exports[`streamText > options.maxSteps > 4 steps: initial, continue, continue, continue > callbacks > onStepFinish should send correct information 1`] = `
[
  {
    "experimental_providerMetadata": undefined,
    "files": [],
    "finishReason": "length",
    "isContinued": true,
    "logprobs": undefined,
    "providerMetadata": undefined,
    "reasoning": undefined,
    "reasoningDetails": [],
    "request": {},
    "response": {
      "headers": undefined,
      "id": "id-0",
      "messages": [
        {
          "content": [
            {
              "text": "part 1 
 ",
              "type": "text",
            },
          ],
          "id": "msg-0",
          "role": "assistant",
        },
      ],
      "modelId": "mock-model-id",
      "timestamp": 1970-01-01T00:00:00.000Z,
    },
    "sources": [],
    "stepType": "initial",
    "text": "part 1 
 ",
    "toolCalls": [],
    "toolResults": [],
    "usage": {
      "completionTokens": 20,
      "promptTokens": 10,
      "totalTokens": 30,
    },
    "warnings": undefined,
  },
  {
    "experimental_providerMetadata": undefined,
    "files": [],
    "finishReason": "length",
    "isContinued": true,
    "logprobs": undefined,
    "providerMetadata": undefined,
    "reasoning": undefined,
    "reasoningDetails": [],
    "request": {},
    "response": {
      "headers": undefined,
      "id": "id-1",
      "messages": [
        {
          "content": [
            {
              "text": "part 1 
 no-whitespace",
              "type": "text",
            },
          ],
          "id": "msg-0",
          "role": "assistant",
        },
      ],
      "modelId": "mock-model-id",
      "timestamp": 1970-01-01T00:00:01.000Z,
    },
    "sources": [
      {
        "id": "123",
        "providerMetadata": {
          "provider": {
            "custom": "value",
          },
        },
        "sourceType": "url",
        "title": "Example",
        "url": "https://example.com",
      },
    ],
    "stepType": "continue",
    "text": "no-whitespace",
    "toolCalls": [],
    "toolResults": [],
    "usage": {
      "completionTokens": 5,
      "promptTokens": 30,
      "totalTokens": 35,
    },
    "warnings": undefined,
  },
  {
    "experimental_providerMetadata": undefined,
    "files": [],
    "finishReason": "length",
    "isContinued": true,
    "logprobs": undefined,
    "providerMetadata": undefined,
    "reasoning": undefined,
    "reasoningDetails": [],
    "request": {},
    "response": {
      "headers": {
        "call": "3",
      },
      "id": "id-2",
      "messages": [
        {
          "content": [
            {
              "text": "part 1 
 no-whitespaceimmediatefollow  ",
              "type": "text",
            },
          ],
          "id": "msg-0",
          "role": "assistant",
        },
      ],
      "modelId": "mock-model-id",
      "timestamp": 1970-01-01T00:00:01.000Z,
    },
    "sources": [
      {
        "id": "456",
        "providerMetadata": {
          "provider": {
            "custom": "value2",
          },
        },
        "sourceType": "url",
        "title": "Example 2",
        "url": "https://example.com/2",
      },
      {
        "id": "789",
        "providerMetadata": {
          "provider": {
            "custom": "value3",
          },
        },
        "sourceType": "url",
        "title": "Example 3",
        "url": "https://example.com/3",
      },
    ],
    "stepType": "continue",
    "text": "immediatefollow  ",
    "toolCalls": [],
    "toolResults": [],
    "usage": {
      "completionTokens": 2,
      "promptTokens": 3,
      "totalTokens": 5,
    },
    "warnings": undefined,
  },
  {
    "experimental_providerMetadata": undefined,
    "files": [],
    "finishReason": "stop",
    "isContinued": false,
    "logprobs": undefined,
    "providerMetadata": undefined,
    "reasoning": undefined,
    "reasoningDetails": [],
    "request": {},
    "response": {
      "headers": {
        "call": "3",
      },
      "id": "id-3",
      "messages": [
        {
          "content": [
            {
              "text": "part 1 
 no-whitespaceimmediatefollow  final value keep all whitespace
 end",
              "type": "text",
            },
          ],
          "id": "msg-0",
          "role": "assistant",
        },
      ],
      "modelId": "mock-model-id",
      "timestamp": 1970-01-01T00:00:01.000Z,
    },
    "sources": [],
    "stepType": "continue",
    "text": "final value keep all whitespace
 end",
    "toolCalls": [],
    "toolResults": [],
    "usage": {
      "completionTokens": 2,
      "promptTokens": 3,
      "totalTokens": 5,
    },
    "warnings": undefined,
  },
]
`;

exports[`streamText > options.maxSteps > 4 steps: initial, continue, continue, continue > result.sources should contain sources from all steps 1`] = `
[
  {
    "id": "123",
    "providerMetadata": {
      "provider": {
        "custom": "value",
      },
    },
    "sourceType": "url",
    "title": "Example",
    "url": "https://example.com",
  },
  {
    "id": "456",
    "providerMetadata": {
      "provider": {
        "custom": "value2",
      },
    },
    "sourceType": "url",
    "title": "Example 2",
    "url": "https://example.com/2",
  },
  {
    "id": "789",
    "providerMetadata": {
      "provider": {
        "custom": "value3",
      },
    },
    "sourceType": "url",
    "title": "Example 3",
    "url": "https://example.com/3",
  },
]
`;

exports[`streamText > options.maxSteps > 4 steps: initial, continue, continue, continue > should contain text deltas from all steps 1`] = `
[
  {
    "messageId": "msg-0",
    "request": {},
    "type": "step-start",
    "warnings": [],
  },
  {
    "textDelta": "part ",
    "type": "text-delta",
  },
  {
    "textDelta": "1 
",
    "type": "text-delta",
  },
  {
    "textDelta": " ",
    "type": "text-delta",
  },
  {
    "experimental_providerMetadata": undefined,
    "finishReason": "length",
    "isContinued": true,
    "logprobs": undefined,
    "messageId": "msg-0",
    "providerMetadata": undefined,
    "request": {},
    "response": {
      "headers": undefined,
      "id": "id-0",
      "modelId": "mock-model-id",
      "timestamp": 1970-01-01T00:00:00.000Z,
    },
    "type": "step-finish",
    "usage": {
      "completionTokens": 20,
      "promptTokens": 10,
      "totalTokens": 30,
    },
    "warnings": undefined,
  },
  {
    "messageId": "msg-0",
    "request": {},
    "type": "step-start",
    "warnings": [],
  },
  {
    "source": {
      "id": "123",
      "providerMetadata": {
        "provider": {
          "custom": "value",
        },
      },
      "sourceType": "url",
      "title": "Example",
      "url": "https://example.com",
    },
    "type": "source",
  },
  {
    "textDelta": "no-whitespace",
    "type": "text-delta",
  },
  {
    "experimental_providerMetadata": undefined,
    "finishReason": "length",
    "isContinued": true,
    "logprobs": undefined,
    "messageId": "msg-0",
    "providerMetadata": undefined,
    "request": {},
    "response": {
      "headers": undefined,
      "id": "id-1",
      "modelId": "mock-model-id",
      "timestamp": 1970-01-01T00:00:01.000Z,
    },
    "type": "step-finish",
    "usage": {
      "completionTokens": 5,
      "promptTokens": 30,
      "totalTokens": 35,
    },
    "warnings": undefined,
  },
  {
    "messageId": "msg-0",
    "request": {},
    "type": "step-start",
    "warnings": [],
  },
  {
    "source": {
      "id": "456",
      "providerMetadata": {
        "provider": {
          "custom": "value2",
        },
      },
      "sourceType": "url",
      "title": "Example 2",
      "url": "https://example.com/2",
    },
    "type": "source",
  },
  {
    "textDelta": "immediatefollow  ",
    "type": "text-delta",
  },
  {
    "source": {
      "id": "789",
      "providerMetadata": {
        "provider": {
          "custom": "value3",
        },
      },
      "sourceType": "url",
      "title": "Example 3",
      "url": "https://example.com/3",
    },
    "type": "source",
  },
  {
    "experimental_providerMetadata": undefined,
    "finishReason": "length",
    "isContinued": true,
    "logprobs": undefined,
    "messageId": "msg-0",
    "providerMetadata": undefined,
    "request": {},
    "response": {
      "headers": {
        "call": "3",
      },
      "id": "id-2",
      "modelId": "mock-model-id",
      "timestamp": 1970-01-01T00:00:01.000Z,
    },
    "type": "step-finish",
    "usage": {
      "completionTokens": 2,
      "promptTokens": 3,
      "totalTokens": 5,
    },
    "warnings": undefined,
  },
  {
    "messageId": "msg-0",
    "request": {},
    "type": "step-start",
    "warnings": [],
  },
  {
    "textDelta": "final ",
    "type": "text-delta",
  },
  {
    "textDelta": "value keep all ",
    "type": "text-delta",
  },
  {
    "textDelta": "whitespace
 ",
    "type": "text-delta",
  },
  {
    "textDelta": "end",
    "type": "text-delta",
  },
  {
    "experimental_providerMetadata": undefined,
    "finishReason": "stop",
    "isContinued": false,
    "logprobs": undefined,
    "messageId": "msg-0",
    "providerMetadata": undefined,
    "request": {},
    "response": {
      "headers": {
        "call": "3",
      },
      "id": "id-3",
      "modelId": "mock-model-id",
      "timestamp": 1970-01-01T00:00:01.000Z,
    },
    "type": "step-finish",
    "usage": {
      "completionTokens": 2,
      "promptTokens": 3,
      "totalTokens": 5,
    },
    "warnings": undefined,
  },
  {
    "experimental_providerMetadata": undefined,
    "finishReason": "stop",
    "logprobs": undefined,
    "providerMetadata": undefined,
    "response": {
      "headers": {
        "call": "3",
      },
      "id": "id-3",
      "modelId": "mock-model-id",
      "timestamp": 1970-01-01T00:00:01.000Z,
    },
    "type": "finish",
    "usage": {
      "completionTokens": 29,
      "promptTokens": 46,
      "totalTokens": 75,
    },
  },
]
`;

exports[`streamText > options.maxSteps > 4 steps: initial, continue, continue, continue > should generate correct data stream 1`] = `
[
  "f:{"messageId":"msg-0"}
",
  "0:"part "
",
  "0:"1 \\n"
",
  "0:" "
",
  "e:{"finishReason":"length","usage":{"promptTokens":10,"completionTokens":20},"isContinued":true}
",
  "f:{"messageId":"msg-0"}
",
  "0:"no-whitespace"
",
  "e:{"finishReason":"length","usage":{"promptTokens":30,"completionTokens":5},"isContinued":true}
",
  "f:{"messageId":"msg-0"}
",
  "0:"immediatefollow  "
",
  "e:{"finishReason":"length","usage":{"promptTokens":3,"completionTokens":2},"isContinued":true}
",
  "f:{"messageId":"msg-0"}
",
  "0:"final "
",
  "0:"value keep all "
",
  "0:"whitespace\\n "
",
  "0:"end"
",
  "e:{"finishReason":"stop","usage":{"promptTokens":3,"completionTokens":2},"isContinued":false}
",
  "d:{"finishReason":"stop","usage":{"promptTokens":46,"completionTokens":29}}
",
]
`;

exports[`streamText > options.maxSteps > 4 steps: initial, continue, continue, continue > should record telemetry data for each step 1`] = `
[
  {
    "attributes": {
      "ai.model.id": "mock-model-id",
      "ai.model.provider": "mock-provider",
      "ai.operationId": "ai.streamText",
      "ai.prompt": "{"prompt":"test-input"}",
      "ai.response.finishReason": "stop",
      "ai.response.text": "part 1 
 no-whitespaceimmediatefollow  final value keep all whitespace
 end",
      "ai.settings.maxRetries": 2,
      "ai.settings.maxSteps": 5,
      "ai.usage.completionTokens": 29,
      "ai.usage.promptTokens": 46,
      "operation.name": "ai.streamText",
    },
    "events": [],
    "name": "ai.streamText",
  },
  {
    "attributes": {
      "ai.model.id": "mock-model-id",
      "ai.model.provider": "mock-provider",
      "ai.operationId": "ai.streamText.doStream",
      "ai.prompt.format": "prompt",
      "ai.prompt.messages": "[{"role":"user","content":[{"type":"text","text":"test-input"}]}]",
      "ai.response.avgCompletionTokensPerSecond": 40,
      "ai.response.finishReason": "length",
      "ai.response.id": "id-0",
      "ai.response.model": "mock-model-id",
      "ai.response.msToFinish": 500,
      "ai.response.msToFirstChunk": 100,
      "ai.response.text": "part 1 
 ",
      "ai.response.timestamp": "1970-01-01T00:00:00.000Z",
      "ai.settings.maxRetries": 2,
      "ai.usage.completionTokens": 20,
      "ai.usage.promptTokens": 10,
      "gen_ai.request.model": "mock-model-id",
      "gen_ai.response.finish_reasons": [
        "length",
      ],
      "gen_ai.response.id": "id-0",
      "gen_ai.response.model": "mock-model-id",
      "gen_ai.system": "mock-provider",
      "gen_ai.usage.input_tokens": 10,
      "gen_ai.usage.output_tokens": 20,
      "operation.name": "ai.streamText.doStream",
    },
    "events": [
      {
        "attributes": {
          "ai.response.msToFirstChunk": 100,
        },
        "name": "ai.stream.firstChunk",
      },
      {
        "attributes": undefined,
        "name": "ai.stream.finish",
      },
    ],
    "name": "ai.streamText.doStream",
  },
  {
    "attributes": {
      "ai.model.id": "mock-model-id",
      "ai.model.provider": "mock-provider",
      "ai.operationId": "ai.streamText.doStream",
      "ai.prompt.format": "messages",
      "ai.prompt.messages": "[{"role":"user","content":[{"type":"text","text":"test-input"}]},{"role":"assistant","content":[{"type":"text","text":"part 1 \\n "}]}]",
      "ai.response.avgCompletionTokensPerSecond": 12.5,
      "ai.response.finishReason": "length",
      "ai.response.id": "id-1",
      "ai.response.model": "mock-model-id",
      "ai.response.msToFinish": 400,
      "ai.response.msToFirstChunk": 400,
      "ai.response.text": "no-whitespace",
      "ai.response.timestamp": "1970-01-01T00:00:01.000Z",
      "ai.settings.maxRetries": 2,
      "ai.usage.completionTokens": 5,
      "ai.usage.promptTokens": 30,
      "gen_ai.request.model": "mock-model-id",
      "gen_ai.response.finish_reasons": [
        "length",
      ],
      "gen_ai.response.id": "id-1",
      "gen_ai.response.model": "mock-model-id",
      "gen_ai.system": "mock-provider",
      "gen_ai.usage.input_tokens": 30,
      "gen_ai.usage.output_tokens": 5,
      "operation.name": "ai.streamText.doStream",
    },
    "events": [
      {
        "attributes": {
          "ai.response.msToFirstChunk": 400,
        },
        "name": "ai.stream.firstChunk",
      },
      {
        "attributes": undefined,
        "name": "ai.stream.finish",
      },
    ],
    "name": "ai.streamText.doStream",
  },
  {
    "attributes": {
      "ai.model.id": "mock-model-id",
      "ai.model.provider": "mock-provider",
      "ai.operationId": "ai.streamText.doStream",
      "ai.prompt.format": "messages",
      "ai.prompt.messages": "[{"role":"user","content":[{"type":"text","text":"test-input"}]},{"role":"assistant","content":[{"type":"text","text":"part 1 \\n "},{"type":"text","text":"no-whitespace"}]}]",
      "ai.response.avgCompletionTokensPerSecond": Infinity,
      "ai.response.finishReason": "length",
      "ai.response.id": "id-2",
      "ai.response.model": "mock-model-id",
      "ai.response.msToFinish": 0,
      "ai.response.msToFirstChunk": 0,
      "ai.response.text": "immediatefollow  ",
      "ai.response.timestamp": "1970-01-01T00:00:01.000Z",
      "ai.settings.maxRetries": 2,
      "ai.usage.completionTokens": 2,
      "ai.usage.promptTokens": 3,
      "gen_ai.request.model": "mock-model-id",
      "gen_ai.response.finish_reasons": [
        "length",
      ],
      "gen_ai.response.id": "id-2",
      "gen_ai.response.model": "mock-model-id",
      "gen_ai.system": "mock-provider",
      "gen_ai.usage.input_tokens": 3,
      "gen_ai.usage.output_tokens": 2,
      "operation.name": "ai.streamText.doStream",
    },
    "events": [
      {
        "attributes": {
          "ai.response.msToFirstChunk": 0,
        },
        "name": "ai.stream.firstChunk",
      },
      {
        "attributes": undefined,
        "name": "ai.stream.finish",
      },
    ],
    "name": "ai.streamText.doStream",
  },
  {
    "attributes": {
      "ai.model.id": "mock-model-id",
      "ai.model.provider": "mock-provider",
      "ai.operationId": "ai.streamText.doStream",
      "ai.prompt.format": "messages",
      "ai.prompt.messages": "[{"role":"user","content":[{"type":"text","text":"test-input"}]},{"role":"assistant","content":[{"type":"text","text":"part 1 \\n "},{"type":"text","text":"no-whitespace"},{"type":"text","text":"immediatefollow  "}]}]",
      "ai.response.avgCompletionTokensPerSecond": Infinity,
      "ai.response.finishReason": "stop",
      "ai.response.id": "id-3",
      "ai.response.model": "mock-model-id",
      "ai.response.msToFinish": 0,
      "ai.response.msToFirstChunk": 0,
      "ai.response.text": "final value keep all whitespace
 end",
      "ai.response.timestamp": "1970-01-01T00:00:01.000Z",
      "ai.settings.maxRetries": 2,
      "ai.usage.completionTokens": 2,
      "ai.usage.promptTokens": 3,
      "gen_ai.request.model": "mock-model-id",
      "gen_ai.response.finish_reasons": [
        "stop",
      ],
      "gen_ai.response.id": "id-3",
      "gen_ai.response.model": "mock-model-id",
      "gen_ai.system": "mock-provider",
      "gen_ai.usage.input_tokens": 3,
      "gen_ai.usage.output_tokens": 2,
      "operation.name": "ai.streamText.doStream",
    },
    "events": [
      {
        "attributes": {
          "ai.response.msToFirstChunk": 0,
        },
        "name": "ai.stream.firstChunk",
      },
      {
        "attributes": undefined,
        "name": "ai.stream.finish",
      },
    ],
    "name": "ai.streamText.doStream",
  },
]
`;

exports[`streamText > options.maxSteps > 4 steps: initial, continue, continue, continue > value promises > result.steps should contain all steps 1`] = `
[
  {
    "experimental_providerMetadata": undefined,
    "files": [],
    "finishReason": "length",
    "isContinued": true,
    "logprobs": undefined,
    "providerMetadata": undefined,
    "reasoning": undefined,
    "reasoningDetails": [],
    "request": {},
    "response": {
      "headers": undefined,
      "id": "id-0",
      "messages": [
        {
          "content": [
            {
              "text": "part 1 
 ",
              "type": "text",
            },
          ],
          "id": "msg-0",
          "role": "assistant",
        },
      ],
      "modelId": "mock-model-id",
      "timestamp": 1970-01-01T00:00:00.000Z,
    },
    "sources": [],
    "stepType": "initial",
    "text": "part 1 
 ",
    "toolCalls": [],
    "toolResults": [],
    "usage": {
      "completionTokens": 20,
      "promptTokens": 10,
      "totalTokens": 30,
    },
    "warnings": undefined,
  },
  {
    "experimental_providerMetadata": undefined,
    "files": [],
    "finishReason": "length",
    "isContinued": true,
    "logprobs": undefined,
    "providerMetadata": undefined,
    "reasoning": undefined,
    "reasoningDetails": [],
    "request": {},
    "response": {
      "headers": undefined,
      "id": "id-1",
      "messages": [
        {
          "content": [
            {
              "text": "part 1 
 no-whitespace",
              "type": "text",
            },
          ],
          "id": "msg-0",
          "role": "assistant",
        },
      ],
      "modelId": "mock-model-id",
      "timestamp": 1970-01-01T00:00:01.000Z,
    },
    "sources": [
      {
        "id": "123",
        "providerMetadata": {
          "provider": {
            "custom": "value",
          },
        },
        "sourceType": "url",
        "title": "Example",
        "url": "https://example.com",
      },
    ],
    "stepType": "continue",
    "text": "no-whitespace",
    "toolCalls": [],
    "toolResults": [],
    "usage": {
      "completionTokens": 5,
      "promptTokens": 30,
      "totalTokens": 35,
    },
    "warnings": undefined,
  },
  {
    "experimental_providerMetadata": undefined,
    "files": [],
    "finishReason": "length",
    "isContinued": true,
    "logprobs": undefined,
    "providerMetadata": undefined,
    "reasoning": undefined,
    "reasoningDetails": [],
    "request": {},
    "response": {
      "headers": {
        "call": "3",
      },
      "id": "id-2",
      "messages": [
        {
          "content": [
            {
              "text": "part 1 
 no-whitespaceimmediatefollow  ",
              "type": "text",
            },
          ],
          "id": "msg-0",
          "role": "assistant",
        },
      ],
      "modelId": "mock-model-id",
      "timestamp": 1970-01-01T00:00:01.000Z,
    },
    "sources": [
      {
        "id": "456",
        "providerMetadata": {
          "provider": {
            "custom": "value2",
          },
        },
        "sourceType": "url",
        "title": "Example 2",
        "url": "https://example.com/2",
      },
      {
        "id": "789",
        "providerMetadata": {
          "provider": {
            "custom": "value3",
          },
        },
        "sourceType": "url",
        "title": "Example 3",
        "url": "https://example.com/3",
      },
    ],
    "stepType": "continue",
    "text": "immediatefollow  ",
    "toolCalls": [],
    "toolResults": [],
    "usage": {
      "completionTokens": 2,
      "promptTokens": 3,
      "totalTokens": 5,
    },
    "warnings": undefined,
  },
  {
    "experimental_providerMetadata": undefined,
    "files": [],
    "finishReason": "stop",
    "isContinued": false,
    "logprobs": undefined,
    "providerMetadata": undefined,
    "reasoning": undefined,
    "reasoningDetails": [],
    "request": {},
    "response": {
      "headers": {
        "call": "3",
      },
      "id": "id-3",
      "messages": [
        {
          "content": [
            {
              "text": "part 1 
 no-whitespaceimmediatefollow  final value keep all whitespace
 end",
              "type": "text",
            },
          ],
          "id": "msg-0",
          "role": "assistant",
        },
      ],
      "modelId": "mock-model-id",
      "timestamp": 1970-01-01T00:00:01.000Z,
    },
    "sources": [],
    "stepType": "continue",
    "text": "final value keep all whitespace
 end",
    "toolCalls": [],
    "toolResults": [],
    "usage": {
      "completionTokens": 2,
      "promptTokens": 3,
      "totalTokens": 5,
    },
    "warnings": undefined,
  },
]
`;

exports[`streamText > options.onChunk > should return events in order 1`] = `
[
  {
    "textDelta": "Hello",
    "type": "text-delta",
  },
  {
    "toolCallId": "1",
    "toolName": "tool1",
    "type": "tool-call-streaming-start",
  },
  {
    "argsTextDelta": "{"value": "",
    "toolCallId": "1",
    "toolName": "tool1",
    "type": "tool-call-delta",
  },
  {
    "textDelta": "Feeling clever",
    "type": "reasoning",
  },
  {
    "argsTextDelta": "test",
    "toolCallId": "1",
    "toolName": "tool1",
    "type": "tool-call-delta",
  },
  {
    "argsTextDelta": ""}",
    "toolCallId": "1",
    "toolName": "tool1",
    "type": "tool-call-delta",
  },
  {
    "source": {
      "id": "123",
      "providerMetadata": {
        "provider": {
          "custom": "value",
        },
      },
      "sourceType": "url",
      "title": "Example",
      "url": "https://example.com",
    },
    "type": "source",
  },
  {
    "args": {
      "value": "test",
    },
    "toolCallId": "1",
    "toolName": "tool1",
    "type": "tool-call",
  },
  {
    "args": {
      "value": "test",
    },
    "result": "test-result",
    "toolCallId": "1",
    "toolName": "tool1",
    "type": "tool-result",
  },
  {
    "textDelta": " World",
    "type": "text-delta",
  },
]
`;

exports[`streamText > options.onFinish > should send correct information 1`] = `
{
  "experimental_providerMetadata": {
    "testProvider": {
      "testKey": "testValue",
    },
  },
  "files": [],
  "finishReason": "stop",
  "logprobs": undefined,
  "providerMetadata": {
    "testProvider": {
      "testKey": "testValue",
    },
  },
  "reasoning": undefined,
  "reasoningDetails": [],
  "request": {},
  "response": {
    "headers": {
      "call": "2",
    },
    "id": "id-0",
    "messages": [
      {
        "content": [
          {
            "text": "Hello, world!",
            "type": "text",
          },
          {
            "args": {
              "value": "value",
            },
            "toolCallId": "call-1",
            "toolName": "tool1",
            "type": "tool-call",
          },
        ],
        "id": "msg-0",
        "role": "assistant",
      },
      {
        "content": [
          {
            "result": "value-result",
            "toolCallId": "call-1",
            "toolName": "tool1",
            "type": "tool-result",
          },
        ],
        "id": "msg-1",
        "role": "tool",
      },
    ],
    "modelId": "mock-model-id",
    "timestamp": 1970-01-01T00:00:00.000Z,
  },
  "sources": [],
  "steps": [
    {
      "experimental_providerMetadata": {
        "testProvider": {
          "testKey": "testValue",
        },
      },
      "files": [],
      "finishReason": "stop",
      "isContinued": false,
      "logprobs": undefined,
      "providerMetadata": {
        "testProvider": {
          "testKey": "testValue",
        },
      },
      "reasoning": undefined,
      "reasoningDetails": [],
      "request": {},
      "response": {
        "headers": {
          "call": "2",
        },
        "id": "id-0",
        "messages": [
          {
            "content": [
              {
                "text": "Hello, world!",
                "type": "text",
              },
              {
                "args": {
                  "value": "value",
                },
                "toolCallId": "call-1",
                "toolName": "tool1",
                "type": "tool-call",
              },
            ],
            "id": "msg-0",
            "role": "assistant",
          },
          {
            "content": [
              {
                "result": "value-result",
                "toolCallId": "call-1",
                "toolName": "tool1",
                "type": "tool-result",
              },
            ],
            "id": "msg-1",
            "role": "tool",
          },
        ],
        "modelId": "mock-model-id",
        "timestamp": 1970-01-01T00:00:00.000Z,
      },
      "sources": [],
      "stepType": "initial",
      "text": "Hello, world!",
      "toolCalls": [
        {
          "args": {
            "value": "value",
          },
          "toolCallId": "call-1",
          "toolName": "tool1",
          "type": "tool-call",
        },
      ],
      "toolResults": [
        {
          "args": {
            "value": "value",
          },
          "result": "value-result",
          "toolCallId": "call-1",
          "toolName": "tool1",
          "type": "tool-result",
        },
      ],
      "usage": {
        "completionTokens": 10,
        "promptTokens": 3,
        "totalTokens": 13,
      },
      "warnings": undefined,
    },
  ],
  "text": "Hello, world!",
  "toolCalls": [
    {
      "args": {
        "value": "value",
      },
      "toolCallId": "call-1",
      "toolName": "tool1",
      "type": "tool-call",
    },
  ],
  "toolResults": [
    {
      "args": {
        "value": "value",
      },
      "result": "value-result",
      "toolCallId": "call-1",
      "toolName": "tool1",
      "type": "tool-result",
    },
  ],
  "usage": {
    "completionTokens": 10,
    "promptTokens": 3,
    "totalTokens": 13,
  },
  "warnings": undefined,
}
`;

exports[`streamText > options.onFinish > should send files 1`] = `
{
  "experimental_providerMetadata": undefined,
  "files": [
    DefaultGeneratedFileWithType {
      "base64Data": "Hello World",
      "mimeType": "text/plain",
      "type": "file",
      "uint8ArrayData": undefined,
    },
    DefaultGeneratedFileWithType {
      "base64Data": "QkFVRw==",
      "mimeType": "image/jpeg",
      "type": "file",
      "uint8ArrayData": undefined,
    },
  ],
  "finishReason": "stop",
  "logprobs": undefined,
  "providerMetadata": undefined,
  "reasoning": undefined,
  "reasoningDetails": [],
  "request": {},
  "response": {
    "headers": undefined,
    "id": "id-1",
    "messages": [
      {
        "content": [
          {
            "data": "Hello World",
            "mimeType": "text/plain",
            "type": "file",
          },
          {
            "data": "QkFVRw==",
            "mimeType": "image/jpeg",
            "type": "file",
          },
          {
            "text": "Hello!",
            "type": "text",
          },
        ],
        "id": "msg-0",
        "role": "assistant",
      },
    ],
    "modelId": "mock-model-id",
    "timestamp": 1970-01-01T00:00:00.000Z,
  },
  "sources": [],
  "steps": [
    {
      "experimental_providerMetadata": undefined,
      "files": [
        DefaultGeneratedFileWithType {
          "base64Data": "Hello World",
          "mimeType": "text/plain",
          "type": "file",
          "uint8ArrayData": undefined,
        },
        DefaultGeneratedFileWithType {
          "base64Data": "QkFVRw==",
          "mimeType": "image/jpeg",
          "type": "file",
          "uint8ArrayData": undefined,
        },
      ],
      "finishReason": "stop",
      "isContinued": false,
      "logprobs": undefined,
      "providerMetadata": undefined,
      "reasoning": undefined,
      "reasoningDetails": [],
      "request": {},
      "response": {
        "headers": undefined,
        "id": "id-1",
        "messages": [
          {
            "content": [
              {
                "data": "Hello World",
                "mimeType": "text/plain",
                "type": "file",
              },
              {
                "data": "QkFVRw==",
                "mimeType": "image/jpeg",
                "type": "file",
              },
              {
                "text": "Hello!",
                "type": "text",
              },
            ],
            "id": "msg-0",
            "role": "assistant",
          },
        ],
        "modelId": "mock-model-id",
        "timestamp": 1970-01-01T00:00:00.000Z,
      },
      "sources": [],
      "stepType": "initial",
      "text": "Hello!",
      "toolCalls": [],
      "toolResults": [],
      "usage": {
        "completionTokens": 10,
        "promptTokens": 3,
        "totalTokens": 13,
      },
      "warnings": undefined,
    },
  ],
  "text": "Hello!",
  "toolCalls": [],
  "toolResults": [],
  "usage": {
    "completionTokens": 10,
    "promptTokens": 3,
    "totalTokens": 13,
  },
  "warnings": undefined,
}
`;

exports[`streamText > options.onFinish > should send sources 1`] = `
{
  "experimental_providerMetadata": undefined,
  "files": [],
  "finishReason": "stop",
  "logprobs": undefined,
  "providerMetadata": undefined,
  "reasoning": undefined,
  "reasoningDetails": [],
  "request": {},
  "response": {
    "headers": undefined,
    "id": "id-1",
    "messages": [
      {
        "content": [
          {
            "text": "Hello!",
            "type": "text",
          },
        ],
        "id": "msg-0",
        "role": "assistant",
      },
    ],
    "modelId": "mock-model-id",
    "timestamp": 1970-01-01T00:00:00.000Z,
  },
  "sources": [
    {
      "id": "123",
      "providerMetadata": {
        "provider": {
          "custom": "value",
        },
      },
      "sourceType": "url",
      "title": "Example",
      "url": "https://example.com",
    },
    {
      "id": "456",
      "providerMetadata": {
        "provider": {
          "custom": "value2",
        },
      },
      "sourceType": "url",
      "title": "Example 2",
      "url": "https://example.com/2",
    },
  ],
  "steps": [
    {
      "experimental_providerMetadata": undefined,
      "files": [],
      "finishReason": "stop",
      "isContinued": false,
      "logprobs": undefined,
      "providerMetadata": undefined,
      "reasoning": undefined,
      "reasoningDetails": [],
      "request": {},
      "response": {
        "headers": undefined,
        "id": "id-1",
        "messages": [
          {
            "content": [
              {
                "text": "Hello!",
                "type": "text",
              },
            ],
            "id": "msg-0",
            "role": "assistant",
          },
        ],
        "modelId": "mock-model-id",
        "timestamp": 1970-01-01T00:00:00.000Z,
      },
      "sources": [
        {
          "id": "123",
          "providerMetadata": {
            "provider": {
              "custom": "value",
            },
          },
          "sourceType": "url",
          "title": "Example",
          "url": "https://example.com",
        },
        {
          "id": "456",
          "providerMetadata": {
            "provider": {
              "custom": "value2",
            },
          },
          "sourceType": "url",
          "title": "Example 2",
          "url": "https://example.com/2",
        },
      ],
      "stepType": "initial",
      "text": "Hello!",
      "toolCalls": [],
      "toolResults": [],
      "usage": {
        "completionTokens": 10,
        "promptTokens": 3,
        "totalTokens": 13,
      },
      "warnings": undefined,
    },
  ],
  "text": "Hello!",
  "toolCalls": [],
  "toolResults": [],
  "usage": {
    "completionTokens": 10,
    "promptTokens": 3,
    "totalTokens": 13,
  },
  "warnings": undefined,
}
`;

exports[`streamText > options.output > object output > should call onFinish with the correct content 1`] = `
{
  "experimental_providerMetadata": undefined,
  "files": [],
  "finishReason": "stop",
  "logprobs": undefined,
  "providerMetadata": undefined,
  "reasoning": undefined,
  "reasoningDetails": [],
  "request": {},
  "response": {
    "headers": undefined,
    "id": "id-1",
    "messages": [
      {
        "content": [
          {
            "text": "{ "value": "Hello, world!" }",
            "type": "text",
          },
        ],
        "id": "msg-0",
        "role": "assistant",
      },
    ],
    "modelId": "mock-model-id",
    "timestamp": 1970-01-01T00:00:00.000Z,
  },
  "sources": [],
  "steps": [
    {
      "experimental_providerMetadata": undefined,
      "files": [],
      "finishReason": "stop",
      "isContinued": false,
      "logprobs": undefined,
      "providerMetadata": undefined,
      "reasoning": undefined,
      "reasoningDetails": [],
      "request": {},
      "response": {
        "headers": undefined,
        "id": "id-1",
        "messages": [
          {
            "content": [
              {
                "text": "{ "value": "Hello, world!" }",
                "type": "text",
              },
            ],
            "id": "msg-0",
            "role": "assistant",
          },
        ],
        "modelId": "mock-model-id",
        "timestamp": 1970-01-01T00:00:00.000Z,
      },
      "sources": [],
      "stepType": "initial",
      "text": "{ "value": "Hello, world!" }",
      "toolCalls": [],
      "toolResults": [],
      "usage": {
        "completionTokens": 10,
        "promptTokens": 3,
        "totalTokens": 13,
      },
      "warnings": undefined,
    },
  ],
  "text": "{ "value": "Hello, world!" }",
  "toolCalls": [],
  "toolResults": [],
  "usage": {
    "completionTokens": 10,
    "promptTokens": 3,
    "totalTokens": 13,
  },
  "warnings": undefined,
}
`;

exports[`streamText > options.transform > with base transformation > options.onFinish should receive transformed data 1`] = `
{
  "experimental_providerMetadata": {
    "testProvider": {
      "testKey": "TEST VALUE",
    },
  },
  "files": [],
  "finishReason": "stop",
  "logprobs": undefined,
  "providerMetadata": {
    "testProvider": {
      "testKey": "TEST VALUE",
    },
  },
  "reasoning": undefined,
  "reasoningDetails": [],
  "request": {},
  "response": {
    "headers": {
      "call": "2",
    },
    "id": "id-0",
    "messages": [
      {
        "content": [
          {
            "text": "HELLO, WORLD!",
            "type": "text",
          },
          {
            "args": {
              "value": "VALUE",
            },
            "toolCallId": "call-1",
            "toolName": "tool1",
            "type": "tool-call",
          },
        ],
        "id": "msg-0",
        "role": "assistant",
      },
      {
        "content": [
          {
            "result": "VALUE-RESULT",
            "toolCallId": "call-1",
            "toolName": "tool1",
            "type": "tool-result",
          },
        ],
        "id": "msg-1",
        "role": "tool",
      },
    ],
    "modelId": "mock-model-id",
    "timestamp": 1970-01-01T00:00:00.000Z,
  },
  "sources": [],
  "steps": [
    {
      "experimental_providerMetadata": {
        "testProvider": {
          "testKey": "TEST VALUE",
        },
      },
      "files": [],
      "finishReason": "stop",
      "isContinued": false,
      "logprobs": undefined,
      "providerMetadata": {
        "testProvider": {
          "testKey": "TEST VALUE",
        },
      },
      "reasoning": undefined,
      "reasoningDetails": [],
      "request": {},
      "response": {
        "headers": {
          "call": "2",
        },
        "id": "id-0",
        "messages": [
          {
            "content": [
              {
                "text": "HELLO, WORLD!",
                "type": "text",
              },
              {
                "args": {
                  "value": "VALUE",
                },
                "toolCallId": "call-1",
                "toolName": "tool1",
                "type": "tool-call",
              },
            ],
            "id": "msg-0",
            "role": "assistant",
          },
          {
            "content": [
              {
                "result": "VALUE-RESULT",
                "toolCallId": "call-1",
                "toolName": "tool1",
                "type": "tool-result",
              },
            ],
            "id": "msg-1",
            "role": "tool",
          },
        ],
        "modelId": "mock-model-id",
        "timestamp": 1970-01-01T00:00:00.000Z,
      },
      "sources": [],
      "stepType": "initial",
      "text": "HELLO, WORLD!",
      "toolCalls": [
        {
          "args": {
            "value": "VALUE",
          },
          "toolCallId": "call-1",
          "toolName": "tool1",
          "type": "tool-call",
        },
      ],
      "toolResults": [
        {
          "args": {
            "value": "VALUE",
          },
          "result": "VALUE-RESULT",
          "toolCallId": "call-1",
          "toolName": "tool1",
          "type": "tool-result",
        },
      ],
      "usage": {
        "completionTokens": 10,
        "promptTokens": 3,
        "totalTokens": 13,
      },
      "warnings": undefined,
    },
  ],
  "text": "HELLO, WORLD!",
  "toolCalls": [
    {
      "args": {
        "value": "VALUE",
      },
      "toolCallId": "call-1",
      "toolName": "tool1",
      "type": "tool-call",
    },
  ],
  "toolResults": [
    {
      "args": {
        "value": "VALUE",
      },
      "result": "VALUE-RESULT",
      "toolCallId": "call-1",
      "toolName": "tool1",
      "type": "tool-result",
    },
  ],
  "usage": {
    "completionTokens": 10,
    "promptTokens": 3,
    "totalTokens": 13,
  },
  "warnings": undefined,
}
`;

exports[`streamText > options.transform > with base transformation > options.onStepFinish should receive transformed data 1`] = `
{
  "experimental_providerMetadata": {
    "testProvider": {
      "testKey": "TEST VALUE",
    },
  },
  "files": [],
  "finishReason": "stop",
  "isContinued": false,
  "logprobs": undefined,
  "providerMetadata": {
    "testProvider": {
      "testKey": "TEST VALUE",
    },
  },
  "reasoning": undefined,
  "reasoningDetails": [],
  "request": {},
  "response": {
    "headers": {
      "call": "2",
    },
    "id": "id-0",
    "messages": [
      {
        "content": [
          {
            "text": "HELLO, WORLD!",
            "type": "text",
          },
          {
            "args": {
              "value": "VALUE",
            },
            "toolCallId": "call-1",
            "toolName": "tool1",
            "type": "tool-call",
          },
        ],
        "id": "msg-0",
        "role": "assistant",
      },
      {
        "content": [
          {
            "result": "VALUE-RESULT",
            "toolCallId": "call-1",
            "toolName": "tool1",
            "type": "tool-result",
          },
        ],
        "id": "msg-1",
        "role": "tool",
      },
    ],
    "modelId": "mock-model-id",
    "timestamp": 1970-01-01T00:00:00.000Z,
  },
  "sources": [],
  "stepType": "initial",
  "text": "HELLO, WORLD!",
  "toolCalls": [
    {
      "args": {
        "value": "VALUE",
      },
      "toolCallId": "call-1",
      "toolName": "tool1",
      "type": "tool-call",
    },
  ],
  "toolResults": [
    {
      "args": {
        "value": "VALUE",
      },
      "result": "VALUE-RESULT",
      "toolCallId": "call-1",
      "toolName": "tool1",
      "type": "tool-result",
    },
  ],
  "usage": {
    "completionTokens": 10,
    "promptTokens": 3,
    "totalTokens": 13,
  },
  "warnings": undefined,
}
`;

exports[`streamText > options.transform > with base transformation > result.steps should be transformed 1`] = `
[
  {
    "experimental_providerMetadata": undefined,
    "files": [],
    "finishReason": "stop",
    "isContinued": false,
    "logprobs": undefined,
    "providerMetadata": undefined,
    "reasoning": undefined,
    "reasoningDetails": [],
    "request": {},
    "response": {
      "headers": undefined,
      "id": "id-0",
      "messages": [
        {
          "content": [
            {
              "text": "HELLO, WORLD!",
              "type": "text",
            },
            {
              "args": {
                "value": "VALUE",
              },
              "toolCallId": "call-1",
              "toolName": "tool1",
              "type": "tool-call",
            },
          ],
          "id": "msg-0",
          "role": "assistant",
        },
        {
          "content": [
            {
              "result": "RESULT1",
              "toolCallId": "call-1",
              "toolName": "tool1",
              "type": "tool-result",
            },
          ],
          "id": "msg-1",
          "role": "tool",
        },
      ],
      "modelId": "mock-model-id",
      "timestamp": 1970-01-01T00:00:00.000Z,
    },
    "sources": [],
    "stepType": "initial",
    "text": "HELLO, WORLD!",
    "toolCalls": [
      {
        "args": {
          "value": "VALUE",
        },
        "toolCallId": "call-1",
        "toolName": "tool1",
        "type": "tool-call",
      },
    ],
    "toolResults": [
      {
        "args": {
          "value": "VALUE",
        },
        "result": "RESULT1",
        "toolCallId": "call-1",
        "toolName": "tool1",
        "type": "tool-result",
      },
    ],
    "usage": {
      "completionTokens": 10,
      "promptTokens": 3,
      "totalTokens": 13,
    },
    "warnings": undefined,
  },
]
`;

exports[`streamText > options.transform > with base transformation > telemetry should record transformed data when enabled 1`] = `
[
  {
    "attributes": {
      "ai.model.id": "mock-model-id",
      "ai.model.provider": "mock-provider",
      "ai.operationId": "ai.streamText",
      "ai.prompt": "{"prompt":"test-input"}",
      "ai.response.finishReason": "stop",
      "ai.response.text": "HELLO, WORLD!",
      "ai.response.toolCalls": "[{"type":"tool-call","toolCallId":"call-1","toolName":"tool1","args":{"value":"VALUE"}}]",
      "ai.settings.maxRetries": 2,
      "ai.settings.maxSteps": 1,
      "ai.usage.completionTokens": 10,
      "ai.usage.promptTokens": 3,
      "operation.name": "ai.streamText",
    },
    "events": [],
    "name": "ai.streamText",
  },
  {
    "attributes": {
      "ai.model.id": "mock-model-id",
      "ai.model.provider": "mock-provider",
      "ai.operationId": "ai.streamText.doStream",
      "ai.prompt.format": "prompt",
      "ai.prompt.messages": "[{"role":"user","content":[{"type":"text","text":"test-input"}]}]",
      "ai.prompt.toolChoice": "{"type":"auto"}",
      "ai.prompt.tools": [
        "{"type":"function","name":"tool1","parameters":{"type":"object","properties":{"value":{"type":"string"}},"required":["value"],"additionalProperties":false,"$schema":"http://json-schema.org/draft-07/schema#"}}",
      ],
      "ai.response.avgCompletionTokensPerSecond": 20,
      "ai.response.finishReason": "stop",
      "ai.response.id": "id-0",
      "ai.response.model": "mock-model-id",
      "ai.response.msToFinish": 500,
      "ai.response.msToFirstChunk": 100,
      "ai.response.text": "Hello, world!",
      "ai.response.timestamp": "1970-01-01T00:00:00.000Z",
      "ai.response.toolCalls": "[{"type":"tool-call","toolCallId":"call-1","toolName":"tool1","args":{"value":"VALUE"}}]",
      "ai.settings.maxRetries": 2,
      "ai.usage.completionTokens": 10,
      "ai.usage.promptTokens": 3,
      "gen_ai.request.model": "mock-model-id",
      "gen_ai.response.finish_reasons": [
        "stop",
      ],
      "gen_ai.response.id": "id-0",
      "gen_ai.response.model": "mock-model-id",
      "gen_ai.system": "mock-provider",
      "gen_ai.usage.input_tokens": 3,
      "gen_ai.usage.output_tokens": 10,
      "operation.name": "ai.streamText.doStream",
    },
    "events": [
      {
        "attributes": {
          "ai.response.msToFirstChunk": 100,
        },
        "name": "ai.stream.firstChunk",
      },
      {
        "attributes": undefined,
        "name": "ai.stream.finish",
      },
    ],
    "name": "ai.streamText.doStream",
  },
  {
    "attributes": {
      "ai.operationId": "ai.toolCall",
      "ai.toolCall.args": "{"value":"value"}",
      "ai.toolCall.id": "call-1",
      "ai.toolCall.name": "tool1",
      "ai.toolCall.result": ""value-result"",
      "operation.name": "ai.toolCall",
    },
    "events": [],
    "name": "ai.toolCall",
  },
]
`;

exports[`streamText > options.transform > with transformation that aborts stream > options.onStepFinish should be called 1`] = `
{
  "experimental_providerMetadata": undefined,
  "files": [],
  "finishReason": "stop",
  "isContinued": false,
  "logprobs": undefined,
  "providerMetadata": undefined,
  "reasoning": undefined,
  "reasoningDetails": [],
  "request": {},
  "response": {
    "id": "response-id",
    "messages": [
      {
        "content": [
          {
            "text": "Hello, ",
            "type": "text",
          },
        ],
        "id": "msg-transformed-123",
        "role": "assistant",
      },
    ],
    "modelId": "mock-model-id",
    "timestamp": 1970-01-01T00:00:00.000Z,
  },
  "sources": [],
  "stepType": "initial",
  "text": "Hello, ",
  "toolCalls": [],
  "toolResults": [],
  "usage": {
    "completionTokens": NaN,
    "promptTokens": NaN,
    "totalTokens": NaN,
  },
  "warnings": [],
}
`;

exports[`streamText > result.files > should contain files 1`] = `
[
  DefaultGeneratedFileWithType {
    "base64Data": "Hello World",
    "mimeType": "text/plain",
    "type": "file",
    "uint8ArrayData": undefined,
  },
  DefaultGeneratedFileWithType {
    "base64Data": "QkFVRw==",
    "mimeType": "image/jpeg",
    "type": "file",
    "uint8ArrayData": undefined,
  },
]
`;

exports[`streamText > result.fullStream > should filter out empty text deltas 1`] = `
[
  {
    "messageId": "msg-0",
    "request": {},
    "type": "step-start",
    "warnings": [],
  },
  {
    "textDelta": "Hello",
    "type": "text-delta",
  },
  {
    "textDelta": ", ",
    "type": "text-delta",
  },
  {
    "textDelta": "world!",
    "type": "text-delta",
  },
  {
    "experimental_providerMetadata": undefined,
    "finishReason": "stop",
    "isContinued": false,
    "logprobs": undefined,
    "messageId": "msg-0",
    "providerMetadata": undefined,
    "request": {},
    "response": {
      "headers": undefined,
      "id": "id-0",
      "modelId": "mock-model-id",
      "timestamp": 1970-01-01T00:00:00.000Z,
    },
    "type": "step-finish",
    "usage": {
      "completionTokens": 10,
      "promptTokens": 3,
      "totalTokens": 13,
    },
    "warnings": undefined,
  },
  {
    "experimental_providerMetadata": undefined,
    "finishReason": "stop",
    "logprobs": undefined,
    "providerMetadata": undefined,
    "response": {
      "headers": undefined,
      "id": "id-0",
      "modelId": "mock-model-id",
      "timestamp": 1970-01-01T00:00:00.000Z,
    },
    "type": "finish",
    "usage": {
      "completionTokens": 10,
      "promptTokens": 3,
      "totalTokens": 13,
    },
  },
]
`;

exports[`streamText > result.fullStream > should not send tool call deltas when toolCallStreaming is disabled 1`] = `
[
  {
    "messageId": "msg-0",
    "request": {},
    "type": "step-start",
    "warnings": [],
  },
  {
    "args": {
      "value": "Sparkle Day",
    },
    "toolCallId": "call_O17Uplv4lJvD6DVdIvFFeRMw",
    "toolName": "test-tool",
    "type": "tool-call",
  },
  {
    "experimental_providerMetadata": undefined,
    "finishReason": "tool-calls",
    "isContinued": false,
    "logprobs": undefined,
    "messageId": "msg-0",
    "providerMetadata": undefined,
    "request": {},
    "response": {
      "headers": undefined,
      "id": "id-0",
      "modelId": "mock-model-id",
      "timestamp": 1970-01-01T00:00:00.000Z,
    },
    "type": "step-finish",
    "usage": {
      "completionTokens": 17,
      "promptTokens": 53,
      "totalTokens": 70,
    },
    "warnings": undefined,
  },
  {
    "experimental_providerMetadata": undefined,
    "finishReason": "tool-calls",
    "logprobs": undefined,
    "providerMetadata": undefined,
    "response": {
      "headers": undefined,
      "id": "id-0",
      "modelId": "mock-model-id",
      "timestamp": 1970-01-01T00:00:00.000Z,
    },
    "type": "finish",
    "usage": {
      "completionTokens": 17,
      "promptTokens": 53,
      "totalTokens": 70,
    },
  },
]
`;

exports[`streamText > result.fullStream > should send delayed asynchronous tool results 1`] = `
[
  {
    "messageId": "msg-0",
    "request": {},
    "type": "step-start",
    "warnings": [],
  },
  {
    "args": {
      "value": "value",
    },
    "toolCallId": "call-1",
    "toolName": "tool1",
    "type": "tool-call",
  },
  {
    "args": {
      "value": "value",
    },
    "result": "value-result",
    "toolCallId": "call-1",
    "toolName": "tool1",
    "type": "tool-result",
  },
  {
    "experimental_providerMetadata": undefined,
    "finishReason": "stop",
    "isContinued": false,
    "logprobs": undefined,
    "messageId": "msg-0",
    "providerMetadata": undefined,
    "request": {},
    "response": {
      "headers": undefined,
      "id": "id-0",
      "modelId": "mock-model-id",
      "timestamp": 1970-01-01T00:00:00.000Z,
    },
    "type": "step-finish",
    "usage": {
      "completionTokens": 10,
      "promptTokens": 3,
      "totalTokens": 13,
    },
    "warnings": undefined,
  },
  {
    "experimental_providerMetadata": undefined,
    "finishReason": "stop",
    "logprobs": undefined,
    "providerMetadata": undefined,
    "response": {
      "headers": undefined,
      "id": "id-0",
      "modelId": "mock-model-id",
      "timestamp": 1970-01-01T00:00:00.000Z,
    },
    "type": "finish",
    "usage": {
      "completionTokens": 10,
      "promptTokens": 3,
      "totalTokens": 13,
    },
  },
]
`;

exports[`streamText > result.fullStream > should send files 1`] = `
[
  {
    "messageId": "msg-0",
    "request": {},
    "type": "step-start",
    "warnings": [],
  },
  DefaultGeneratedFileWithType {
    "base64Data": "Hello World",
    "mimeType": "text/plain",
    "type": "file",
    "uint8ArrayData": undefined,
  },
  {
    "textDelta": "Hello!",
    "type": "text-delta",
  },
  DefaultGeneratedFileWithType {
    "base64Data": "QkFVRw==",
    "mimeType": "image/jpeg",
    "type": "file",
    "uint8ArrayData": undefined,
  },
  {
    "experimental_providerMetadata": undefined,
    "finishReason": "stop",
    "isContinued": false,
    "logprobs": undefined,
    "messageId": "msg-0",
    "providerMetadata": undefined,
    "request": {},
    "response": {
      "headers": undefined,
      "id": "id-1",
      "modelId": "mock-model-id",
      "timestamp": 1970-01-01T00:00:00.000Z,
    },
    "type": "step-finish",
    "usage": {
      "completionTokens": 10,
      "promptTokens": 3,
      "totalTokens": 13,
    },
    "warnings": undefined,
  },
  {
    "experimental_providerMetadata": undefined,
    "finishReason": "stop",
    "logprobs": undefined,
    "providerMetadata": undefined,
    "response": {
      "headers": undefined,
      "id": "id-1",
      "modelId": "mock-model-id",
      "timestamp": 1970-01-01T00:00:00.000Z,
    },
    "type": "finish",
    "usage": {
      "completionTokens": 10,
      "promptTokens": 3,
      "totalTokens": 13,
    },
  },
]
`;

exports[`streamText > result.fullStream > should send reasoning deltas 1`] = `
[
  {
    "messageId": "msg-0",
    "request": {},
    "type": "step-start",
    "warnings": [],
  },
  {
    "textDelta": "I will open the conversation",
    "type": "reasoning",
  },
  {
    "textDelta": " with witty banter. ",
    "type": "reasoning",
  },
  {
    "signature": "1234567890",
    "type": "reasoning-signature",
  },
  {
    "data": "redacted-reasoning-data",
    "type": "redacted-reasoning",
  },
  {
    "textDelta": "Once the user has relaxed,",
    "type": "reasoning",
  },
  {
    "textDelta": " I will pry for valuable information.",
    "type": "reasoning",
  },
  {
    "signature": "1234567890",
    "type": "reasoning-signature",
  },
  {
    "textDelta": "Hi",
    "type": "text-delta",
  },
  {
    "textDelta": " there!",
    "type": "text-delta",
  },
  {
    "experimental_providerMetadata": undefined,
    "finishReason": "stop",
    "isContinued": false,
    "logprobs": undefined,
    "messageId": "msg-0",
    "providerMetadata": undefined,
    "request": {},
    "response": {
      "headers": undefined,
      "id": "id-0",
      "modelId": "mock-model-id",
      "timestamp": 1970-01-01T00:00:00.000Z,
    },
    "type": "step-finish",
    "usage": {
      "completionTokens": 10,
      "promptTokens": 3,
      "totalTokens": 13,
    },
    "warnings": undefined,
  },
  {
    "experimental_providerMetadata": undefined,
    "finishReason": "stop",
    "logprobs": undefined,
    "providerMetadata": undefined,
    "response": {
      "headers": undefined,
      "id": "id-0",
      "modelId": "mock-model-id",
      "timestamp": 1970-01-01T00:00:00.000Z,
    },
    "type": "finish",
    "usage": {
      "completionTokens": 10,
      "promptTokens": 3,
      "totalTokens": 13,
    },
  },
]
`;

exports[`streamText > result.fullStream > should send sources 1`] = `
[
  {
    "messageId": "msg-0",
    "request": {},
    "type": "step-start",
    "warnings": [],
  },
  {
    "source": {
      "id": "123",
      "providerMetadata": {
        "provider": {
          "custom": "value",
        },
      },
      "sourceType": "url",
      "title": "Example",
      "url": "https://example.com",
    },
    "type": "source",
  },
  {
    "textDelta": "Hello!",
    "type": "text-delta",
  },
  {
    "source": {
      "id": "456",
      "providerMetadata": {
        "provider": {
          "custom": "value2",
        },
      },
      "sourceType": "url",
      "title": "Example 2",
      "url": "https://example.com/2",
    },
    "type": "source",
  },
  {
    "experimental_providerMetadata": undefined,
    "finishReason": "stop",
    "isContinued": false,
    "logprobs": undefined,
    "messageId": "msg-0",
    "providerMetadata": undefined,
    "request": {},
    "response": {
      "headers": undefined,
      "id": "id-1",
      "modelId": "mock-model-id",
      "timestamp": 1970-01-01T00:00:00.000Z,
    },
    "type": "step-finish",
    "usage": {
      "completionTokens": 10,
      "promptTokens": 3,
      "totalTokens": 13,
    },
    "warnings": undefined,
  },
  {
    "experimental_providerMetadata": undefined,
    "finishReason": "stop",
    "logprobs": undefined,
    "providerMetadata": undefined,
    "response": {
      "headers": undefined,
      "id": "id-1",
      "modelId": "mock-model-id",
      "timestamp": 1970-01-01T00:00:00.000Z,
    },
    "type": "finish",
    "usage": {
      "completionTokens": 10,
      "promptTokens": 3,
      "totalTokens": 13,
    },
  },
]
`;

exports[`streamText > result.fullStream > should send text deltas 1`] = `
[
  {
    "messageId": "msg-0",
    "request": {},
    "type": "step-start",
    "warnings": [],
  },
  {
    "textDelta": "Hello",
    "type": "text-delta",
  },
  {
    "textDelta": ", ",
    "type": "text-delta",
  },
  {
    "textDelta": "world!",
    "type": "text-delta",
  },
  {
    "experimental_providerMetadata": undefined,
    "finishReason": "stop",
    "isContinued": false,
    "logprobs": undefined,
    "messageId": "msg-0",
    "providerMetadata": undefined,
    "request": {},
    "response": {
      "headers": undefined,
      "id": "response-id",
      "modelId": "response-model-id",
      "timestamp": 1970-01-01T00:00:05.000Z,
    },
    "type": "step-finish",
    "usage": {
      "completionTokens": 10,
      "promptTokens": 3,
      "totalTokens": 13,
    },
    "warnings": undefined,
  },
  {
    "experimental_providerMetadata": undefined,
    "finishReason": "stop",
    "logprobs": undefined,
    "providerMetadata": undefined,
    "response": {
      "headers": undefined,
      "id": "response-id",
      "modelId": "response-model-id",
      "timestamp": 1970-01-01T00:00:05.000Z,
    },
    "type": "finish",
    "usage": {
      "completionTokens": 10,
      "promptTokens": 3,
      "totalTokens": 13,
    },
  },
]
`;

exports[`streamText > result.fullStream > should send tool call deltas when toolCallStreaming is enabled 1`] = `
[
  {
    "messageId": "msg-0",
    "request": {},
    "type": "step-start",
=======
    "type": "start-step",
>>>>>>> 713257cc
    "warnings": [],
  },
  {
    "input": {
      "value": "value",
    },
    "providerExecuted": undefined,
    "toolCallId": "call-1",
    "toolName": "tool1",
    "type": "tool-call",
  },
  {
    "input": {
      "value": "value",
    },
    "output": "value-result",
    "providerExecuted": undefined,
    "toolCallId": "call-1",
    "toolName": "tool1",
    "type": "tool-result",
  },
  {
    "finishReason": "stop",
    "providerMetadata": undefined,
    "response": {
      "headers": undefined,
      "id": "id-0",
      "modelId": "mock-model-id",
      "timestamp": 1970-01-01T00:00:00.000Z,
    },
    "type": "finish-step",
    "usage": {
      "cachedInputTokens": undefined,
      "inputTokens": 3,
      "outputTokens": 10,
      "reasoningTokens": undefined,
      "totalTokens": 13,
    },
  },
  {
    "finishReason": "stop",
    "totalUsage": {
      "cachedInputTokens": undefined,
      "inputTokens": 3,
      "outputTokens": 10,
      "reasoningTokens": undefined,
      "totalTokens": 13,
    },
    "type": "finish",
  },
]
`;

exports[`streamText > result.fullStream > should send tool calls 1`] = `
[
  {
    "type": "start",
  },
  {
    "request": {},
    "type": "start-step",
    "warnings": [],
  },
  {
    "input": {
      "value": "value",
    },
    "providerExecuted": undefined,
    "toolCallId": "call-1",
    "toolName": "tool1",
    "type": "tool-call",
  },
  {
    "finishReason": "stop",
    "providerMetadata": undefined,
    "response": {
      "headers": undefined,
      "id": "id-0",
      "modelId": "mock-model-id",
      "timestamp": 1970-01-01T00:00:00.000Z,
    },
    "type": "finish-step",
    "usage": {
      "cachedInputTokens": undefined,
      "inputTokens": 3,
      "outputTokens": 10,
      "reasoningTokens": undefined,
      "totalTokens": 13,
    },
  },
  {
    "finishReason": "stop",
    "totalUsage": {
      "cachedInputTokens": undefined,
      "inputTokens": 3,
      "outputTokens": 10,
      "reasoningTokens": undefined,
      "totalTokens": 13,
    },
    "type": "finish",
  },
]
`;

exports[`streamText > result.fullStream > should send tool results 1`] = `
[
  {
    "type": "start",
  },
  {
    "request": {},
    "type": "start-step",
    "warnings": [],
  },
  {
    "input": {
      "value": "value",
    },
    "providerExecuted": undefined,
    "toolCallId": "call-1",
    "toolName": "tool1",
    "type": "tool-call",
  },
  {
    "input": {
      "value": "value",
    },
    "output": "value-result",
    "providerExecuted": undefined,
    "toolCallId": "call-1",
    "toolName": "tool1",
    "type": "tool-result",
  },
  {
    "finishReason": "stop",
    "providerMetadata": undefined,
    "response": {
      "headers": undefined,
      "id": "id-0",
      "modelId": "mock-model-id",
      "timestamp": 1970-01-01T00:00:00.000Z,
    },
    "type": "finish-step",
    "usage": {
      "cachedInputTokens": undefined,
      "inputTokens": 3,
      "outputTokens": 10,
      "reasoningTokens": undefined,
      "totalTokens": 13,
    },
  },
  {
    "finishReason": "stop",
    "totalUsage": {
      "cachedInputTokens": undefined,
      "inputTokens": 3,
      "outputTokens": 10,
      "reasoningTokens": undefined,
      "totalTokens": 13,
    },
    "type": "finish",
  },
]
`;

exports[`streamText > result.pipeUIMessageStreamToResponse > should mask error messages by default 1`] = `
[
  "data: {"type":"start"}

",
  "data: {"type":"start-step"}

",
  "data: {"type":"error","errorText":"error"}

",
  "data: {"type":"finish-step"}

",
  "data: {"type":"finish"}

",
  "data: [DONE]

",
]
`;

exports[`streamText > result.pipeUIMessageStreamToResponse > should support custom error messages 1`] = `
[
  "data: {"type":"start"}

",
  "data: {"type":"start-step"}

",
  "data: {"type":"error","errorText":"custom error message: error"}

",
  "data: {"type":"finish-step"}

",
  "data: {"type":"finish"}

",
  "data: [DONE]

",
]
`;

exports[`streamText > result.reasoning > should contain reasoning from model response 1`] = `
[
  {
    "providerMetadata": {
      "testProvider": {
        "signature": "1234567890",
      },
    },
    "text": "I will open the conversation with witty banter. ",
    "type": "reasoning",
  },
  {
    "providerMetadata": {
      "testProvider": {
        "redactedData": "redacted-reasoning-data",
      },
    },
    "text": "",
    "type": "reasoning",
  },
  {
    "providerMetadata": {
      "testProvider": {
        "signature": "1234567890",
      },
    },
    "text": "Once the user has relaxed, I will pry for valuable information.",
    "type": "reasoning",
  },
]
`;

exports[`streamText > result.reasoningText > should contain reasoning text from model response 1`] = `"I will open the conversation with witty banter. Once the user has relaxed, I will pry for valuable information."`;

exports[`streamText > result.sources > should contain sources 1`] = `
[
  {
    "id": "123",
    "providerMetadata": {
      "provider": {
        "custom": "value",
      },
    },
    "sourceType": "url",
    "title": "Example",
    "type": "source",
    "url": "https://example.com",
  },
  {
    "id": "456",
    "providerMetadata": {
      "provider": {
        "custom": "value2",
      },
    },
    "sourceType": "url",
    "title": "Example 2",
    "type": "source",
    "url": "https://example.com/2",
  },
]
`;

exports[`streamText > result.text > should resolve with full text 1`] = `"Hello, world!"`;

exports[`streamText > result.textStream > should filter out empty text deltas 1`] = `
[
  "Hello",
  ", ",
  "world!",
]
`;

exports[`streamText > result.textStream > should not include reasoning content in textStream 1`] = `
[
  "Hi",
  " there!",
]
`;

exports[`streamText > result.textStream > should swallow error to prevent server crash 1`] = `[]`;

exports[`streamText > result.toUIMessageStream > should mask error messages by default 1`] = `
[
  {
    "messageId": undefined,
    "messageMetadata": undefined,
    "type": "start",
  },
  {
    "type": "start-step",
  },
  {
    "errorText": "error",
    "type": "error",
  },
  {
    "type": "finish-step",
  },
  {
    "messageMetadata": undefined,
    "type": "finish",
  },
]
`;

exports[`streamText > result.toUIMessageStream > should send tool call, tool call stream start, tool call deltas, and tool result stream parts 1`] = `
[
  {
    "messageId": undefined,
    "messageMetadata": undefined,
    "type": "start",
  },
  {
    "type": "start-step",
  },
  {
    "providerExecuted": undefined,
    "toolCallId": "call-1",
    "toolName": "tool1",
    "type": "tool-input-start",
  },
  {
    "inputTextDelta": "{ "value":",
    "toolCallId": "call-1",
    "type": "tool-input-delta",
  },
  {
    "inputTextDelta": " "value" }",
    "toolCallId": "call-1",
    "type": "tool-input-delta",
  },
  {
    "input": {
      "value": "value",
    },
    "providerExecuted": undefined,
    "toolCallId": "call-1",
    "toolName": "tool1",
    "type": "tool-input-available",
  },
  {
    "output": "value-result",
    "providerExecuted": undefined,
    "toolCallId": "call-1",
    "type": "tool-output-available",
  },
  {
    "type": "finish-step",
  },
  {
    "messageMetadata": undefined,
    "type": "finish",
  },
]
`;

exports[`streamText > result.toUIMessageStream > should support custom error messages 1`] = `
[
  {
    "messageId": undefined,
    "messageMetadata": undefined,
    "type": "start",
  },
  {
    "type": "start-step",
  },
  {
    "errorText": "custom error message: error",
    "type": "error",
  },
  {
    "type": "finish-step",
  },
  {
    "messageMetadata": undefined,
    "type": "finish",
  },
]
`;

exports[`streamText > result.toUIMessageStreamResponse > should mask error messages by default 1`] = `
[
  "data: {"type":"start"}

",
  "data: {"type":"start-step"}

",
  "data: {"type":"error","errorText":"error"}

",
  "data: {"type":"finish-step"}

",
  "data: {"type":"finish"}

",
  "data: [DONE]

",
]
`;

exports[`streamText > result.toUIMessageStreamResponse > should support custom error messages 1`] = `
[
  "data: {"type":"start"}

",
  "data: {"type":"start-step"}

",
  "data: {"type":"error","errorText":"custom error message: error"}

",
  "data: {"type":"finish-step"}

",
  "data: {"type":"finish"}

",
  "data: [DONE]

",
]
`;

exports[`streamText > telemetry > should not record any telemetry data when not explicitly enabled 1`] = `[]`;

exports[`streamText > telemetry > should not record telemetry inputs / outputs when disabled 1`] = `
[
  {
    "attributes": {
      "ai.model.id": "mock-model-id",
      "ai.model.provider": "mock-provider",
      "ai.operationId": "ai.streamText",
      "ai.response.finishReason": "stop",
      "ai.settings.maxRetries": 2,
      "ai.usage.inputTokens": 3,
      "ai.usage.outputTokens": 10,
      "ai.usage.totalTokens": 13,
      "operation.name": "ai.streamText",
    },
    "events": [],
    "name": "ai.streamText",
  },
  {
    "attributes": {
      "ai.model.id": "mock-model-id",
      "ai.model.provider": "mock-provider",
      "ai.operationId": "ai.streamText.doStream",
      "ai.response.avgOutputTokensPerSecond": 20,
      "ai.response.finishReason": "stop",
      "ai.response.id": "id-0",
      "ai.response.model": "mock-model-id",
      "ai.response.msToFinish": 500,
      "ai.response.msToFirstChunk": 100,
      "ai.response.timestamp": "1970-01-01T00:00:00.000Z",
      "ai.settings.maxRetries": 2,
      "ai.usage.inputTokens": 3,
      "ai.usage.outputTokens": 10,
      "ai.usage.totalTokens": 13,
      "gen_ai.request.model": "mock-model-id",
      "gen_ai.response.finish_reasons": [
        "stop",
      ],
      "gen_ai.response.id": "id-0",
      "gen_ai.response.model": "mock-model-id",
      "gen_ai.system": "mock-provider",
      "gen_ai.usage.input_tokens": 3,
      "gen_ai.usage.output_tokens": 10,
      "operation.name": "ai.streamText.doStream",
    },
    "events": [
      {
        "attributes": {
          "ai.response.msToFirstChunk": 100,
        },
        "name": "ai.stream.firstChunk",
      },
      {
        "attributes": undefined,
        "name": "ai.stream.finish",
      },
    ],
    "name": "ai.streamText.doStream",
  },
  {
    "attributes": {
      "ai.operationId": "ai.toolCall",
      "ai.toolCall.id": "call-1",
      "ai.toolCall.name": "tool1",
      "operation.name": "ai.toolCall",
    },
    "events": [],
    "name": "ai.toolCall",
  },
]
`;

exports[`streamText > telemetry > should record successful tool call 1`] = `
[
  {
    "attributes": {
      "ai.model.id": "mock-model-id",
      "ai.model.provider": "mock-provider",
      "ai.operationId": "ai.streamText",
      "ai.prompt": "{"prompt":"test-input"}",
      "ai.response.finishReason": "stop",
      "ai.response.text": "",
      "ai.response.toolCalls": "[{"type":"tool-call","toolCallId":"call-1","toolName":"tool1","input":{"value":"value"}}]",
      "ai.settings.maxRetries": 2,
      "ai.usage.inputTokens": 3,
      "ai.usage.outputTokens": 10,
      "ai.usage.totalTokens": 13,
      "operation.name": "ai.streamText",
    },
    "events": [],
    "name": "ai.streamText",
  },
  {
    "attributes": {
      "ai.model.id": "mock-model-id",
      "ai.model.provider": "mock-provider",
      "ai.operationId": "ai.streamText.doStream",
      "ai.prompt.messages": "[{"role":"user","content":[{"type":"text","text":"test-input"}]}]",
      "ai.prompt.toolChoice": "{"type":"auto"}",
      "ai.prompt.tools": [
        "{"type":"function","name":"tool1","inputSchema":{"$schema":"http://json-schema.org/draft-07/schema#","type":"object","properties":{"value":{"type":"string"}},"required":["value"],"additionalProperties":false}}",
      ],
      "ai.response.avgOutputTokensPerSecond": 20,
      "ai.response.finishReason": "stop",
      "ai.response.id": "id-0",
      "ai.response.model": "mock-model-id",
      "ai.response.msToFinish": 500,
      "ai.response.msToFirstChunk": 100,
      "ai.response.text": "",
      "ai.response.timestamp": "1970-01-01T00:00:00.000Z",
      "ai.response.toolCalls": "[{"type":"tool-call","toolCallId":"call-1","toolName":"tool1","input":{"value":"value"}}]",
      "ai.settings.maxRetries": 2,
      "ai.usage.inputTokens": 3,
      "ai.usage.outputTokens": 10,
      "ai.usage.totalTokens": 13,
      "gen_ai.request.model": "mock-model-id",
      "gen_ai.response.finish_reasons": [
        "stop",
      ],
      "gen_ai.response.id": "id-0",
      "gen_ai.response.model": "mock-model-id",
      "gen_ai.system": "mock-provider",
      "gen_ai.usage.input_tokens": 3,
      "gen_ai.usage.output_tokens": 10,
      "operation.name": "ai.streamText.doStream",
    },
    "events": [
      {
        "attributes": {
          "ai.response.msToFirstChunk": 100,
        },
        "name": "ai.stream.firstChunk",
      },
      {
        "attributes": undefined,
        "name": "ai.stream.finish",
      },
    ],
    "name": "ai.streamText.doStream",
  },
  {
    "attributes": {
      "ai.operationId": "ai.toolCall",
      "ai.toolCall.id": "call-1",
      "ai.toolCall.input": "{"value":"value"}",
      "ai.toolCall.name": "tool1",
      "ai.toolCall.output": ""value-result"",
      "operation.name": "ai.toolCall",
    },
    "events": [],
    "name": "ai.toolCall",
  },
]
`;

exports[`streamText > telemetry > should record telemetry data when enabled 1`] = `
[
  {
    "attributes": {
      "ai.model.id": "mock-model-id",
      "ai.model.provider": "mock-provider",
      "ai.operationId": "ai.streamText",
      "ai.prompt": "{"prompt":"test-input"}",
      "ai.request.headers.header1": "value1",
      "ai.request.headers.header2": "value2",
      "ai.response.finishReason": "stop",
      "ai.response.text": "Hello, world!",
      "ai.settings.frequencyPenalty": 0.3,
      "ai.settings.maxRetries": 2,
      "ai.settings.presencePenalty": 0.4,
      "ai.settings.stopSequences": [
        "stop",
      ],
      "ai.settings.temperature": 0.5,
      "ai.settings.topK": 0.1,
      "ai.settings.topP": 0.2,
      "ai.telemetry.functionId": "test-function-id",
      "ai.telemetry.metadata.test1": "value1",
      "ai.telemetry.metadata.test2": false,
      "ai.usage.inputTokens": 3,
      "ai.usage.outputTokens": 10,
      "ai.usage.totalTokens": 13,
      "operation.name": "ai.streamText test-function-id",
      "resource.name": "test-function-id",
    },
    "events": [],
    "name": "ai.streamText",
  },
  {
    "attributes": {
      "ai.model.id": "mock-model-id",
      "ai.model.provider": "mock-provider",
      "ai.operationId": "ai.streamText.doStream",
      "ai.prompt.messages": "[{"role":"user","content":[{"type":"text","text":"test-input"}]}]",
      "ai.request.headers.header1": "value1",
      "ai.request.headers.header2": "value2",
      "ai.response.avgOutputTokensPerSecond": 20,
      "ai.response.finishReason": "stop",
      "ai.response.id": "id-0",
      "ai.response.model": "mock-model-id",
      "ai.response.msToFinish": 500,
      "ai.response.msToFirstChunk": 100,
      "ai.response.text": "Hello, world!",
      "ai.response.timestamp": "1970-01-01T00:00:00.000Z",
      "ai.settings.frequencyPenalty": 0.3,
      "ai.settings.maxRetries": 2,
      "ai.settings.presencePenalty": 0.4,
      "ai.settings.stopSequences": [
        "stop",
      ],
      "ai.settings.temperature": 0.5,
      "ai.settings.topK": 0.1,
      "ai.settings.topP": 0.2,
      "ai.telemetry.functionId": "test-function-id",
      "ai.telemetry.metadata.test1": "value1",
      "ai.telemetry.metadata.test2": false,
      "ai.usage.inputTokens": 3,
      "ai.usage.outputTokens": 10,
      "ai.usage.totalTokens": 13,
      "gen_ai.request.frequency_penalty": 0.3,
      "gen_ai.request.model": "mock-model-id",
      "gen_ai.request.presence_penalty": 0.4,
      "gen_ai.request.stop_sequences": [
        "stop",
      ],
      "gen_ai.request.temperature": 0.5,
      "gen_ai.request.top_k": 0.1,
      "gen_ai.request.top_p": 0.2,
      "gen_ai.response.finish_reasons": [
        "stop",
      ],
      "gen_ai.response.id": "id-0",
      "gen_ai.response.model": "mock-model-id",
      "gen_ai.system": "mock-provider",
      "gen_ai.usage.input_tokens": 3,
      "gen_ai.usage.output_tokens": 10,
      "operation.name": "ai.streamText.doStream test-function-id",
      "resource.name": "test-function-id",
    },
    "events": [
      {
        "attributes": {
          "ai.response.msToFirstChunk": 100,
        },
        "name": "ai.stream.firstChunk",
      },
      {
        "attributes": undefined,
        "name": "ai.stream.finish",
      },
    ],
    "name": "ai.streamText.doStream",
  },
]
`;

exports[`streamText > tools with custom schema > should send tool calls 1`] = `
[
  {
    "type": "start",
  },
  {
    "request": {},
    "type": "start-step",
    "warnings": [],
  },
  {
    "input": {
      "value": "value",
    },
    "providerExecuted": undefined,
    "toolCallId": "call-1",
    "toolName": "tool1",
    "type": "tool-call",
  },
  {
    "finishReason": "stop",
    "providerMetadata": undefined,
    "response": {
      "headers": undefined,
      "id": "id-0",
      "modelId": "mock-model-id",
      "timestamp": 1970-01-01T00:00:00.000Z,
    },
    "type": "finish-step",
    "usage": {
      "cachedInputTokens": undefined,
      "inputTokens": 3,
      "outputTokens": 10,
      "reasoningTokens": undefined,
      "totalTokens": 13,
    },
  },
  {
    "finishReason": "stop",
    "totalUsage": {
      "cachedInputTokens": undefined,
      "inputTokens": 3,
      "outputTokens": 10,
      "reasoningTokens": undefined,
      "totalTokens": 13,
    },
    "type": "finish",
  },
]
`;<|MERGE_RESOLUTION|>--- conflicted
+++ resolved
@@ -1,604 +1,6 @@
 // Vitest Snapshot v1, https://vitest.dev/guide/snapshot.html
 
-<<<<<<< HEAD
-exports[`streamText > multiple stream consumption > should support text stream, ai stream, full stream on single result object 1`] = `
-{
-  "dataStream": [
-    "f:{"messageId":"msg-0"}
-",
-    "0:"Hello"
-",
-    "0:", "
-",
-    "0:"world!"
-",
-    "e:{"finishReason":"stop","usage":{"promptTokens":3,"completionTokens":10},"isContinued":false}
-",
-    "d:{"finishReason":"stop","usage":{"promptTokens":3,"completionTokens":10}}
-",
-  ],
-  "fullStream": [
-    {
-      "messageId": "msg-0",
-      "request": {},
-      "type": "step-start",
-      "warnings": [],
-    },
-    {
-      "textDelta": "Hello",
-      "type": "text-delta",
-    },
-    {
-      "textDelta": ", ",
-      "type": "text-delta",
-    },
-    {
-      "textDelta": "world!",
-      "type": "text-delta",
-    },
-    {
-      "experimental_providerMetadata": undefined,
-      "finishReason": "stop",
-      "isContinued": false,
-      "logprobs": undefined,
-      "messageId": "msg-0",
-      "providerMetadata": undefined,
-      "request": {},
-      "response": {
-        "headers": undefined,
-        "id": "id-0",
-        "modelId": "mock-model-id",
-        "timestamp": 1970-01-01T00:00:00.000Z,
-      },
-      "type": "step-finish",
-      "usage": {
-        "completionTokens": 10,
-        "promptTokens": 3,
-        "totalTokens": 13,
-      },
-      "warnings": undefined,
-    },
-    {
-      "experimental_providerMetadata": undefined,
-      "finishReason": "stop",
-      "logprobs": undefined,
-      "providerMetadata": undefined,
-      "response": {
-        "headers": undefined,
-        "id": "id-0",
-        "modelId": "mock-model-id",
-        "timestamp": 1970-01-01T00:00:00.000Z,
-      },
-      "type": "finish",
-      "usage": {
-        "completionTokens": 10,
-        "promptTokens": 3,
-        "totalTokens": 13,
-      },
-    },
-  ],
-  "textStream": [
-    "Hello",
-    ", ",
-    "world!",
-  ],
-}
-`;
-
-exports[`streamText > options.maxSteps > 2 steps: initial, tool-result > callbacks > onFinish should send correct information 1`] = `
-{
-  "experimental_providerMetadata": undefined,
-  "files": [],
-  "finishReason": "stop",
-  "logprobs": undefined,
-  "providerMetadata": undefined,
-  "reasoning": undefined,
-  "reasoningDetails": [],
-  "request": {},
-  "response": {
-    "headers": {
-      "call": "2",
-    },
-    "id": "id-1",
-    "messages": [
-      {
-        "content": [
-          {
-            "text": "thinking",
-            "type": "reasoning",
-          },
-          {
-            "args": {
-              "value": "value",
-            },
-            "toolCallId": "call-1",
-            "toolName": "tool1",
-            "type": "tool-call",
-          },
-        ],
-        "id": "msg-0",
-        "role": "assistant",
-      },
-      {
-        "content": [
-          {
-            "result": "result1",
-            "toolCallId": "call-1",
-            "toolName": "tool1",
-            "type": "tool-result",
-          },
-        ],
-        "id": "msg-3",
-        "role": "tool",
-      },
-      {
-        "content": [
-          {
-            "text": "Hello, world!",
-            "type": "text",
-          },
-        ],
-        "id": "msg-2",
-        "role": "assistant",
-      },
-    ],
-    "modelId": "mock-model-id",
-    "timestamp": 1970-01-01T00:00:01.000Z,
-  },
-  "sources": [],
-  "steps": [
-    {
-      "experimental_providerMetadata": undefined,
-      "files": [],
-      "finishReason": "tool-calls",
-      "isContinued": false,
-      "logprobs": undefined,
-      "providerMetadata": undefined,
-      "reasoning": "thinking",
-      "reasoningDetails": [
-        {
-          "text": "thinking",
-          "type": "text",
-        },
-      ],
-      "request": {},
-      "response": {
-        "headers": {
-          "call": "1",
-        },
-        "id": "id-0",
-        "messages": [
-          {
-            "content": [
-              {
-                "text": "thinking",
-                "type": "reasoning",
-              },
-              {
-                "args": {
-                  "value": "value",
-                },
-                "toolCallId": "call-1",
-                "toolName": "tool1",
-                "type": "tool-call",
-              },
-            ],
-            "id": "msg-0",
-            "role": "assistant",
-          },
-          {
-            "content": [
-              {
-                "result": "result1",
-                "toolCallId": "call-1",
-                "toolName": "tool1",
-                "type": "tool-result",
-              },
-            ],
-            "id": "msg-3",
-            "role": "tool",
-          },
-        ],
-        "modelId": "mock-model-id",
-        "timestamp": 1970-01-01T00:00:00.000Z,
-      },
-      "sources": [],
-      "stepType": "initial",
-      "text": "",
-      "toolCalls": [
-        {
-          "args": {
-            "value": "value",
-          },
-          "toolCallId": "call-1",
-          "toolName": "tool1",
-          "type": "tool-call",
-        },
-      ],
-      "toolResults": [
-        {
-          "args": {
-            "value": "value",
-          },
-          "result": "result1",
-          "toolCallId": "call-1",
-          "toolName": "tool1",
-          "type": "tool-result",
-        },
-      ],
-      "usage": {
-        "completionTokens": 10,
-        "promptTokens": 3,
-        "totalTokens": 13,
-      },
-      "warnings": undefined,
-    },
-    {
-      "experimental_providerMetadata": undefined,
-      "files": [],
-      "finishReason": "stop",
-      "isContinued": false,
-      "logprobs": undefined,
-      "providerMetadata": undefined,
-      "reasoning": undefined,
-      "reasoningDetails": [],
-      "request": {},
-      "response": {
-        "headers": {
-          "call": "2",
-        },
-        "id": "id-1",
-        "messages": [
-          {
-            "content": [
-              {
-                "text": "thinking",
-                "type": "reasoning",
-              },
-              {
-                "args": {
-                  "value": "value",
-                },
-                "toolCallId": "call-1",
-                "toolName": "tool1",
-                "type": "tool-call",
-              },
-            ],
-            "id": "msg-0",
-            "role": "assistant",
-          },
-          {
-            "content": [
-              {
-                "result": "result1",
-                "toolCallId": "call-1",
-                "toolName": "tool1",
-                "type": "tool-result",
-              },
-            ],
-            "id": "msg-3",
-            "role": "tool",
-          },
-          {
-            "content": [
-              {
-                "text": "Hello, world!",
-                "type": "text",
-              },
-            ],
-            "id": "msg-2",
-            "role": "assistant",
-          },
-        ],
-        "modelId": "mock-model-id",
-        "timestamp": 1970-01-01T00:00:01.000Z,
-      },
-      "sources": [],
-      "stepType": "tool-result",
-      "text": "Hello, world!",
-      "toolCalls": [],
-      "toolResults": [],
-      "usage": {
-        "completionTokens": 5,
-        "promptTokens": 1,
-        "totalTokens": 6,
-      },
-      "warnings": undefined,
-    },
-  ],
-  "text": "Hello, world!",
-  "toolCalls": [],
-  "toolResults": [],
-  "usage": {
-    "completionTokens": 15,
-    "promptTokens": 4,
-    "totalTokens": 19,
-  },
-  "warnings": undefined,
-}
-`;
-
-exports[`streamText > options.maxSteps > 2 steps: initial, tool-result > callbacks > onStepFinish should send correct information 1`] = `
-[
-  {
-    "experimental_providerMetadata": undefined,
-    "files": [],
-    "finishReason": "tool-calls",
-    "isContinued": false,
-    "logprobs": undefined,
-    "providerMetadata": undefined,
-    "reasoning": "thinking",
-    "reasoningDetails": [
-      {
-        "text": "thinking",
-        "type": "text",
-      },
-    ],
-    "request": {},
-    "response": {
-      "headers": {
-        "call": "1",
-      },
-      "id": "id-0",
-      "messages": [
-        {
-          "content": [
-            {
-              "text": "thinking",
-              "type": "reasoning",
-            },
-            {
-              "args": {
-                "value": "value",
-              },
-              "toolCallId": "call-1",
-              "toolName": "tool1",
-              "type": "tool-call",
-            },
-          ],
-          "id": "msg-0",
-          "role": "assistant",
-        },
-        {
-          "content": [
-            {
-              "result": "result1",
-              "toolCallId": "call-1",
-              "toolName": "tool1",
-              "type": "tool-result",
-            },
-          ],
-          "id": "msg-3",
-          "role": "tool",
-        },
-      ],
-      "modelId": "mock-model-id",
-      "timestamp": 1970-01-01T00:00:00.000Z,
-    },
-    "sources": [],
-    "stepType": "initial",
-    "text": "",
-    "toolCalls": [
-      {
-        "args": {
-          "value": "value",
-        },
-        "toolCallId": "call-1",
-        "toolName": "tool1",
-        "type": "tool-call",
-      },
-    ],
-    "toolResults": [
-      {
-        "args": {
-          "value": "value",
-        },
-        "result": "result1",
-        "toolCallId": "call-1",
-        "toolName": "tool1",
-        "type": "tool-result",
-      },
-    ],
-    "usage": {
-      "completionTokens": 10,
-      "promptTokens": 3,
-      "totalTokens": 13,
-    },
-    "warnings": undefined,
-  },
-  {
-    "experimental_providerMetadata": undefined,
-    "files": [],
-    "finishReason": "stop",
-    "isContinued": false,
-    "logprobs": undefined,
-    "providerMetadata": undefined,
-    "reasoning": undefined,
-    "reasoningDetails": [],
-    "request": {},
-    "response": {
-      "headers": {
-        "call": "2",
-      },
-      "id": "id-1",
-      "messages": [
-        {
-          "content": [
-            {
-              "text": "thinking",
-              "type": "reasoning",
-            },
-            {
-              "args": {
-                "value": "value",
-              },
-              "toolCallId": "call-1",
-              "toolName": "tool1",
-              "type": "tool-call",
-            },
-          ],
-          "id": "msg-0",
-          "role": "assistant",
-        },
-        {
-          "content": [
-            {
-              "result": "result1",
-              "toolCallId": "call-1",
-              "toolName": "tool1",
-              "type": "tool-result",
-            },
-          ],
-          "id": "msg-3",
-          "role": "tool",
-        },
-        {
-          "content": [
-            {
-              "text": "Hello, world!",
-              "type": "text",
-            },
-          ],
-          "id": "msg-2",
-          "role": "assistant",
-        },
-      ],
-      "modelId": "mock-model-id",
-      "timestamp": 1970-01-01T00:00:01.000Z,
-    },
-    "sources": [],
-    "stepType": "tool-result",
-    "text": "Hello, world!",
-    "toolCalls": [],
-    "toolResults": [],
-    "usage": {
-      "completionTokens": 5,
-      "promptTokens": 1,
-      "totalTokens": 6,
-    },
-    "warnings": undefined,
-  },
-]
-`;
-
-exports[`streamText > options.maxSteps > 2 steps: initial, tool-result > should contain assistant response message and tool message from all steps 1`] = `
-[
-  {
-    "messageId": "msg-0",
-    "request": {},
-    "type": "step-start",
-    "warnings": [],
-  },
-  {
-    "textDelta": "thinking",
-    "type": "reasoning",
-  },
-  {
-    "args": {
-      "value": "value",
-    },
-    "toolCallId": "call-1",
-    "toolName": "tool1",
-    "type": "tool-call",
-  },
-  {
-    "args": {
-      "value": "value",
-    },
-    "result": "result1",
-    "toolCallId": "call-1",
-    "toolName": "tool1",
-    "type": "tool-result",
-  },
-  {
-    "experimental_providerMetadata": undefined,
-    "finishReason": "tool-calls",
-    "isContinued": false,
-    "logprobs": undefined,
-    "messageId": "msg-0",
-    "providerMetadata": undefined,
-    "request": {},
-    "response": {
-      "headers": {
-        "call": "1",
-      },
-      "id": "id-0",
-      "modelId": "mock-model-id",
-      "timestamp": 1970-01-01T00:00:00.000Z,
-    },
-    "type": "step-finish",
-    "usage": {
-      "completionTokens": 10,
-      "promptTokens": 3,
-      "totalTokens": 13,
-    },
-    "warnings": undefined,
-  },
-  {
-    "messageId": "msg-2",
-    "request": {},
-    "type": "step-start",
-    "warnings": [],
-  },
-  {
-    "textDelta": "Hello, ",
-    "type": "text-delta",
-  },
-  {
-    "textDelta": "world!",
-    "type": "text-delta",
-  },
-  {
-    "experimental_providerMetadata": undefined,
-    "finishReason": "stop",
-    "isContinued": false,
-    "logprobs": undefined,
-    "messageId": "msg-2",
-    "providerMetadata": undefined,
-    "request": {},
-    "response": {
-      "headers": {
-        "call": "2",
-      },
-      "id": "id-1",
-      "modelId": "mock-model-id",
-      "timestamp": 1970-01-01T00:00:01.000Z,
-    },
-    "type": "step-finish",
-    "usage": {
-      "completionTokens": 5,
-      "promptTokens": 1,
-      "totalTokens": 6,
-    },
-    "warnings": undefined,
-  },
-  {
-    "experimental_providerMetadata": undefined,
-    "finishReason": "stop",
-    "logprobs": undefined,
-    "providerMetadata": undefined,
-    "response": {
-      "headers": {
-        "call": "2",
-      },
-      "id": "id-1",
-      "modelId": "mock-model-id",
-      "timestamp": 1970-01-01T00:00:01.000Z,
-    },
-    "type": "finish",
-    "usage": {
-      "completionTokens": 15,
-      "promptTokens": 4,
-      "totalTokens": 19,
-    },
-  },
-]
-`;
-
-exports[`streamText > options.maxSteps > 2 steps: initial, tool-result > should record telemetry data for each step 1`] = `
-=======
 exports[`streamText > options.stopWhen > 2 steps: initial, tool-result > should record telemetry data for each step 1`] = `
->>>>>>> 713257cc
 [
   {
     "attributes": {
@@ -734,16 +136,6 @@
 exports[`streamText > options.transform > with base transformation > telemetry should record transformed data when enabled 1`] = `
 [
   {
-<<<<<<< HEAD
-    "content": [
-      {
-        "text": "thinking",
-        "type": "reasoning",
-      },
-      {
-        "args": {
-          "value": "value",
-=======
     "attributes": {
       "ai.model.id": "mock-model-id",
       "ai.model.provider": "mock-provider",
@@ -799,7 +191,6 @@
       {
         "attributes": {
           "ai.response.msToFirstChunk": 100,
->>>>>>> 713257cc
         },
         "name": "ai.stream.firstChunk",
       },
@@ -849,2919 +240,7 @@
   },
   {
     "request": {},
-<<<<<<< HEAD
-    "response": {
-      "headers": {
-        "call": "1",
-      },
-      "id": "id-0",
-      "messages": [
-        {
-          "content": [
-            {
-              "text": "thinking",
-              "type": "reasoning",
-            },
-            {
-              "args": {
-                "value": "value",
-              },
-              "toolCallId": "call-1",
-              "toolName": "tool1",
-              "type": "tool-call",
-            },
-          ],
-          "id": "msg-0",
-          "role": "assistant",
-        },
-        {
-          "content": [
-            {
-              "result": "result1",
-              "toolCallId": "call-1",
-              "toolName": "tool1",
-              "type": "tool-result",
-            },
-          ],
-          "id": "msg-3",
-          "role": "tool",
-        },
-      ],
-      "modelId": "mock-model-id",
-      "timestamp": 1970-01-01T00:00:00.000Z,
-    },
-    "sources": [],
-    "stepType": "initial",
-    "text": "",
-    "toolCalls": [
-      {
-        "args": {
-          "value": "value",
-        },
-        "toolCallId": "call-1",
-        "toolName": "tool1",
-        "type": "tool-call",
-      },
-    ],
-    "toolResults": [
-      {
-        "args": {
-          "value": "value",
-        },
-        "result": "result1",
-        "toolCallId": "call-1",
-        "toolName": "tool1",
-        "type": "tool-result",
-      },
-    ],
-    "usage": {
-      "completionTokens": 10,
-      "promptTokens": 3,
-      "totalTokens": 13,
-    },
-    "warnings": undefined,
-  },
-  {
-    "experimental_providerMetadata": undefined,
-    "files": [],
-    "finishReason": "stop",
-    "isContinued": false,
-    "logprobs": undefined,
-    "providerMetadata": undefined,
-    "reasoning": undefined,
-    "reasoningDetails": [],
-    "request": {},
-    "response": {
-      "headers": {
-        "call": "2",
-      },
-      "id": "id-1",
-      "messages": [
-        {
-          "content": [
-            {
-              "text": "thinking",
-              "type": "reasoning",
-            },
-            {
-              "args": {
-                "value": "value",
-              },
-              "toolCallId": "call-1",
-              "toolName": "tool1",
-              "type": "tool-call",
-            },
-          ],
-          "id": "msg-0",
-          "role": "assistant",
-        },
-        {
-          "content": [
-            {
-              "result": "result1",
-              "toolCallId": "call-1",
-              "toolName": "tool1",
-              "type": "tool-result",
-            },
-          ],
-          "id": "msg-3",
-          "role": "tool",
-        },
-        {
-          "content": [
-            {
-              "text": "Hello, world!",
-              "type": "text",
-            },
-          ],
-          "id": "msg-2",
-          "role": "assistant",
-        },
-      ],
-      "modelId": "mock-model-id",
-      "timestamp": 1970-01-01T00:00:01.000Z,
-    },
-    "sources": [],
-    "stepType": "tool-result",
-    "text": "Hello, world!",
-    "toolCalls": [],
-    "toolResults": [],
-    "usage": {
-      "completionTokens": 5,
-      "promptTokens": 1,
-      "totalTokens": 6,
-    },
-    "warnings": undefined,
-  },
-]
-`;
-
-exports[`streamText > options.maxSteps > 4 steps: initial, continue, continue, continue > callbacks > onFinish should send correct information 1`] = `
-{
-  "experimental_providerMetadata": undefined,
-  "files": [],
-  "finishReason": "stop",
-  "logprobs": undefined,
-  "providerMetadata": undefined,
-  "reasoning": undefined,
-  "reasoningDetails": [],
-  "request": {},
-  "response": {
-    "headers": {
-      "call": "3",
-    },
-    "id": "id-3",
-    "messages": [
-      {
-        "content": [
-          {
-            "text": "part 1 
- no-whitespaceimmediatefollow  final value keep all whitespace
- end",
-            "type": "text",
-          },
-        ],
-        "id": "msg-0",
-        "role": "assistant",
-      },
-    ],
-    "modelId": "mock-model-id",
-    "timestamp": 1970-01-01T00:00:01.000Z,
-  },
-  "sources": [],
-  "steps": [
-    {
-      "experimental_providerMetadata": undefined,
-      "files": [],
-      "finishReason": "length",
-      "isContinued": true,
-      "logprobs": undefined,
-      "providerMetadata": undefined,
-      "reasoning": undefined,
-      "reasoningDetails": [],
-      "request": {},
-      "response": {
-        "headers": undefined,
-        "id": "id-0",
-        "messages": [
-          {
-            "content": [
-              {
-                "text": "part 1 
- ",
-                "type": "text",
-              },
-            ],
-            "id": "msg-0",
-            "role": "assistant",
-          },
-        ],
-        "modelId": "mock-model-id",
-        "timestamp": 1970-01-01T00:00:00.000Z,
-      },
-      "sources": [],
-      "stepType": "initial",
-      "text": "part 1 
- ",
-      "toolCalls": [],
-      "toolResults": [],
-      "usage": {
-        "completionTokens": 20,
-        "promptTokens": 10,
-        "totalTokens": 30,
-      },
-      "warnings": undefined,
-    },
-    {
-      "experimental_providerMetadata": undefined,
-      "files": [],
-      "finishReason": "length",
-      "isContinued": true,
-      "logprobs": undefined,
-      "providerMetadata": undefined,
-      "reasoning": undefined,
-      "reasoningDetails": [],
-      "request": {},
-      "response": {
-        "headers": undefined,
-        "id": "id-1",
-        "messages": [
-          {
-            "content": [
-              {
-                "text": "part 1 
- no-whitespace",
-                "type": "text",
-              },
-            ],
-            "id": "msg-0",
-            "role": "assistant",
-          },
-        ],
-        "modelId": "mock-model-id",
-        "timestamp": 1970-01-01T00:00:01.000Z,
-      },
-      "sources": [
-        {
-          "id": "123",
-          "providerMetadata": {
-            "provider": {
-              "custom": "value",
-            },
-          },
-          "sourceType": "url",
-          "title": "Example",
-          "url": "https://example.com",
-        },
-      ],
-      "stepType": "continue",
-      "text": "no-whitespace",
-      "toolCalls": [],
-      "toolResults": [],
-      "usage": {
-        "completionTokens": 5,
-        "promptTokens": 30,
-        "totalTokens": 35,
-      },
-      "warnings": undefined,
-    },
-    {
-      "experimental_providerMetadata": undefined,
-      "files": [],
-      "finishReason": "length",
-      "isContinued": true,
-      "logprobs": undefined,
-      "providerMetadata": undefined,
-      "reasoning": undefined,
-      "reasoningDetails": [],
-      "request": {},
-      "response": {
-        "headers": {
-          "call": "3",
-        },
-        "id": "id-2",
-        "messages": [
-          {
-            "content": [
-              {
-                "text": "part 1 
- no-whitespaceimmediatefollow  ",
-                "type": "text",
-              },
-            ],
-            "id": "msg-0",
-            "role": "assistant",
-          },
-        ],
-        "modelId": "mock-model-id",
-        "timestamp": 1970-01-01T00:00:01.000Z,
-      },
-      "sources": [
-        {
-          "id": "456",
-          "providerMetadata": {
-            "provider": {
-              "custom": "value2",
-            },
-          },
-          "sourceType": "url",
-          "title": "Example 2",
-          "url": "https://example.com/2",
-        },
-        {
-          "id": "789",
-          "providerMetadata": {
-            "provider": {
-              "custom": "value3",
-            },
-          },
-          "sourceType": "url",
-          "title": "Example 3",
-          "url": "https://example.com/3",
-        },
-      ],
-      "stepType": "continue",
-      "text": "immediatefollow  ",
-      "toolCalls": [],
-      "toolResults": [],
-      "usage": {
-        "completionTokens": 2,
-        "promptTokens": 3,
-        "totalTokens": 5,
-      },
-      "warnings": undefined,
-    },
-    {
-      "experimental_providerMetadata": undefined,
-      "files": [],
-      "finishReason": "stop",
-      "isContinued": false,
-      "logprobs": undefined,
-      "providerMetadata": undefined,
-      "reasoning": undefined,
-      "reasoningDetails": [],
-      "request": {},
-      "response": {
-        "headers": {
-          "call": "3",
-        },
-        "id": "id-3",
-        "messages": [
-          {
-            "content": [
-              {
-                "text": "part 1 
- no-whitespaceimmediatefollow  final value keep all whitespace
- end",
-                "type": "text",
-              },
-            ],
-            "id": "msg-0",
-            "role": "assistant",
-          },
-        ],
-        "modelId": "mock-model-id",
-        "timestamp": 1970-01-01T00:00:01.000Z,
-      },
-      "sources": [],
-      "stepType": "continue",
-      "text": "final value keep all whitespace
- end",
-      "toolCalls": [],
-      "toolResults": [],
-      "usage": {
-        "completionTokens": 2,
-        "promptTokens": 3,
-        "totalTokens": 5,
-      },
-      "warnings": undefined,
-    },
-  ],
-  "text": "part 1 
- no-whitespaceimmediatefollow  final value keep all whitespace
- end",
-  "toolCalls": [],
-  "toolResults": [],
-  "usage": {
-    "completionTokens": 29,
-    "promptTokens": 46,
-    "totalTokens": 75,
-  },
-  "warnings": undefined,
-}
-`;
-
-exports[`streamText > options.maxSteps > 4 steps: initial, continue, continue, continue > callbacks > onStepFinish should send correct information 1`] = `
-[
-  {
-    "experimental_providerMetadata": undefined,
-    "files": [],
-    "finishReason": "length",
-    "isContinued": true,
-    "logprobs": undefined,
-    "providerMetadata": undefined,
-    "reasoning": undefined,
-    "reasoningDetails": [],
-    "request": {},
-    "response": {
-      "headers": undefined,
-      "id": "id-0",
-      "messages": [
-        {
-          "content": [
-            {
-              "text": "part 1 
- ",
-              "type": "text",
-            },
-          ],
-          "id": "msg-0",
-          "role": "assistant",
-        },
-      ],
-      "modelId": "mock-model-id",
-      "timestamp": 1970-01-01T00:00:00.000Z,
-    },
-    "sources": [],
-    "stepType": "initial",
-    "text": "part 1 
- ",
-    "toolCalls": [],
-    "toolResults": [],
-    "usage": {
-      "completionTokens": 20,
-      "promptTokens": 10,
-      "totalTokens": 30,
-    },
-    "warnings": undefined,
-  },
-  {
-    "experimental_providerMetadata": undefined,
-    "files": [],
-    "finishReason": "length",
-    "isContinued": true,
-    "logprobs": undefined,
-    "providerMetadata": undefined,
-    "reasoning": undefined,
-    "reasoningDetails": [],
-    "request": {},
-    "response": {
-      "headers": undefined,
-      "id": "id-1",
-      "messages": [
-        {
-          "content": [
-            {
-              "text": "part 1 
- no-whitespace",
-              "type": "text",
-            },
-          ],
-          "id": "msg-0",
-          "role": "assistant",
-        },
-      ],
-      "modelId": "mock-model-id",
-      "timestamp": 1970-01-01T00:00:01.000Z,
-    },
-    "sources": [
-      {
-        "id": "123",
-        "providerMetadata": {
-          "provider": {
-            "custom": "value",
-          },
-        },
-        "sourceType": "url",
-        "title": "Example",
-        "url": "https://example.com",
-      },
-    ],
-    "stepType": "continue",
-    "text": "no-whitespace",
-    "toolCalls": [],
-    "toolResults": [],
-    "usage": {
-      "completionTokens": 5,
-      "promptTokens": 30,
-      "totalTokens": 35,
-    },
-    "warnings": undefined,
-  },
-  {
-    "experimental_providerMetadata": undefined,
-    "files": [],
-    "finishReason": "length",
-    "isContinued": true,
-    "logprobs": undefined,
-    "providerMetadata": undefined,
-    "reasoning": undefined,
-    "reasoningDetails": [],
-    "request": {},
-    "response": {
-      "headers": {
-        "call": "3",
-      },
-      "id": "id-2",
-      "messages": [
-        {
-          "content": [
-            {
-              "text": "part 1 
- no-whitespaceimmediatefollow  ",
-              "type": "text",
-            },
-          ],
-          "id": "msg-0",
-          "role": "assistant",
-        },
-      ],
-      "modelId": "mock-model-id",
-      "timestamp": 1970-01-01T00:00:01.000Z,
-    },
-    "sources": [
-      {
-        "id": "456",
-        "providerMetadata": {
-          "provider": {
-            "custom": "value2",
-          },
-        },
-        "sourceType": "url",
-        "title": "Example 2",
-        "url": "https://example.com/2",
-      },
-      {
-        "id": "789",
-        "providerMetadata": {
-          "provider": {
-            "custom": "value3",
-          },
-        },
-        "sourceType": "url",
-        "title": "Example 3",
-        "url": "https://example.com/3",
-      },
-    ],
-    "stepType": "continue",
-    "text": "immediatefollow  ",
-    "toolCalls": [],
-    "toolResults": [],
-    "usage": {
-      "completionTokens": 2,
-      "promptTokens": 3,
-      "totalTokens": 5,
-    },
-    "warnings": undefined,
-  },
-  {
-    "experimental_providerMetadata": undefined,
-    "files": [],
-    "finishReason": "stop",
-    "isContinued": false,
-    "logprobs": undefined,
-    "providerMetadata": undefined,
-    "reasoning": undefined,
-    "reasoningDetails": [],
-    "request": {},
-    "response": {
-      "headers": {
-        "call": "3",
-      },
-      "id": "id-3",
-      "messages": [
-        {
-          "content": [
-            {
-              "text": "part 1 
- no-whitespaceimmediatefollow  final value keep all whitespace
- end",
-              "type": "text",
-            },
-          ],
-          "id": "msg-0",
-          "role": "assistant",
-        },
-      ],
-      "modelId": "mock-model-id",
-      "timestamp": 1970-01-01T00:00:01.000Z,
-    },
-    "sources": [],
-    "stepType": "continue",
-    "text": "final value keep all whitespace
- end",
-    "toolCalls": [],
-    "toolResults": [],
-    "usage": {
-      "completionTokens": 2,
-      "promptTokens": 3,
-      "totalTokens": 5,
-    },
-    "warnings": undefined,
-  },
-]
-`;
-
-exports[`streamText > options.maxSteps > 4 steps: initial, continue, continue, continue > result.sources should contain sources from all steps 1`] = `
-[
-  {
-    "id": "123",
-    "providerMetadata": {
-      "provider": {
-        "custom": "value",
-      },
-    },
-    "sourceType": "url",
-    "title": "Example",
-    "url": "https://example.com",
-  },
-  {
-    "id": "456",
-    "providerMetadata": {
-      "provider": {
-        "custom": "value2",
-      },
-    },
-    "sourceType": "url",
-    "title": "Example 2",
-    "url": "https://example.com/2",
-  },
-  {
-    "id": "789",
-    "providerMetadata": {
-      "provider": {
-        "custom": "value3",
-      },
-    },
-    "sourceType": "url",
-    "title": "Example 3",
-    "url": "https://example.com/3",
-  },
-]
-`;
-
-exports[`streamText > options.maxSteps > 4 steps: initial, continue, continue, continue > should contain text deltas from all steps 1`] = `
-[
-  {
-    "messageId": "msg-0",
-    "request": {},
-    "type": "step-start",
-    "warnings": [],
-  },
-  {
-    "textDelta": "part ",
-    "type": "text-delta",
-  },
-  {
-    "textDelta": "1 
-",
-    "type": "text-delta",
-  },
-  {
-    "textDelta": " ",
-    "type": "text-delta",
-  },
-  {
-    "experimental_providerMetadata": undefined,
-    "finishReason": "length",
-    "isContinued": true,
-    "logprobs": undefined,
-    "messageId": "msg-0",
-    "providerMetadata": undefined,
-    "request": {},
-    "response": {
-      "headers": undefined,
-      "id": "id-0",
-      "modelId": "mock-model-id",
-      "timestamp": 1970-01-01T00:00:00.000Z,
-    },
-    "type": "step-finish",
-    "usage": {
-      "completionTokens": 20,
-      "promptTokens": 10,
-      "totalTokens": 30,
-    },
-    "warnings": undefined,
-  },
-  {
-    "messageId": "msg-0",
-    "request": {},
-    "type": "step-start",
-    "warnings": [],
-  },
-  {
-    "source": {
-      "id": "123",
-      "providerMetadata": {
-        "provider": {
-          "custom": "value",
-        },
-      },
-      "sourceType": "url",
-      "title": "Example",
-      "url": "https://example.com",
-    },
-    "type": "source",
-  },
-  {
-    "textDelta": "no-whitespace",
-    "type": "text-delta",
-  },
-  {
-    "experimental_providerMetadata": undefined,
-    "finishReason": "length",
-    "isContinued": true,
-    "logprobs": undefined,
-    "messageId": "msg-0",
-    "providerMetadata": undefined,
-    "request": {},
-    "response": {
-      "headers": undefined,
-      "id": "id-1",
-      "modelId": "mock-model-id",
-      "timestamp": 1970-01-01T00:00:01.000Z,
-    },
-    "type": "step-finish",
-    "usage": {
-      "completionTokens": 5,
-      "promptTokens": 30,
-      "totalTokens": 35,
-    },
-    "warnings": undefined,
-  },
-  {
-    "messageId": "msg-0",
-    "request": {},
-    "type": "step-start",
-    "warnings": [],
-  },
-  {
-    "source": {
-      "id": "456",
-      "providerMetadata": {
-        "provider": {
-          "custom": "value2",
-        },
-      },
-      "sourceType": "url",
-      "title": "Example 2",
-      "url": "https://example.com/2",
-    },
-    "type": "source",
-  },
-  {
-    "textDelta": "immediatefollow  ",
-    "type": "text-delta",
-  },
-  {
-    "source": {
-      "id": "789",
-      "providerMetadata": {
-        "provider": {
-          "custom": "value3",
-        },
-      },
-      "sourceType": "url",
-      "title": "Example 3",
-      "url": "https://example.com/3",
-    },
-    "type": "source",
-  },
-  {
-    "experimental_providerMetadata": undefined,
-    "finishReason": "length",
-    "isContinued": true,
-    "logprobs": undefined,
-    "messageId": "msg-0",
-    "providerMetadata": undefined,
-    "request": {},
-    "response": {
-      "headers": {
-        "call": "3",
-      },
-      "id": "id-2",
-      "modelId": "mock-model-id",
-      "timestamp": 1970-01-01T00:00:01.000Z,
-    },
-    "type": "step-finish",
-    "usage": {
-      "completionTokens": 2,
-      "promptTokens": 3,
-      "totalTokens": 5,
-    },
-    "warnings": undefined,
-  },
-  {
-    "messageId": "msg-0",
-    "request": {},
-    "type": "step-start",
-    "warnings": [],
-  },
-  {
-    "textDelta": "final ",
-    "type": "text-delta",
-  },
-  {
-    "textDelta": "value keep all ",
-    "type": "text-delta",
-  },
-  {
-    "textDelta": "whitespace
- ",
-    "type": "text-delta",
-  },
-  {
-    "textDelta": "end",
-    "type": "text-delta",
-  },
-  {
-    "experimental_providerMetadata": undefined,
-    "finishReason": "stop",
-    "isContinued": false,
-    "logprobs": undefined,
-    "messageId": "msg-0",
-    "providerMetadata": undefined,
-    "request": {},
-    "response": {
-      "headers": {
-        "call": "3",
-      },
-      "id": "id-3",
-      "modelId": "mock-model-id",
-      "timestamp": 1970-01-01T00:00:01.000Z,
-    },
-    "type": "step-finish",
-    "usage": {
-      "completionTokens": 2,
-      "promptTokens": 3,
-      "totalTokens": 5,
-    },
-    "warnings": undefined,
-  },
-  {
-    "experimental_providerMetadata": undefined,
-    "finishReason": "stop",
-    "logprobs": undefined,
-    "providerMetadata": undefined,
-    "response": {
-      "headers": {
-        "call": "3",
-      },
-      "id": "id-3",
-      "modelId": "mock-model-id",
-      "timestamp": 1970-01-01T00:00:01.000Z,
-    },
-    "type": "finish",
-    "usage": {
-      "completionTokens": 29,
-      "promptTokens": 46,
-      "totalTokens": 75,
-    },
-  },
-]
-`;
-
-exports[`streamText > options.maxSteps > 4 steps: initial, continue, continue, continue > should generate correct data stream 1`] = `
-[
-  "f:{"messageId":"msg-0"}
-",
-  "0:"part "
-",
-  "0:"1 \\n"
-",
-  "0:" "
-",
-  "e:{"finishReason":"length","usage":{"promptTokens":10,"completionTokens":20},"isContinued":true}
-",
-  "f:{"messageId":"msg-0"}
-",
-  "0:"no-whitespace"
-",
-  "e:{"finishReason":"length","usage":{"promptTokens":30,"completionTokens":5},"isContinued":true}
-",
-  "f:{"messageId":"msg-0"}
-",
-  "0:"immediatefollow  "
-",
-  "e:{"finishReason":"length","usage":{"promptTokens":3,"completionTokens":2},"isContinued":true}
-",
-  "f:{"messageId":"msg-0"}
-",
-  "0:"final "
-",
-  "0:"value keep all "
-",
-  "0:"whitespace\\n "
-",
-  "0:"end"
-",
-  "e:{"finishReason":"stop","usage":{"promptTokens":3,"completionTokens":2},"isContinued":false}
-",
-  "d:{"finishReason":"stop","usage":{"promptTokens":46,"completionTokens":29}}
-",
-]
-`;
-
-exports[`streamText > options.maxSteps > 4 steps: initial, continue, continue, continue > should record telemetry data for each step 1`] = `
-[
-  {
-    "attributes": {
-      "ai.model.id": "mock-model-id",
-      "ai.model.provider": "mock-provider",
-      "ai.operationId": "ai.streamText",
-      "ai.prompt": "{"prompt":"test-input"}",
-      "ai.response.finishReason": "stop",
-      "ai.response.text": "part 1 
- no-whitespaceimmediatefollow  final value keep all whitespace
- end",
-      "ai.settings.maxRetries": 2,
-      "ai.settings.maxSteps": 5,
-      "ai.usage.completionTokens": 29,
-      "ai.usage.promptTokens": 46,
-      "operation.name": "ai.streamText",
-    },
-    "events": [],
-    "name": "ai.streamText",
-  },
-  {
-    "attributes": {
-      "ai.model.id": "mock-model-id",
-      "ai.model.provider": "mock-provider",
-      "ai.operationId": "ai.streamText.doStream",
-      "ai.prompt.format": "prompt",
-      "ai.prompt.messages": "[{"role":"user","content":[{"type":"text","text":"test-input"}]}]",
-      "ai.response.avgCompletionTokensPerSecond": 40,
-      "ai.response.finishReason": "length",
-      "ai.response.id": "id-0",
-      "ai.response.model": "mock-model-id",
-      "ai.response.msToFinish": 500,
-      "ai.response.msToFirstChunk": 100,
-      "ai.response.text": "part 1 
- ",
-      "ai.response.timestamp": "1970-01-01T00:00:00.000Z",
-      "ai.settings.maxRetries": 2,
-      "ai.usage.completionTokens": 20,
-      "ai.usage.promptTokens": 10,
-      "gen_ai.request.model": "mock-model-id",
-      "gen_ai.response.finish_reasons": [
-        "length",
-      ],
-      "gen_ai.response.id": "id-0",
-      "gen_ai.response.model": "mock-model-id",
-      "gen_ai.system": "mock-provider",
-      "gen_ai.usage.input_tokens": 10,
-      "gen_ai.usage.output_tokens": 20,
-      "operation.name": "ai.streamText.doStream",
-    },
-    "events": [
-      {
-        "attributes": {
-          "ai.response.msToFirstChunk": 100,
-        },
-        "name": "ai.stream.firstChunk",
-      },
-      {
-        "attributes": undefined,
-        "name": "ai.stream.finish",
-      },
-    ],
-    "name": "ai.streamText.doStream",
-  },
-  {
-    "attributes": {
-      "ai.model.id": "mock-model-id",
-      "ai.model.provider": "mock-provider",
-      "ai.operationId": "ai.streamText.doStream",
-      "ai.prompt.format": "messages",
-      "ai.prompt.messages": "[{"role":"user","content":[{"type":"text","text":"test-input"}]},{"role":"assistant","content":[{"type":"text","text":"part 1 \\n "}]}]",
-      "ai.response.avgCompletionTokensPerSecond": 12.5,
-      "ai.response.finishReason": "length",
-      "ai.response.id": "id-1",
-      "ai.response.model": "mock-model-id",
-      "ai.response.msToFinish": 400,
-      "ai.response.msToFirstChunk": 400,
-      "ai.response.text": "no-whitespace",
-      "ai.response.timestamp": "1970-01-01T00:00:01.000Z",
-      "ai.settings.maxRetries": 2,
-      "ai.usage.completionTokens": 5,
-      "ai.usage.promptTokens": 30,
-      "gen_ai.request.model": "mock-model-id",
-      "gen_ai.response.finish_reasons": [
-        "length",
-      ],
-      "gen_ai.response.id": "id-1",
-      "gen_ai.response.model": "mock-model-id",
-      "gen_ai.system": "mock-provider",
-      "gen_ai.usage.input_tokens": 30,
-      "gen_ai.usage.output_tokens": 5,
-      "operation.name": "ai.streamText.doStream",
-    },
-    "events": [
-      {
-        "attributes": {
-          "ai.response.msToFirstChunk": 400,
-        },
-        "name": "ai.stream.firstChunk",
-      },
-      {
-        "attributes": undefined,
-        "name": "ai.stream.finish",
-      },
-    ],
-    "name": "ai.streamText.doStream",
-  },
-  {
-    "attributes": {
-      "ai.model.id": "mock-model-id",
-      "ai.model.provider": "mock-provider",
-      "ai.operationId": "ai.streamText.doStream",
-      "ai.prompt.format": "messages",
-      "ai.prompt.messages": "[{"role":"user","content":[{"type":"text","text":"test-input"}]},{"role":"assistant","content":[{"type":"text","text":"part 1 \\n "},{"type":"text","text":"no-whitespace"}]}]",
-      "ai.response.avgCompletionTokensPerSecond": Infinity,
-      "ai.response.finishReason": "length",
-      "ai.response.id": "id-2",
-      "ai.response.model": "mock-model-id",
-      "ai.response.msToFinish": 0,
-      "ai.response.msToFirstChunk": 0,
-      "ai.response.text": "immediatefollow  ",
-      "ai.response.timestamp": "1970-01-01T00:00:01.000Z",
-      "ai.settings.maxRetries": 2,
-      "ai.usage.completionTokens": 2,
-      "ai.usage.promptTokens": 3,
-      "gen_ai.request.model": "mock-model-id",
-      "gen_ai.response.finish_reasons": [
-        "length",
-      ],
-      "gen_ai.response.id": "id-2",
-      "gen_ai.response.model": "mock-model-id",
-      "gen_ai.system": "mock-provider",
-      "gen_ai.usage.input_tokens": 3,
-      "gen_ai.usage.output_tokens": 2,
-      "operation.name": "ai.streamText.doStream",
-    },
-    "events": [
-      {
-        "attributes": {
-          "ai.response.msToFirstChunk": 0,
-        },
-        "name": "ai.stream.firstChunk",
-      },
-      {
-        "attributes": undefined,
-        "name": "ai.stream.finish",
-      },
-    ],
-    "name": "ai.streamText.doStream",
-  },
-  {
-    "attributes": {
-      "ai.model.id": "mock-model-id",
-      "ai.model.provider": "mock-provider",
-      "ai.operationId": "ai.streamText.doStream",
-      "ai.prompt.format": "messages",
-      "ai.prompt.messages": "[{"role":"user","content":[{"type":"text","text":"test-input"}]},{"role":"assistant","content":[{"type":"text","text":"part 1 \\n "},{"type":"text","text":"no-whitespace"},{"type":"text","text":"immediatefollow  "}]}]",
-      "ai.response.avgCompletionTokensPerSecond": Infinity,
-      "ai.response.finishReason": "stop",
-      "ai.response.id": "id-3",
-      "ai.response.model": "mock-model-id",
-      "ai.response.msToFinish": 0,
-      "ai.response.msToFirstChunk": 0,
-      "ai.response.text": "final value keep all whitespace
- end",
-      "ai.response.timestamp": "1970-01-01T00:00:01.000Z",
-      "ai.settings.maxRetries": 2,
-      "ai.usage.completionTokens": 2,
-      "ai.usage.promptTokens": 3,
-      "gen_ai.request.model": "mock-model-id",
-      "gen_ai.response.finish_reasons": [
-        "stop",
-      ],
-      "gen_ai.response.id": "id-3",
-      "gen_ai.response.model": "mock-model-id",
-      "gen_ai.system": "mock-provider",
-      "gen_ai.usage.input_tokens": 3,
-      "gen_ai.usage.output_tokens": 2,
-      "operation.name": "ai.streamText.doStream",
-    },
-    "events": [
-      {
-        "attributes": {
-          "ai.response.msToFirstChunk": 0,
-        },
-        "name": "ai.stream.firstChunk",
-      },
-      {
-        "attributes": undefined,
-        "name": "ai.stream.finish",
-      },
-    ],
-    "name": "ai.streamText.doStream",
-  },
-]
-`;
-
-exports[`streamText > options.maxSteps > 4 steps: initial, continue, continue, continue > value promises > result.steps should contain all steps 1`] = `
-[
-  {
-    "experimental_providerMetadata": undefined,
-    "files": [],
-    "finishReason": "length",
-    "isContinued": true,
-    "logprobs": undefined,
-    "providerMetadata": undefined,
-    "reasoning": undefined,
-    "reasoningDetails": [],
-    "request": {},
-    "response": {
-      "headers": undefined,
-      "id": "id-0",
-      "messages": [
-        {
-          "content": [
-            {
-              "text": "part 1 
- ",
-              "type": "text",
-            },
-          ],
-          "id": "msg-0",
-          "role": "assistant",
-        },
-      ],
-      "modelId": "mock-model-id",
-      "timestamp": 1970-01-01T00:00:00.000Z,
-    },
-    "sources": [],
-    "stepType": "initial",
-    "text": "part 1 
- ",
-    "toolCalls": [],
-    "toolResults": [],
-    "usage": {
-      "completionTokens": 20,
-      "promptTokens": 10,
-      "totalTokens": 30,
-    },
-    "warnings": undefined,
-  },
-  {
-    "experimental_providerMetadata": undefined,
-    "files": [],
-    "finishReason": "length",
-    "isContinued": true,
-    "logprobs": undefined,
-    "providerMetadata": undefined,
-    "reasoning": undefined,
-    "reasoningDetails": [],
-    "request": {},
-    "response": {
-      "headers": undefined,
-      "id": "id-1",
-      "messages": [
-        {
-          "content": [
-            {
-              "text": "part 1 
- no-whitespace",
-              "type": "text",
-            },
-          ],
-          "id": "msg-0",
-          "role": "assistant",
-        },
-      ],
-      "modelId": "mock-model-id",
-      "timestamp": 1970-01-01T00:00:01.000Z,
-    },
-    "sources": [
-      {
-        "id": "123",
-        "providerMetadata": {
-          "provider": {
-            "custom": "value",
-          },
-        },
-        "sourceType": "url",
-        "title": "Example",
-        "url": "https://example.com",
-      },
-    ],
-    "stepType": "continue",
-    "text": "no-whitespace",
-    "toolCalls": [],
-    "toolResults": [],
-    "usage": {
-      "completionTokens": 5,
-      "promptTokens": 30,
-      "totalTokens": 35,
-    },
-    "warnings": undefined,
-  },
-  {
-    "experimental_providerMetadata": undefined,
-    "files": [],
-    "finishReason": "length",
-    "isContinued": true,
-    "logprobs": undefined,
-    "providerMetadata": undefined,
-    "reasoning": undefined,
-    "reasoningDetails": [],
-    "request": {},
-    "response": {
-      "headers": {
-        "call": "3",
-      },
-      "id": "id-2",
-      "messages": [
-        {
-          "content": [
-            {
-              "text": "part 1 
- no-whitespaceimmediatefollow  ",
-              "type": "text",
-            },
-          ],
-          "id": "msg-0",
-          "role": "assistant",
-        },
-      ],
-      "modelId": "mock-model-id",
-      "timestamp": 1970-01-01T00:00:01.000Z,
-    },
-    "sources": [
-      {
-        "id": "456",
-        "providerMetadata": {
-          "provider": {
-            "custom": "value2",
-          },
-        },
-        "sourceType": "url",
-        "title": "Example 2",
-        "url": "https://example.com/2",
-      },
-      {
-        "id": "789",
-        "providerMetadata": {
-          "provider": {
-            "custom": "value3",
-          },
-        },
-        "sourceType": "url",
-        "title": "Example 3",
-        "url": "https://example.com/3",
-      },
-    ],
-    "stepType": "continue",
-    "text": "immediatefollow  ",
-    "toolCalls": [],
-    "toolResults": [],
-    "usage": {
-      "completionTokens": 2,
-      "promptTokens": 3,
-      "totalTokens": 5,
-    },
-    "warnings": undefined,
-  },
-  {
-    "experimental_providerMetadata": undefined,
-    "files": [],
-    "finishReason": "stop",
-    "isContinued": false,
-    "logprobs": undefined,
-    "providerMetadata": undefined,
-    "reasoning": undefined,
-    "reasoningDetails": [],
-    "request": {},
-    "response": {
-      "headers": {
-        "call": "3",
-      },
-      "id": "id-3",
-      "messages": [
-        {
-          "content": [
-            {
-              "text": "part 1 
- no-whitespaceimmediatefollow  final value keep all whitespace
- end",
-              "type": "text",
-            },
-          ],
-          "id": "msg-0",
-          "role": "assistant",
-        },
-      ],
-      "modelId": "mock-model-id",
-      "timestamp": 1970-01-01T00:00:01.000Z,
-    },
-    "sources": [],
-    "stepType": "continue",
-    "text": "final value keep all whitespace
- end",
-    "toolCalls": [],
-    "toolResults": [],
-    "usage": {
-      "completionTokens": 2,
-      "promptTokens": 3,
-      "totalTokens": 5,
-    },
-    "warnings": undefined,
-  },
-]
-`;
-
-exports[`streamText > options.onChunk > should return events in order 1`] = `
-[
-  {
-    "textDelta": "Hello",
-    "type": "text-delta",
-  },
-  {
-    "toolCallId": "1",
-    "toolName": "tool1",
-    "type": "tool-call-streaming-start",
-  },
-  {
-    "argsTextDelta": "{"value": "",
-    "toolCallId": "1",
-    "toolName": "tool1",
-    "type": "tool-call-delta",
-  },
-  {
-    "textDelta": "Feeling clever",
-    "type": "reasoning",
-  },
-  {
-    "argsTextDelta": "test",
-    "toolCallId": "1",
-    "toolName": "tool1",
-    "type": "tool-call-delta",
-  },
-  {
-    "argsTextDelta": ""}",
-    "toolCallId": "1",
-    "toolName": "tool1",
-    "type": "tool-call-delta",
-  },
-  {
-    "source": {
-      "id": "123",
-      "providerMetadata": {
-        "provider": {
-          "custom": "value",
-        },
-      },
-      "sourceType": "url",
-      "title": "Example",
-      "url": "https://example.com",
-    },
-    "type": "source",
-  },
-  {
-    "args": {
-      "value": "test",
-    },
-    "toolCallId": "1",
-    "toolName": "tool1",
-    "type": "tool-call",
-  },
-  {
-    "args": {
-      "value": "test",
-    },
-    "result": "test-result",
-    "toolCallId": "1",
-    "toolName": "tool1",
-    "type": "tool-result",
-  },
-  {
-    "textDelta": " World",
-    "type": "text-delta",
-  },
-]
-`;
-
-exports[`streamText > options.onFinish > should send correct information 1`] = `
-{
-  "experimental_providerMetadata": {
-    "testProvider": {
-      "testKey": "testValue",
-    },
-  },
-  "files": [],
-  "finishReason": "stop",
-  "logprobs": undefined,
-  "providerMetadata": {
-    "testProvider": {
-      "testKey": "testValue",
-    },
-  },
-  "reasoning": undefined,
-  "reasoningDetails": [],
-  "request": {},
-  "response": {
-    "headers": {
-      "call": "2",
-    },
-    "id": "id-0",
-    "messages": [
-      {
-        "content": [
-          {
-            "text": "Hello, world!",
-            "type": "text",
-          },
-          {
-            "args": {
-              "value": "value",
-            },
-            "toolCallId": "call-1",
-            "toolName": "tool1",
-            "type": "tool-call",
-          },
-        ],
-        "id": "msg-0",
-        "role": "assistant",
-      },
-      {
-        "content": [
-          {
-            "result": "value-result",
-            "toolCallId": "call-1",
-            "toolName": "tool1",
-            "type": "tool-result",
-          },
-        ],
-        "id": "msg-1",
-        "role": "tool",
-      },
-    ],
-    "modelId": "mock-model-id",
-    "timestamp": 1970-01-01T00:00:00.000Z,
-  },
-  "sources": [],
-  "steps": [
-    {
-      "experimental_providerMetadata": {
-        "testProvider": {
-          "testKey": "testValue",
-        },
-      },
-      "files": [],
-      "finishReason": "stop",
-      "isContinued": false,
-      "logprobs": undefined,
-      "providerMetadata": {
-        "testProvider": {
-          "testKey": "testValue",
-        },
-      },
-      "reasoning": undefined,
-      "reasoningDetails": [],
-      "request": {},
-      "response": {
-        "headers": {
-          "call": "2",
-        },
-        "id": "id-0",
-        "messages": [
-          {
-            "content": [
-              {
-                "text": "Hello, world!",
-                "type": "text",
-              },
-              {
-                "args": {
-                  "value": "value",
-                },
-                "toolCallId": "call-1",
-                "toolName": "tool1",
-                "type": "tool-call",
-              },
-            ],
-            "id": "msg-0",
-            "role": "assistant",
-          },
-          {
-            "content": [
-              {
-                "result": "value-result",
-                "toolCallId": "call-1",
-                "toolName": "tool1",
-                "type": "tool-result",
-              },
-            ],
-            "id": "msg-1",
-            "role": "tool",
-          },
-        ],
-        "modelId": "mock-model-id",
-        "timestamp": 1970-01-01T00:00:00.000Z,
-      },
-      "sources": [],
-      "stepType": "initial",
-      "text": "Hello, world!",
-      "toolCalls": [
-        {
-          "args": {
-            "value": "value",
-          },
-          "toolCallId": "call-1",
-          "toolName": "tool1",
-          "type": "tool-call",
-        },
-      ],
-      "toolResults": [
-        {
-          "args": {
-            "value": "value",
-          },
-          "result": "value-result",
-          "toolCallId": "call-1",
-          "toolName": "tool1",
-          "type": "tool-result",
-        },
-      ],
-      "usage": {
-        "completionTokens": 10,
-        "promptTokens": 3,
-        "totalTokens": 13,
-      },
-      "warnings": undefined,
-    },
-  ],
-  "text": "Hello, world!",
-  "toolCalls": [
-    {
-      "args": {
-        "value": "value",
-      },
-      "toolCallId": "call-1",
-      "toolName": "tool1",
-      "type": "tool-call",
-    },
-  ],
-  "toolResults": [
-    {
-      "args": {
-        "value": "value",
-      },
-      "result": "value-result",
-      "toolCallId": "call-1",
-      "toolName": "tool1",
-      "type": "tool-result",
-    },
-  ],
-  "usage": {
-    "completionTokens": 10,
-    "promptTokens": 3,
-    "totalTokens": 13,
-  },
-  "warnings": undefined,
-}
-`;
-
-exports[`streamText > options.onFinish > should send files 1`] = `
-{
-  "experimental_providerMetadata": undefined,
-  "files": [
-    DefaultGeneratedFileWithType {
-      "base64Data": "Hello World",
-      "mimeType": "text/plain",
-      "type": "file",
-      "uint8ArrayData": undefined,
-    },
-    DefaultGeneratedFileWithType {
-      "base64Data": "QkFVRw==",
-      "mimeType": "image/jpeg",
-      "type": "file",
-      "uint8ArrayData": undefined,
-    },
-  ],
-  "finishReason": "stop",
-  "logprobs": undefined,
-  "providerMetadata": undefined,
-  "reasoning": undefined,
-  "reasoningDetails": [],
-  "request": {},
-  "response": {
-    "headers": undefined,
-    "id": "id-1",
-    "messages": [
-      {
-        "content": [
-          {
-            "data": "Hello World",
-            "mimeType": "text/plain",
-            "type": "file",
-          },
-          {
-            "data": "QkFVRw==",
-            "mimeType": "image/jpeg",
-            "type": "file",
-          },
-          {
-            "text": "Hello!",
-            "type": "text",
-          },
-        ],
-        "id": "msg-0",
-        "role": "assistant",
-      },
-    ],
-    "modelId": "mock-model-id",
-    "timestamp": 1970-01-01T00:00:00.000Z,
-  },
-  "sources": [],
-  "steps": [
-    {
-      "experimental_providerMetadata": undefined,
-      "files": [
-        DefaultGeneratedFileWithType {
-          "base64Data": "Hello World",
-          "mimeType": "text/plain",
-          "type": "file",
-          "uint8ArrayData": undefined,
-        },
-        DefaultGeneratedFileWithType {
-          "base64Data": "QkFVRw==",
-          "mimeType": "image/jpeg",
-          "type": "file",
-          "uint8ArrayData": undefined,
-        },
-      ],
-      "finishReason": "stop",
-      "isContinued": false,
-      "logprobs": undefined,
-      "providerMetadata": undefined,
-      "reasoning": undefined,
-      "reasoningDetails": [],
-      "request": {},
-      "response": {
-        "headers": undefined,
-        "id": "id-1",
-        "messages": [
-          {
-            "content": [
-              {
-                "data": "Hello World",
-                "mimeType": "text/plain",
-                "type": "file",
-              },
-              {
-                "data": "QkFVRw==",
-                "mimeType": "image/jpeg",
-                "type": "file",
-              },
-              {
-                "text": "Hello!",
-                "type": "text",
-              },
-            ],
-            "id": "msg-0",
-            "role": "assistant",
-          },
-        ],
-        "modelId": "mock-model-id",
-        "timestamp": 1970-01-01T00:00:00.000Z,
-      },
-      "sources": [],
-      "stepType": "initial",
-      "text": "Hello!",
-      "toolCalls": [],
-      "toolResults": [],
-      "usage": {
-        "completionTokens": 10,
-        "promptTokens": 3,
-        "totalTokens": 13,
-      },
-      "warnings": undefined,
-    },
-  ],
-  "text": "Hello!",
-  "toolCalls": [],
-  "toolResults": [],
-  "usage": {
-    "completionTokens": 10,
-    "promptTokens": 3,
-    "totalTokens": 13,
-  },
-  "warnings": undefined,
-}
-`;
-
-exports[`streamText > options.onFinish > should send sources 1`] = `
-{
-  "experimental_providerMetadata": undefined,
-  "files": [],
-  "finishReason": "stop",
-  "logprobs": undefined,
-  "providerMetadata": undefined,
-  "reasoning": undefined,
-  "reasoningDetails": [],
-  "request": {},
-  "response": {
-    "headers": undefined,
-    "id": "id-1",
-    "messages": [
-      {
-        "content": [
-          {
-            "text": "Hello!",
-            "type": "text",
-          },
-        ],
-        "id": "msg-0",
-        "role": "assistant",
-      },
-    ],
-    "modelId": "mock-model-id",
-    "timestamp": 1970-01-01T00:00:00.000Z,
-  },
-  "sources": [
-    {
-      "id": "123",
-      "providerMetadata": {
-        "provider": {
-          "custom": "value",
-        },
-      },
-      "sourceType": "url",
-      "title": "Example",
-      "url": "https://example.com",
-    },
-    {
-      "id": "456",
-      "providerMetadata": {
-        "provider": {
-          "custom": "value2",
-        },
-      },
-      "sourceType": "url",
-      "title": "Example 2",
-      "url": "https://example.com/2",
-    },
-  ],
-  "steps": [
-    {
-      "experimental_providerMetadata": undefined,
-      "files": [],
-      "finishReason": "stop",
-      "isContinued": false,
-      "logprobs": undefined,
-      "providerMetadata": undefined,
-      "reasoning": undefined,
-      "reasoningDetails": [],
-      "request": {},
-      "response": {
-        "headers": undefined,
-        "id": "id-1",
-        "messages": [
-          {
-            "content": [
-              {
-                "text": "Hello!",
-                "type": "text",
-              },
-            ],
-            "id": "msg-0",
-            "role": "assistant",
-          },
-        ],
-        "modelId": "mock-model-id",
-        "timestamp": 1970-01-01T00:00:00.000Z,
-      },
-      "sources": [
-        {
-          "id": "123",
-          "providerMetadata": {
-            "provider": {
-              "custom": "value",
-            },
-          },
-          "sourceType": "url",
-          "title": "Example",
-          "url": "https://example.com",
-        },
-        {
-          "id": "456",
-          "providerMetadata": {
-            "provider": {
-              "custom": "value2",
-            },
-          },
-          "sourceType": "url",
-          "title": "Example 2",
-          "url": "https://example.com/2",
-        },
-      ],
-      "stepType": "initial",
-      "text": "Hello!",
-      "toolCalls": [],
-      "toolResults": [],
-      "usage": {
-        "completionTokens": 10,
-        "promptTokens": 3,
-        "totalTokens": 13,
-      },
-      "warnings": undefined,
-    },
-  ],
-  "text": "Hello!",
-  "toolCalls": [],
-  "toolResults": [],
-  "usage": {
-    "completionTokens": 10,
-    "promptTokens": 3,
-    "totalTokens": 13,
-  },
-  "warnings": undefined,
-}
-`;
-
-exports[`streamText > options.output > object output > should call onFinish with the correct content 1`] = `
-{
-  "experimental_providerMetadata": undefined,
-  "files": [],
-  "finishReason": "stop",
-  "logprobs": undefined,
-  "providerMetadata": undefined,
-  "reasoning": undefined,
-  "reasoningDetails": [],
-  "request": {},
-  "response": {
-    "headers": undefined,
-    "id": "id-1",
-    "messages": [
-      {
-        "content": [
-          {
-            "text": "{ "value": "Hello, world!" }",
-            "type": "text",
-          },
-        ],
-        "id": "msg-0",
-        "role": "assistant",
-      },
-    ],
-    "modelId": "mock-model-id",
-    "timestamp": 1970-01-01T00:00:00.000Z,
-  },
-  "sources": [],
-  "steps": [
-    {
-      "experimental_providerMetadata": undefined,
-      "files": [],
-      "finishReason": "stop",
-      "isContinued": false,
-      "logprobs": undefined,
-      "providerMetadata": undefined,
-      "reasoning": undefined,
-      "reasoningDetails": [],
-      "request": {},
-      "response": {
-        "headers": undefined,
-        "id": "id-1",
-        "messages": [
-          {
-            "content": [
-              {
-                "text": "{ "value": "Hello, world!" }",
-                "type": "text",
-              },
-            ],
-            "id": "msg-0",
-            "role": "assistant",
-          },
-        ],
-        "modelId": "mock-model-id",
-        "timestamp": 1970-01-01T00:00:00.000Z,
-      },
-      "sources": [],
-      "stepType": "initial",
-      "text": "{ "value": "Hello, world!" }",
-      "toolCalls": [],
-      "toolResults": [],
-      "usage": {
-        "completionTokens": 10,
-        "promptTokens": 3,
-        "totalTokens": 13,
-      },
-      "warnings": undefined,
-    },
-  ],
-  "text": "{ "value": "Hello, world!" }",
-  "toolCalls": [],
-  "toolResults": [],
-  "usage": {
-    "completionTokens": 10,
-    "promptTokens": 3,
-    "totalTokens": 13,
-  },
-  "warnings": undefined,
-}
-`;
-
-exports[`streamText > options.transform > with base transformation > options.onFinish should receive transformed data 1`] = `
-{
-  "experimental_providerMetadata": {
-    "testProvider": {
-      "testKey": "TEST VALUE",
-    },
-  },
-  "files": [],
-  "finishReason": "stop",
-  "logprobs": undefined,
-  "providerMetadata": {
-    "testProvider": {
-      "testKey": "TEST VALUE",
-    },
-  },
-  "reasoning": undefined,
-  "reasoningDetails": [],
-  "request": {},
-  "response": {
-    "headers": {
-      "call": "2",
-    },
-    "id": "id-0",
-    "messages": [
-      {
-        "content": [
-          {
-            "text": "HELLO, WORLD!",
-            "type": "text",
-          },
-          {
-            "args": {
-              "value": "VALUE",
-            },
-            "toolCallId": "call-1",
-            "toolName": "tool1",
-            "type": "tool-call",
-          },
-        ],
-        "id": "msg-0",
-        "role": "assistant",
-      },
-      {
-        "content": [
-          {
-            "result": "VALUE-RESULT",
-            "toolCallId": "call-1",
-            "toolName": "tool1",
-            "type": "tool-result",
-          },
-        ],
-        "id": "msg-1",
-        "role": "tool",
-      },
-    ],
-    "modelId": "mock-model-id",
-    "timestamp": 1970-01-01T00:00:00.000Z,
-  },
-  "sources": [],
-  "steps": [
-    {
-      "experimental_providerMetadata": {
-        "testProvider": {
-          "testKey": "TEST VALUE",
-        },
-      },
-      "files": [],
-      "finishReason": "stop",
-      "isContinued": false,
-      "logprobs": undefined,
-      "providerMetadata": {
-        "testProvider": {
-          "testKey": "TEST VALUE",
-        },
-      },
-      "reasoning": undefined,
-      "reasoningDetails": [],
-      "request": {},
-      "response": {
-        "headers": {
-          "call": "2",
-        },
-        "id": "id-0",
-        "messages": [
-          {
-            "content": [
-              {
-                "text": "HELLO, WORLD!",
-                "type": "text",
-              },
-              {
-                "args": {
-                  "value": "VALUE",
-                },
-                "toolCallId": "call-1",
-                "toolName": "tool1",
-                "type": "tool-call",
-              },
-            ],
-            "id": "msg-0",
-            "role": "assistant",
-          },
-          {
-            "content": [
-              {
-                "result": "VALUE-RESULT",
-                "toolCallId": "call-1",
-                "toolName": "tool1",
-                "type": "tool-result",
-              },
-            ],
-            "id": "msg-1",
-            "role": "tool",
-          },
-        ],
-        "modelId": "mock-model-id",
-        "timestamp": 1970-01-01T00:00:00.000Z,
-      },
-      "sources": [],
-      "stepType": "initial",
-      "text": "HELLO, WORLD!",
-      "toolCalls": [
-        {
-          "args": {
-            "value": "VALUE",
-          },
-          "toolCallId": "call-1",
-          "toolName": "tool1",
-          "type": "tool-call",
-        },
-      ],
-      "toolResults": [
-        {
-          "args": {
-            "value": "VALUE",
-          },
-          "result": "VALUE-RESULT",
-          "toolCallId": "call-1",
-          "toolName": "tool1",
-          "type": "tool-result",
-        },
-      ],
-      "usage": {
-        "completionTokens": 10,
-        "promptTokens": 3,
-        "totalTokens": 13,
-      },
-      "warnings": undefined,
-    },
-  ],
-  "text": "HELLO, WORLD!",
-  "toolCalls": [
-    {
-      "args": {
-        "value": "VALUE",
-      },
-      "toolCallId": "call-1",
-      "toolName": "tool1",
-      "type": "tool-call",
-    },
-  ],
-  "toolResults": [
-    {
-      "args": {
-        "value": "VALUE",
-      },
-      "result": "VALUE-RESULT",
-      "toolCallId": "call-1",
-      "toolName": "tool1",
-      "type": "tool-result",
-    },
-  ],
-  "usage": {
-    "completionTokens": 10,
-    "promptTokens": 3,
-    "totalTokens": 13,
-  },
-  "warnings": undefined,
-}
-`;
-
-exports[`streamText > options.transform > with base transformation > options.onStepFinish should receive transformed data 1`] = `
-{
-  "experimental_providerMetadata": {
-    "testProvider": {
-      "testKey": "TEST VALUE",
-    },
-  },
-  "files": [],
-  "finishReason": "stop",
-  "isContinued": false,
-  "logprobs": undefined,
-  "providerMetadata": {
-    "testProvider": {
-      "testKey": "TEST VALUE",
-    },
-  },
-  "reasoning": undefined,
-  "reasoningDetails": [],
-  "request": {},
-  "response": {
-    "headers": {
-      "call": "2",
-    },
-    "id": "id-0",
-    "messages": [
-      {
-        "content": [
-          {
-            "text": "HELLO, WORLD!",
-            "type": "text",
-          },
-          {
-            "args": {
-              "value": "VALUE",
-            },
-            "toolCallId": "call-1",
-            "toolName": "tool1",
-            "type": "tool-call",
-          },
-        ],
-        "id": "msg-0",
-        "role": "assistant",
-      },
-      {
-        "content": [
-          {
-            "result": "VALUE-RESULT",
-            "toolCallId": "call-1",
-            "toolName": "tool1",
-            "type": "tool-result",
-          },
-        ],
-        "id": "msg-1",
-        "role": "tool",
-      },
-    ],
-    "modelId": "mock-model-id",
-    "timestamp": 1970-01-01T00:00:00.000Z,
-  },
-  "sources": [],
-  "stepType": "initial",
-  "text": "HELLO, WORLD!",
-  "toolCalls": [
-    {
-      "args": {
-        "value": "VALUE",
-      },
-      "toolCallId": "call-1",
-      "toolName": "tool1",
-      "type": "tool-call",
-    },
-  ],
-  "toolResults": [
-    {
-      "args": {
-        "value": "VALUE",
-      },
-      "result": "VALUE-RESULT",
-      "toolCallId": "call-1",
-      "toolName": "tool1",
-      "type": "tool-result",
-    },
-  ],
-  "usage": {
-    "completionTokens": 10,
-    "promptTokens": 3,
-    "totalTokens": 13,
-  },
-  "warnings": undefined,
-}
-`;
-
-exports[`streamText > options.transform > with base transformation > result.steps should be transformed 1`] = `
-[
-  {
-    "experimental_providerMetadata": undefined,
-    "files": [],
-    "finishReason": "stop",
-    "isContinued": false,
-    "logprobs": undefined,
-    "providerMetadata": undefined,
-    "reasoning": undefined,
-    "reasoningDetails": [],
-    "request": {},
-    "response": {
-      "headers": undefined,
-      "id": "id-0",
-      "messages": [
-        {
-          "content": [
-            {
-              "text": "HELLO, WORLD!",
-              "type": "text",
-            },
-            {
-              "args": {
-                "value": "VALUE",
-              },
-              "toolCallId": "call-1",
-              "toolName": "tool1",
-              "type": "tool-call",
-            },
-          ],
-          "id": "msg-0",
-          "role": "assistant",
-        },
-        {
-          "content": [
-            {
-              "result": "RESULT1",
-              "toolCallId": "call-1",
-              "toolName": "tool1",
-              "type": "tool-result",
-            },
-          ],
-          "id": "msg-1",
-          "role": "tool",
-        },
-      ],
-      "modelId": "mock-model-id",
-      "timestamp": 1970-01-01T00:00:00.000Z,
-    },
-    "sources": [],
-    "stepType": "initial",
-    "text": "HELLO, WORLD!",
-    "toolCalls": [
-      {
-        "args": {
-          "value": "VALUE",
-        },
-        "toolCallId": "call-1",
-        "toolName": "tool1",
-        "type": "tool-call",
-      },
-    ],
-    "toolResults": [
-      {
-        "args": {
-          "value": "VALUE",
-        },
-        "result": "RESULT1",
-        "toolCallId": "call-1",
-        "toolName": "tool1",
-        "type": "tool-result",
-      },
-    ],
-    "usage": {
-      "completionTokens": 10,
-      "promptTokens": 3,
-      "totalTokens": 13,
-    },
-    "warnings": undefined,
-  },
-]
-`;
-
-exports[`streamText > options.transform > with base transformation > telemetry should record transformed data when enabled 1`] = `
-[
-  {
-    "attributes": {
-      "ai.model.id": "mock-model-id",
-      "ai.model.provider": "mock-provider",
-      "ai.operationId": "ai.streamText",
-      "ai.prompt": "{"prompt":"test-input"}",
-      "ai.response.finishReason": "stop",
-      "ai.response.text": "HELLO, WORLD!",
-      "ai.response.toolCalls": "[{"type":"tool-call","toolCallId":"call-1","toolName":"tool1","args":{"value":"VALUE"}}]",
-      "ai.settings.maxRetries": 2,
-      "ai.settings.maxSteps": 1,
-      "ai.usage.completionTokens": 10,
-      "ai.usage.promptTokens": 3,
-      "operation.name": "ai.streamText",
-    },
-    "events": [],
-    "name": "ai.streamText",
-  },
-  {
-    "attributes": {
-      "ai.model.id": "mock-model-id",
-      "ai.model.provider": "mock-provider",
-      "ai.operationId": "ai.streamText.doStream",
-      "ai.prompt.format": "prompt",
-      "ai.prompt.messages": "[{"role":"user","content":[{"type":"text","text":"test-input"}]}]",
-      "ai.prompt.toolChoice": "{"type":"auto"}",
-      "ai.prompt.tools": [
-        "{"type":"function","name":"tool1","parameters":{"type":"object","properties":{"value":{"type":"string"}},"required":["value"],"additionalProperties":false,"$schema":"http://json-schema.org/draft-07/schema#"}}",
-      ],
-      "ai.response.avgCompletionTokensPerSecond": 20,
-      "ai.response.finishReason": "stop",
-      "ai.response.id": "id-0",
-      "ai.response.model": "mock-model-id",
-      "ai.response.msToFinish": 500,
-      "ai.response.msToFirstChunk": 100,
-      "ai.response.text": "Hello, world!",
-      "ai.response.timestamp": "1970-01-01T00:00:00.000Z",
-      "ai.response.toolCalls": "[{"type":"tool-call","toolCallId":"call-1","toolName":"tool1","args":{"value":"VALUE"}}]",
-      "ai.settings.maxRetries": 2,
-      "ai.usage.completionTokens": 10,
-      "ai.usage.promptTokens": 3,
-      "gen_ai.request.model": "mock-model-id",
-      "gen_ai.response.finish_reasons": [
-        "stop",
-      ],
-      "gen_ai.response.id": "id-0",
-      "gen_ai.response.model": "mock-model-id",
-      "gen_ai.system": "mock-provider",
-      "gen_ai.usage.input_tokens": 3,
-      "gen_ai.usage.output_tokens": 10,
-      "operation.name": "ai.streamText.doStream",
-    },
-    "events": [
-      {
-        "attributes": {
-          "ai.response.msToFirstChunk": 100,
-        },
-        "name": "ai.stream.firstChunk",
-      },
-      {
-        "attributes": undefined,
-        "name": "ai.stream.finish",
-      },
-    ],
-    "name": "ai.streamText.doStream",
-  },
-  {
-    "attributes": {
-      "ai.operationId": "ai.toolCall",
-      "ai.toolCall.args": "{"value":"value"}",
-      "ai.toolCall.id": "call-1",
-      "ai.toolCall.name": "tool1",
-      "ai.toolCall.result": ""value-result"",
-      "operation.name": "ai.toolCall",
-    },
-    "events": [],
-    "name": "ai.toolCall",
-  },
-]
-`;
-
-exports[`streamText > options.transform > with transformation that aborts stream > options.onStepFinish should be called 1`] = `
-{
-  "experimental_providerMetadata": undefined,
-  "files": [],
-  "finishReason": "stop",
-  "isContinued": false,
-  "logprobs": undefined,
-  "providerMetadata": undefined,
-  "reasoning": undefined,
-  "reasoningDetails": [],
-  "request": {},
-  "response": {
-    "id": "response-id",
-    "messages": [
-      {
-        "content": [
-          {
-            "text": "Hello, ",
-            "type": "text",
-          },
-        ],
-        "id": "msg-transformed-123",
-        "role": "assistant",
-      },
-    ],
-    "modelId": "mock-model-id",
-    "timestamp": 1970-01-01T00:00:00.000Z,
-  },
-  "sources": [],
-  "stepType": "initial",
-  "text": "Hello, ",
-  "toolCalls": [],
-  "toolResults": [],
-  "usage": {
-    "completionTokens": NaN,
-    "promptTokens": NaN,
-    "totalTokens": NaN,
-  },
-  "warnings": [],
-}
-`;
-
-exports[`streamText > result.files > should contain files 1`] = `
-[
-  DefaultGeneratedFileWithType {
-    "base64Data": "Hello World",
-    "mimeType": "text/plain",
-    "type": "file",
-    "uint8ArrayData": undefined,
-  },
-  DefaultGeneratedFileWithType {
-    "base64Data": "QkFVRw==",
-    "mimeType": "image/jpeg",
-    "type": "file",
-    "uint8ArrayData": undefined,
-  },
-]
-`;
-
-exports[`streamText > result.fullStream > should filter out empty text deltas 1`] = `
-[
-  {
-    "messageId": "msg-0",
-    "request": {},
-    "type": "step-start",
-    "warnings": [],
-  },
-  {
-    "textDelta": "Hello",
-    "type": "text-delta",
-  },
-  {
-    "textDelta": ", ",
-    "type": "text-delta",
-  },
-  {
-    "textDelta": "world!",
-    "type": "text-delta",
-  },
-  {
-    "experimental_providerMetadata": undefined,
-    "finishReason": "stop",
-    "isContinued": false,
-    "logprobs": undefined,
-    "messageId": "msg-0",
-    "providerMetadata": undefined,
-    "request": {},
-    "response": {
-      "headers": undefined,
-      "id": "id-0",
-      "modelId": "mock-model-id",
-      "timestamp": 1970-01-01T00:00:00.000Z,
-    },
-    "type": "step-finish",
-    "usage": {
-      "completionTokens": 10,
-      "promptTokens": 3,
-      "totalTokens": 13,
-    },
-    "warnings": undefined,
-  },
-  {
-    "experimental_providerMetadata": undefined,
-    "finishReason": "stop",
-    "logprobs": undefined,
-    "providerMetadata": undefined,
-    "response": {
-      "headers": undefined,
-      "id": "id-0",
-      "modelId": "mock-model-id",
-      "timestamp": 1970-01-01T00:00:00.000Z,
-    },
-    "type": "finish",
-    "usage": {
-      "completionTokens": 10,
-      "promptTokens": 3,
-      "totalTokens": 13,
-    },
-  },
-]
-`;
-
-exports[`streamText > result.fullStream > should not send tool call deltas when toolCallStreaming is disabled 1`] = `
-[
-  {
-    "messageId": "msg-0",
-    "request": {},
-    "type": "step-start",
-    "warnings": [],
-  },
-  {
-    "args": {
-      "value": "Sparkle Day",
-    },
-    "toolCallId": "call_O17Uplv4lJvD6DVdIvFFeRMw",
-    "toolName": "test-tool",
-    "type": "tool-call",
-  },
-  {
-    "experimental_providerMetadata": undefined,
-    "finishReason": "tool-calls",
-    "isContinued": false,
-    "logprobs": undefined,
-    "messageId": "msg-0",
-    "providerMetadata": undefined,
-    "request": {},
-    "response": {
-      "headers": undefined,
-      "id": "id-0",
-      "modelId": "mock-model-id",
-      "timestamp": 1970-01-01T00:00:00.000Z,
-    },
-    "type": "step-finish",
-    "usage": {
-      "completionTokens": 17,
-      "promptTokens": 53,
-      "totalTokens": 70,
-    },
-    "warnings": undefined,
-  },
-  {
-    "experimental_providerMetadata": undefined,
-    "finishReason": "tool-calls",
-    "logprobs": undefined,
-    "providerMetadata": undefined,
-    "response": {
-      "headers": undefined,
-      "id": "id-0",
-      "modelId": "mock-model-id",
-      "timestamp": 1970-01-01T00:00:00.000Z,
-    },
-    "type": "finish",
-    "usage": {
-      "completionTokens": 17,
-      "promptTokens": 53,
-      "totalTokens": 70,
-    },
-  },
-]
-`;
-
-exports[`streamText > result.fullStream > should send delayed asynchronous tool results 1`] = `
-[
-  {
-    "messageId": "msg-0",
-    "request": {},
-    "type": "step-start",
-    "warnings": [],
-  },
-  {
-    "args": {
-      "value": "value",
-    },
-    "toolCallId": "call-1",
-    "toolName": "tool1",
-    "type": "tool-call",
-  },
-  {
-    "args": {
-      "value": "value",
-    },
-    "result": "value-result",
-    "toolCallId": "call-1",
-    "toolName": "tool1",
-    "type": "tool-result",
-  },
-  {
-    "experimental_providerMetadata": undefined,
-    "finishReason": "stop",
-    "isContinued": false,
-    "logprobs": undefined,
-    "messageId": "msg-0",
-    "providerMetadata": undefined,
-    "request": {},
-    "response": {
-      "headers": undefined,
-      "id": "id-0",
-      "modelId": "mock-model-id",
-      "timestamp": 1970-01-01T00:00:00.000Z,
-    },
-    "type": "step-finish",
-    "usage": {
-      "completionTokens": 10,
-      "promptTokens": 3,
-      "totalTokens": 13,
-    },
-    "warnings": undefined,
-  },
-  {
-    "experimental_providerMetadata": undefined,
-    "finishReason": "stop",
-    "logprobs": undefined,
-    "providerMetadata": undefined,
-    "response": {
-      "headers": undefined,
-      "id": "id-0",
-      "modelId": "mock-model-id",
-      "timestamp": 1970-01-01T00:00:00.000Z,
-    },
-    "type": "finish",
-    "usage": {
-      "completionTokens": 10,
-      "promptTokens": 3,
-      "totalTokens": 13,
-    },
-  },
-]
-`;
-
-exports[`streamText > result.fullStream > should send files 1`] = `
-[
-  {
-    "messageId": "msg-0",
-    "request": {},
-    "type": "step-start",
-    "warnings": [],
-  },
-  DefaultGeneratedFileWithType {
-    "base64Data": "Hello World",
-    "mimeType": "text/plain",
-    "type": "file",
-    "uint8ArrayData": undefined,
-  },
-  {
-    "textDelta": "Hello!",
-    "type": "text-delta",
-  },
-  DefaultGeneratedFileWithType {
-    "base64Data": "QkFVRw==",
-    "mimeType": "image/jpeg",
-    "type": "file",
-    "uint8ArrayData": undefined,
-  },
-  {
-    "experimental_providerMetadata": undefined,
-    "finishReason": "stop",
-    "isContinued": false,
-    "logprobs": undefined,
-    "messageId": "msg-0",
-    "providerMetadata": undefined,
-    "request": {},
-    "response": {
-      "headers": undefined,
-      "id": "id-1",
-      "modelId": "mock-model-id",
-      "timestamp": 1970-01-01T00:00:00.000Z,
-    },
-    "type": "step-finish",
-    "usage": {
-      "completionTokens": 10,
-      "promptTokens": 3,
-      "totalTokens": 13,
-    },
-    "warnings": undefined,
-  },
-  {
-    "experimental_providerMetadata": undefined,
-    "finishReason": "stop",
-    "logprobs": undefined,
-    "providerMetadata": undefined,
-    "response": {
-      "headers": undefined,
-      "id": "id-1",
-      "modelId": "mock-model-id",
-      "timestamp": 1970-01-01T00:00:00.000Z,
-    },
-    "type": "finish",
-    "usage": {
-      "completionTokens": 10,
-      "promptTokens": 3,
-      "totalTokens": 13,
-    },
-  },
-]
-`;
-
-exports[`streamText > result.fullStream > should send reasoning deltas 1`] = `
-[
-  {
-    "messageId": "msg-0",
-    "request": {},
-    "type": "step-start",
-    "warnings": [],
-  },
-  {
-    "textDelta": "I will open the conversation",
-    "type": "reasoning",
-  },
-  {
-    "textDelta": " with witty banter. ",
-    "type": "reasoning",
-  },
-  {
-    "signature": "1234567890",
-    "type": "reasoning-signature",
-  },
-  {
-    "data": "redacted-reasoning-data",
-    "type": "redacted-reasoning",
-  },
-  {
-    "textDelta": "Once the user has relaxed,",
-    "type": "reasoning",
-  },
-  {
-    "textDelta": " I will pry for valuable information.",
-    "type": "reasoning",
-  },
-  {
-    "signature": "1234567890",
-    "type": "reasoning-signature",
-  },
-  {
-    "textDelta": "Hi",
-    "type": "text-delta",
-  },
-  {
-    "textDelta": " there!",
-    "type": "text-delta",
-  },
-  {
-    "experimental_providerMetadata": undefined,
-    "finishReason": "stop",
-    "isContinued": false,
-    "logprobs": undefined,
-    "messageId": "msg-0",
-    "providerMetadata": undefined,
-    "request": {},
-    "response": {
-      "headers": undefined,
-      "id": "id-0",
-      "modelId": "mock-model-id",
-      "timestamp": 1970-01-01T00:00:00.000Z,
-    },
-    "type": "step-finish",
-    "usage": {
-      "completionTokens": 10,
-      "promptTokens": 3,
-      "totalTokens": 13,
-    },
-    "warnings": undefined,
-  },
-  {
-    "experimental_providerMetadata": undefined,
-    "finishReason": "stop",
-    "logprobs": undefined,
-    "providerMetadata": undefined,
-    "response": {
-      "headers": undefined,
-      "id": "id-0",
-      "modelId": "mock-model-id",
-      "timestamp": 1970-01-01T00:00:00.000Z,
-    },
-    "type": "finish",
-    "usage": {
-      "completionTokens": 10,
-      "promptTokens": 3,
-      "totalTokens": 13,
-    },
-  },
-]
-`;
-
-exports[`streamText > result.fullStream > should send sources 1`] = `
-[
-  {
-    "messageId": "msg-0",
-    "request": {},
-    "type": "step-start",
-    "warnings": [],
-  },
-  {
-    "source": {
-      "id": "123",
-      "providerMetadata": {
-        "provider": {
-          "custom": "value",
-        },
-      },
-      "sourceType": "url",
-      "title": "Example",
-      "url": "https://example.com",
-    },
-    "type": "source",
-  },
-  {
-    "textDelta": "Hello!",
-    "type": "text-delta",
-  },
-  {
-    "source": {
-      "id": "456",
-      "providerMetadata": {
-        "provider": {
-          "custom": "value2",
-        },
-      },
-      "sourceType": "url",
-      "title": "Example 2",
-      "url": "https://example.com/2",
-    },
-    "type": "source",
-  },
-  {
-    "experimental_providerMetadata": undefined,
-    "finishReason": "stop",
-    "isContinued": false,
-    "logprobs": undefined,
-    "messageId": "msg-0",
-    "providerMetadata": undefined,
-    "request": {},
-    "response": {
-      "headers": undefined,
-      "id": "id-1",
-      "modelId": "mock-model-id",
-      "timestamp": 1970-01-01T00:00:00.000Z,
-    },
-    "type": "step-finish",
-    "usage": {
-      "completionTokens": 10,
-      "promptTokens": 3,
-      "totalTokens": 13,
-    },
-    "warnings": undefined,
-  },
-  {
-    "experimental_providerMetadata": undefined,
-    "finishReason": "stop",
-    "logprobs": undefined,
-    "providerMetadata": undefined,
-    "response": {
-      "headers": undefined,
-      "id": "id-1",
-      "modelId": "mock-model-id",
-      "timestamp": 1970-01-01T00:00:00.000Z,
-    },
-    "type": "finish",
-    "usage": {
-      "completionTokens": 10,
-      "promptTokens": 3,
-      "totalTokens": 13,
-    },
-  },
-]
-`;
-
-exports[`streamText > result.fullStream > should send text deltas 1`] = `
-[
-  {
-    "messageId": "msg-0",
-    "request": {},
-    "type": "step-start",
-    "warnings": [],
-  },
-  {
-    "textDelta": "Hello",
-    "type": "text-delta",
-  },
-  {
-    "textDelta": ", ",
-    "type": "text-delta",
-  },
-  {
-    "textDelta": "world!",
-    "type": "text-delta",
-  },
-  {
-    "experimental_providerMetadata": undefined,
-    "finishReason": "stop",
-    "isContinued": false,
-    "logprobs": undefined,
-    "messageId": "msg-0",
-    "providerMetadata": undefined,
-    "request": {},
-    "response": {
-      "headers": undefined,
-      "id": "response-id",
-      "modelId": "response-model-id",
-      "timestamp": 1970-01-01T00:00:05.000Z,
-    },
-    "type": "step-finish",
-    "usage": {
-      "completionTokens": 10,
-      "promptTokens": 3,
-      "totalTokens": 13,
-    },
-    "warnings": undefined,
-  },
-  {
-    "experimental_providerMetadata": undefined,
-    "finishReason": "stop",
-    "logprobs": undefined,
-    "providerMetadata": undefined,
-    "response": {
-      "headers": undefined,
-      "id": "response-id",
-      "modelId": "response-model-id",
-      "timestamp": 1970-01-01T00:00:05.000Z,
-    },
-    "type": "finish",
-    "usage": {
-      "completionTokens": 10,
-      "promptTokens": 3,
-      "totalTokens": 13,
-    },
-  },
-]
-`;
-
-exports[`streamText > result.fullStream > should send tool call deltas when toolCallStreaming is enabled 1`] = `
-[
-  {
-    "messageId": "msg-0",
-    "request": {},
-    "type": "step-start",
-=======
     "type": "start-step",
->>>>>>> 713257cc
     "warnings": [],
   },
   {
