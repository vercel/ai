--- conflicted
+++ resolved
@@ -141,13 +141,9 @@
      */
     toolChoice?: ToolChoice<NoInfer<TOOLS>>;
 
-<<<<<<< HEAD
-    continueUntil?:
+    stopWhen?:
       | StopCondition<NoInfer<TOOLS>>
       | Array<StopCondition<NoInfer<TOOLS>>>;
-=======
-    stopWhen?: StopCondition<NoInfer<TOOLS>>;
->>>>>>> 9315076a
 
     /**
 Optional telemetry configuration (experimental).
@@ -466,17 +462,12 @@
         currentToolCalls.length > 0 &&
         // all current tool calls have results:
         currentToolResults.length === currentToolCalls.length &&
-<<<<<<< HEAD
         // continue until a stop condition is met:
         !(
           await Promise.all(
             stopConditions.map(condition => condition({ steps })),
           )
         ).some(result => result)
-=======
-        // continue until the stop condition is met:
-        !(await stopWhen({ steps }))
->>>>>>> 9315076a
       );
 
       // Add response information to the span:
