import {
  LanguageModelV2,
  LanguageModelV2Content,
  LanguageModelV2ToolCall,
} from '@ai-sdk/provider';
import {
  createIdGenerator,
  IdGenerator,
  ProviderOptions,
} from '@ai-sdk/provider-utils';
import { Tracer } from '@opentelemetry/api';
import { NoOutputSpecifiedError } from '../../src/error/no-output-specified-error';
import { asArray } from '../../src/util/as-array';
import { prepareRetries } from '../../src/util/prepare-retries';
import { ModelMessage } from '../prompt';
import { CallSettings } from '../prompt/call-settings';
import { convertToLanguageModelPrompt } from '../prompt/convert-to-language-model-prompt';
import { prepareCallSettings } from '../prompt/prepare-call-settings';
import { prepareToolsAndToolChoice } from '../prompt/prepare-tools-and-tool-choice';
import { Prompt } from '../prompt/prompt';
import { resolveLanguageModel } from '../prompt/resolve-language-model';
import { standardizePrompt } from '../prompt/standardize-prompt';
import { wrapGatewayError } from '../prompt/wrap-gateway-error';
import { assembleOperationName } from '../telemetry/assemble-operation-name';
import { getBaseTelemetryAttributes } from '../telemetry/get-base-telemetry-attributes';
import { getTracer } from '../telemetry/get-tracer';
import { recordSpan } from '../telemetry/record-span';
import { selectTelemetryAttributes } from '../telemetry/select-telemetry-attributes';
import { stringifyForTelemetry } from '../telemetry/stringify-for-telemetry';
import { TelemetrySettings } from '../telemetry/telemetry-settings';
import { LanguageModel, ToolChoice } from '../types';
import { addLanguageModelUsage, LanguageModelUsage } from '../types/usage';
import { ContentPart } from './content-part';
import { extractContentText } from './extract-content-text';
import { GenerateTextResult } from './generate-text-result';
import { DefaultGeneratedFile } from './generated-file';
import { Output } from './output';
import { parseToolCall } from './parse-tool-call';
import { PrepareStepFunction } from './prepare-step';
import { ResponseMessage } from './response-message';
import { DefaultStepResult, StepResult } from './step-result';
import {
  isStopConditionMet,
  stepCountIs,
  StopCondition,
} from './stop-condition';
import { toResponseMessages } from './to-response-messages';
import { ToolCallArray } from './tool-call';
import { ToolCallRepairFunction } from './tool-call-repair-function';
import { ToolErrorUnion, ToolOutput, ToolResultUnion } from './tool-output';
import { ToolSet } from './tool-set';
import { stringifyForTelemetry } from '../prompt/stringify-for-telemetry';

const originalGenerateId = createIdGenerator({
  prefix: 'aitxt',
  size: 24,
});

/**
Callback that is set using the `onStepFinish` option.

@param stepResult - The result of the step.
 */
export type GenerateTextOnStepFinishCallback<TOOLS extends ToolSet> = (
  stepResult: StepResult<TOOLS>,
) => Promise<void> | void;

/**
Generate a text and call tools for a given prompt using a language model.

This function does not stream the output. If you want to stream the output, use `streamText` instead.

@param model - The language model to use.

@param tools - Tools that are accessible to and can be called by the model. The model needs to support calling tools.
@param toolChoice - The tool choice strategy. Default: 'auto'.

@param system - A system message that will be part of the prompt.
@param prompt - A simple text prompt. You can either use `prompt` or `messages` but not both.
@param messages - A list of messages. You can either use `prompt` or `messages` but not both.

@param maxOutputTokens - Maximum number of tokens to generate.
@param temperature - Temperature setting.
The value is passed through to the provider. The range depends on the provider and model.
It is recommended to set either `temperature` or `topP`, but not both.
@param topP - Nucleus sampling.
The value is passed through to the provider. The range depends on the provider and model.
It is recommended to set either `temperature` or `topP`, but not both.
@param topK - Only sample from the top K options for each subsequent token.
Used to remove "long tail" low probability responses.
Recommended for advanced use cases only. You usually only need to use temperature.
@param presencePenalty - Presence penalty setting.
It affects the likelihood of the model to repeat information that is already in the prompt.
The value is passed through to the provider. The range depends on the provider and model.
@param frequencyPenalty - Frequency penalty setting.
It affects the likelihood of the model to repeatedly use the same words or phrases.
The value is passed through to the provider. The range depends on the provider and model.
@param stopSequences - Stop sequences.
If set, the model will stop generating text when one of the stop sequences is generated.
@param seed - The seed (integer) to use for random sampling.
If set and supported by the model, calls will generate deterministic results.

@param maxRetries - Maximum number of retries. Set to 0 to disable retries. Default: 2.
@param abortSignal - An optional abort signal that can be used to cancel the call.
@param headers - Additional HTTP headers to be sent with the request. Only applicable for HTTP-based providers.

@param experimental_generateMessageId - Generate a unique ID for each message.

@param onStepFinish - Callback that is called when each step (LLM call) is finished, including intermediate steps.

@returns
A result object that contains the generated text, the results of the tool calls, and additional information.
 */
export async function generateText<
  TOOLS extends ToolSet,
  OUTPUT = never,
  OUTPUT_PARTIAL = never,
>({
  model: modelArg,
  tools,
  toolChoice,
  system,
  prompt,
  messages,
  maxRetries: maxRetriesArg,
  abortSignal,
  headers,
  stopWhen = stepCountIs(1),
  experimental_output: output,
  experimental_telemetry: telemetry,
<<<<<<< HEAD
  experimental_providerMetadata,
  providerOptions = experimental_providerMetadata,
  experimental_activeTools: activeTools,
  experimental_prepareStep: prepareStep,
=======
  providerOptions,
  experimental_activeTools,
  activeTools = experimental_activeTools,
  experimental_prepareStep,
  prepareStep = experimental_prepareStep,
>>>>>>> 713257cc
  experimental_repairToolCall: repairToolCall,
  _internal: {
    generateId = originalGenerateId,
    currentDate = () => new Date(),
  } = {},
  onStepFinish,
  ...settings
}: CallSettings &
  Prompt & {
    /**
The language model to use.
     */
    model: LanguageModel;

    /**
The tools that the model can call. The model needs to support calling tools.
*/
    tools?: TOOLS;

    /**
The tool choice strategy. Default: 'auto'.
     */
    toolChoice?: ToolChoice<NoInfer<TOOLS>>;

    /**
Condition for stopping the generation when there are tool results in the last step.
When the condition is an array, any of the conditions can be met to stop the generation.

@default stepCountIs(1)
     */
    stopWhen?:
      | StopCondition<NoInfer<TOOLS>>
      | Array<StopCondition<NoInfer<TOOLS>>>;

    /**
Optional telemetry configuration (experimental).
     */
    experimental_telemetry?: TelemetrySettings;

    /**
Additional provider-specific options. They are passed through
to the provider from the AI SDK and enable provider-specific
functionality that can be fully encapsulated in the provider.
 */
    providerOptions?: ProviderOptions;

    /**
     * @deprecated Use `activeTools` instead.
     */
    experimental_activeTools?: Array<keyof NoInfer<TOOLS>>;

    /**
Limits the tools that are available for the model to call without
changing the tool call and result types in the result.
     */
    activeTools?: Array<keyof NoInfer<TOOLS>>;

    /**
Optional specification for parsing structured outputs from the LLM response.
     */
    experimental_output?: Output<OUTPUT, OUTPUT_PARTIAL>;

    /**
<<<<<<< HEAD
Optional function that you can use to provide different settings for a step.

@param options - The options for the step.
@param options.steps - The steps that have been executed so far.
@param options.stepNumber - The number of the step that is being executed.
@param options.maxSteps - The maximum number of steps.
@param options.model - The model that is being used.

@returns An object that contains the settings for the step.
If you return undefined (or for undefined settings), the settings from the outer level will be used.
    */
    experimental_prepareStep?: (options: {
      steps: Array<StepResult<TOOLS>>;
      stepNumber: number;
      maxSteps: number;
      model: LanguageModel;
    }) => PromiseLike<
      | {
          model?: LanguageModel;
          toolChoice?: ToolChoice<TOOLS>;
          experimental_activeTools?: Array<keyof TOOLS>;
        }
      | undefined
    >;
=======
     * @deprecated Use `prepareStep` instead.
     */
    experimental_prepareStep?: PrepareStepFunction<NoInfer<TOOLS>>;

    /**
Optional function that you can use to provide different settings for a step.
    */
    prepareStep?: PrepareStepFunction<NoInfer<TOOLS>>;
>>>>>>> 713257cc

    /**
A function that attempts to repair a tool call that failed to parse.
     */
    experimental_repairToolCall?: ToolCallRepairFunction<NoInfer<TOOLS>>;

    /**
    Callback that is called when each step (LLM call) is finished, including intermediate steps.
    */
    onStepFinish?: GenerateTextOnStepFinishCallback<NoInfer<TOOLS>>;

    /**
     * Internal. For test use only. May change without notice.
     */
    _internal?: {
      generateId?: IdGenerator;
      currentDate?: () => Date;
    };
  }): Promise<GenerateTextResult<TOOLS, OUTPUT>> {
  const model = resolveLanguageModel(modelArg);
  const stopConditions = asArray(stopWhen);
  const { maxRetries, retry } = prepareRetries({ maxRetries: maxRetriesArg });

  const callSettings = prepareCallSettings(settings);

  const baseTelemetryAttributes = getBaseTelemetryAttributes({
    model,
    telemetry,
    headers,
    settings: { ...callSettings, maxRetries },
  });

  const initialPrompt = await standardizePrompt({
    system,
    prompt,
    messages,
  });

  const tracer = getTracer(telemetry);

<<<<<<< HEAD
  return recordSpan({
    name: 'ai.generateText',
    attributes: selectTelemetryAttributes({
      telemetry,
      attributes: {
        ...assembleOperationName({
          operationId: 'ai.generateText',
          telemetry,
        }),
        ...baseTelemetryAttributes,
        // model:
        'ai.model.provider': model.provider,
        'ai.model.id': model.modelId,
        // specific settings that only make sense on the outer level:
        'ai.prompt': {
          input: () => JSON.stringify({ system, prompt, messages }),
        },
        'ai.settings.maxSteps': maxSteps,
      },
    }),
    tracer,
    fn: async span => {
      const callSettings = prepareCallSettings(settings);

      let currentModelResponse: Awaited<
        ReturnType<LanguageModel['doGenerate']>
      > & { response: { id: string; timestamp: Date; modelId: string } };
      let currentToolCalls: ToolCallArray<TOOLS> = [];
      let currentToolResults: ToolResultArray<TOOLS> = [];
      let currentReasoningDetails: Array<ReasoningDetail> = [];
      let stepCount = 0;
      const responseMessages: Array<ResponseMessage> = [];
      let text = '';
      const sources: GenerateTextResult<TOOLS, OUTPUT>['sources'] = [];
      const steps: GenerateTextResult<TOOLS, OUTPUT>['steps'] = [];
      let usage: LanguageModelUsage = {
        completionTokens: 0,
        promptTokens: 0,
        totalTokens: 0,
      };

      let stepType: 'initial' | 'tool-result' | 'continue' | 'done' = 'initial';

      do {
        // after the 1st step, we need to switch to messages format:
        const promptFormat = stepCount === 0 ? initialPrompt.type : 'messages';

        const stepInputMessages = [
          ...initialPrompt.messages,
          ...responseMessages,
        ];

        const prepareStepResult = await prepareStep?.({
          model,
          steps,
          maxSteps,
          stepNumber: stepCount,
        });

        const stepToolChoice = prepareStepResult?.toolChoice ?? toolChoice;
        const stepActiveTools =
          prepareStepResult?.experimental_activeTools ?? activeTools;
        const stepModel = prepareStepResult?.model ?? model;

        const promptMessages = await convertToLanguageModelPrompt({
          prompt: {
            type: promptFormat,
            system: initialPrompt.system,
            messages: stepInputMessages,
          },
          modelSupportsImageUrls: stepModel.supportsImageUrls,
          modelSupportsUrl: stepModel.supportsUrl?.bind(stepModel), // support 'this' context
        });

        const mode = {
          type: 'regular' as const,
          ...prepareToolsAndToolChoice({
            tools,
            toolChoice: stepToolChoice,
            activeTools: stepActiveTools,
          }),
        };

        currentModelResponse = await retry(() =>
          recordSpan({
            name: 'ai.generateText.doGenerate',
            attributes: selectTelemetryAttributes({
              telemetry,
              attributes: {
                ...assembleOperationName({
                  operationId: 'ai.generateText.doGenerate',
                  telemetry,
                }),
                ...baseTelemetryAttributes,
                // model:
                'ai.model.provider': stepModel.provider,
                'ai.model.id': stepModel.modelId,
                // prompt:
                'ai.prompt.format': { input: () => promptFormat },
                'ai.prompt.messages': {
                  input: () => stringifyForTelemetry(promptMessages),
                },
                'ai.prompt.tools': {
                  // convert the language model level tools:
                  input: () => mode.tools?.map(tool => JSON.stringify(tool)),
                },
                'ai.prompt.toolChoice': {
                  input: () =>
                    mode.toolChoice != null
                      ? JSON.stringify(mode.toolChoice)
                      : undefined,
                },

                // standardized gen-ai llm span attributes:
                'gen_ai.system': stepModel.provider,
                'gen_ai.request.model': stepModel.modelId,
                'gen_ai.request.frequency_penalty': settings.frequencyPenalty,
                'gen_ai.request.max_tokens': settings.maxTokens,
                'gen_ai.request.presence_penalty': settings.presencePenalty,
                'gen_ai.request.stop_sequences': settings.stopSequences,
                'gen_ai.request.temperature': settings.temperature,
                'gen_ai.request.top_k': settings.topK,
                'gen_ai.request.top_p': settings.topP,
              },
            }),
            tracer,
            fn: async span => {
              const result = await stepModel.doGenerate({
                mode,
                ...callSettings,
                inputFormat: promptFormat,
                responseFormat: output?.responseFormat({ model }),
                prompt: promptMessages,
                providerMetadata: providerOptions,
                abortSignal,
                headers,
              });

              // Fill in default values:
              const responseData = {
                id: result.response?.id ?? generateId(),
                timestamp: result.response?.timestamp ?? currentDate(),
                modelId: result.response?.modelId ?? stepModel.modelId,
              };
=======
  try {
    return await recordSpan({
      name: 'ai.generateText',
      attributes: selectTelemetryAttributes({
        telemetry,
        attributes: {
          ...assembleOperationName({
            operationId: 'ai.generateText',
            telemetry,
          }),
          ...baseTelemetryAttributes,
          // model:
          'ai.model.provider': model.provider,
          'ai.model.id': model.modelId,
          // specific settings that only make sense on the outer level:
          'ai.prompt': {
            input: () => JSON.stringify({ system, prompt, messages }),
          },
        },
      }),
      tracer,
      fn: async span => {
        const callSettings = prepareCallSettings(settings);

        let currentModelResponse: Awaited<
          ReturnType<LanguageModelV2['doGenerate']>
        > & { response: { id: string; timestamp: Date; modelId: string } };
        let clientToolCalls: ToolCallArray<TOOLS> = [];
        let clientToolOutputs: Array<ToolOutput<TOOLS>> = [];
        const responseMessages: Array<ResponseMessage> = [];
        const steps: GenerateTextResult<TOOLS, OUTPUT>['steps'] = [];

        do {
          const stepInputMessages = [
            ...initialPrompt.messages,
            ...responseMessages,
          ];

          const prepareStepResult = await prepareStep?.({
            model,
            steps,
            stepNumber: steps.length,
          });

          const promptMessages = await convertToLanguageModelPrompt({
            prompt: {
              system: prepareStepResult?.system ?? initialPrompt.system,
              messages: stepInputMessages,
            },
            supportedUrls: await model.supportedUrls,
          });

          const stepModel = resolveLanguageModel(
            prepareStepResult?.model ?? model,
          );

          const { toolChoice: stepToolChoice, tools: stepTools } =
            prepareToolsAndToolChoice({
              tools,
              toolChoice: prepareStepResult?.toolChoice ?? toolChoice,
              activeTools: prepareStepResult?.activeTools ?? activeTools,
            });
>>>>>>> 713257cc

          currentModelResponse = await retry(() =>
            recordSpan({
              name: 'ai.generateText.doGenerate',
              attributes: selectTelemetryAttributes({
                telemetry,
                attributes: {
                  ...assembleOperationName({
                    operationId: 'ai.generateText.doGenerate',
                    telemetry,
                  }),
                  ...baseTelemetryAttributes,
                  // model:
                  'ai.model.provider': stepModel.provider,
                  'ai.model.id': stepModel.modelId,
                  // prompt:
                  'ai.prompt.messages': {
                    input: () => stringifyForTelemetry(promptMessages),
                  },
                  'ai.prompt.tools': {
                    // convert the language model level tools:
                    input: () => stepTools?.map(tool => JSON.stringify(tool)),
                  },
                  'ai.prompt.toolChoice': {
                    input: () =>
                      stepToolChoice != null
                        ? JSON.stringify(stepToolChoice)
                        : undefined,
                  },

                  // standardized gen-ai llm span attributes:
                  'gen_ai.system': stepModel.provider,
                  'gen_ai.request.model': stepModel.modelId,
                  'gen_ai.request.frequency_penalty': settings.frequencyPenalty,
                  'gen_ai.request.max_tokens': settings.maxOutputTokens,
                  'gen_ai.request.presence_penalty': settings.presencePenalty,
                  'gen_ai.request.stop_sequences': settings.stopSequences,
                  'gen_ai.request.temperature':
                    settings.temperature ?? undefined,
                  'gen_ai.request.top_k': settings.topK,
                  'gen_ai.request.top_p': settings.topP,
                },
              }),
              tracer,
              fn: async span => {
                const result = await stepModel.doGenerate({
                  ...callSettings,
                  tools: stepTools,
                  toolChoice: stepToolChoice,
                  responseFormat: output?.responseFormat,
                  prompt: promptMessages,
                  providerOptions,
                  abortSignal,
                  headers,
                });

                // Fill in default values:
                const responseData = {
                  id: result.response?.id ?? generateId(),
                  timestamp: result.response?.timestamp ?? currentDate(),
                  modelId: result.response?.modelId ?? stepModel.modelId,
                  headers: result.response?.headers,
                  body: result.response?.body,
                };

                // Add response information to the span:
                span.setAttributes(
                  selectTelemetryAttributes({
                    telemetry,
                    attributes: {
                      'ai.response.finishReason': result.finishReason,
                      'ai.response.text': {
                        output: () => extractContentText(result.content),
                      },
                      'ai.response.toolCalls': {
                        output: () => {
                          const toolCalls = asToolCalls(result.content);
                          return toolCalls == null
                            ? undefined
                            : JSON.stringify(toolCalls);
                        },
                      },
                      'ai.response.id': responseData.id,
                      'ai.response.model': responseData.modelId,
                      'ai.response.timestamp':
                        responseData.timestamp.toISOString(),

                      // TODO rename telemetry attributes to inputTokens and outputTokens
                      'ai.usage.promptTokens': result.usage.inputTokens,
                      'ai.usage.completionTokens': result.usage.outputTokens,

                      // standardized gen-ai llm span attributes:
                      'gen_ai.response.finish_reasons': [result.finishReason],
                      'gen_ai.response.id': responseData.id,
                      'gen_ai.response.model': responseData.modelId,
                      'gen_ai.usage.input_tokens': result.usage.inputTokens,
                      'gen_ai.usage.output_tokens': result.usage.outputTokens,
                    },
                  }),
                );

                return { ...result, response: responseData };
              },
            }),
          );

          // parse tool calls:
          const stepToolCalls = await Promise.all(
            currentModelResponse.content
              .filter(
                (part): part is LanguageModelV2ToolCall =>
                  part.type === 'tool-call',
              )
              .map(toolCall =>
                parseToolCall({
                  toolCall,
                  tools,
                  repairToolCall,
                  system,
                  messages: stepInputMessages,
                }),
              ),
          );

          // notify the tools that the tool calls are available:
          for (const toolCall of stepToolCalls) {
            const tool = tools![toolCall.toolName];
            if (tool?.onInputAvailable != null) {
              await tool.onInputAvailable({
                input: toolCall.input,
                toolCallId: toolCall.toolCallId,
                messages: stepInputMessages,
                abortSignal,
              });
            }
          }

          clientToolCalls = stepToolCalls.filter(
            toolCall => toolCall.providerExecuted !== true,
          );

          // execute tools:
          clientToolOutputs =
            tools == null
              ? []
              : await executeTools({
                  toolCalls: clientToolCalls,
                  tools,
                  tracer,
                  telemetry,
                  messages: stepInputMessages,
                  abortSignal,
                });

          // content:
          const stepContent = asContent({
            content: currentModelResponse.content,
            toolCalls: stepToolCalls,
            toolOutputs: clientToolOutputs,
          });

          // append to messages for potential next step:
          responseMessages.push(
            ...toResponseMessages({
              content: stepContent,
              tools,
            }),
          );

          // Add step information (after response messages are updated):
          const currentStepResult: StepResult<TOOLS> = new DefaultStepResult({
            content: stepContent,
            finishReason: currentModelResponse.finishReason,
            usage: currentModelResponse.usage,
            warnings: currentModelResponse.warnings,
            providerMetadata: currentModelResponse.providerMetadata,
            request: currentModelResponse.request ?? {},
            response: {
              ...currentModelResponse.response,
              // deep clone msgs to avoid mutating past messages in multi-step:
              messages: structuredClone(responseMessages),
            },
          });

          steps.push(currentStepResult);
          await onStepFinish?.(currentStepResult);
        } while (
          // there are tool calls:
          clientToolCalls.length > 0 &&
          // all current tool calls have outputs (incl. execution errors):
          clientToolOutputs.length === clientToolCalls.length &&
          // continue until a stop condition is met:
          !(await isStopConditionMet({ stopConditions, steps }))
        );

        // Add response information to the span:
        span.setAttributes(
          selectTelemetryAttributes({
            telemetry,
            attributes: {
              'ai.response.finishReason': currentModelResponse.finishReason,
              'ai.response.text': {
                output: () => extractContentText(currentModelResponse.content),
              },
              'ai.response.toolCalls': {
                output: () => {
                  const toolCalls = asToolCalls(currentModelResponse.content);
                  return toolCalls == null
                    ? undefined
                    : JSON.stringify(toolCalls);
                },
              },

              // TODO rename telemetry attributes to inputTokens and outputTokens
              'ai.usage.promptTokens': currentModelResponse.usage.inputTokens,
              'ai.usage.completionTokens':
                currentModelResponse.usage.outputTokens,
            },
          }),
        );

        const lastStep = steps[steps.length - 1];

<<<<<<< HEAD
          return output.parseOutput(
            { text },
            {
              response: currentModelResponse.response,
              usage,
              finishReason: currentModelResponse.finishReason,
            },
          );
        },
        toolCalls: currentToolCalls,
        toolResults: currentToolResults,
        finishReason: currentModelResponse.finishReason,
        usage,
        warnings: currentModelResponse.warnings,
        request: currentModelResponse.request ?? {},
        response: {
          ...currentModelResponse.response,
          headers: currentModelResponse.rawResponse?.headers,
          body: currentModelResponse.rawResponse?.body,
          messages: responseMessages,
        },
        logprobs: currentModelResponse.logprobs,
        steps,
        providerMetadata: currentModelResponse.providerMetadata,
      });
    },
  });
=======
        return new DefaultGenerateTextResult({
          steps,
          resolvedOutput: await output?.parseOutput(
            { text: lastStep.text },
            {
              response: lastStep.response,
              usage: lastStep.usage,
              finishReason: lastStep.finishReason,
            },
          ),
        });
      },
    });
  } catch (error) {
    throw wrapGatewayError(error);
  }
>>>>>>> 713257cc
}

async function executeTools<TOOLS extends ToolSet>({
  toolCalls,
  tools,
  tracer,
  telemetry,
  messages,
  abortSignal,
}: {
  toolCalls: ToolCallArray<TOOLS>;
  tools: TOOLS;
  tracer: Tracer;
  telemetry: TelemetrySettings | undefined;
  messages: ModelMessage[];
  abortSignal: AbortSignal | undefined;
}): Promise<Array<ToolOutput<TOOLS>>> {
  const toolOutputs = await Promise.all(
    toolCalls.map(async ({ toolCallId, toolName, input }) => {
      const tool = tools[toolName];

      if (tool?.execute == null) {
        return undefined;
      }

      return recordSpan({
        name: 'ai.toolCall',
        attributes: selectTelemetryAttributes({
          telemetry,
          attributes: {
            ...assembleOperationName({
              operationId: 'ai.toolCall',
              telemetry,
            }),
            'ai.toolCall.name': toolName,
            'ai.toolCall.id': toolCallId,
            'ai.toolCall.input': {
              output: () => JSON.stringify(input),
            },
          },
        }),
        tracer,
        fn: async span => {
          try {
            const result = await tool.execute!(input, {
              toolCallId,
              messages,
              abortSignal,
            });

            try {
              span.setAttributes(
                selectTelemetryAttributes({
                  telemetry,
                  attributes: {
                    'ai.toolCall.result': {
                      output: () => JSON.stringify(result),
                    },
                  },
                }),
              );
            } catch (ignored) {
              // JSON stringify might fail if the result is not serializable,
              // in which case we just ignore it. In the future we might want to
              // add an optional serialize method to the tool interface and warn
              // if the result is not serializable.
            }

            return {
              type: 'tool-result',
              toolCallId,
              toolName,
              input,
              output: result,
            } as ToolResultUnion<TOOLS>;
          } catch (error) {
            return {
              type: 'tool-error',
              toolCallId,
              toolName,
              input,
              error,
            } as ToolErrorUnion<TOOLS>;
          }
        },
      });
    }),
  );

  return toolOutputs.filter(
    (output): output is NonNullable<typeof output> => output != null,
  );
}

class DefaultGenerateTextResult<TOOLS extends ToolSet, OUTPUT>
  implements GenerateTextResult<TOOLS, OUTPUT>
{
  readonly steps: GenerateTextResult<TOOLS, OUTPUT>['steps'];

  private readonly resolvedOutput: OUTPUT;

  constructor(options: {
    steps: GenerateTextResult<TOOLS, OUTPUT>['steps'];
    resolvedOutput: OUTPUT;
  }) {
    this.steps = options.steps;
    this.resolvedOutput = options.resolvedOutput;
  }

  private get finalStep() {
    return this.steps[this.steps.length - 1];
  }

  get content() {
    return this.finalStep.content;
  }

  get text() {
    return this.finalStep.text;
  }

  get files() {
    return this.finalStep.files;
  }

  get reasoningText() {
    return this.finalStep.reasoningText;
  }

  get reasoning() {
    return this.finalStep.reasoning;
  }

  get toolCalls() {
    return this.finalStep.toolCalls;
  }

  get toolResults() {
    return this.finalStep.toolResults;
  }

  get sources() {
    return this.finalStep.sources;
  }

  get finishReason() {
    return this.finalStep.finishReason;
  }

  get warnings() {
    return this.finalStep.warnings;
  }

  get providerMetadata() {
    return this.finalStep.providerMetadata;
  }

  get response() {
    return this.finalStep.response;
  }

  get request() {
    return this.finalStep.request;
  }

  get usage() {
    return this.finalStep.usage;
  }

  get totalUsage() {
    return this.steps.reduce(
      (totalUsage, step) => {
        return addLanguageModelUsage(totalUsage, step.usage);
      },
      {
        inputTokens: undefined,
        outputTokens: undefined,
        totalTokens: undefined,
        reasoningTokens: undefined,
        cachedInputTokens: undefined,
      } as LanguageModelUsage,
    );
  }

  get experimental_output() {
    if (this.resolvedOutput == null) {
      throw new NoOutputSpecifiedError();
    }

    return this.resolvedOutput;
  }
}

function asToolCalls(content: Array<LanguageModelV2Content>) {
  const parts = content.filter(
    (part): part is LanguageModelV2ToolCall => part.type === 'tool-call',
  );

  if (parts.length === 0) {
    return undefined;
  }

  return parts.map(toolCall => ({
    toolCallId: toolCall.toolCallId,
    toolName: toolCall.toolName,
    input: toolCall.input,
  }));
}

function asContent<TOOLS extends ToolSet>({
  content,
  toolCalls,
  toolOutputs,
}: {
  content: Array<LanguageModelV2Content>;
  toolCalls: ToolCallArray<TOOLS>;
  toolOutputs: Array<ToolOutput<TOOLS>>;
}): Array<ContentPart<TOOLS>> {
  return [
    ...content.map(part => {
      switch (part.type) {
        case 'text':
        case 'reasoning':
        case 'source':
          return part;

        case 'file': {
          return {
            type: 'file' as const,
            file: new DefaultGeneratedFile(part),
          };
        }

        case 'tool-call': {
          return toolCalls.find(
            toolCall => toolCall.toolCallId === part.toolCallId,
          )!;
        }

        case 'tool-result': {
          const toolCall = toolCalls.find(
            toolCall => toolCall.toolCallId === part.toolCallId,
          )!;

          if (toolCall == null) {
            throw new Error(`Tool call ${part.toolCallId} not found.`);
          }

          if (part.isError) {
            return {
              type: 'tool-error' as const,
              toolCallId: part.toolCallId,
              toolName: part.toolName as keyof TOOLS & string,
              input: toolCall.input,
              error: part.result,
              providerExecuted: true,
            } as ToolErrorUnion<TOOLS>;
          }

          return {
            type: 'tool-result' as const,
            toolCallId: part.toolCallId,
            toolName: part.toolName as keyof TOOLS & string,
            input: toolCall.input,
            output: part.result,
            providerExecuted: true,
          } as ToolResultUnion<TOOLS>;
        }
      }
    }),
    ...toolOutputs,
  ];
}<|MERGE_RESOLUTION|>--- conflicted
+++ resolved
@@ -49,7 +49,6 @@
 import { ToolCallRepairFunction } from './tool-call-repair-function';
 import { ToolErrorUnion, ToolOutput, ToolResultUnion } from './tool-output';
 import { ToolSet } from './tool-set';
-import { stringifyForTelemetry } from '../prompt/stringify-for-telemetry';
 
 const originalGenerateId = createIdGenerator({
   prefix: 'aitxt',
@@ -128,18 +127,11 @@
   stopWhen = stepCountIs(1),
   experimental_output: output,
   experimental_telemetry: telemetry,
-<<<<<<< HEAD
-  experimental_providerMetadata,
-  providerOptions = experimental_providerMetadata,
-  experimental_activeTools: activeTools,
-  experimental_prepareStep: prepareStep,
-=======
   providerOptions,
   experimental_activeTools,
   activeTools = experimental_activeTools,
   experimental_prepareStep,
   prepareStep = experimental_prepareStep,
->>>>>>> 713257cc
   experimental_repairToolCall: repairToolCall,
   _internal: {
     generateId = originalGenerateId,
@@ -203,32 +195,6 @@
     experimental_output?: Output<OUTPUT, OUTPUT_PARTIAL>;
 
     /**
-<<<<<<< HEAD
-Optional function that you can use to provide different settings for a step.
-
-@param options - The options for the step.
-@param options.steps - The steps that have been executed so far.
-@param options.stepNumber - The number of the step that is being executed.
-@param options.maxSteps - The maximum number of steps.
-@param options.model - The model that is being used.
-
-@returns An object that contains the settings for the step.
-If you return undefined (or for undefined settings), the settings from the outer level will be used.
-    */
-    experimental_prepareStep?: (options: {
-      steps: Array<StepResult<TOOLS>>;
-      stepNumber: number;
-      maxSteps: number;
-      model: LanguageModel;
-    }) => PromiseLike<
-      | {
-          model?: LanguageModel;
-          toolChoice?: ToolChoice<TOOLS>;
-          experimental_activeTools?: Array<keyof TOOLS>;
-        }
-      | undefined
-    >;
-=======
      * @deprecated Use `prepareStep` instead.
      */
     experimental_prepareStep?: PrepareStepFunction<NoInfer<TOOLS>>;
@@ -237,7 +203,6 @@
 Optional function that you can use to provide different settings for a step.
     */
     prepareStep?: PrepareStepFunction<NoInfer<TOOLS>>;
->>>>>>> 713257cc
 
     /**
 A function that attempts to repair a tool call that failed to parse.
@@ -278,152 +243,6 @@
 
   const tracer = getTracer(telemetry);
 
-<<<<<<< HEAD
-  return recordSpan({
-    name: 'ai.generateText',
-    attributes: selectTelemetryAttributes({
-      telemetry,
-      attributes: {
-        ...assembleOperationName({
-          operationId: 'ai.generateText',
-          telemetry,
-        }),
-        ...baseTelemetryAttributes,
-        // model:
-        'ai.model.provider': model.provider,
-        'ai.model.id': model.modelId,
-        // specific settings that only make sense on the outer level:
-        'ai.prompt': {
-          input: () => JSON.stringify({ system, prompt, messages }),
-        },
-        'ai.settings.maxSteps': maxSteps,
-      },
-    }),
-    tracer,
-    fn: async span => {
-      const callSettings = prepareCallSettings(settings);
-
-      let currentModelResponse: Awaited<
-        ReturnType<LanguageModel['doGenerate']>
-      > & { response: { id: string; timestamp: Date; modelId: string } };
-      let currentToolCalls: ToolCallArray<TOOLS> = [];
-      let currentToolResults: ToolResultArray<TOOLS> = [];
-      let currentReasoningDetails: Array<ReasoningDetail> = [];
-      let stepCount = 0;
-      const responseMessages: Array<ResponseMessage> = [];
-      let text = '';
-      const sources: GenerateTextResult<TOOLS, OUTPUT>['sources'] = [];
-      const steps: GenerateTextResult<TOOLS, OUTPUT>['steps'] = [];
-      let usage: LanguageModelUsage = {
-        completionTokens: 0,
-        promptTokens: 0,
-        totalTokens: 0,
-      };
-
-      let stepType: 'initial' | 'tool-result' | 'continue' | 'done' = 'initial';
-
-      do {
-        // after the 1st step, we need to switch to messages format:
-        const promptFormat = stepCount === 0 ? initialPrompt.type : 'messages';
-
-        const stepInputMessages = [
-          ...initialPrompt.messages,
-          ...responseMessages,
-        ];
-
-        const prepareStepResult = await prepareStep?.({
-          model,
-          steps,
-          maxSteps,
-          stepNumber: stepCount,
-        });
-
-        const stepToolChoice = prepareStepResult?.toolChoice ?? toolChoice;
-        const stepActiveTools =
-          prepareStepResult?.experimental_activeTools ?? activeTools;
-        const stepModel = prepareStepResult?.model ?? model;
-
-        const promptMessages = await convertToLanguageModelPrompt({
-          prompt: {
-            type: promptFormat,
-            system: initialPrompt.system,
-            messages: stepInputMessages,
-          },
-          modelSupportsImageUrls: stepModel.supportsImageUrls,
-          modelSupportsUrl: stepModel.supportsUrl?.bind(stepModel), // support 'this' context
-        });
-
-        const mode = {
-          type: 'regular' as const,
-          ...prepareToolsAndToolChoice({
-            tools,
-            toolChoice: stepToolChoice,
-            activeTools: stepActiveTools,
-          }),
-        };
-
-        currentModelResponse = await retry(() =>
-          recordSpan({
-            name: 'ai.generateText.doGenerate',
-            attributes: selectTelemetryAttributes({
-              telemetry,
-              attributes: {
-                ...assembleOperationName({
-                  operationId: 'ai.generateText.doGenerate',
-                  telemetry,
-                }),
-                ...baseTelemetryAttributes,
-                // model:
-                'ai.model.provider': stepModel.provider,
-                'ai.model.id': stepModel.modelId,
-                // prompt:
-                'ai.prompt.format': { input: () => promptFormat },
-                'ai.prompt.messages': {
-                  input: () => stringifyForTelemetry(promptMessages),
-                },
-                'ai.prompt.tools': {
-                  // convert the language model level tools:
-                  input: () => mode.tools?.map(tool => JSON.stringify(tool)),
-                },
-                'ai.prompt.toolChoice': {
-                  input: () =>
-                    mode.toolChoice != null
-                      ? JSON.stringify(mode.toolChoice)
-                      : undefined,
-                },
-
-                // standardized gen-ai llm span attributes:
-                'gen_ai.system': stepModel.provider,
-                'gen_ai.request.model': stepModel.modelId,
-                'gen_ai.request.frequency_penalty': settings.frequencyPenalty,
-                'gen_ai.request.max_tokens': settings.maxTokens,
-                'gen_ai.request.presence_penalty': settings.presencePenalty,
-                'gen_ai.request.stop_sequences': settings.stopSequences,
-                'gen_ai.request.temperature': settings.temperature,
-                'gen_ai.request.top_k': settings.topK,
-                'gen_ai.request.top_p': settings.topP,
-              },
-            }),
-            tracer,
-            fn: async span => {
-              const result = await stepModel.doGenerate({
-                mode,
-                ...callSettings,
-                inputFormat: promptFormat,
-                responseFormat: output?.responseFormat({ model }),
-                prompt: promptMessages,
-                providerMetadata: providerOptions,
-                abortSignal,
-                headers,
-              });
-
-              // Fill in default values:
-              const responseData = {
-                id: result.response?.id ?? generateId(),
-                timestamp: result.response?.timestamp ?? currentDate(),
-                modelId: result.response?.modelId ?? stepModel.modelId,
-              };
-=======
   try {
     return await recordSpan({
       name: 'ai.generateText',
@@ -486,7 +305,6 @@
               toolChoice: prepareStepResult?.toolChoice ?? toolChoice,
               activeTools: prepareStepResult?.activeTools ?? activeTools,
             });
->>>>>>> 713257cc
 
           currentModelResponse = await retry(() =>
             recordSpan({
@@ -710,35 +528,6 @@
 
         const lastStep = steps[steps.length - 1];
 
-<<<<<<< HEAD
-          return output.parseOutput(
-            { text },
-            {
-              response: currentModelResponse.response,
-              usage,
-              finishReason: currentModelResponse.finishReason,
-            },
-          );
-        },
-        toolCalls: currentToolCalls,
-        toolResults: currentToolResults,
-        finishReason: currentModelResponse.finishReason,
-        usage,
-        warnings: currentModelResponse.warnings,
-        request: currentModelResponse.request ?? {},
-        response: {
-          ...currentModelResponse.response,
-          headers: currentModelResponse.rawResponse?.headers,
-          body: currentModelResponse.rawResponse?.body,
-          messages: responseMessages,
-        },
-        logprobs: currentModelResponse.logprobs,
-        steps,
-        providerMetadata: currentModelResponse.providerMetadata,
-      });
-    },
-  });
-=======
         return new DefaultGenerateTextResult({
           steps,
           resolvedOutput: await output?.parseOutput(
@@ -755,7 +544,6 @@
   } catch (error) {
     throw wrapGatewayError(error);
   }
->>>>>>> 713257cc
 }
 
 async function executeTools<TOOLS extends ToolSet>({
