--- conflicted
+++ resolved
@@ -17,12 +17,7 @@
 import { recordSpan } from '../telemetry/record-span';
 import { selectTelemetryAttributes } from '../telemetry/select-telemetry-attributes';
 import { TelemetrySettings } from '../telemetry/telemetry-settings';
-<<<<<<< HEAD
 import { LanguageModel, ToolChoice, ProviderOptions } from '../types';
-=======
-import { LanguageModel, ToolChoice } from '../types';
-import { ProviderOptions } from '../types/provider-metadata';
->>>>>>> cf0c8f9c
 import {
   addLanguageModelUsage,
   calculateLanguageModelUsage,
