import {
  LanguageModelV2Content,
  LanguageModelV2ToolCall,
} from '@ai-sdk/provider';
import { createIdGenerator, IdGenerator } from '@ai-sdk/provider-utils';
import { Tracer } from '@opentelemetry/api';
import { InvalidArgumentError } from '../../src/error/invalid-argument-error';
import { NoOutputSpecifiedError } from '../../src/error/no-output-specified-error';
import { ToolExecutionError } from '../../src/error/tool-execution-error';
import { prepareRetries } from '../../src/util/prepare-retries';
import { ModelMessage } from '../prompt';
import { CallSettings } from '../prompt/call-settings';
import { convertToLanguageModelPrompt } from '../prompt/convert-to-language-model-prompt';
import { prepareCallSettings } from '../prompt/prepare-call-settings';
import { prepareToolsAndToolChoice } from '../prompt/prepare-tools-and-tool-choice';
import { Prompt } from '../prompt/prompt';
import { standardizePrompt } from '../prompt/standardize-prompt';
import { assembleOperationName } from '../telemetry/assemble-operation-name';
import { getBaseTelemetryAttributes } from '../telemetry/get-base-telemetry-attributes';
import { getTracer } from '../telemetry/get-tracer';
import { recordSpan } from '../telemetry/record-span';
import { selectTelemetryAttributes } from '../telemetry/select-telemetry-attributes';
import { TelemetrySettings } from '../telemetry/telemetry-settings';
import { LanguageModel, ProviderOptions, ToolChoice } from '../types';
import { addLanguageModelUsage, LanguageModelUsage } from '../types/usage';
import {
  asContent,
  extractFiles,
  extractReasoning,
  extractSources,
} from './as-content';
import { extractContentText } from './extract-content-text';
import { GenerateTextResult } from './generate-text-result';
import { Output } from './output';
import { parseToolCall } from './parse-tool-call';
import { asReasoningText } from './reasoning';
import { ResponseMessage, StepResult } from './step-result';
import { toResponseMessages } from './to-response-messages';
import { ToolCallArray } from './tool-call';
import { ToolCallRepairFunction } from './tool-call-repair';
import { ToolResultArray } from './tool-result';
import { ToolSet } from './tool-set';

const originalGenerateId = createIdGenerator({
  prefix: 'aitxt',
  size: 24,
});

const originalGenerateMessageId = createIdGenerator({
  prefix: 'msg',
  size: 24,
});

/**
Callback that is set using the `onStepFinish` option.

@param stepResult - The result of the step.
 */
export type GenerateTextOnStepFinishCallback<TOOLS extends ToolSet> = (
  stepResult: StepResult<TOOLS>,
) => Promise<void> | void;

/**
Generate a text and call tools for a given prompt using a language model.

This function does not stream the output. If you want to stream the output, use `streamText` instead.

@param model - The language model to use.

@param tools - Tools that are accessible to and can be called by the model. The model needs to support calling tools.
@param toolChoice - The tool choice strategy. Default: 'auto'.

@param system - A system message that will be part of the prompt.
@param prompt - A simple text prompt. You can either use `prompt` or `messages` but not both.
@param messages - A list of messages. You can either use `prompt` or `messages` but not both.

@param maxOutputTokens - Maximum number of tokens to generate.
@param temperature - Temperature setting.
The value is passed through to the provider. The range depends on the provider and model.
It is recommended to set either `temperature` or `topP`, but not both.
@param topP - Nucleus sampling.
The value is passed through to the provider. The range depends on the provider and model.
It is recommended to set either `temperature` or `topP`, but not both.
@param topK - Only sample from the top K options for each subsequent token.
Used to remove "long tail" low probability responses.
Recommended for advanced use cases only. You usually only need to use temperature.
@param presencePenalty - Presence penalty setting.
It affects the likelihood of the model to repeat information that is already in the prompt.
The value is passed through to the provider. The range depends on the provider and model.
@param frequencyPenalty - Frequency penalty setting.
It affects the likelihood of the model to repeatedly use the same words or phrases.
The value is passed through to the provider. The range depends on the provider and model.
@param stopSequences - Stop sequences.
If set, the model will stop generating text when one of the stop sequences is generated.
@param seed - The seed (integer) to use for random sampling.
If set and supported by the model, calls will generate deterministic results.

@param maxRetries - Maximum number of retries. Set to 0 to disable retries. Default: 2.
@param abortSignal - An optional abort signal that can be used to cancel the call.
@param headers - Additional HTTP headers to be sent with the request. Only applicable for HTTP-based providers.

@param maxSteps - Maximum number of sequential LLM calls (steps), e.g. when you use tool calls.
@param experimental_generateMessageId - Generate a unique ID for each message.

@param onStepFinish - Callback that is called when each step (LLM call) is finished, including intermediate steps.

@returns
A result object that contains the generated text, the results of the tool calls, and additional information.
 */
export async function generateText<
  TOOLS extends ToolSet,
  OUTPUT = never,
  OUTPUT_PARTIAL = never,
>({
  model,
  tools,
  toolChoice,
  system,
  prompt,
  messages,
  maxRetries: maxRetriesArg,
  abortSignal,
  headers,
  maxSteps = 1,
  experimental_generateMessageId: generateMessageId = originalGenerateMessageId,
  experimental_output: output,
  experimental_telemetry: telemetry,
  providerOptions,
  experimental_activeTools: activeTools,
  experimental_prepareStep: prepareStep,
  experimental_repairToolCall: repairToolCall,
  _internal: {
    generateId = originalGenerateId,
    currentDate = () => new Date(),
  } = {},
  onStepFinish,
  ...settings
}: CallSettings &
  Prompt & {
    /**
The language model to use.
     */
    model: LanguageModel;

    /**
The tools that the model can call. The model needs to support calling tools.
*/
    tools?: TOOLS;

    /**
The tool choice strategy. Default: 'auto'.
     */
    toolChoice?: ToolChoice<TOOLS>;

    /**
Maximum number of sequential LLM calls (steps), e.g. when you use tool calls. Must be at least 1.

A maximum number is required to prevent infinite loops in the case of misconfigured tools.

By default, it's set to 1, which means that only a single LLM call is made.
     */
    maxSteps?: number;

    /**
Generate a unique ID for each message.
     */
    experimental_generateMessageId?: IdGenerator;

    /**
Optional telemetry configuration (experimental).
     */
    experimental_telemetry?: TelemetrySettings;

    /**
Additional provider-specific options. They are passed through
to the provider from the AI SDK and enable provider-specific
functionality that can be fully encapsulated in the provider.
 */
    providerOptions?: ProviderOptions;

    /**
Limits the tools that are available for the model to call without
changing the tool call and result types in the result.
     */
    experimental_activeTools?: Array<keyof TOOLS>;

    /**
Optional specification for parsing structured outputs from the LLM response.
     */
    experimental_output?: Output<OUTPUT, OUTPUT_PARTIAL>;

    /**
Optional function that you can use to provide different settings for a step.

@param options - The options for the step.
@param options.steps - The steps that have been executed so far.
@param options.stepNumber - The number of the step that is being executed.
@param options.maxSteps - The maximum number of steps.
@param options.model - The model that is being used.

@returns An object that contains the settings for the step.
If you return undefined (or for undefined settings), the settings from the outer level will be used.
    */
    experimental_prepareStep?: (options: {
      steps: Array<StepResult<TOOLS>>;
      stepNumber: number;
      maxSteps: number;
      model: LanguageModel;
    }) => PromiseLike<
      | {
          model?: LanguageModel;
          toolChoice?: ToolChoice<TOOLS>;
          experimental_activeTools?: Array<keyof TOOLS>;
        }
      | undefined
    >;

    /**
A function that attempts to repair a tool call that failed to parse.
     */
    experimental_repairToolCall?: ToolCallRepairFunction<TOOLS>;

    /**
    Callback that is called when each step (LLM call) is finished, including intermediate steps.
    */
    onStepFinish?: GenerateTextOnStepFinishCallback<TOOLS>;

    /**
     * Internal. For test use only. May change without notice.
     */
    _internal?: {
      generateId?: IdGenerator;
      currentDate?: () => Date;
    };
  }): Promise<GenerateTextResult<TOOLS, OUTPUT>> {
  if (maxSteps < 1) {
    throw new InvalidArgumentError({
      parameter: 'maxSteps',
      value: maxSteps,
      message: 'maxSteps must be at least 1',
    });
  }

  const { maxRetries, retry } = prepareRetries({ maxRetries: maxRetriesArg });

  const callSettings = prepareCallSettings(settings);

  const baseTelemetryAttributes = getBaseTelemetryAttributes({
    model,
    telemetry,
    headers,
    settings: { ...callSettings, maxRetries },
  });

  const initialPrompt = await standardizePrompt({
    system,
    prompt,
    messages,
  });

  const tracer = getTracer(telemetry);

  return recordSpan({
    name: 'ai.generateText',
    attributes: selectTelemetryAttributes({
      telemetry,
      attributes: {
        ...assembleOperationName({
          operationId: 'ai.generateText',
          telemetry,
        }),
        ...baseTelemetryAttributes,
        // model:
        'ai.model.provider': model.provider,
        'ai.model.id': model.modelId,
        // specific settings that only make sense on the outer level:
        'ai.prompt': {
          input: () => JSON.stringify({ system, prompt, messages }),
        },
        'ai.settings.maxSteps': maxSteps,
      },
    }),
    tracer,
    fn: async span => {
      const callSettings = prepareCallSettings(settings);

      let currentModelResponse: Awaited<
        ReturnType<LanguageModel['doGenerate']>
      > & { response: { id: string; timestamp: Date; modelId: string } };
      let currentToolCalls: ToolCallArray<TOOLS> = [];
      let currentToolResults: ToolResultArray<TOOLS> = [];
      let stepCount = 0;
      const responseMessages: Array<ResponseMessage> = [];
      let text = '';
      const sources: GenerateTextResult<TOOLS, OUTPUT>['sources'] = [];
      const steps: GenerateTextResult<TOOLS, OUTPUT>['steps'] = [];
      let usage: LanguageModelUsage = {
        inputTokens: undefined,
        outputTokens: undefined,
        totalTokens: undefined,
      };

      let stepType: 'initial' | 'tool-result' | 'done' = 'initial';

      do {
        const stepInputMessages = [
          ...initialPrompt.messages,
          ...responseMessages,
        ];

        const prepareStepResult = await prepareStep?.({
          model,
          steps,
          maxSteps,
          stepNumber: stepCount,
        });

        const promptMessages = await convertToLanguageModelPrompt({
          prompt: {
            system: initialPrompt.system,
            messages: stepInputMessages,
          },
          supportedUrls: await model.supportedUrls,
        });

        const stepModel = prepareStepResult?.model ?? model;
        const { toolChoice: stepToolChoice, tools: stepTools } =
          prepareToolsAndToolChoice({
            tools,
            toolChoice: prepareStepResult?.toolChoice ?? toolChoice,
            activeTools:
              prepareStepResult?.experimental_activeTools ?? activeTools,
          });

        currentModelResponse = await retry(() =>
          recordSpan({
            name: 'ai.generateText.doGenerate',
            attributes: selectTelemetryAttributes({
              telemetry,
              attributes: {
                ...assembleOperationName({
                  operationId: 'ai.generateText.doGenerate',
                  telemetry,
                }),
                ...baseTelemetryAttributes,
                // model:
                'ai.model.provider': stepModel.provider,
                'ai.model.id': stepModel.modelId,
                // prompt:
                'ai.prompt.messages': {
                  input: () => JSON.stringify(promptMessages),
                },
                'ai.prompt.tools': {
                  // convert the language model level tools:
                  input: () => stepTools?.map(tool => JSON.stringify(tool)),
                },
                'ai.prompt.toolChoice': {
                  input: () =>
                    stepToolChoice != null
                      ? JSON.stringify(stepToolChoice)
                      : undefined,
                },

                // standardized gen-ai llm span attributes:
                'gen_ai.system': stepModel.provider,
                'gen_ai.request.model': stepModel.modelId,
                'gen_ai.request.frequency_penalty': settings.frequencyPenalty,
                'gen_ai.request.max_tokens': settings.maxOutputTokens,
                'gen_ai.request.presence_penalty': settings.presencePenalty,
                'gen_ai.request.stop_sequences': settings.stopSequences,
                'gen_ai.request.temperature': settings.temperature ?? undefined,
                'gen_ai.request.top_k': settings.topK,
                'gen_ai.request.top_p': settings.topP,
              },
            }),
            tracer,
            fn: async span => {
              const result = await stepModel.doGenerate({
                ...callSettings,
                tools: stepTools,
                toolChoice: stepToolChoice,
                responseFormat: output?.responseFormat,
                prompt: promptMessages,
                providerOptions,
                abortSignal,
                headers,
              });

              // Fill in default values:
              const responseData = {
                id: result.response?.id ?? generateId(),
                timestamp: result.response?.timestamp ?? currentDate(),
                modelId: result.response?.modelId ?? stepModel.modelId,
                headers: result.response?.headers,
                body: result.response?.body,
              };

              // Add response information to the span:
              span.setAttributes(
                selectTelemetryAttributes({
                  telemetry,
                  attributes: {
                    'ai.response.finishReason': result.finishReason,
                    'ai.response.text': {
                      output: () => extractContentText(result.content),
                    },
                    'ai.response.toolCalls': {
                      output: () => {
                        const toolCalls = asToolCalls(result.content);
                        return toolCalls == null
                          ? undefined
                          : JSON.stringify(toolCalls);
                      },
                    },
                    'ai.response.id': responseData.id,
                    'ai.response.model': responseData.modelId,
                    'ai.response.timestamp':
                      responseData.timestamp.toISOString(),

                    // TODO rename telemetry attributes to inputTokens and outputTokens
                    'ai.usage.promptTokens': result.usage.inputTokens,
                    'ai.usage.completionTokens': result.usage.outputTokens,

                    // standardized gen-ai llm span attributes:
                    'gen_ai.response.finish_reasons': [result.finishReason],
                    'gen_ai.response.id': responseData.id,
                    'gen_ai.response.model': responseData.modelId,
                    'gen_ai.usage.input_tokens': result.usage.inputTokens,
                    'gen_ai.usage.output_tokens': result.usage.outputTokens,
                  },
                }),
              );

              return { ...result, response: responseData };
            },
          }),
        );

        // parse tool calls:
        currentToolCalls = await Promise.all(
          currentModelResponse.content
            .filter(
              (part): part is LanguageModelV2ToolCall =>
                part.type === 'tool-call',
            )
            .map(toolCall =>
              parseToolCall({
                toolCall,
                tools,
                repairToolCall,
                system,
                messages: stepInputMessages,
              }),
            ),
        );

        // execute tools:
        currentToolResults =
          tools == null
            ? []
            : await executeTools({
                toolCalls: currentToolCalls,
                tools,
                tracer,
                telemetry,
                messages: stepInputMessages,
                abortSignal,
              });

        usage = addLanguageModelUsage(usage, currentModelResponse.usage);

        // check if another step is needed:
        const nextStepType: 'done' | 'tool-result' =
          ++stepCount < maxSteps &&
          // there are tool calls:
          currentToolCalls.length > 0 &&
          // all current tool calls have results:
          currentToolResults.length === currentToolCalls.length
            ? 'tool-result'
            : 'done';

        // content:
        const stepContent = asContent({
          content: currentModelResponse.content,
          toolCalls: currentToolCalls,
          toolResults: currentToolResults,
        });

        // text:
        const stepText = extractContentText(currentModelResponse.content) ?? '';

        text = stepText;

        // sources (since we collect them for all steps):
        sources.push(
          ...currentModelResponse.content.filter(
            part => part.type === 'source',
          ),
        );

        // append to messages for potential next step:
<<<<<<< HEAD
        if (stepType === 'continue') {
          // continue step: update the last assistant message
          // continue is only possible when there are no tool calls,
          // so we can assume that there is a single last assistant message:
          const lastMessage = responseMessages[
            responseMessages.length - 1
          ] as AssistantModelMessage;

          if (typeof lastMessage.content === 'string') {
            lastMessage.content += stepText;
          } else {
            lastMessage.content.push({
              text: stepText,
              type: 'text',
            });
          }
        } else {
          responseMessages.push(
            ...toResponseMessages({
              content: stepContent,
              tools: tools ?? ({} as TOOLS),
              messageId: generateMessageId(),
              generateMessageId,
            }),
          );
        }
=======
        responseMessages.push(
          ...toResponseMessages({
            text,
            files: extractFiles(stepContent),
            reasoning: extractReasoning(stepContent).map(part => ({
              type: 'reasoning',
              text: part.text,
              providerOptions: part.providerMetadata,
            })),
            tools: tools ?? ({} as TOOLS),
            toolCalls: currentToolCalls,
            toolResults: currentToolResults,
            messageId: generateMessageId(),
            generateMessageId,
          }),
        );
>>>>>>> 1409e139

        // Add step information (after response messages are updated):
        const currentStepResult: StepResult<TOOLS> = {
          stepType,
          content: stepContent,
          text: stepText,
          reasoningText: asReasoningText(extractReasoning(stepContent)),
          reasoning: extractReasoning(stepContent),
          files: extractFiles(stepContent),
          sources: extractSources(stepContent),
          toolCalls: currentToolCalls,
          toolResults: currentToolResults,
          finishReason: currentModelResponse.finishReason,
          usage: currentModelResponse.usage,
          warnings: currentModelResponse.warnings,
          request: currentModelResponse.request ?? {},
          response: {
            ...currentModelResponse.response,
            // deep clone msgs to avoid mutating past messages in multi-step:
            messages: structuredClone(responseMessages),
          },
          providerMetadata: currentModelResponse.providerMetadata,
        };
        steps.push(currentStepResult);
        await onStepFinish?.(currentStepResult);

        stepType = nextStepType;
      } while (stepType !== 'done');

      // Add response information to the span:
      span.setAttributes(
        selectTelemetryAttributes({
          telemetry,
          attributes: {
            'ai.response.finishReason': currentModelResponse.finishReason,
            'ai.response.text': {
              output: () => extractContentText(currentModelResponse.content),
            },
            'ai.response.toolCalls': {
              output: () => {
                const toolCalls = asToolCalls(currentModelResponse.content);
                return toolCalls == null
                  ? undefined
                  : JSON.stringify(toolCalls);
              },
            },

            // TODO rename telemetry attributes to inputTokens and outputTokens
            'ai.usage.promptTokens': currentModelResponse.usage.inputTokens,
            'ai.usage.completionTokens':
              currentModelResponse.usage.outputTokens,
          },
        }),
      );

      const resolvedOutput = await output?.parseOutput(
        { text },
        {
          response: currentModelResponse.response,
          usage,
          finishReason: currentModelResponse.finishReason,
        },
      );

      return new DefaultGenerateTextResult({
        text,
        content: asContent({
          content: currentModelResponse.content,
          toolCalls: currentToolCalls,
          toolResults: currentToolResults,
        }),
        resolvedOutput,
        finishReason: currentModelResponse.finishReason,
        usage,
        warnings: currentModelResponse.warnings,
        request: currentModelResponse.request ?? {},
        response: {
          ...currentModelResponse.response,
          messages: responseMessages,
        },
        steps,
        providerMetadata: currentModelResponse.providerMetadata,
      });
    },
  });
}

async function executeTools<TOOLS extends ToolSet>({
  toolCalls,
  tools,
  tracer,
  telemetry,
  messages,
  abortSignal,
}: {
  toolCalls: ToolCallArray<TOOLS>;
  tools: TOOLS;
  tracer: Tracer;
  telemetry: TelemetrySettings | undefined;
  messages: ModelMessage[];
  abortSignal: AbortSignal | undefined;
}): Promise<ToolResultArray<TOOLS>> {
  const toolResults = await Promise.all(
    toolCalls.map(async ({ toolCallId, toolName, args }) => {
      const tool = tools[toolName];

      if (tool?.execute == null) {
        return undefined;
      }

      const result = await recordSpan({
        name: 'ai.toolCall',
        attributes: selectTelemetryAttributes({
          telemetry,
          attributes: {
            ...assembleOperationName({
              operationId: 'ai.toolCall',
              telemetry,
            }),
            'ai.toolCall.name': toolName,
            'ai.toolCall.id': toolCallId,
            'ai.toolCall.args': {
              output: () => JSON.stringify(args),
            },
          },
        }),
        tracer,
        fn: async span => {
          try {
            const result = await tool.execute!(args, {
              toolCallId,
              messages,
              abortSignal,
            });

            try {
              span.setAttributes(
                selectTelemetryAttributes({
                  telemetry,
                  attributes: {
                    'ai.toolCall.result': {
                      output: () => JSON.stringify(result),
                    },
                  },
                }),
              );
            } catch (ignored) {
              // JSON stringify might fail if the result is not serializable,
              // in which case we just ignore it. In the future we might want to
              // add an optional serialize method to the tool interface and warn
              // if the result is not serializable.
            }

            return result;
          } catch (error) {
            throw new ToolExecutionError({
              toolCallId,
              toolName,
              toolArgs: args,
              cause: error,
            });
          }
        },
      });

      return {
        type: 'tool-result',
        toolCallId,
        toolName,
        args,
        result,
      } as ToolResultArray<TOOLS>[number];
    }),
  );

  return toolResults.filter(
    (result): result is NonNullable<typeof result> => result != null,
  );
}

class DefaultGenerateTextResult<TOOLS extends ToolSet, OUTPUT>
  implements GenerateTextResult<TOOLS, OUTPUT>
{
  readonly text: GenerateTextResult<TOOLS, OUTPUT>['text'];
  readonly content: GenerateTextResult<TOOLS, OUTPUT>['content'];
  readonly finishReason: GenerateTextResult<TOOLS, OUTPUT>['finishReason'];
  readonly usage: GenerateTextResult<TOOLS, OUTPUT>['usage'];
  readonly warnings: GenerateTextResult<TOOLS, OUTPUT>['warnings'];
  readonly steps: GenerateTextResult<TOOLS, OUTPUT>['steps'];
  readonly providerMetadata: GenerateTextResult<
    TOOLS,
    OUTPUT
  >['providerMetadata'];
  readonly response: GenerateTextResult<TOOLS, OUTPUT>['response'];
  readonly request: GenerateTextResult<TOOLS, OUTPUT>['request'];

  private readonly resolvedOutput: OUTPUT;

  constructor(options: {
    text: GenerateTextResult<TOOLS, OUTPUT>['text'];
    content: GenerateTextResult<TOOLS, OUTPUT>['content'];
    finishReason: GenerateTextResult<TOOLS, OUTPUT>['finishReason'];
    usage: GenerateTextResult<TOOLS, OUTPUT>['usage'];
    warnings: GenerateTextResult<TOOLS, OUTPUT>['warnings'];
    steps: GenerateTextResult<TOOLS, OUTPUT>['steps'];
    providerMetadata: GenerateTextResult<TOOLS, OUTPUT>['providerMetadata'];
    response: GenerateTextResult<TOOLS, OUTPUT>['response'];
    request: GenerateTextResult<TOOLS, OUTPUT>['request'];
    resolvedOutput: OUTPUT;
  }) {
    this.text = options.text;
    this.content = options.content;
    this.finishReason = options.finishReason;
    this.usage = options.usage;
    this.warnings = options.warnings;
    this.request = options.request;
    this.response = options.response;
    this.steps = options.steps;
    this.providerMetadata = options.providerMetadata;
    this.resolvedOutput = options.resolvedOutput;
  }

  get files() {
    return extractFiles(this.content);
  }

  get reasoningText() {
    const texts = this.content
      .filter(part => part.type === 'reasoning')
      .map(part => part.text);
    return texts.length > 0 ? texts.join('') : undefined;
  }

  get reasoning() {
    return this.content.filter(part => part.type === 'reasoning');
  }

  get toolCalls() {
    return this.content.filter(part => part.type === 'tool-call');
  }

  get toolResults() {
    return this.content.filter(part => part.type === 'tool-result');
  }

  get sources() {
    // return sources from all steps:
    return this.steps.flatMap(step => step.sources);
  }

  get experimental_output() {
    if (this.resolvedOutput == null) {
      throw new NoOutputSpecifiedError();
    }

    return this.resolvedOutput;
  }
}

function asToolCalls(content: Array<LanguageModelV2Content>) {
  const parts = content.filter(
    (part): part is LanguageModelV2ToolCall => part.type === 'tool-call',
  );

  if (parts.length === 0) {
    return undefined;
  }

  return parts.map(toolCall => ({
    toolCallType: toolCall.toolCallType,
    toolCallId: toolCall.toolCallId,
    toolName: toolCall.toolName,
    args: toolCall.args,
  }));
}<|MERGE_RESOLUTION|>--- conflicted
+++ resolved
@@ -499,51 +499,14 @@
         );
 
         // append to messages for potential next step:
-<<<<<<< HEAD
-        if (stepType === 'continue') {
-          // continue step: update the last assistant message
-          // continue is only possible when there are no tool calls,
-          // so we can assume that there is a single last assistant message:
-          const lastMessage = responseMessages[
-            responseMessages.length - 1
-          ] as AssistantModelMessage;
-
-          if (typeof lastMessage.content === 'string') {
-            lastMessage.content += stepText;
-          } else {
-            lastMessage.content.push({
-              text: stepText,
-              type: 'text',
-            });
-          }
-        } else {
-          responseMessages.push(
-            ...toResponseMessages({
-              content: stepContent,
-              tools: tools ?? ({} as TOOLS),
-              messageId: generateMessageId(),
-              generateMessageId,
-            }),
-          );
-        }
-=======
         responseMessages.push(
           ...toResponseMessages({
-            text,
-            files: extractFiles(stepContent),
-            reasoning: extractReasoning(stepContent).map(part => ({
-              type: 'reasoning',
-              text: part.text,
-              providerOptions: part.providerMetadata,
-            })),
+            content: stepContent,
             tools: tools ?? ({} as TOOLS),
-            toolCalls: currentToolCalls,
-            toolResults: currentToolResults,
             messageId: generateMessageId(),
             generateMessageId,
           }),
         );
->>>>>>> 1409e139
 
         // Add step information (after response messages are updated):
         const currentStepResult: StepResult<TOOLS> = {
