import { delay as originalDelay } from '@ai-sdk/provider-utils';
import { TextStreamPart } from './stream-text-result';
import { ToolSet } from './tool-set';
import { InvalidArgumentError } from '@ai-sdk/provider';

const CHUNKING_REGEXPS = {
  word: /\S+\s+/m,
  line: /\n+/m,
};

/**
 * Detects the first chunk in a buffer.
 *
 * @param buffer - The buffer to detect the first chunk in.
 *
 * @returns The first detected chunk, or `undefined` if no chunk was detected.
 */
export type ChunkDetector = (buffer: string) => string | undefined | null;

/**
 * Smooths text streaming output.
 *
 * @param delayInMs - The delay in milliseconds between each chunk. Defaults to 10ms. Can be set to `null` to skip the delay.
 * @param chunking - Controls how the text is chunked for streaming. Use "word" to stream word by word (default), "line" to stream line by line, or provide a custom RegExp pattern for custom chunking.
 *
 * @returns A transform stream that smooths text streaming output.
 */
export function smoothStream<TOOLS extends ToolSet>({
  delayInMs = 10,
  chunking = 'word',
  _internal: { delay = originalDelay } = {},
}: {
  delayInMs?: number | null;
  chunking?: 'word' | 'line' | RegExp | ChunkDetector;
  /**
   * Internal. For test use only. May change without notice.
   */
  _internal?: {
    delay?: (delayInMs: number | null) => Promise<void>;
  };
} = {}): (options: {
  tools: TOOLS;
}) => TransformStream<TextStreamPart<TOOLS>, TextStreamPart<TOOLS>> {
  let detectChunk: ChunkDetector;

  if (typeof chunking === 'function') {
    detectChunk = buffer => {
      const match = chunking(buffer);

      if (match == null) {
        return null;
      }

      if (!match.length) {
        throw new Error(`Chunking function must return a non-empty string.`);
      }

      if (!buffer.startsWith(match)) {
        throw new Error(
          `Chunking function must return a match that is a prefix of the buffer. Received: "${match}" expected to start with "${buffer}"`,
        );
      }

      return match;
    };
  } else {
    const chunkingRegex =
      typeof chunking === 'string' ? CHUNKING_REGEXPS[chunking] : chunking;

    if (chunkingRegex == null) {
      throw new InvalidArgumentError({
        argument: 'chunking',
        message: `Chunking must be "word" or "line" or a RegExp. Received: ${chunking}`,
      });
    }

    detectChunk = buffer => {
      const match = chunkingRegex.exec(buffer);

      if (!match) {
        return null;
      }

      return buffer.slice(0, match.index) + match?.[0];
    };
  }

  return () => {
    let buffer = '';
<<<<<<< HEAD

    return new TransformStream<TextStreamPart<TOOLS>, TextStreamPart<TOOLS>>({
      async transform(chunk, controller) {
        if (chunk.type !== 'text-delta') {
=======
    let id = '';

    return new TransformStream<TextStreamPart<TOOLS>, TextStreamPart<TOOLS>>({
      async transform(chunk, controller) {
        if (chunk.type !== 'text') {
>>>>>>> 713257cc
          if (buffer.length > 0) {
            controller.enqueue({ type: 'text', text: buffer, id });
            buffer = '';
          }

          controller.enqueue(chunk);
          return;
        }

<<<<<<< HEAD
        buffer += chunk.textDelta;
=======
        if (chunk.id !== id && buffer.length > 0) {
          controller.enqueue({ type: 'text', text: buffer, id });
          buffer = '';
        }

        buffer += chunk.text;
        id = chunk.id;
>>>>>>> 713257cc

        let match;

        while ((match = detectChunk(buffer)) != null) {
<<<<<<< HEAD
          controller.enqueue({ type: 'text-delta', textDelta: match });
=======
          controller.enqueue({ type: 'text', text: match, id });
>>>>>>> 713257cc
          buffer = buffer.slice(match.length);

          await delay(delayInMs);
        }
      },
    });
  };
}<|MERGE_RESOLUTION|>--- conflicted
+++ resolved
@@ -87,18 +87,11 @@
 
   return () => {
     let buffer = '';
-<<<<<<< HEAD
-
-    return new TransformStream<TextStreamPart<TOOLS>, TextStreamPart<TOOLS>>({
-      async transform(chunk, controller) {
-        if (chunk.type !== 'text-delta') {
-=======
     let id = '';
 
     return new TransformStream<TextStreamPart<TOOLS>, TextStreamPart<TOOLS>>({
       async transform(chunk, controller) {
         if (chunk.type !== 'text') {
->>>>>>> 713257cc
           if (buffer.length > 0) {
             controller.enqueue({ type: 'text', text: buffer, id });
             buffer = '';
@@ -108,9 +101,6 @@
           return;
         }
 
-<<<<<<< HEAD
-        buffer += chunk.textDelta;
-=======
         if (chunk.id !== id && buffer.length > 0) {
           controller.enqueue({ type: 'text', text: buffer, id });
           buffer = '';
@@ -118,16 +108,11 @@
 
         buffer += chunk.text;
         id = chunk.id;
->>>>>>> 713257cc
 
         let match;
 
         while ((match = detectChunk(buffer)) != null) {
-<<<<<<< HEAD
-          controller.enqueue({ type: 'text-delta', textDelta: match });
-=======
           controller.enqueue({ type: 'text', text: match, id });
->>>>>>> 713257cc
           buffer = buffer.slice(match.length);
 
           await delay(delayInMs);
