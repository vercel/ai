import { LanguageModelV2CallWarning } from '@ai-sdk/provider';
import { createIdGenerator, IdGenerator } from '@ai-sdk/provider-utils';
import { Span } from '@opentelemetry/api';
import { ServerResponse } from 'node:http';
import { createUIMessageStreamResponse } from '../../src/ui-message-stream/create-ui-message-stream-response';
import { UIMessageStreamPart } from '../../src/ui-message-stream/ui-message-stream-parts';
import { pipeUIMessageStreamToResponse } from '../../src/ui-message-stream/pipe-ui-message-stream-to-response';
import { InvalidArgumentError } from '../../src/error/invalid-argument-error';
import { NoOutputSpecifiedError } from '../../src/error/no-output-specified-error';
import { createTextStreamResponse } from '../../src/text-stream/create-text-stream-response';
import { pipeTextStreamToResponse } from '../../src/text-stream/pipe-text-stream-to-response';
import {
  createStreamingUIMessageState,
  processUIMessageStream,
  StreamingUIMessageState,
} from '../../src/ui/process-ui-message-stream';
import { asArray } from '../../src/util/as-array';
import {
  AsyncIterableStream,
  createAsyncIterableStream,
} from '../../src/util/async-iterable-stream';
import { consumeStream } from '../../src/util/consume-stream';
import { createStitchableStream } from '../../src/util/create-stitchable-stream';
import { DelayedPromise } from '../../src/util/delayed-promise';
import { now as originalNow } from '../../src/util/now';
import { prepareRetries } from '../../src/util/prepare-retries';
import { CallSettings } from '../prompt/call-settings';
import { convertToLanguageModelPrompt } from '../prompt/convert-to-language-model-prompt';
import { prepareCallSettings } from '../prompt/prepare-call-settings';
import { prepareToolsAndToolChoice } from '../prompt/prepare-tools-and-tool-choice';
import { Prompt } from '../prompt/prompt';
import { standardizePrompt } from '../prompt/standardize-prompt';
import { assembleOperationName } from '../telemetry/assemble-operation-name';
import { getBaseTelemetryAttributes } from '../telemetry/get-base-telemetry-attributes';
import { getTracer } from '../telemetry/get-tracer';
import { recordSpan } from '../telemetry/record-span';
import { selectTelemetryAttributes } from '../telemetry/select-telemetry-attributes';
import { TelemetrySettings } from '../telemetry/telemetry-settings';
import { LanguageModelRequestMetadata } from '../types';
import {
  CallWarning,
  FinishReason,
  LanguageModel,
  ToolChoice,
} from '../types/language-model';
import { ProviderMetadata, ProviderOptions } from '../types/provider-metadata';
import { addLanguageModelUsage, LanguageModelUsage } from '../types/usage';
import { ContentPart } from './content-part';
import { Output } from './output';
import { ResponseMessage } from './response-message';
import {
  runToolsTransformation,
  SingleRequestTextStreamPart,
} from './run-tools-transformation';
import { DefaultStepResult, StepResult } from './step-result';
import {
  ConsumeStreamOptions,
  UIMessageStreamOptions,
  StreamTextResult,
  TextStreamPart,
} from './stream-text-result';
import { toResponseMessages } from './to-response-messages';
import { ToolCallUnion } from './tool-call';
import { ToolCallRepairFunction } from './tool-call-repair';
import { ToolResultUnion } from './tool-result';
import { ToolSet } from './tool-set';
<<<<<<< HEAD
import { stringifyForTelemetry } from '../prompt/stringify-for-telemetry';
=======
import {
  isStopConditionMet,
  stepCountIs,
  StopCondition,
} from './stop-condition';
>>>>>>> 94c7390d

const originalGenerateId = createIdGenerator({
  prefix: 'aitxt',
  size: 24,
});

/**
A transformation that is applied to the stream.

@param stopStream - A function that stops the source stream.
@param tools - The tools that are accessible to and can be called by the model. The model needs to support calling tools.
 */
export type StreamTextTransform<TOOLS extends ToolSet> = (options: {
  tools: TOOLS; // for type inference
  stopStream: () => void;
}) => TransformStream<TextStreamPart<TOOLS>, TextStreamPart<TOOLS>>;

/**
Callback that is set using the `onError` option.

@param event - The event that is passed to the callback.
 */
export type StreamTextOnErrorCallback = (event: {
  error: unknown;
}) => Promise<void> | void;

/**
Callback that is set using the `onStepFinish` option.

@param stepResult - The result of the step.
 */
export type StreamTextOnStepFinishCallback<TOOLS extends ToolSet> = (
  stepResult: StepResult<TOOLS>,
) => Promise<void> | void;

/**
Callback that is set using the `onChunk` option.

@param event - The event that is passed to the callback.
 */
export type StreamTextOnChunkCallback<TOOLS extends ToolSet> = (event: {
  chunk: Extract<
    TextStreamPart<TOOLS>,
    {
      type:
        | 'text'
        | 'reasoning'
        | 'source'
        | 'tool-call'
        | 'tool-call-streaming-start'
        | 'tool-call-delta'
        | 'tool-result';
    }
  >;
}) => Promise<void> | void;

/**
Callback that is set using the `onFinish` option.

@param event - The event that is passed to the callback.
 */
export type StreamTextOnFinishCallback<TOOLS extends ToolSet> = (
  event: StepResult<TOOLS> & {
    /**
Details for all steps.
   */
    readonly steps: StepResult<TOOLS>[];

    /**
Total usage for all steps. This is the sum of the usage of all steps.
     */
    readonly totalUsage: LanguageModelUsage;
  },
) => Promise<void> | void;

/**
Generate a text and call tools for a given prompt using a language model.

This function streams the output. If you do not want to stream the output, use `generateText` instead.

@param model - The language model to use.
@param tools - Tools that are accessible to and can be called by the model. The model needs to support calling tools.

@param system - A system message that will be part of the prompt.
@param prompt - A simple text prompt. You can either use `prompt` or `messages` but not both.
@param messages - A list of messages. You can either use `prompt` or `messages` but not both.

@param maxOutputTokens - Maximum number of tokens to generate.
@param temperature - Temperature setting.
The value is passed through to the provider. The range depends on the provider and model.
It is recommended to set either `temperature` or `topP`, but not both.
@param topP - Nucleus sampling.
The value is passed through to the provider. The range depends on the provider and model.
It is recommended to set either `temperature` or `topP`, but not both.
@param topK - Only sample from the top K options for each subsequent token.
Used to remove "long tail" low probability responses.
Recommended for advanced use cases only. You usually only need to use temperature.
@param presencePenalty - Presence penalty setting.
It affects the likelihood of the model to repeat information that is already in the prompt.
The value is passed through to the provider. The range depends on the provider and model.
@param frequencyPenalty - Frequency penalty setting.
It affects the likelihood of the model to repeatedly use the same words or phrases.
The value is passed through to the provider. The range depends on the provider and model.
@param stopSequences - Stop sequences.
If set, the model will stop generating text when one of the stop sequences is generated.
@param seed - The seed (integer) to use for random sampling.
If set and supported by the model, calls will generate deterministic results.

@param maxRetries - Maximum number of retries. Set to 0 to disable retries. Default: 2.
@param abortSignal - An optional abort signal that can be used to cancel the call.
@param headers - Additional HTTP headers to be sent with the request. Only applicable for HTTP-based providers.

@param maxSteps - Maximum number of sequential LLM calls (steps), e.g. when you use tool calls.

@param onChunk - Callback that is called for each chunk of the stream. The stream processing will pause until the callback promise is resolved.
@param onError - Callback that is called when an error occurs during streaming. You can use it to log errors.
@param onStepFinish - Callback that is called when each step (LLM call) is finished, including intermediate steps.
@param onFinish - Callback that is called when the LLM response and all request tool executions
(for tools that have an `execute` function) are finished.

@return
A result object for accessing different stream types and additional information.
 */
export function streamText<
  TOOLS extends ToolSet,
  OUTPUT = never,
  PARTIAL_OUTPUT = never,
>({
  model,
  tools,
  toolChoice,
  system,
  prompt,
  messages,
  maxRetries,
  abortSignal,
  headers,
  stopWhen = stepCountIs(1),
  experimental_output: output,
  experimental_telemetry: telemetry,
  prepareStep,
  providerOptions,
  experimental_toolCallStreaming = false,
  toolCallStreaming = experimental_toolCallStreaming,
  experimental_activeTools,
  activeTools = experimental_activeTools,
  experimental_repairToolCall: repairToolCall,
  experimental_transform: transform,
  onChunk,
  onError,
  onFinish,
  onStepFinish,
  _internal: {
    now = originalNow,
    generateId = originalGenerateId,
    currentDate = () => new Date(),
  } = {},
  ...settings
}: CallSettings &
  Prompt & {
    /**
The language model to use.
     */
    model: LanguageModel;

    /**
The tools that the model can call. The model needs to support calling tools.
    */
    tools?: TOOLS;

    /**
The tool choice strategy. Default: 'auto'.
     */
    toolChoice?: ToolChoice<TOOLS>;

    /**
Condition for stopping the generation when there are tool results in the last step.
When the condition is an array, any of the conditions can be met to stop the generation.

@default stepCountIs(1)
     */
    stopWhen?:
      | StopCondition<NoInfer<TOOLS>>
      | Array<StopCondition<NoInfer<TOOLS>>>;

    /**
Optional telemetry configuration (experimental).
     */
    experimental_telemetry?: TelemetrySettings;

    /**
Additional provider-specific options. They are passed through
to the provider from the AI SDK and enable provider-specific
functionality that can be fully encapsulated in the provider.
 */
    providerOptions?: ProviderOptions;

    /**
     * @deprecated Use `activeTools` instead.
     */
    experimental_activeTools?: Array<keyof NoInfer<TOOLS>>;

    /**
   Limits the tools that are available for the model to call without
   changing the tool call and result types in the result.
        */
    activeTools?: Array<keyof NoInfer<TOOLS>>;

    /**
Optional specification for parsing structured outputs from the LLM response.
     */
    experimental_output?: Output<OUTPUT, PARTIAL_OUTPUT>;

    /**
Optional function that you can use to provide different settings for a step.

@param options - The options for the step.
@param options.steps - The steps that have been executed so far.
@param options.stepNumber - The number of the step that is being executed.
@param options.model - The model that is being used.

@returns An object that contains the settings for the step.
If you return undefined (or for undefined settings), the settings from the outer level will be used.
    */
    prepareStep?: (options: {
      steps: Array<StepResult<NoInfer<TOOLS>>>;
      stepNumber: number;
      model: LanguageModel;
    }) => PromiseLike<
      | {
          model?: LanguageModel;
          toolChoice?: ToolChoice<NoInfer<TOOLS>>;
          activeTools?: Array<keyof NoInfer<TOOLS>>;
        }
      | undefined
    >;

    /**
A function that attempts to repair a tool call that failed to parse.
     */
    experimental_repairToolCall?: ToolCallRepairFunction<TOOLS>;

    /**
Enable streaming of tool call deltas as they are generated. Disabled by default.
     */
    toolCallStreaming?: boolean;

    /**
@deprecated Use `toolCallStreaming` instead.
     */
    experimental_toolCallStreaming?: boolean;

    /**
Optional stream transformations.
They are applied in the order they are provided.
The stream transformations must maintain the stream structure for streamText to work correctly.
     */
    experimental_transform?:
      | StreamTextTransform<TOOLS>
      | Array<StreamTextTransform<TOOLS>>;

    /**
Callback that is called for each chunk of the stream.
The stream processing will pause until the callback promise is resolved.
     */
    onChunk?: StreamTextOnChunkCallback<TOOLS>;

    /**
Callback that is invoked when an error occurs during streaming.
You can use it to log errors.
The stream processing will pause until the callback promise is resolved.
     */
    onError?: StreamTextOnErrorCallback;

    /**
Callback that is called when the LLM response and all request tool executions
(for tools that have an `execute` function) are finished.

The usage is the combined usage of all steps.
     */
    onFinish?: StreamTextOnFinishCallback<TOOLS>;

    /**
Callback that is called when each step (LLM call) is finished, including intermediate steps.
    */
    onStepFinish?: StreamTextOnStepFinishCallback<TOOLS>;

    /**
Internal. For test use only. May change without notice.
     */
    _internal?: {
      now?: () => number;
      generateId?: IdGenerator;
      currentDate?: () => Date;
    };
  }): StreamTextResult<TOOLS, PARTIAL_OUTPUT> {
  return new DefaultStreamTextResult<TOOLS, OUTPUT, PARTIAL_OUTPUT>({
    model,
    telemetry,
    headers,
    settings,
    maxRetries,
    abortSignal,
    system,
    prompt,
    messages,
    tools,
    toolChoice,
    toolCallStreaming,
    transforms: asArray(transform),
    activeTools,
    repairToolCall,
    stopConditions: asArray(stopWhen),
    output,
    providerOptions,
    prepareStep,
    onChunk,
    onError,
    onFinish,
    onStepFinish,
    now,
    currentDate,
    generateId,
  });
}

type EnrichedStreamPart<TOOLS extends ToolSet, PARTIAL_OUTPUT> = {
  part: TextStreamPart<TOOLS>;
  partialOutput: PARTIAL_OUTPUT | undefined;
};

function createOutputTransformStream<
  TOOLS extends ToolSet,
  OUTPUT,
  PARTIAL_OUTPUT,
>(
  output: Output<OUTPUT, PARTIAL_OUTPUT> | undefined,
): TransformStream<
  TextStreamPart<TOOLS>,
  EnrichedStreamPart<TOOLS, PARTIAL_OUTPUT>
> {
  if (!output) {
    return new TransformStream<
      TextStreamPart<TOOLS>,
      EnrichedStreamPart<TOOLS, PARTIAL_OUTPUT>
    >({
      transform(chunk, controller) {
        controller.enqueue({ part: chunk, partialOutput: undefined });
      },
    });
  }

  let text = '';
  let textChunk = '';
  let lastPublishedJson = '';

  function publishTextChunk({
    controller,
    partialOutput = undefined,
  }: {
    controller: TransformStreamDefaultController<
      EnrichedStreamPart<TOOLS, PARTIAL_OUTPUT>
    >;
    partialOutput?: PARTIAL_OUTPUT;
  }) {
    controller.enqueue({
      part: { type: 'text', text: textChunk },
      partialOutput,
    });
    textChunk = '';
  }

  return new TransformStream<
    TextStreamPart<TOOLS>,
    EnrichedStreamPart<TOOLS, PARTIAL_OUTPUT>
  >({
    async transform(chunk, controller) {
      // ensure that we publish the last text chunk before the step finish:
      if (chunk.type === 'finish-step') {
        publishTextChunk({ controller });
      }

      if (chunk.type !== 'text') {
        controller.enqueue({ part: chunk, partialOutput: undefined });
        return;
      }

      text += chunk.text;
      textChunk += chunk.text;

      // only publish if partial json can be parsed:
      const result = await output.parsePartial({ text });
      if (result != null) {
        // only send new json if it has changed:
        const currentJson = JSON.stringify(result.partial);
        if (currentJson !== lastPublishedJson) {
          publishTextChunk({ controller, partialOutput: result.partial });
          lastPublishedJson = currentJson;
        }
      }
    },

    flush(controller) {
      // publish remaining text (there should be none if the content was correctly formatted):
      if (textChunk.length > 0) {
        publishTextChunk({ controller });
      }
    },
  });
}

class DefaultStreamTextResult<TOOLS extends ToolSet, OUTPUT, PARTIAL_OUTPUT>
  implements StreamTextResult<TOOLS, PARTIAL_OUTPUT>
{
  private readonly _totalUsage = new DelayedPromise<
    Awaited<StreamTextResult<TOOLS, PARTIAL_OUTPUT>['usage']>
  >();
  private readonly _finishReason = new DelayedPromise<
    Awaited<StreamTextResult<TOOLS, PARTIAL_OUTPUT>['finishReason']>
  >();
  private readonly _steps = new DelayedPromise<
    Awaited<StreamTextResult<TOOLS, PARTIAL_OUTPUT>['steps']>
  >();

  private readonly addStream: (
    stream: ReadableStream<TextStreamPart<TOOLS>>,
  ) => void;

  private readonly closeStream: () => void;

  private baseStream: ReadableStream<EnrichedStreamPart<TOOLS, PARTIAL_OUTPUT>>;

  private output: Output<OUTPUT, PARTIAL_OUTPUT> | undefined;

  private generateId: () => string;

  constructor({
    model,
    telemetry,
    headers,
    settings,
    maxRetries: maxRetriesArg,
    abortSignal,
    system,
    prompt,
    messages,
    tools,
    toolChoice,
    toolCallStreaming,
    transforms,
    activeTools,
    repairToolCall,
    stopConditions,
    output,
    providerOptions,
    prepareStep,
    now,
    currentDate,
    generateId,
    onChunk,
    onError,
    onFinish,
    onStepFinish,
  }: {
    model: LanguageModel;
    telemetry: TelemetrySettings | undefined;
    headers: Record<string, string | undefined> | undefined;
    settings: Omit<CallSettings, 'abortSignal' | 'headers'>;
    maxRetries: number | undefined;
    abortSignal: AbortSignal | undefined;
    system: Prompt['system'];
    prompt: Prompt['prompt'];
    messages: Prompt['messages'];
    tools: TOOLS | undefined;
    toolChoice: ToolChoice<TOOLS> | undefined;
    toolCallStreaming: boolean;
    transforms: Array<StreamTextTransform<TOOLS>>;
    activeTools: Array<keyof TOOLS> | undefined;
    repairToolCall: ToolCallRepairFunction<TOOLS> | undefined;
    stopConditions: Array<StopCondition<NoInfer<TOOLS>>>;
    output: Output<OUTPUT, PARTIAL_OUTPUT> | undefined;
    providerOptions: ProviderOptions | undefined;
    prepareStep:
      | ((options: {
          steps: Array<StepResult<NoInfer<TOOLS>>>;
          stepNumber: number;
          model: LanguageModel;
        }) => PromiseLike<
          | {
              model?: LanguageModel;
              toolChoice?: ToolChoice<NoInfer<TOOLS>>;
              activeTools?: Array<keyof NoInfer<TOOLS>>;
            }
          | undefined
        >)
      | undefined;
    now: () => number;
    currentDate: () => Date;
    generateId: () => string;

    // callbacks:
    onChunk: undefined | StreamTextOnChunkCallback<TOOLS>;
    onError: undefined | StreamTextOnErrorCallback;
    onFinish: undefined | StreamTextOnFinishCallback<TOOLS>;
    onStepFinish: undefined | StreamTextOnStepFinishCallback<TOOLS>;
  }) {
    this.output = output;
    this.generateId = generateId;

    // promise to ensure that the step has been fully processed by the event processor
    // before a new step is started. This is required because the continuation condition
    // needs the updated steps to determine if another step is needed.
    let stepFinish!: DelayedPromise<void>;

    let activeReasoningPart:
      | undefined
      | (ContentPart<TOOLS> & { type: 'reasoning' }) = undefined;

    let recordedContent: Array<ContentPart<TOOLS>> = [];
    const recordedResponseMessages: Array<ResponseMessage> = [];
    let recordedFinishReason: FinishReason | undefined = undefined;
    let recordedTotalUsage: LanguageModelUsage | undefined = undefined;
    let recordedRequest: LanguageModelRequestMetadata = {};
    let recordedWarnings: Array<CallWarning> = [];
    const recordedSteps: StepResult<TOOLS>[] = [];

    let rootSpan!: Span;

    const eventProcessor = new TransformStream<
      EnrichedStreamPart<TOOLS, PARTIAL_OUTPUT>,
      EnrichedStreamPart<TOOLS, PARTIAL_OUTPUT>
    >({
      async transform(chunk, controller) {
        controller.enqueue(chunk); // forward the chunk to the next stream

        const { part } = chunk;

        if (
          part.type === 'text' ||
          part.type === 'reasoning' ||
          part.type === 'source' ||
          part.type === 'tool-call' ||
          part.type === 'tool-result' ||
          part.type === 'tool-call-streaming-start' ||
          part.type === 'tool-call-delta'
        ) {
          await onChunk?.({ chunk: part });
        }

        if (part.type === 'error') {
          await onError?.({ error: part.error });
        }

        if (part.type === 'text') {
          const latestContent = recordedContent[recordedContent.length - 1];
          if (latestContent?.type === 'text') {
            latestContent.text += part.text;
          } else {
            recordedContent.push({ type: 'text', text: part.text });
          }
        }

        if (part.type === 'reasoning') {
          if (activeReasoningPart == null) {
            activeReasoningPart = {
              type: 'reasoning',
              text: part.text,
              providerMetadata: part.providerMetadata,
            };
            recordedContent.push(activeReasoningPart);
          } else {
            activeReasoningPart.text += part.text;
            activeReasoningPart.providerMetadata = part.providerMetadata;
          }
        }

        if (
          part.type === 'reasoning-part-finish' &&
          activeReasoningPart != null
        ) {
          activeReasoningPart = undefined;
        }

        if (part.type === 'file') {
          recordedContent.push({ type: 'file', file: part.file });
        }

        if (part.type === 'source') {
          recordedContent.push(part);
        }

        if (part.type === 'tool-call') {
          recordedContent.push(part);
        }

        if (part.type === 'tool-result') {
          recordedContent.push(part);
        }

        if (part.type === 'start-step') {
          recordedRequest = part.request;
          recordedWarnings = part.warnings;
        }

        if (part.type === 'finish-step') {
          const stepMessages = toResponseMessages({
            content: recordedContent,
            tools: tools ?? ({} as TOOLS),
          });

          // Add step information (after response messages are updated):
          const currentStepResult: StepResult<TOOLS> = new DefaultStepResult({
            content: recordedContent,
            finishReason: part.finishReason,
            usage: part.usage,
            warnings: recordedWarnings,
            request: recordedRequest,
            response: {
              ...part.response,
              messages: [...recordedResponseMessages, ...stepMessages],
            },
            providerMetadata: part.providerMetadata,
          });

          await onStepFinish?.(currentStepResult);

          recordedSteps.push(currentStepResult);

          recordedContent = [];
          activeReasoningPart = undefined;

          recordedResponseMessages.push(...stepMessages);

          // resolve the promise to signal that the step has been fully processed
          // by the event processor:
          stepFinish.resolve();
        }

        if (part.type === 'finish') {
          recordedTotalUsage = part.totalUsage;
          recordedFinishReason = part.finishReason;
        }
      },

      async flush(controller) {
        try {
          if (recordedSteps.length === 0) {
            return; // no steps recorded (e.g. in error scenario)
          }

          // derived:
          const finishReason = recordedFinishReason ?? 'unknown';
          const totalUsage = recordedTotalUsage ?? {
            inputTokens: undefined,
            outputTokens: undefined,
            totalTokens: undefined,
          };

          // from finish:
          self._finishReason.resolve(finishReason);
          self._totalUsage.resolve(totalUsage);

          // aggregate results:
          self._steps.resolve(recordedSteps);

          // call onFinish callback:
          const finalStep = recordedSteps[recordedSteps.length - 1];
          await onFinish?.({
            finishReason,
            totalUsage,
            usage: finalStep.usage,
            content: finalStep.content,
            text: finalStep.text,
            reasoningText: finalStep.reasoningText,
            reasoning: finalStep.reasoning,
            files: finalStep.files,
            sources: finalStep.sources,
            toolCalls: finalStep.toolCalls,
            toolResults: finalStep.toolResults,
            request: finalStep.request,
            response: finalStep.response,
            warnings: finalStep.warnings,
            providerMetadata: finalStep.providerMetadata,
            steps: recordedSteps,
          });

          // Add response information to the root span:
          rootSpan.setAttributes(
            selectTelemetryAttributes({
              telemetry,
              attributes: {
                'ai.response.finishReason': finishReason,
                'ai.response.text': { output: () => finalStep.text },
                'ai.response.toolCalls': {
                  output: () =>
                    finalStep.toolCalls?.length
                      ? JSON.stringify(finalStep.toolCalls)
                      : undefined,
                },

                'ai.usage.inputTokens': totalUsage.inputTokens,
                'ai.usage.outputTokens': totalUsage.outputTokens,
                'ai.usage.totalTokens': totalUsage.totalTokens,
                'ai.usage.reasoningTokens': totalUsage.reasoningTokens,
                'ai.usage.cachedInputTokens': totalUsage.cachedInputTokens,
              },
            }),
          );
        } catch (error) {
          controller.error(error);
        } finally {
          rootSpan.end();
        }
      },
    });

    // initialize the stitchable stream and the transformed stream:
    const stitchableStream = createStitchableStream<TextStreamPart<TOOLS>>();
    this.addStream = stitchableStream.addStream;
    this.closeStream = stitchableStream.close;

    let stream = stitchableStream.stream;

    // add a stream that emits a start event:
    stream = stream.pipeThrough(
      new TransformStream<TextStreamPart<TOOLS>, TextStreamPart<TOOLS>>({
        start(controller) {
          controller.enqueue({ type: 'start' });
        },
      }),
    );

    // transform the stream before output parsing
    // to enable replacement of stream segments:
    for (const transform of transforms) {
      stream = stream.pipeThrough(
        transform({
          tools: tools as TOOLS,
          stopStream() {
            stitchableStream.terminate();
          },
        }),
      );
    }

    this.baseStream = stream
      .pipeThrough(createOutputTransformStream(output))
      .pipeThrough(eventProcessor);

    const { maxRetries, retry } = prepareRetries({
      maxRetries: maxRetriesArg,
    });

    const tracer = getTracer(telemetry);

    const callSettings = prepareCallSettings(settings);

    const baseTelemetryAttributes = getBaseTelemetryAttributes({
      model,
      telemetry,
      headers,
      settings: { ...callSettings, maxRetries },
    });

    const self = this;

    recordSpan({
      name: 'ai.streamText',
      attributes: selectTelemetryAttributes({
        telemetry,
        attributes: {
          ...assembleOperationName({ operationId: 'ai.streamText', telemetry }),
          ...baseTelemetryAttributes,
          // specific settings that only make sense on the outer level:
          'ai.prompt': {
            input: () => JSON.stringify({ system, prompt, messages }),
          },
        },
      }),
      tracer,
      endWhenDone: false,
      fn: async rootSpanArg => {
        rootSpan = rootSpanArg;

        async function streamStep({
          currentStep,
          responseMessages,
          usage,
        }: {
          currentStep: number;
          responseMessages: Array<ResponseMessage>;
          usage: LanguageModelUsage;
        }) {
          stepFinish = new DelayedPromise<void>();

          const initialPrompt = await standardizePrompt({
            system,
            prompt,
            messages,
          });

          const stepInputMessages = [
            ...initialPrompt.messages,
            ...responseMessages,
          ];

          const prepareStepResult = await prepareStep?.({
            model,
            steps: recordedSteps,
            stepNumber: recordedSteps.length,
          });

          const promptMessages = await convertToLanguageModelPrompt({
            prompt: {
              system: initialPrompt.system,
              messages: stepInputMessages,
            },
            supportedUrls: await model.supportedUrls,
          });

          const stepModel = prepareStepResult?.model ?? model;
          const { toolChoice: stepToolChoice, tools: stepTools } =
            prepareToolsAndToolChoice({
              tools,
              toolChoice: prepareStepResult?.toolChoice ?? toolChoice,
              activeTools: prepareStepResult?.activeTools ?? activeTools,
            });

          const {
            result: { stream, response, request },
            doStreamSpan,
            startTimestampMs,
          } = await retry(() =>
            recordSpan({
              name: 'ai.streamText.doStream',
              attributes: selectTelemetryAttributes({
                telemetry,
                attributes: {
                  ...assembleOperationName({
                    operationId: 'ai.streamText.doStream',
                    telemetry,
                  }),
                  ...baseTelemetryAttributes,
                  // model:
                  'ai.model.provider': stepModel.provider,
                  'ai.model.id': stepModel.modelId,
                  // prompt:
                  'ai.prompt.messages': {
                    input: () => stringifyForTelemetry(promptMessages),
                  },
                  'ai.prompt.tools': {
                    // convert the language model level tools:
                    input: () => stepTools?.map(tool => JSON.stringify(tool)),
                  },
                  'ai.prompt.toolChoice': {
                    input: () =>
                      stepToolChoice != null
                        ? JSON.stringify(stepToolChoice)
                        : undefined,
                  },

                  // standardized gen-ai llm span attributes:
                  'gen_ai.system': stepModel.provider,
                  'gen_ai.request.model': stepModel.modelId,
                  'gen_ai.request.frequency_penalty':
                    callSettings.frequencyPenalty,
                  'gen_ai.request.max_tokens': callSettings.maxOutputTokens,
                  'gen_ai.request.presence_penalty':
                    callSettings.presencePenalty,
                  'gen_ai.request.stop_sequences': callSettings.stopSequences,
                  'gen_ai.request.temperature': callSettings.temperature,
                  'gen_ai.request.top_k': callSettings.topK,
                  'gen_ai.request.top_p': callSettings.topP,
                },
              }),
              tracer,
              endWhenDone: false,
              fn: async doStreamSpan => {
                return {
                  startTimestampMs: now(), // get before the call
                  doStreamSpan,
                  result: await stepModel.doStream({
                    ...callSettings,
                    tools: stepTools,
                    toolChoice: stepToolChoice,
                    responseFormat: output?.responseFormat,
                    prompt: promptMessages,
                    providerOptions,
                    abortSignal,
                    headers,
                  }),
                };
              },
            }),
          );

          const streamWithToolResults = runToolsTransformation({
            tools,
            generatorStream: stream,
            toolCallStreaming,
            tracer,
            telemetry,
            system,
            messages: stepInputMessages,
            repairToolCall,
            abortSignal,
          });

          const stepRequest = request ?? {};
          const stepToolCalls: ToolCallUnion<TOOLS>[] = [];
          const stepToolResults: ToolResultUnion<TOOLS>[] = [];
          let warnings: LanguageModelV2CallWarning[] | undefined;
          const stepContent: Array<ContentPart<TOOLS>> = [];

          let activeReasoningPart:
            | undefined
            | (ContentPart<TOOLS> & { type: 'reasoning' }) = undefined;

          let stepFinishReason: FinishReason = 'unknown';
          let stepUsage: LanguageModelUsage = {
            inputTokens: undefined,
            outputTokens: undefined,
            totalTokens: undefined,
          };
          let stepProviderMetadata: ProviderMetadata | undefined;
          let stepFirstChunk = true;
          let stepText = '';
          let stepResponse: { id: string; timestamp: Date; modelId: string } = {
            id: generateId(),
            timestamp: currentDate(),
            modelId: model.modelId,
          };

          async function publishTextChunk({
            controller,
            chunk,
          }: {
            controller: TransformStreamDefaultController<TextStreamPart<TOOLS>>;
            chunk: TextStreamPart<TOOLS> & { type: 'text' };
          }) {
            controller.enqueue(chunk);

            stepText += chunk.text;
          }

          self.addStream(
            streamWithToolResults.pipeThrough(
              new TransformStream<
                SingleRequestTextStreamPart<TOOLS>,
                TextStreamPart<TOOLS>
              >({
                async transform(chunk, controller): Promise<void> {
                  if (chunk.type === 'stream-start') {
                    warnings = chunk.warnings;
                    return; // stream start chunks are sent immediately and do not count as first chunk
                  }

                  if (stepFirstChunk) {
                    // Telemetry for first chunk:
                    const msToFirstChunk = now() - startTimestampMs;

                    stepFirstChunk = false;

                    doStreamSpan.addEvent('ai.stream.firstChunk', {
                      'ai.response.msToFirstChunk': msToFirstChunk,
                    });

                    doStreamSpan.setAttributes({
                      'ai.response.msToFirstChunk': msToFirstChunk,
                    });

                    // Step start:
                    controller.enqueue({
                      type: 'start-step',
                      request: stepRequest,
                      warnings: warnings ?? [],
                    });
                  }

                  // Filter out empty text deltas
                  if (chunk.type === 'text' && chunk.text.length === 0) {
                    return;
                  }

                  const chunkType = chunk.type;
                  switch (chunkType) {
                    case 'text': {
                      await publishTextChunk({ controller, chunk });
                      break;
                    }

                    case 'reasoning': {
                      controller.enqueue(chunk);

                      if (activeReasoningPart == null) {
                        activeReasoningPart = {
                          type: 'reasoning',
                          text: chunk.text,
                          providerMetadata: chunk.providerMetadata,
                        };
                        stepContent.push(activeReasoningPart);
                      } else {
                        activeReasoningPart.text += chunk.text;
                        activeReasoningPart.providerMetadata =
                          chunk.providerMetadata;
                      }

                      break;
                    }

                    case 'reasoning-part-finish': {
                      activeReasoningPart = undefined;
                      controller.enqueue(chunk);
                      break;
                    }

                    case 'tool-call': {
                      controller.enqueue(chunk);
                      // store tool calls for onFinish callback and toolCalls promise:
                      stepToolCalls.push(chunk);
                      stepContent.push(chunk);
                      break;
                    }

                    case 'tool-result': {
                      controller.enqueue(chunk);
                      // store tool results for onFinish callback and toolResults promise:
                      stepToolResults.push(chunk);
                      stepContent.push(chunk);
                      break;
                    }

                    case 'response-metadata': {
                      stepResponse = {
                        id: chunk.id ?? stepResponse.id,
                        timestamp: chunk.timestamp ?? stepResponse.timestamp,
                        modelId: chunk.modelId ?? stepResponse.modelId,
                      };
                      break;
                    }

                    case 'finish': {
                      // Note: tool executions might not be finished yet when the finish event is emitted.
                      // store usage and finish reason for promises and onFinish callback:
                      stepUsage = chunk.usage;
                      stepFinishReason = chunk.finishReason;
                      stepProviderMetadata = chunk.providerMetadata;

                      // Telemetry for finish event timing
                      // (since tool executions can take longer and distort calculations)
                      const msToFinish = now() - startTimestampMs;
                      doStreamSpan.addEvent('ai.stream.finish');
                      doStreamSpan.setAttributes({
                        'ai.response.msToFinish': msToFinish,
                        'ai.response.avgOutputTokensPerSecond':
                          (1000 * (stepUsage.outputTokens ?? 0)) / msToFinish,
                      });

                      break;
                    }

                    case 'file': {
                      stepContent.push(chunk);
                      controller.enqueue(chunk);
                      break;
                    }

                    case 'source': {
                      stepContent.push(chunk);
                      controller.enqueue(chunk);
                      break;
                    }

                    // forward:
                    case 'tool-call-streaming-start':
                    case 'tool-call-delta': {
                      controller.enqueue(chunk);
                      break;
                    }

                    case 'error': {
                      controller.enqueue(chunk);
                      stepFinishReason = 'error';
                      break;
                    }

                    default: {
                      const exhaustiveCheck: never = chunkType;
                      throw new Error(`Unknown chunk type: ${exhaustiveCheck}`);
                    }
                  }
                },

                // invoke onFinish callback and resolve toolResults promise when the stream is about to close:
                async flush(controller) {
                  const stepToolCallsJson =
                    stepToolCalls.length > 0
                      ? JSON.stringify(stepToolCalls)
                      : undefined;

                  // record telemetry information first to ensure best effort timing
                  try {
                    doStreamSpan.setAttributes(
                      selectTelemetryAttributes({
                        telemetry,
                        attributes: {
                          'ai.response.finishReason': stepFinishReason,
                          'ai.response.text': { output: () => stepText },
                          'ai.response.toolCalls': {
                            output: () => stepToolCallsJson,
                          },
                          'ai.response.id': stepResponse.id,
                          'ai.response.model': stepResponse.modelId,
                          'ai.response.timestamp':
                            stepResponse.timestamp.toISOString(),

                          'ai.usage.inputTokens': stepUsage.inputTokens,
                          'ai.usage.outputTokens': stepUsage.outputTokens,
                          'ai.usage.totalTokens': stepUsage.totalTokens,
                          'ai.usage.reasoningTokens': stepUsage.reasoningTokens,
                          'ai.usage.cachedInputTokens':
                            stepUsage.cachedInputTokens,

                          // standardized gen-ai llm span attributes:
                          'gen_ai.response.finish_reasons': [stepFinishReason],
                          'gen_ai.response.id': stepResponse.id,
                          'gen_ai.response.model': stepResponse.modelId,
                          'gen_ai.usage.input_tokens': stepUsage.inputTokens,
                          'gen_ai.usage.output_tokens': stepUsage.outputTokens,
                        },
                      }),
                    );
                  } catch (error) {
                    // ignore error setting telemetry attributes
                  } finally {
                    // finish doStreamSpan before other operations for correct timing:
                    doStreamSpan.end();
                  }

                  controller.enqueue({
                    type: 'finish-step',
                    finishReason: stepFinishReason,
                    usage: stepUsage,
                    providerMetadata: stepProviderMetadata,
                    response: {
                      ...stepResponse,
                      headers: response?.headers,
                    },
                  });

                  const combinedUsage = addLanguageModelUsage(usage, stepUsage);

                  // wait for the step to be fully processed by the event processor
                  // to ensure that the recorded steps are complete:
                  await stepFinish.promise;

                  if (
                    stepToolCalls.length > 0 &&
                    // all current tool calls have results:
                    stepToolResults.length === stepToolCalls.length &&
                    // continue until a stop condition is met:
                    !(await isStopConditionMet({
                      stopConditions,
                      steps: recordedSteps,
                    }))
                  ) {
                    // append to messages for the next step:
                    responseMessages.push(
                      ...toResponseMessages({
                        content: stepContent,
                        tools: tools ?? ({} as TOOLS),
                      }),
                    );

                    await streamStep({
                      currentStep: currentStep + 1,
                      responseMessages,
                      usage: combinedUsage,
                    });
                  } else {
                    controller.enqueue({
                      type: 'finish',
                      finishReason: stepFinishReason,
                      totalUsage: combinedUsage,
                    });

                    self.closeStream(); // close the stitchable stream
                  }
                },
              }),
            ),
          );
        }

        // add the initial stream to the stitchable stream
        await streamStep({
          currentStep: 0,
          responseMessages: [],
          usage: {
            inputTokens: undefined,
            outputTokens: undefined,
            totalTokens: undefined,
          },
        });
      },
    }).catch(error => {
      // add an error stream part and close the streams:
      self.addStream(
        new ReadableStream({
          start(controller) {
            controller.enqueue({ type: 'error', error });
            controller.close();
          },
        }),
      );
      self.closeStream();
    });
  }

  get steps() {
    return this._steps.promise;
  }

  private get finalStep() {
    return this.steps.then(steps => steps[steps.length - 1]);
  }

  get content() {
    return this.finalStep.then(step => step.content);
  }

  get warnings() {
    return this.finalStep.then(step => step.warnings);
  }

  get providerMetadata() {
    return this.finalStep.then(step => step.providerMetadata);
  }

  get text() {
    return this.finalStep.then(step => step.text);
  }

  get reasoningText() {
    return this.finalStep.then(step => step.reasoningText);
  }

  get reasoning() {
    return this.finalStep.then(step => step.reasoning);
  }

  get sources() {
    return this.finalStep.then(step => step.sources);
  }

  get files() {
    return this.finalStep.then(step => step.files);
  }

  get toolCalls() {
    return this.finalStep.then(step => step.toolCalls);
  }

  get toolResults() {
    return this.finalStep.then(step => step.toolResults);
  }

  get usage() {
    return this.finalStep.then(step => step.usage);
  }

  get request() {
    return this.finalStep.then(step => step.request);
  }

  get response() {
    return this.finalStep.then(step => step.response);
  }

  get totalUsage() {
    return this._totalUsage.promise;
  }

  get finishReason() {
    return this._finishReason.promise;
  }

  /**
Split out a new stream from the original stream.
The original stream is replaced to allow for further splitting,
since we do not know how many times the stream will be split.

Note: this leads to buffering the stream content on the server.
However, the LLM results are expected to be small enough to not cause issues.
   */
  private teeStream() {
    const [stream1, stream2] = this.baseStream.tee();
    this.baseStream = stream2;
    return stream1;
  }

  get textStream(): AsyncIterableStream<string> {
    return createAsyncIterableStream(
      this.teeStream().pipeThrough(
        new TransformStream<EnrichedStreamPart<TOOLS, PARTIAL_OUTPUT>, string>({
          transform({ part }, controller) {
            if (part.type === 'text') {
              controller.enqueue(part.text);
            }
          },
        }),
      ),
    );
  }

  get fullStream(): AsyncIterableStream<TextStreamPart<TOOLS>> {
    return createAsyncIterableStream(
      this.teeStream().pipeThrough(
        new TransformStream<
          EnrichedStreamPart<TOOLS, PARTIAL_OUTPUT>,
          TextStreamPart<TOOLS>
        >({
          transform({ part }, controller) {
            controller.enqueue(part);
          },
        }),
      ),
    );
  }

  async consumeStream(options?: ConsumeStreamOptions): Promise<void> {
    try {
      await consumeStream({
        stream: this.fullStream,
        onError: options?.onError,
      });
    } catch (error) {
      options?.onError?.(error);
    }
  }

  get experimental_partialOutputStream(): AsyncIterableStream<PARTIAL_OUTPUT> {
    if (this.output == null) {
      throw new NoOutputSpecifiedError();
    }

    return createAsyncIterableStream(
      this.teeStream().pipeThrough(
        new TransformStream<
          EnrichedStreamPart<TOOLS, PARTIAL_OUTPUT>,
          PARTIAL_OUTPUT
        >({
          transform({ partialOutput }, controller) {
            if (partialOutput != null) {
              controller.enqueue(partialOutput);
            }
          },
        }),
      ),
    );
  }

  toUIMessageStream({
    newMessageId,
    originalMessages = [],
    onFinish,
    messageMetadata,
    sendReasoning = false,
    sendSources = false,
    experimental_sendStart = true,
    experimental_sendFinish = true,
    onError = () => 'An error occurred.', // mask error messages for safety by default
  }: UIMessageStreamOptions = {}): ReadableStream<UIMessageStreamPart> {
    const lastMessage = originalMessages[originalMessages.length - 1];
    const isContinuation = lastMessage?.role === 'assistant';
    const messageId = isContinuation ? lastMessage.id : newMessageId;

    const baseStream = this.fullStream.pipeThrough(
      new TransformStream<TextStreamPart<TOOLS>, UIMessageStreamPart>({
        transform: async (part, controller) => {
          const partType = part.type;
          switch (partType) {
            case 'text': {
              controller.enqueue({
                type: 'text',
                text: part.text,
              });
              break;
            }

            case 'reasoning': {
              if (sendReasoning) {
                controller.enqueue({
                  type: 'reasoning',
                  text: part.text,
                  providerMetadata: part.providerMetadata,
                });
              }
              break;
            }

            case 'reasoning-part-finish': {
              if (sendReasoning) {
                controller.enqueue({ type: 'reasoning-part-finish' });
              }
              break;
            }

            case 'file': {
              controller.enqueue({
                type: 'file',
                mediaType: part.file.mediaType,
                url: `data:${part.file.mediaType};base64,${part.file.base64}`,
              });
              break;
            }

            case 'source': {
              if (sendSources) {
                controller.enqueue({
                  type: 'source-url',
                  sourceId: part.id,
                  url: part.url,
                  title: part.title,
                  providerMetadata: part.providerMetadata,
                });
              }
              break;
            }

            case 'tool-call-streaming-start': {
              controller.enqueue({
                type: 'tool-call-streaming-start',
                toolCallId: part.toolCallId,
                toolName: part.toolName,
              });
              break;
            }

            case 'tool-call-delta': {
              controller.enqueue({
                type: 'tool-call-delta',
                toolCallId: part.toolCallId,
                argsTextDelta: part.argsTextDelta,
              });
              break;
            }

            case 'tool-call': {
              controller.enqueue({
                type: 'tool-call',
                toolCallId: part.toolCallId,
                toolName: part.toolName,
                args: part.args,
              });
              break;
            }

            case 'tool-result': {
              controller.enqueue({
                type: 'tool-result',
                toolCallId: part.toolCallId,
                result: part.result,
              });
              break;
            }

            case 'error': {
              controller.enqueue({
                type: 'error',
                errorText: onError(part.error),
              });
              break;
            }

            case 'start-step': {
              const metadata = messageMetadata?.({ part });
              controller.enqueue({
                type: 'start-step',
                metadata,
              });
              break;
            }

            case 'finish-step': {
              const metadata = messageMetadata?.({ part });
              controller.enqueue({
                type: 'finish-step',
                metadata,
              });

              break;
            }

            case 'start': {
              if (experimental_sendStart) {
                const metadata = messageMetadata?.({ part });
                controller.enqueue({
                  type: 'start',
                  messageId,
                  metadata,
                });
              }
              break;
            }

            case 'finish': {
              if (experimental_sendFinish) {
                const metadata = messageMetadata?.({ part });
                controller.enqueue({
                  type: 'finish',
                  metadata,
                });
              }
              break;
            }

            default: {
              const exhaustiveCheck: never = partType;
              throw new Error(`Unknown chunk type: ${exhaustiveCheck}`);
            }
          }
        },
      }),
    );

    if (onFinish == null) {
      return baseStream;
    }

    const state = createStreamingUIMessageState({
      lastMessage,
      newMessageId: messageId ?? this.generateId(),
    });

    const runUpdateMessageJob = async (
      job: (options: {
        state: StreamingUIMessageState;
        write: () => void;
      }) => Promise<void>,
    ) => {
      await job({ state, write: () => {} });
    };

    return processUIMessageStream({
      stream: baseStream,
      runUpdateMessageJob,
    }).pipeThrough(
      new TransformStream({
        transform(chunk, controller) {
          controller.enqueue(chunk);
        },

        flush() {
          const isContinuation = state.message.id === lastMessage?.id;
          onFinish({
            isContinuation,
            responseMessage: state.message,
            messages: [
              ...(isContinuation
                ? originalMessages.slice(0, -1)
                : originalMessages),
              state.message,
            ],
          });
        },
      }),
    );
  }

  pipeUIMessageStreamToResponse(
    response: ServerResponse,
    {
      newMessageId,
      originalMessages,
      onFinish,
      messageMetadata,
      sendReasoning,
      sendSources,
      experimental_sendFinish,
      experimental_sendStart,
      onError,
      ...init
    }: ResponseInit & UIMessageStreamOptions = {},
  ) {
    pipeUIMessageStreamToResponse({
      response,
      stream: this.toUIMessageStream({
        newMessageId,
        originalMessages,
        onFinish,
        messageMetadata,
        sendReasoning,
        sendSources,
        experimental_sendFinish,
        experimental_sendStart,
        onError,
      }),
      ...init,
    });
  }

  pipeTextStreamToResponse(response: ServerResponse, init?: ResponseInit) {
    pipeTextStreamToResponse({
      response,
      textStream: this.textStream,
      ...init,
    });
  }

  toUIMessageStreamResponse({
    newMessageId,
    originalMessages,
    onFinish,
    messageMetadata,
    sendReasoning,
    sendSources,
    experimental_sendFinish,
    experimental_sendStart,
    onError,
    ...init
  }: ResponseInit & UIMessageStreamOptions = {}): Response {
    return createUIMessageStreamResponse({
      stream: this.toUIMessageStream({
        newMessageId,
        originalMessages,
        onFinish,
        messageMetadata,
        sendReasoning,
        sendSources,
        experimental_sendFinish,
        experimental_sendStart,
        onError,
      }),
      ...init,
    });
  }

  toTextStreamResponse(init?: ResponseInit): Response {
    return createTextStreamResponse({
      textStream: this.textStream,
      ...init,
    });
  }
}<|MERGE_RESOLUTION|>--- conflicted
+++ resolved
@@ -64,15 +64,12 @@
 import { ToolCallRepairFunction } from './tool-call-repair';
 import { ToolResultUnion } from './tool-result';
 import { ToolSet } from './tool-set';
-<<<<<<< HEAD
 import { stringifyForTelemetry } from '../prompt/stringify-for-telemetry';
-=======
 import {
   isStopConditionMet,
   stepCountIs,
   StopCondition,
 } from './stop-condition';
->>>>>>> 94c7390d
 
 const originalGenerateId = createIdGenerator({
   prefix: 'aitxt',
