--- conflicted
+++ resolved
@@ -6,10 +6,7 @@
   GeneratedFile,
 } from './generated-file';
 export * as Output from './output';
-<<<<<<< HEAD
-=======
 export type { PrepareStepFunction, PrepareStepResult } from './prepare-step';
->>>>>>> 713257cc
 export { smoothStream, type ChunkDetector } from './smooth-stream';
 export type { StepResult } from './step-result';
 export { hasToolCall, stepCountIs, type StopCondition } from './stop-condition';
