export { generateText } from './generate-text';
export type { GenerateTextResult } from './generate-text-result';
export type { StepResult } from './step-result';
export { streamText } from './stream-text';
export type { StreamTextResult, TextStreamPart } from './stream-text-result';
<<<<<<< HEAD
export type { ToolCallRepairFunction } from './tool-call-repair';
=======
export * as Output from './output';
>>>>>>> b0b925be

// TODO 4.1: rename to ToolCall and ToolResult, deprecate old names
export type {
  ToolCall as CoreToolCall,
  ToolCallUnion as CoreToolCallUnion,
} from './tool-call';
export type {
  ToolResult as CoreToolResult,
  ToolResultUnion as CoreToolResultUnion,
} from './tool-result';<|MERGE_RESOLUTION|>--- conflicted
+++ resolved
@@ -1,13 +1,10 @@
 export { generateText } from './generate-text';
 export type { GenerateTextResult } from './generate-text-result';
+export * as Output from './output';
 export type { StepResult } from './step-result';
 export { streamText } from './stream-text';
 export type { StreamTextResult, TextStreamPart } from './stream-text-result';
-<<<<<<< HEAD
 export type { ToolCallRepairFunction } from './tool-call-repair';
-=======
-export * as Output from './output';
->>>>>>> b0b925be
 
 // TODO 4.1: rename to ToolCall and ToolResult, deprecate old names
 export type {
