--- conflicted
+++ resolved
@@ -4,17 +4,6 @@
   safeParseJSON,
   safeValidateTypes,
   Schema,
-<<<<<<< HEAD
-} from '@ai-sdk/ui-utils';
-import { z } from 'zod';
-import { NoObjectGeneratedError } from '../../errors';
-import { injectJsonInstruction } from '../generate-object/inject-json-instruction';
-import {
-  FinishReason,
-  LanguageModel,
-  LanguageModelV1CallOptions,
-} from '../types/language-model';
-=======
 } from '@ai-sdk/provider-utils';
 import * as z3 from 'zod/v3';
 import * as z4 from 'zod/v4';
@@ -22,7 +11,6 @@
 import { DeepPartial } from '../../src/util/deep-partial';
 import { parsePartialJson } from '../../src/util/parse-partial-json';
 import { FinishReason } from '../types/language-model';
->>>>>>> 713257cc
 import { LanguageModelResponseMetadata } from '../types/language-model-response-metadata';
 import { LanguageModelUsage } from '../types/usage';
 
