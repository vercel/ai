--- conflicted
+++ resolved
@@ -21,47 +21,6 @@
 }): Array<AssistantModelMessage | ToolModelMessage> {
   const responseMessages: Array<AssistantModelMessage | ToolModelMessage> = [];
 
-<<<<<<< HEAD
-  const content = [];
-
-  // TODO language model v2: switch to order response content (instead of type-based ordering)
-
-  if (reasoning.length > 0) {
-    content.push(
-      ...reasoning.map(part =>
-        part.type === 'text'
-          ? { ...part, type: 'reasoning' as const }
-          : { ...part, type: 'redacted-reasoning' as const },
-      ),
-    );
-  }
-
-  if (files.length > 0) {
-    content.push(
-      ...files.map(file => ({
-        type: 'file' as const,
-        data: file.base64,
-        mimeType: file.mimeType,
-      })),
-    );
-  }
-
-  if (text.length > 0) {
-    content.push({ type: 'text' as const, text });
-  }
-
-  if (toolCalls.length > 0) {
-    content.push(...toolCalls);
-  }
-
-  if (content.length > 0) {
-    responseMessages.push({
-      role: 'assistant',
-      content,
-      id: messageId,
-    });
-  }
-=======
   const content: AssistantContent = inputContent
     .filter(part => part.type !== 'source')
     .filter(
@@ -119,7 +78,6 @@
           };
       }
     });
->>>>>>> 713257cc
 
   if (content.length > 0) {
     responseMessages.push({
