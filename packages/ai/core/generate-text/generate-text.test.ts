import {
  LanguageModelV2CallOptions,
  LanguageModelV2FunctionTool,
  LanguageModelV2ProviderDefinedTool,
} from '@ai-sdk/provider';
import { jsonSchema } from '@ai-sdk/provider-utils';
import { mockId } from '@ai-sdk/provider-utils/test';
import assert from 'node:assert';
import { z } from 'zod/v4';
import { Output, stepCountIs } from '.';
import { MockLanguageModelV2 } from '../test/mock-language-model-v2';
import { MockTracer } from '../test/mock-tracer';
import { tool } from '@ai-sdk/provider-utils';
import { generateText } from './generate-text';
import { GenerateTextResult } from './generate-text-result';
import { StepResult } from './step-result';

const dummyResponseValues = {
  finishReason: 'stop' as const,
  usage: {
    inputTokens: 3,
    outputTokens: 10,
    totalTokens: 13,
    reasoningTokens: undefined,
    cachedInputTokens: undefined,
  },
  warnings: [],
};

const modelWithSources = new MockLanguageModelV2({
  doGenerate: {
    ...dummyResponseValues,
    content: [
      { type: 'text', text: 'Hello, world!' },
      {
        type: 'source',
        sourceType: 'url',
        id: '123',
        url: 'https://example.com',
        title: 'Example',
        providerMetadata: { provider: { custom: 'value' } },
      },
      {
        type: 'source',
        sourceType: 'url',
        id: '456',
        url: 'https://example.com/2',
        title: 'Example 2',
        providerMetadata: { provider: { custom: 'value2' } },
      },
    ],
<<<<<<< HEAD
    text: 'Hello, world!',
  }),
=======
  },
>>>>>>> 713257cc
});

const modelWithFiles = new MockLanguageModelV2({
  doGenerate: {
    ...dummyResponseValues,
    content: [
      { type: 'text', text: 'Hello, world!' },
      {
        type: 'file',
        data: new Uint8Array([1, 2, 3]),
        mediaType: 'image/png',
      },
      {
        type: 'file',
        data: 'QkFVRw==',
        mediaType: 'image/jpeg',
      },
    ],
<<<<<<< HEAD
    text: 'Hello, world!',
  }),
=======
  },
>>>>>>> 713257cc
});

const modelWithReasoning = new MockLanguageModelV2({
  doGenerate: {
    ...dummyResponseValues,
    content: [
      {
        type: 'reasoning',
        text: 'I will open the conversation with witty banter.',
        providerMetadata: {
          testProvider: {
            signature: 'signature',
          },
        },
      },
      {
        type: 'reasoning',
        text: '',
        providerMetadata: {
          testProvider: {
            redactedData: 'redacted-reasoning-data',
          },
        },
      },
      { type: 'text', text: 'Hello, world!' },
    ],
  },
});

describe('generateText', () => {
  describe('result.content', () => {
    it('should generate content', async () => {
      const result = await generateText({
        model: new MockLanguageModelV2({
          doGenerate: {
            ...dummyResponseValues,
            content: [
              { type: 'text', text: 'Hello, world!' },
              {
                type: 'source',
                sourceType: 'url',
                id: '123',
                url: 'https://example.com',
                title: 'Example',
                providerMetadata: { provider: { custom: 'value' } },
              },
              {
                type: 'file',
                data: new Uint8Array([1, 2, 3]),
                mediaType: 'image/png',
              },
              {
                type: 'reasoning',
                text: 'I will open the conversation with witty banter.',
              },
              {
                type: 'tool-call',
                toolCallId: 'call-1',
                toolName: 'tool1',
                input: `{ "value": "value" }`,
              },
              { type: 'text', text: 'More text' },
            ],
          },
        }),
        prompt: 'prompt',
        tools: {
          tool1: {
            inputSchema: z.object({ value: z.string() }),
            execute: async args => {
              expect(args).toStrictEqual({ value: 'value' });
              return 'result1';
            },
          },
        },
      });

      expect(result.content).toMatchInlineSnapshot(`
        [
          {
            "text": "Hello, world!",
            "type": "text",
          },
          {
            "id": "123",
            "providerMetadata": {
              "provider": {
                "custom": "value",
              },
            },
            "sourceType": "url",
            "title": "Example",
            "type": "source",
            "url": "https://example.com",
          },
          {
            "file": DefaultGeneratedFile {
              "base64Data": "AQID",
              "mediaType": "image/png",
              "uint8ArrayData": Uint8Array [
                1,
                2,
                3,
              ],
            },
            "type": "file",
          },
          {
            "text": "I will open the conversation with witty banter.",
            "type": "reasoning",
          },
          {
            "input": {
              "value": "value",
            },
            "providerExecuted": undefined,
            "toolCallId": "call-1",
            "toolName": "tool1",
            "type": "tool-call",
          },
          {
            "text": "More text",
            "type": "text",
          },
          {
            "input": {
              "value": "value",
            },
            "output": "result1",
            "toolCallId": "call-1",
            "toolName": "tool1",
            "type": "tool-result",
          },
        ]
      `);
    });
  });

  describe('result.text', () => {
    it('should generate text', async () => {
      const result = await generateText({
        model: new MockLanguageModelV2({
          doGenerate: {
            ...dummyResponseValues,
            content: [{ type: 'text', text: 'Hello, world!' }],
          },
        }),
        prompt: 'prompt',
      });

      expect(modelWithSources.doGenerateCalls).toMatchSnapshot();
      expect(result.text).toStrictEqual('Hello, world!');
    });
  });

  describe('result.reasoningText', () => {
    it('should contain reasoning string from model response', async () => {
      const result = await generateText({
        model: modelWithReasoning,
        prompt: 'prompt',
      });

      expect(result.reasoningText).toStrictEqual(
        'I will open the conversation with witty banter.',
      );
    });
  });

  describe('result.sources', () => {
    it('should contain sources', async () => {
      const result = await generateText({
        model: modelWithSources,
        prompt: 'prompt',
      });

      expect(result.sources).toMatchSnapshot();
    });
  });

  describe('result.files', () => {
    it('should contain files', async () => {
      const result = await generateText({
        model: modelWithFiles,
        prompt: 'prompt',
      });

      expect(result.files).toMatchSnapshot();
    });
  });

  describe('result.steps', () => {
    it('should add the reasoning from the model response to the step result', async () => {
      const result = await generateText({
        model: modelWithReasoning,
        prompt: 'prompt',
        _internal: {
          generateId: mockId({ prefix: 'id' }),
          currentDate: () => new Date(0),
        },
      });

      expect(result.steps).toMatchSnapshot();
    });

    it('should contain sources', async () => {
      const result = await generateText({
        model: modelWithSources,
        prompt: 'prompt',
        _internal: {
          generateId: mockId({ prefix: 'id' }),
          currentDate: () => new Date(0),
        },
      });

      expect(result.steps).toMatchSnapshot();
    });

    it('should contain files', async () => {
      const result = await generateText({
        model: modelWithFiles,
        prompt: 'prompt',
        _internal: {
          generateId: mockId({ prefix: 'id' }),
          currentDate: () => new Date(0),
        },
      });

      expect(result.steps).toMatchSnapshot();
    });
  });

  describe('result.toolCalls', () => {
    it('should contain tool calls', async () => {
      const result = await generateText({
        model: new MockLanguageModelV2({
          doGenerate: async ({ prompt, tools, toolChoice }) => {
            expect(tools).toStrictEqual([
              {
                type: 'function',
                name: 'tool1',
                description: undefined,
                inputSchema: {
                  $schema: 'http://json-schema.org/draft-07/schema#',
                  additionalProperties: false,
                  properties: { value: { type: 'string' } },
                  required: ['value'],
                  type: 'object',
                },
              },
              {
                type: 'function',
                name: 'tool2',
                description: undefined,
                inputSchema: {
                  $schema: 'http://json-schema.org/draft-07/schema#',
                  additionalProperties: false,
                  properties: { somethingElse: { type: 'string' } },
                  required: ['somethingElse'],
                  type: 'object',
                },
              },
            ]);

            expect(toolChoice).toStrictEqual({ type: 'required' });

            expect(prompt).toStrictEqual([
              {
                role: 'user',
                content: [{ type: 'text', text: 'test-input' }],
                providerOptions: undefined,
              },
            ]);

            return {
              ...dummyResponseValues,
              content: [
                {
                  type: 'tool-call',
                  toolCallType: 'function',
                  toolCallId: 'call-1',
                  toolName: 'tool1',
                  input: `{ "value": "value" }`,
                },
              ],
            };
          },
        }),
        tools: {
          tool1: {
            inputSchema: z.object({ value: z.string() }),
          },
          // 2nd tool to show typing:
          tool2: {
            inputSchema: z.object({ somethingElse: z.string() }),
          },
        },
        toolChoice: 'required',
        prompt: 'test-input',
      });

      // test type inference
      if (result.toolCalls[0].toolName === 'tool1') {
        assertType<string>(result.toolCalls[0].input.value);
      }

      expect(result.toolCalls).toMatchInlineSnapshot(`
        [
          {
            "input": {
              "value": "value",
            },
            "providerExecuted": undefined,
            "toolCallId": "call-1",
            "toolName": "tool1",
            "type": "tool-call",
          },
        ]
      `);
    });
  });

  describe('result.toolResults', () => {
    it('should contain tool results', async () => {
      const result = await generateText({
        model: new MockLanguageModelV2({
          doGenerate: async ({ prompt, tools, toolChoice }) => {
            expect(tools).toStrictEqual([
              {
                type: 'function',
                name: 'tool1',
                description: undefined,
                inputSchema: {
                  $schema: 'http://json-schema.org/draft-07/schema#',
                  additionalProperties: false,
                  properties: { value: { type: 'string' } },
                  required: ['value'],
                  type: 'object',
                },
              },
            ]);

            expect(toolChoice).toStrictEqual({ type: 'auto' });

            expect(prompt).toStrictEqual([
              {
                role: 'user',
                content: [{ type: 'text', text: 'test-input' }],
                providerOptions: undefined,
              },
            ]);

            return {
              ...dummyResponseValues,
              content: [
                {
                  type: 'tool-call',
                  toolCallType: 'function',
                  toolCallId: 'call-1',
                  toolName: 'tool1',
                  input: `{ "value": "value" }`,
                },
              ],
            };
          },
        }),
        tools: {
          tool1: {
            inputSchema: z.object({ value: z.string() }),
            execute: async args => {
              expect(args).toStrictEqual({ value: 'value' });
              return 'result1';
            },
          },
        },
        prompt: 'test-input',
      });

      // test type inference
      if (result.toolResults[0].toolName === 'tool1') {
        assertType<string>(result.toolResults[0].output);
      }

      expect(result.toolResults).toStrictEqual([
        {
          type: 'tool-result',
          toolCallId: 'call-1',
          toolName: 'tool1',
          input: { value: 'value' },
          output: 'result1',
        },
      ]);
    });
  });

  describe('result.providerMetadata', () => {
    it('should contain provider metadata', async () => {
      const result = await generateText({
        model: new MockLanguageModelV2({
          doGenerate: async () => ({
            ...dummyResponseValues,
            content: [],
            providerMetadata: {
              exampleProvider: {
                a: 10,
                b: 20,
              },
            },
          }),
        }),
        prompt: 'test-input',
      });

      expect(result.providerMetadata).toStrictEqual({
        exampleProvider: {
          a: 10,
          b: 20,
        },
      });
    });
  });

  describe('result.response.messages', () => {
    it('should contain assistant response message when there are no tool calls', async () => {
      const result = await generateText({
        model: new MockLanguageModelV2({
          doGenerate: async () => ({
            ...dummyResponseValues,
            content: [{ type: 'text', text: 'Hello, world!' }],
          }),
        }),
        prompt: 'test-input',
      });

      expect(result.response.messages).toMatchSnapshot();
    });

    it('should contain assistant response message and tool message when there are tool calls with results', async () => {
      const result = await generateText({
        model: new MockLanguageModelV2({
          doGenerate: async () => ({
            ...dummyResponseValues,
            content: [
              { type: 'text', text: 'Hello, world!' },
              {
                type: 'tool-call',
                toolCallType: 'function',
                toolCallId: 'call-1',
                toolName: 'tool1',
                input: `{ "value": "value" }`,
              },
            ],
          }),
        }),
        tools: {
          tool1: {
            inputSchema: z.object({ value: z.string() }),
            execute: async (args, options) => {
              expect(args).toStrictEqual({ value: 'value' });
              expect(options.messages).toStrictEqual([
                { role: 'user', content: 'test-input' },
              ]);
              return 'result1';
            },
          },
        },
        prompt: 'test-input',
      });

      expect(result.response.messages).toMatchSnapshot();
    });

    it('should contain reasoning', async () => {
      const result = await generateText({
        model: modelWithReasoning,
        prompt: 'test-input',
      });

      expect(result.response.messages).toMatchSnapshot();
    });
  });

  describe('result.request', () => {
    it('should contain request body', async () => {
      const result = await generateText({
        model: new MockLanguageModelV2({
          doGenerate: async ({}) => ({
            ...dummyResponseValues,
            content: [{ type: 'text', text: 'Hello, world!' }],
            request: {
              body: 'test body',
            },
          }),
        }),
        prompt: 'prompt',
      });

      expect(result.request).toStrictEqual({
        body: 'test body',
      });
    });
  });

  describe('result.response', () => {
    it('should contain response body and headers', async () => {
      const result = await generateText({
        model: new MockLanguageModelV2({
          doGenerate: async ({}) => ({
            ...dummyResponseValues,
            content: [{ type: 'text', text: 'Hello, world!' }],
            response: {
              id: 'test-id-from-model',
              timestamp: new Date(10000),
              modelId: 'test-response-model-id',
              headers: {
                'custom-response-header': 'response-header-value',
              },
              body: 'test body',
            },
          }),
        }),
        prompt: 'prompt',
      });

      expect(result.steps[0].response).toMatchSnapshot();
      expect(result.response).toMatchSnapshot();
    });
  });

  describe('options.stopWhen', () => {
    describe('2 steps: initial, tool-result', () => {
      let result: GenerateTextResult<any, any>;
      let onStepFinishResults: StepResult<any>[];

      beforeEach(async () => {
        onStepFinishResults = [];

        let responseCount = 0;
        result = await generateText({
          model: new MockLanguageModelV2({
            doGenerate: async ({ prompt, tools, toolChoice }) => {
              switch (responseCount++) {
                case 0:
                  expect(tools).toStrictEqual([
                    {
                      type: 'function',
                      name: 'tool1',
                      description: undefined,
                      inputSchema: {
                        $schema: 'http://json-schema.org/draft-07/schema#',
                        additionalProperties: false,
                        properties: { value: { type: 'string' } },
                        required: ['value'],
                        type: 'object',
                      },
                    },
                  ]);

                  expect(toolChoice).toStrictEqual({ type: 'auto' });

                  expect(prompt).toStrictEqual([
                    {
                      role: 'user',
                      content: [{ type: 'text', text: 'test-input' }],
                      providerOptions: undefined,
                    },
                  ]);

                  return {
                    ...dummyResponseValues,
                    content: [
                      {
                        type: 'tool-call',
                        toolCallType: 'function',
                        toolCallId: 'call-1',
                        toolName: 'tool1',
                        input: `{ "value": "value" }`,
                      },
                    ],
                    finishReason: 'tool-calls',
                    usage: {
                      inputTokens: 10,
                      outputTokens: 5,
                      totalTokens: 15,
                      reasoningTokens: undefined,
                      cachedInputTokens: undefined,
                    },
                    response: {
                      id: 'test-id-1-from-model',
                      timestamp: new Date(0),
                      modelId: 'test-response-model-id',
                    },
                  };
                case 1:
                  return {
                    ...dummyResponseValues,
                    content: [{ type: 'text', text: 'Hello, world!' }],
                    response: {
                      id: 'test-id-2-from-model',
                      timestamp: new Date(10000),
                      modelId: 'test-response-model-id',
                      headers: {
                        'custom-response-header': 'response-header-value',
                      },
                    },
                  };
                default:
                  throw new Error(
                    `Unexpected response count: ${responseCount}`,
                  );
              }
            },
          }),
          tools: {
            tool1: tool({
              inputSchema: z.object({ value: z.string() }),
              execute: async (args, options) => {
                expect(args).toStrictEqual({ value: 'value' });
                expect(options.messages).toStrictEqual([
                  { role: 'user', content: 'test-input' },
                ]);
                return 'result1';
              },
            }),
          },
          prompt: 'test-input',
          stopWhen: stepCountIs(3),
          onStepFinish: async event => {
            onStepFinishResults.push(event);
          },
        });
      });

      it('result.text should return text from last step', async () => {
        assert.deepStrictEqual(result.text, 'Hello, world!');
      });

      it('result.toolCalls should return empty tool calls from last step', async () => {
        assert.deepStrictEqual(result.toolCalls, []);
      });

      it('result.toolResults should return empty tool results from last step', async () => {
        assert.deepStrictEqual(result.toolResults, []);
      });

      it('result.response.messages should contain response messages from all steps', () => {
        expect(result.response.messages).toMatchSnapshot();
      });

      it('result.totalUsage should sum token usage', () => {
        expect(result.totalUsage).toMatchInlineSnapshot(`
        {
          "cachedInputTokens": undefined,
          "inputTokens": 13,
          "outputTokens": 15,
          "reasoningTokens": undefined,
          "totalTokens": 28,
        }
      `);
      });

      it('result.usage should contain token usage from final step', async () => {
        expect(result.usage).toMatchInlineSnapshot(`
        {
          "cachedInputTokens": undefined,
          "inputTokens": 3,
          "outputTokens": 10,
          "reasoningTokens": undefined,
          "totalTokens": 13,
        }
      `);
      });

      it('result.steps should contain all steps', () => {
        expect(result.steps).toMatchSnapshot();
      });

      it('onStepFinish should be called for each step', () => {
        expect(onStepFinishResults).toMatchSnapshot();
      });
    });

    describe('2 steps: initial, tool-result with prepareStep', () => {
      let result: GenerateTextResult<any, any>;
      let onStepFinishResults: StepResult<any>[];

      beforeEach(async () => {
        onStepFinishResults = [];

        let responseCount = 0;

        const trueModel = new MockLanguageModelV2({
          doGenerate: async ({ prompt, tools, toolChoice }) => {
            switch (responseCount++) {
              case 0:
                expect(toolChoice).toStrictEqual({
                  type: 'tool',
                  toolName: 'tool1',
                });
                expect(tools).toStrictEqual([
                  {
                    type: 'function',
                    name: 'tool1',
                    description: undefined,
                    inputSchema: {
                      $schema: 'http://json-schema.org/draft-07/schema#',
                      additionalProperties: false,
                      properties: { value: { type: 'string' } },
                      required: ['value'],
                      type: 'object',
                    },
                  },
                ]);

                expect(prompt).toStrictEqual([
                  {
                    role: 'system',
                    content: 'system-message-0',
                  },
                  {
                    role: 'user',
                    content: [{ type: 'text', text: 'test-input' }],
                    providerOptions: undefined,
                  },
                ]);

                return {
                  ...dummyResponseValues,
                  content: [
                    {
                      type: 'tool-call',
                      toolCallType: 'function',
                      toolCallId: 'call-1',
                      toolName: 'tool1',
                      input: `{ "value": "value" }`,
                    },
                  ],
                  toolResults: [
                    {
                      toolCallId: 'call-1',
                      toolName: 'tool1',
                      input: { value: 'value' },
                      output: 'result1',
                    },
                  ],
                  finishReason: 'tool-calls',
                  usage: {
                    inputTokens: 10,
                    outputTokens: 5,
                    totalTokens: 15,
                    reasoningTokens: undefined,
                    cachedInputTokens: undefined,
                  },
                  response: {
                    id: 'test-id-1-from-model',
                    timestamp: new Date(0),
                    modelId: 'test-response-model-id',
                  },
                };
              case 1:
                return {
                  ...dummyResponseValues,
                  content: [{ type: 'text', text: 'Hello, world!' }],
                  response: {
                    id: 'test-id-2-from-model',
                    timestamp: new Date(10000),
                    modelId: 'test-response-model-id',
                    headers: {
                      'custom-response-header': 'response-header-value',
                    },
                  },
                };
              default:
                throw new Error(`Unexpected response count: ${responseCount}`);
            }
          },
        });

        result = await generateText({
          model: modelWithFiles,
          tools: {
            tool1: tool({
              inputSchema: z.object({ value: z.string() }),
              execute: async (args, options) => {
                expect(args).toStrictEqual({ value: 'value' });
                expect(options.messages).toStrictEqual([
                  { role: 'user', content: 'test-input' },
                ]);
                return 'result1';
              },
            }),
          },
          prompt: 'test-input',
          stopWhen: stepCountIs(3),
          onStepFinish: async event => {
            onStepFinishResults.push(event);
          },
          prepareStep: async ({ model, stepNumber, steps }) => {
            expect(model).toStrictEqual(modelWithFiles);

            if (stepNumber === 0) {
              expect(steps).toStrictEqual([]);
              return {
                model: trueModel,
                toolChoice: {
                  type: 'tool',
                  toolName: 'tool1' as const,
                },
                system: 'system-message-0',
              };
            }

            if (stepNumber === 1) {
              expect(steps.length).toStrictEqual(1);
              return {
                model: trueModel,
                activeTools: [],
                system: 'system-message-1',
              };
            }
          },
        });
      });

      it('result.text should return text from last step', async () => {
        assert.deepStrictEqual(result.text, 'Hello, world!');
      });

      it('result.toolCalls should return empty tool calls from last step', async () => {
        assert.deepStrictEqual(result.toolCalls, []);
      });

      it('result.toolResults should return empty tool results from last step', async () => {
        assert.deepStrictEqual(result.toolResults, []);
      });

      it('result.response.messages should contain response messages from all steps', () => {
        expect(result.response.messages).toMatchSnapshot();
      });

<<<<<<< HEAD
  describe('2 steps: initial, tool-result with prepareStep', () => {
    let result: GenerateTextResult<any, any>;
    let onStepFinishResults: StepResult<any>[];

    beforeEach(async () => {
      onStepFinishResults = [];

      let responseCount = 0;

      const trueModel = new MockLanguageModelV1({
        doGenerate: async ({ prompt, mode }) => {
          switch (responseCount++) {
            case 0:
              expect(mode).toStrictEqual({
                type: 'regular',
                toolChoice: { type: 'tool', toolName: 'tool1' },
                tools: [
                  {
                    type: 'function',
                    name: 'tool1',
                    description: undefined,
                    parameters: {
                      $schema: 'http://json-schema.org/draft-07/schema#',
                      additionalProperties: false,
                      properties: { value: { type: 'string' } },
                      required: ['value'],
                      type: 'object',
                    },
                  },
                ],
              });

              expect(prompt).toStrictEqual([
                {
                  role: 'user',
                  content: [{ type: 'text', text: 'test-input' }],
                  providerMetadata: undefined,
                },
              ]);

              return {
                ...dummyResponseValues,
                toolCalls: [
                  {
                    toolCallType: 'function',
                    toolCallId: 'call-1',
                    toolName: 'tool1',
                    args: `{ "value": "value" }`,
                  },
                ],
                toolResults: [
                  {
                    toolCallId: 'call-1',
                    toolName: 'tool1',
                    args: { value: 'value' },
                    result: 'result1',
                  },
                ],
                finishReason: 'tool-calls',
                usage: { completionTokens: 5, promptTokens: 10 },
                response: {
                  id: 'test-id-1-from-model',
                  timestamp: new Date(0),
                  modelId: 'test-response-model-id',
                },
              };
            case 1:
              expect(mode).toStrictEqual({
                type: 'regular',
                toolChoice: { type: 'auto' },
                tools: [],
              });

              expect(prompt).toStrictEqual([
                {
                  role: 'user',
                  content: [{ type: 'text', text: 'test-input' }],
                  providerMetadata: undefined,
                },
                {
                  role: 'assistant',
                  content: [
                    {
                      type: 'tool-call',
                      toolCallId: 'call-1',
                      toolName: 'tool1',
                      args: { value: 'value' },
                      providerMetadata: undefined,
                    },
                  ],
                  providerMetadata: undefined,
                },
                {
                  role: 'tool',
                  content: [
                    {
                      type: 'tool-result',
                      toolCallId: 'call-1',
                      toolName: 'tool1',
                      result: 'result1',
                      content: undefined,
                      isError: undefined,
                      providerMetadata: undefined,
                    },
                  ],
                  providerMetadata: undefined,
                },
              ]);
              return {
                ...dummyResponseValues,
                text: 'Hello, world!',
                response: {
                  id: 'test-id-2-from-model',
                  timestamp: new Date(10000),
                  modelId: 'test-response-model-id',
                },
                rawResponse: {
                  headers: {
                    'custom-response-header': 'response-header-value',
                  },
                },
              };
            default:
              throw new Error(`Unexpected response count: ${responseCount}`);
          }
        },
      });

      result = await generateText({
        model: modelWithFiles,
        tools: {
          tool1: tool({
            parameters: z.object({ value: z.string() }),
            execute: async (args, options) => {
              expect(args).toStrictEqual({ value: 'value' });
              expect(options.messages).toStrictEqual([
                { role: 'user', content: 'test-input' },
              ]);
              return 'result1';
            },
          }),
        },
        prompt: 'test-input',
        maxSteps: 3,
        onStepFinish: async event => {
          onStepFinishResults.push(event);
        },
        experimental_prepareStep: async ({ model, stepNumber, steps }) => {
          expect(model).toStrictEqual(modelWithFiles);

          if (stepNumber === 0) {
            expect(steps).toStrictEqual([]);
            return {
              model: trueModel,
              toolChoice: {
                type: 'tool',
                toolName: 'tool1' as const,
              },
            };
          }

          if (stepNumber === 1) {
            expect(steps.length).toStrictEqual(1);
            return { model: trueModel, experimental_activeTools: [] };
          }
        },
        experimental_generateMessageId: mockId({ prefix: 'msg' }),
      });
    });

    it('result.text should return text from last step', async () => {
      assert.deepStrictEqual(result.text, 'Hello, world!');
    });

    it('result.toolCalls should return empty tool calls from last step', async () => {
      assert.deepStrictEqual(result.toolCalls, []);
    });

    it('result.toolResults should return empty tool results from last step', async () => {
      assert.deepStrictEqual(result.toolResults, []);
    });

    it('result.response.messages should contain response messages from all steps', () => {
      expect(result.response.messages).toMatchSnapshot();
    });

    it('result.usage should sum token usage', () => {
      assert.deepStrictEqual(result.usage, {
        completionTokens: 25,
        promptTokens: 20,
        totalTokens: 45,
      });
    });

    it('result.steps should contain all steps', () => {
      expect(result.steps).toMatchSnapshot();
    });

    it('onStepFinish should be called for each step', () => {
      expect(onStepFinishResults).toMatchSnapshot();
    });
  });

  describe('4 steps: initial, continue, continue, continue', () => {
    let result: GenerateTextResult<any, any>;
    let onStepFinishResults: StepResult<any>[];
=======
      it('result.totalUsage should sum token usage', () => {
        expect(result.totalUsage).toMatchInlineSnapshot(`
        {
          "cachedInputTokens": undefined,
          "inputTokens": 13,
          "outputTokens": 15,
          "reasoningTokens": undefined,
          "totalTokens": 28,
        }
      `);
      });
>>>>>>> 713257cc

      it('result.usage should contain token usage from final step', async () => {
        expect(result.usage).toMatchInlineSnapshot(`
        {
          "cachedInputTokens": undefined,
          "inputTokens": 3,
          "outputTokens": 10,
          "reasoningTokens": undefined,
          "totalTokens": 13,
        }
      `);
      });

      it('result.steps should contain all steps', () => {
        expect(result.steps).toMatchSnapshot();
      });

      it('onStepFinish should be called for each step', () => {
        expect(onStepFinishResults).toMatchSnapshot();
      });

      it('content should contain content from the last step', () => {
        expect(result.content).toMatchInlineSnapshot(`
        [
          {
            "text": "Hello, world!",
            "type": "text",
          },
        ]
      `);
      });
    });

    describe('2 stop conditions', () => {
      let result: GenerateTextResult<any, any>;
      let stopConditionCalls: Array<{
        number: number;
        steps: StepResult<any>[];
      }>;

      beforeEach(async () => {
        stopConditionCalls = [];

        let responseCount = 0;
        result = await generateText({
          model: new MockLanguageModelV2({
            doGenerate: async () => {
              switch (responseCount++) {
                case 0:
                  return {
                    ...dummyResponseValues,
                    content: [
                      {
                        type: 'tool-call',
                        toolCallType: 'function',
                        toolCallId: 'call-1',
                        toolName: 'tool1',
                        input: `{ "value": "value" }`,
                      },
                    ],
                    finishReason: 'tool-calls',
                    usage: {
                      inputTokens: 10,
                      outputTokens: 5,
                      totalTokens: 15,
                      reasoningTokens: undefined,
                      cachedInputTokens: undefined,
                    },
                    response: {
                      id: 'test-id-1-from-model',
                      timestamp: new Date(0),
                      modelId: 'test-response-model-id',
                    },
                  };
                default:
                  throw new Error(
                    `Unexpected response count: ${responseCount}`,
                  );
              }
            },
          }),
          tools: {
            tool1: tool({
              inputSchema: z.object({ value: z.string() }),
              execute: async (input, options) => {
                expect(input).toStrictEqual({ value: 'value' });
                expect(options.messages).toStrictEqual([
                  { role: 'user', content: 'test-input' },
                ]);
                return 'result1';
              },
            }),
          },
          prompt: 'test-input',
          stopWhen: [
            ({ steps }) => {
              stopConditionCalls.push({ number: 0, steps });
              return false;
            },
            ({ steps }) => {
              stopConditionCalls.push({ number: 1, steps });
              return true;
            },
          ],
        });
      });

      it('result.steps should contain a single step', () => {
        expect(result.steps.length).toStrictEqual(1);
      });

      it('stopConditionCalls should be called for each stop condition', () => {
        expect(stopConditionCalls).toMatchInlineSnapshot(`
          [
            {
              "number": 0,
              "steps": [
                DefaultStepResult {
                  "content": [
                    {
                      "input": {
                        "value": "value",
                      },
                      "providerExecuted": undefined,
                      "toolCallId": "call-1",
                      "toolName": "tool1",
                      "type": "tool-call",
                    },
                    {
                      "input": {
                        "value": "value",
                      },
                      "output": "result1",
                      "toolCallId": "call-1",
                      "toolName": "tool1",
                      "type": "tool-result",
                    },
                  ],
                  "finishReason": "tool-calls",
                  "providerMetadata": undefined,
                  "request": {},
                  "response": {
                    "body": undefined,
                    "headers": undefined,
                    "id": "test-id-1-from-model",
                    "messages": [
                      {
                        "content": [
                          {
                            "input": {
                              "value": "value",
                            },
                            "providerExecuted": undefined,
                            "toolCallId": "call-1",
                            "toolName": "tool1",
                            "type": "tool-call",
                          },
                        ],
                        "role": "assistant",
                      },
                      {
                        "content": [
                          {
                            "output": {
                              "type": "text",
                              "value": "result1",
                            },
                            "toolCallId": "call-1",
                            "toolName": "tool1",
                            "type": "tool-result",
                          },
                        ],
                        "role": "tool",
                      },
                    ],
                    "modelId": "test-response-model-id",
                    "timestamp": 1970-01-01T00:00:00.000Z,
                  },
                  "usage": {
                    "cachedInputTokens": undefined,
                    "inputTokens": 10,
                    "outputTokens": 5,
                    "reasoningTokens": undefined,
                    "totalTokens": 15,
                  },
                  "warnings": [],
                },
              ],
            },
            {
              "number": 1,
              "steps": [
                DefaultStepResult {
                  "content": [
                    {
                      "input": {
                        "value": "value",
                      },
                      "providerExecuted": undefined,
                      "toolCallId": "call-1",
                      "toolName": "tool1",
                      "type": "tool-call",
                    },
                    {
                      "input": {
                        "value": "value",
                      },
                      "output": "result1",
                      "toolCallId": "call-1",
                      "toolName": "tool1",
                      "type": "tool-result",
                    },
                  ],
                  "finishReason": "tool-calls",
                  "providerMetadata": undefined,
                  "request": {},
                  "response": {
                    "body": undefined,
                    "headers": undefined,
                    "id": "test-id-1-from-model",
                    "messages": [
                      {
                        "content": [
                          {
                            "input": {
                              "value": "value",
                            },
                            "providerExecuted": undefined,
                            "toolCallId": "call-1",
                            "toolName": "tool1",
                            "type": "tool-call",
                          },
                        ],
                        "role": "assistant",
                      },
                      {
                        "content": [
                          {
                            "output": {
                              "type": "text",
                              "value": "result1",
                            },
                            "toolCallId": "call-1",
                            "toolName": "tool1",
                            "type": "tool-result",
                          },
                        ],
                        "role": "tool",
                      },
                    ],
                    "modelId": "test-response-model-id",
                    "timestamp": 1970-01-01T00:00:00.000Z,
                  },
                  "usage": {
                    "cachedInputTokens": undefined,
                    "inputTokens": 10,
                    "outputTokens": 5,
                    "reasoningTokens": undefined,
                    "totalTokens": 15,
                  },
                  "warnings": [],
                },
              ],
            },
          ]
        `);
      });
    });
  });

  describe('options.headers', () => {
    it('should pass headers to model', async () => {
      const result = await generateText({
        model: new MockLanguageModelV2({
          doGenerate: async ({ headers }) => {
            assert.deepStrictEqual(headers, {
              'custom-request-header': 'request-header-value',
            });

            return {
              ...dummyResponseValues,
              content: [{ type: 'text', text: 'Hello, world!' }],
            };
          },
        }),
        prompt: 'test-input',
        headers: { 'custom-request-header': 'request-header-value' },
      });

      assert.deepStrictEqual(result.text, 'Hello, world!');
    });
  });

  describe('options.providerOptions', () => {
    it('should pass provider options to model', async () => {
      const result = await generateText({
        model: new MockLanguageModelV2({
          doGenerate: async ({ providerOptions }) => {
            expect(providerOptions).toStrictEqual({
              aProvider: { someKey: 'someValue' },
            });

            return {
              ...dummyResponseValues,
              content: [{ type: 'text', text: 'provider metadata test' }],
            };
          },
        }),
        prompt: 'test-input',
        providerOptions: {
          aProvider: { someKey: 'someValue' },
        },
      });

      expect(result.text).toStrictEqual('provider metadata test');
    });
  });

  describe('options.abortSignal', () => {
    it('should forward abort signal to tool execution', async () => {
      const abortController = new AbortController();
      const toolExecuteMock = vi.fn().mockResolvedValue('tool result');

      const generateTextPromise = generateText({
        model: new MockLanguageModelV2({
          doGenerate: async () => ({
            ...dummyResponseValues,
            content: [
              {
                type: 'tool-call',
                toolCallType: 'function',
                toolCallId: 'call-1',
                toolName: 'tool1',
                input: `{ "value": "value" }`,
              },
            ],
          }),
        }),
        tools: {
          tool1: {
            inputSchema: z.object({ value: z.string() }),
            execute: toolExecuteMock,
          },
        },
        prompt: 'test-input',
        abortSignal: abortController.signal,
      });

      // Abort the operation
      abortController.abort();

      await generateTextPromise;

      expect(toolExecuteMock).toHaveBeenCalledWith(
        { value: 'value' },
        {
          abortSignal: abortController.signal,
          toolCallId: 'call-1',
          messages: expect.any(Array),
        },
      );
    });
  });

  describe('options.activeTools', () => {
    it('should filter available tools to only the ones in activeTools', async () => {
      let tools:
        | (LanguageModelV2FunctionTool | LanguageModelV2ProviderDefinedTool)[]
        | undefined;

      await generateText({
        model: new MockLanguageModelV2({
          doGenerate: async ({ tools: toolsArg }) => {
            tools = toolsArg;

            return {
              ...dummyResponseValues,
              content: [{ type: 'text', text: 'Hello, world!' }],
            };
          },
        }),

        tools: {
          tool1: {
            inputSchema: z.object({ value: z.string() }),
            execute: async () => 'result1',
          },
          tool2: {
            inputSchema: z.object({ value: z.string() }),
            execute: async () => 'result2',
          },
        },
        prompt: 'test-input',
        activeTools: ['tool1'],
      });

      expect(tools).toMatchInlineSnapshot(`
      [
        {
          "description": undefined,
          "inputSchema": {
            "$schema": "http://json-schema.org/draft-07/schema#",
            "additionalProperties": false,
            "properties": {
              "value": {
                "type": "string",
              },
            },
            "required": [
              "value",
            ],
            "type": "object",
          },
          "name": "tool1",
          "type": "function",
        },
      ]
    `);
    });
  });

  describe('telemetry', () => {
    let tracer: MockTracer;

    beforeEach(() => {
      tracer = new MockTracer();
    });

    it('should not record any telemetry data when not explicitly enabled', async () => {
      await generateText({
        model: new MockLanguageModelV2({
          doGenerate: async ({}) => ({
            ...dummyResponseValues,
            content: [{ type: 'text', text: 'Hello, world!' }],
          }),
        }),
        prompt: 'prompt',
        experimental_telemetry: { tracer },
      });

      expect(tracer.jsonSpans).toMatchSnapshot();
    });

    it('should record telemetry data when enabled', async () => {
      await generateText({
        model: new MockLanguageModelV2({
          doGenerate: async ({}) => ({
            ...dummyResponseValues,
            content: [{ type: 'text', text: 'Hello, world!' }],
            response: {
              id: 'test-id-from-model',
              timestamp: new Date(10000),
              modelId: 'test-response-model-id',
            },
          }),
        }),
        prompt: 'prompt',
        topK: 0.1,
        topP: 0.2,
        frequencyPenalty: 0.3,
        presencePenalty: 0.4,
        temperature: 0.5,
        stopSequences: ['stop'],
        headers: {
          header1: 'value1',
          header2: 'value2',
        },
        experimental_telemetry: {
          isEnabled: true,
          functionId: 'test-function-id',
          metadata: {
            test1: 'value1',
            test2: false,
          },
          tracer,
        },
      });

      expect(tracer.jsonSpans).toMatchSnapshot();
    });

    it('should record successful tool call', async () => {
      await generateText({
        model: new MockLanguageModelV2({
          doGenerate: async ({}) => ({
            ...dummyResponseValues,
            content: [
              {
                type: 'tool-call',
                toolCallType: 'function',
                toolCallId: 'call-1',
                toolName: 'tool1',
                input: `{ "value": "value" }`,
              },
            ],
          }),
        }),
        tools: {
          tool1: {
            inputSchema: z.object({ value: z.string() }),
            execute: async () => 'result1',
          },
        },
        prompt: 'test-input',
        experimental_telemetry: {
          isEnabled: true,
          tracer,
        },
        _internal: {
          generateId: () => 'test-id',
          currentDate: () => new Date(0),
        },
      });

      expect(tracer.jsonSpans).toMatchInlineSnapshot(`
        [
          {
            "attributes": {
              "ai.model.id": "mock-model-id",
              "ai.model.provider": "mock-provider",
              "ai.operationId": "ai.generateText",
              "ai.prompt": "{"prompt":"test-input"}",
              "ai.response.finishReason": "stop",
              "ai.response.toolCalls": "[{"toolCallId":"call-1","toolName":"tool1","input":"{ \\"value\\": \\"value\\" }"}]",
              "ai.settings.maxRetries": 2,
              "ai.usage.completionTokens": 10,
              "ai.usage.promptTokens": 3,
              "operation.name": "ai.generateText",
            },
            "events": [],
            "name": "ai.generateText",
          },
          {
            "attributes": {
              "ai.model.id": "mock-model-id",
              "ai.model.provider": "mock-provider",
              "ai.operationId": "ai.generateText.doGenerate",
              "ai.prompt.messages": "[{"role":"user","content":[{"type":"text","text":"test-input"}]}]",
              "ai.prompt.toolChoice": "{"type":"auto"}",
              "ai.prompt.tools": [
                "{"type":"function","name":"tool1","inputSchema":{"$schema":"http://json-schema.org/draft-07/schema#","type":"object","properties":{"value":{"type":"string"}},"required":["value"],"additionalProperties":false}}",
              ],
              "ai.response.finishReason": "stop",
              "ai.response.id": "test-id",
              "ai.response.model": "mock-model-id",
              "ai.response.timestamp": "1970-01-01T00:00:00.000Z",
              "ai.response.toolCalls": "[{"toolCallId":"call-1","toolName":"tool1","input":"{ \\"value\\": \\"value\\" }"}]",
              "ai.settings.maxRetries": 2,
              "ai.usage.completionTokens": 10,
              "ai.usage.promptTokens": 3,
              "gen_ai.request.model": "mock-model-id",
              "gen_ai.response.finish_reasons": [
                "stop",
              ],
              "gen_ai.response.id": "test-id",
              "gen_ai.response.model": "mock-model-id",
              "gen_ai.system": "mock-provider",
              "gen_ai.usage.input_tokens": 3,
              "gen_ai.usage.output_tokens": 10,
              "operation.name": "ai.generateText.doGenerate",
            },
            "events": [],
            "name": "ai.generateText.doGenerate",
          },
          {
            "attributes": {
              "ai.operationId": "ai.toolCall",
              "ai.toolCall.id": "call-1",
              "ai.toolCall.input": "{"value":"value"}",
              "ai.toolCall.name": "tool1",
              "ai.toolCall.result": ""result1"",
              "operation.name": "ai.toolCall",
            },
            "events": [],
            "name": "ai.toolCall",
          },
        ]
      `);
    });

    it('should not record telemetry inputs / outputs when disabled', async () => {
      await generateText({
        model: new MockLanguageModelV2({
          doGenerate: async ({}) => ({
            ...dummyResponseValues,
            content: [
              {
                type: 'tool-call',
                toolCallType: 'function',
                toolCallId: 'call-1',
                toolName: 'tool1',
                input: `{ "value": "value" }`,
              },
            ],
          }),
        }),
        tools: {
          tool1: {
            inputSchema: z.object({ value: z.string() }),
            execute: async () => 'result1',
          },
        },
        prompt: 'test-input',
        experimental_telemetry: {
          isEnabled: true,
          recordInputs: false,
          recordOutputs: false,
          tracer,
        },
        _internal: {
          generateId: () => 'test-id',
          currentDate: () => new Date(0),
        },
      });

      expect(tracer.jsonSpans).toMatchSnapshot();
    });
  });

  describe('tool callbacks', () => {
    it('should invoke callbacks in the correct order', async () => {
      const recordedCalls: unknown[] = [];

      await generateText({
        model: new MockLanguageModelV2({
          doGenerate: async () => {
            return {
              ...dummyResponseValues,
              content: [
                {
                  type: 'tool-call',
                  toolCallType: 'function',
                  toolCallId: 'call-1',
                  toolName: 'test-tool',
                  input: `{ "value": "value" }`,
                },
              ],
            };
          },
        }),
        tools: {
          'test-tool': tool({
            inputSchema: jsonSchema<{ value: string }>({
              type: 'object',
              properties: { value: { type: 'string' } },
              required: ['value'],
              additionalProperties: false,
            }),
            onInputAvailable: options => {
              recordedCalls.push({ type: 'onInputAvailable', options });
            },
            onInputStart: options => {
              recordedCalls.push({ type: 'onInputStart', options });
            },
            onInputDelta: options => {
              recordedCalls.push({ type: 'onInputDelta', options });
            },
          }),
        },
        toolChoice: 'required',
        prompt: 'test-input',
      });

      expect(recordedCalls).toMatchInlineSnapshot(`
      [
        {
          "options": {
            "abortSignal": undefined,
            "input": {
              "value": "value",
            },
            "messages": [
              {
                "content": "test-input",
                "role": "user",
              },
            ],
            "toolCallId": "call-1",
          },
          "type": "onInputAvailable",
        },
      ]
    `);
    });
  });

  describe('tools with custom schema', () => {
    it('should contain tool calls', async () => {
      const result = await generateText({
        model: new MockLanguageModelV2({
          doGenerate: async ({ prompt, tools, toolChoice }) => {
            expect(tools).toStrictEqual([
              {
                type: 'function',
                name: 'tool1',
                description: undefined,
                inputSchema: {
                  additionalProperties: false,
                  properties: { value: { type: 'string' } },
                  required: ['value'],
                  type: 'object',
                },
              },
              {
                type: 'function',
                name: 'tool2',
                description: undefined,
                inputSchema: {
                  additionalProperties: false,
                  properties: { somethingElse: { type: 'string' } },
                  required: ['somethingElse'],
                  type: 'object',
                },
              },
            ]);

            expect(toolChoice).toStrictEqual({ type: 'required' });

            expect(prompt).toStrictEqual([
              {
                role: 'user',
                content: [{ type: 'text', text: 'test-input' }],
                providerOptions: undefined,
              },
            ]);

            return {
              ...dummyResponseValues,
              content: [
                {
                  type: 'tool-call',
                  toolCallType: 'function',
                  toolCallId: 'call-1',
                  toolName: 'tool1',
                  input: `{ "value": "value" }`,
                },
              ],
            };
          },
        }),
        tools: {
          tool1: {
            inputSchema: jsonSchema<{ value: string }>({
              type: 'object',
              properties: { value: { type: 'string' } },
              required: ['value'],
              additionalProperties: false,
            }),
          },
          // 2nd tool to show typing:
          tool2: {
            inputSchema: jsonSchema<{ somethingElse: string }>({
              type: 'object',
              properties: { somethingElse: { type: 'string' } },
              required: ['somethingElse'],
              additionalProperties: false,
            }),
          },
        },
        toolChoice: 'required',
        prompt: 'test-input',
        _internal: {
          generateId: () => 'test-id',
          currentDate: () => new Date(0),
        },
      });

      // test type inference
      if (result.toolCalls[0].toolName === 'tool1') {
        assertType<string>(result.toolCalls[0].input.value);
      }

      expect(result.toolCalls).toMatchInlineSnapshot(`
        [
          {
            "input": {
              "value": "value",
            },
            "providerExecuted": undefined,
            "toolCallId": "call-1",
            "toolName": "tool1",
            "type": "tool-call",
          },
        ]
      `);
    });
  });

  describe('provider-executed tools', () => {
    describe('single provider-executed tool call and result', () => {
      let result: GenerateTextResult<any, any>;

      beforeEach(async () => {
        result = await generateText({
          model: new MockLanguageModelV2({
            doGenerate: async () => ({
              ...dummyResponseValues,
              content: [
                {
                  type: 'tool-call',
                  toolCallId: 'call-1',
                  toolName: 'web_search',
                  input: `{ "value": "value" }`,
                  providerExecuted: true,
                },
                {
                  type: 'tool-result',
                  toolCallId: 'call-1',
                  toolName: 'web_search',
                  result: `{ "value": "result1" }`,
                },
                {
                  type: 'tool-call',
                  toolCallId: 'call-2',
                  toolName: 'web_search',
                  input: `{ "value": "value" }`,
                  providerExecuted: true,
                },
                {
                  type: 'tool-result',
                  toolCallId: 'call-2',
                  toolName: 'web_search',
                  result: 'ERROR',
                  isError: true,
                  providerExecuted: true,
                },
              ],
            }),
          }),
          tools: {
            web_search: {
              type: 'provider-defined',
              id: 'test.web_search',
              name: 'web_search',
              inputSchema: z.object({ value: z.string() }),
              outputSchema: z.object({ value: z.string() }),
              args: {},
            },
          },
          prompt: 'test-input',
          stopWhen: stepCountIs(4),
        });
      });

      it('should include provider-executed tool calls and results in the content', async () => {
        expect(result.content).toMatchInlineSnapshot(`
          [
            {
              "input": {
                "value": "value",
              },
              "providerExecuted": true,
              "toolCallId": "call-1",
              "toolName": "web_search",
              "type": "tool-call",
            },
            {
              "input": {
                "value": "value",
              },
              "output": "{ "value": "result1" }",
              "providerExecuted": true,
              "toolCallId": "call-1",
              "toolName": "web_search",
              "type": "tool-result",
            },
            {
              "input": {
                "value": "value",
              },
              "providerExecuted": true,
              "toolCallId": "call-2",
              "toolName": "web_search",
              "type": "tool-call",
            },
            {
              "error": "ERROR",
              "input": {
                "value": "value",
              },
              "providerExecuted": true,
              "toolCallId": "call-2",
              "toolName": "web_search",
              "type": "tool-error",
            },
          ]
        `);
      });

      it('should only execute a single step', async () => {
        expect(result.steps.length).toBe(1);
      });
    });
  });

  describe('options.messages', () => {
    it('should support models that use "this" context in supportedUrls', async () => {
      let supportedUrlsCalled = false;
      class MockLanguageModelWithImageSupport extends MockLanguageModelV2 {
        constructor() {
          super({
            supportedUrls() {
              supportedUrlsCalled = true;
              // Reference 'this' to verify context
              return this.modelId === 'mock-model-id'
                ? ({ 'image/*': [/^https:\/\/.*$/] } as Record<
                    string,
                    RegExp[]
                  >)
                : {};
            },
            doGenerate: async () => ({
              ...dummyResponseValues,
              content: [{ type: 'text', text: 'Hello, world!' }],
            }),
          });
        }
      }

      const model = new MockLanguageModelWithImageSupport();

      const result = await generateText({
        model,
        messages: [
          {
            role: 'user',
            content: [{ type: 'image', image: 'https://example.com/test.jpg' }],
          },
        ],
      });

      expect(result.text).toStrictEqual('Hello, world!');
      expect(supportedUrlsCalled).toBe(true);
    });
  });

  describe('options.output', () => {
    describe('no output', () => {
      it('should throw error when accessing output', async () => {
        const result = await generateText({
          model: new MockLanguageModelV2({
            doGenerate: async () => ({
              ...dummyResponseValues,
              content: [{ type: 'text', text: `Hello, world!` }],
            }),
          }),
          prompt: 'prompt',
        });

        expect(() => {
          result.experimental_output;
        }).toThrow('No output specified');
      });
    });

    describe('text output', () => {
      it('should forward text as output', async () => {
        const result = await generateText({
          model: new MockLanguageModelV2({
            doGenerate: async () => ({
              ...dummyResponseValues,
              content: [{ type: 'text', text: `Hello, world!` }],
            }),
          }),
          prompt: 'prompt',
          experimental_output: Output.text(),
        });

        expect(result.experimental_output).toStrictEqual('Hello, world!');
      });

      it('should set responseFormat to text and not change the prompt', async () => {
        let callOptions: LanguageModelV2CallOptions;

        await generateText({
          model: new MockLanguageModelV2({
            doGenerate: async args => {
              callOptions = args;
              return {
                ...dummyResponseValues,
                content: [{ type: 'text', text: `Hello, world!` }],
              };
            },
          }),
          prompt: 'prompt',
          experimental_output: Output.text(),
        });

        expect(callOptions!).toMatchInlineSnapshot(`
        {
          "abortSignal": undefined,
          "frequencyPenalty": undefined,
          "headers": undefined,
          "maxOutputTokens": undefined,
          "presencePenalty": undefined,
          "prompt": [
            {
              "content": [
                {
                  "text": "prompt",
                  "type": "text",
                },
              ],
              "providerOptions": undefined,
              "role": "user",
            },
          ],
          "providerOptions": undefined,
          "responseFormat": {
            "type": "text",
          },
          "seed": undefined,
          "stopSequences": undefined,
          "temperature": undefined,
          "toolChoice": undefined,
          "tools": undefined,
          "topK": undefined,
          "topP": undefined,
        }
      `);
      });
    });

    describe('object output', () => {
      it('should parse the output', async () => {
        const result = await generateText({
          model: new MockLanguageModelV2({
            doGenerate: async () => ({
              ...dummyResponseValues,
              content: [{ type: 'text', text: `{ "value": "test-value" }` }],
            }),
          }),
          prompt: 'prompt',
          experimental_output: Output.object({
            schema: z.object({ value: z.string() }),
          }),
        });

        expect(result.experimental_output).toEqual({ value: 'test-value' });
      });

      it('should set responseFormat to json and send schema as part of the responseFormat', async () => {
        let callOptions: LanguageModelV2CallOptions;

        await generateText({
          model: new MockLanguageModelV2({
            doGenerate: async args => {
              callOptions = args;
              return {
                ...dummyResponseValues,
                content: [{ type: 'text', text: `{ "value": "test-value" }` }],
              };
            },
          }),
          prompt: 'prompt',
          experimental_output: Output.object({
            schema: z.object({ value: z.string() }),
          }),
        });

        expect(callOptions!).toMatchInlineSnapshot(`
        {
          "abortSignal": undefined,
          "frequencyPenalty": undefined,
          "headers": undefined,
          "maxOutputTokens": undefined,
          "presencePenalty": undefined,
          "prompt": [
            {
              "content": [
                {
                  "text": "prompt",
                  "type": "text",
                },
              ],
              "providerOptions": undefined,
              "role": "user",
            },
          ],
          "providerOptions": undefined,
          "responseFormat": {
            "schema": {
              "$schema": "http://json-schema.org/draft-07/schema#",
              "additionalProperties": false,
              "properties": {
                "value": {
                  "type": "string",
                },
              },
              "required": [
                "value",
              ],
              "type": "object",
            },
            "type": "json",
          },
          "seed": undefined,
          "stopSequences": undefined,
          "temperature": undefined,
          "toolChoice": undefined,
          "tools": undefined,
          "topK": undefined,
          "topP": undefined,
        }
      `);
      });
    });
  });

  describe('tool execution errors', () => {
    let result: GenerateTextResult<any, any>;

    beforeEach(async () => {
      result = await generateText({
        model: new MockLanguageModelV2({
          doGenerate: async () => ({
            ...dummyResponseValues,
            content: [
              {
                type: 'tool-call',
                toolCallType: 'function',
                toolCallId: 'call-1',
                toolName: 'tool1',
                input: `{ "value": "value" }`,
              },
            ],
          }),
        }),
        tools: {
          tool1: {
            inputSchema: z.object({ value: z.string() }),
            execute: async () => {
              throw new Error('test error');
            },
          },
        },
        prompt: 'test-input',
      });
    });

    it('should add tool error part to the content', async () => {
      expect(result.content).toMatchInlineSnapshot(`
        [
          {
            "input": {
              "value": "value",
            },
            "providerExecuted": undefined,
            "toolCallId": "call-1",
            "toolName": "tool1",
            "type": "tool-call",
          },
          {
            "error": [Error: test error],
            "input": {
              "value": "value",
            },
            "toolCallId": "call-1",
            "toolName": "tool1",
            "type": "tool-error",
          },
        ]
      `);
    });

    it('should include error result in response messages', async () => {
      expect(result.response.messages).toMatchInlineSnapshot(`
        [
          {
            "content": [
              {
                "input": {
                  "value": "value",
                },
                "providerExecuted": undefined,
                "toolCallId": "call-1",
                "toolName": "tool1",
                "type": "tool-call",
              },
            ],
            "role": "assistant",
          },
          {
            "content": [
              {
                "output": {
                  "type": "error-text",
                  "value": "test error",
                },
                "toolCallId": "call-1",
                "toolName": "tool1",
                "type": "tool-result",
              },
            ],
            "role": "tool",
          },
        ]
      `);
    });
  });

  describe('provider-executed tools', () => {
    it('should not call execute for provider-executed tool calls', async () => {
      let toolExecuted = false;

      const result = await generateText({
        model: new MockLanguageModelV2({
          doGenerate: async () => ({
            ...dummyResponseValues,
            content: [
              {
                type: 'tool-call',
                toolCallType: 'function',
                toolCallId: 'call-1',
                toolName: 'providerTool',
                input: `{ "value": "test" }`,
                providerExecuted: true,
              },
              {
                type: 'tool-result',
                toolCallId: 'call-1',
                toolName: 'providerTool',
                providerExecuted: true,
                result: { example: 'example' },
              },
            ],
            finishReason: 'stop',
          }),
        }),
        tools: {
          providerTool: {
            inputSchema: z.object({ value: z.string() }),
            execute: async ({ value }) => {
              toolExecuted = true;
              return `${value}-should-not-execute`;
            },
          },
        },
        prompt: 'test-input',
      });

      // tool should not be executed by client
      expect(toolExecuted).toBe(false);

      // tool call should still be included in content
      expect(result.content).toMatchInlineSnapshot(`
        [
          {
            "input": {
              "value": "test",
            },
            "providerExecuted": true,
            "toolCallId": "call-1",
            "toolName": "providerTool",
            "type": "tool-call",
          },
          {
            "input": {
              "value": "test",
            },
            "output": {
              "example": "example",
            },
            "providerExecuted": true,
            "toolCallId": "call-1",
            "toolName": "providerTool",
            "type": "tool-result",
          },
        ]
      `);

      // tool results should be empty since the tool wasn't executed
      expect(result.toolResults).toMatchInlineSnapshot(`
        [
          {
            "input": {
              "value": "test",
            },
            "output": {
              "example": "example",
            },
            "providerExecuted": true,
            "toolCallId": "call-1",
            "toolName": "providerTool",
            "type": "tool-result",
          },
        ]
      `);
    });
  });
});<|MERGE_RESOLUTION|>--- conflicted
+++ resolved
@@ -49,12 +49,7 @@
         providerMetadata: { provider: { custom: 'value2' } },
       },
     ],
-<<<<<<< HEAD
-    text: 'Hello, world!',
-  }),
-=======
   },
->>>>>>> 713257cc
 });
 
 const modelWithFiles = new MockLanguageModelV2({
@@ -73,12 +68,7 @@
         mediaType: 'image/jpeg',
       },
     ],
-<<<<<<< HEAD
-    text: 'Hello, world!',
-  }),
-=======
   },
->>>>>>> 713257cc
 });
 
 const modelWithReasoning = new MockLanguageModelV2({
@@ -918,214 +908,6 @@
         expect(result.response.messages).toMatchSnapshot();
       });
 
-<<<<<<< HEAD
-  describe('2 steps: initial, tool-result with prepareStep', () => {
-    let result: GenerateTextResult<any, any>;
-    let onStepFinishResults: StepResult<any>[];
-
-    beforeEach(async () => {
-      onStepFinishResults = [];
-
-      let responseCount = 0;
-
-      const trueModel = new MockLanguageModelV1({
-        doGenerate: async ({ prompt, mode }) => {
-          switch (responseCount++) {
-            case 0:
-              expect(mode).toStrictEqual({
-                type: 'regular',
-                toolChoice: { type: 'tool', toolName: 'tool1' },
-                tools: [
-                  {
-                    type: 'function',
-                    name: 'tool1',
-                    description: undefined,
-                    parameters: {
-                      $schema: 'http://json-schema.org/draft-07/schema#',
-                      additionalProperties: false,
-                      properties: { value: { type: 'string' } },
-                      required: ['value'],
-                      type: 'object',
-                    },
-                  },
-                ],
-              });
-
-              expect(prompt).toStrictEqual([
-                {
-                  role: 'user',
-                  content: [{ type: 'text', text: 'test-input' }],
-                  providerMetadata: undefined,
-                },
-              ]);
-
-              return {
-                ...dummyResponseValues,
-                toolCalls: [
-                  {
-                    toolCallType: 'function',
-                    toolCallId: 'call-1',
-                    toolName: 'tool1',
-                    args: `{ "value": "value" }`,
-                  },
-                ],
-                toolResults: [
-                  {
-                    toolCallId: 'call-1',
-                    toolName: 'tool1',
-                    args: { value: 'value' },
-                    result: 'result1',
-                  },
-                ],
-                finishReason: 'tool-calls',
-                usage: { completionTokens: 5, promptTokens: 10 },
-                response: {
-                  id: 'test-id-1-from-model',
-                  timestamp: new Date(0),
-                  modelId: 'test-response-model-id',
-                },
-              };
-            case 1:
-              expect(mode).toStrictEqual({
-                type: 'regular',
-                toolChoice: { type: 'auto' },
-                tools: [],
-              });
-
-              expect(prompt).toStrictEqual([
-                {
-                  role: 'user',
-                  content: [{ type: 'text', text: 'test-input' }],
-                  providerMetadata: undefined,
-                },
-                {
-                  role: 'assistant',
-                  content: [
-                    {
-                      type: 'tool-call',
-                      toolCallId: 'call-1',
-                      toolName: 'tool1',
-                      args: { value: 'value' },
-                      providerMetadata: undefined,
-                    },
-                  ],
-                  providerMetadata: undefined,
-                },
-                {
-                  role: 'tool',
-                  content: [
-                    {
-                      type: 'tool-result',
-                      toolCallId: 'call-1',
-                      toolName: 'tool1',
-                      result: 'result1',
-                      content: undefined,
-                      isError: undefined,
-                      providerMetadata: undefined,
-                    },
-                  ],
-                  providerMetadata: undefined,
-                },
-              ]);
-              return {
-                ...dummyResponseValues,
-                text: 'Hello, world!',
-                response: {
-                  id: 'test-id-2-from-model',
-                  timestamp: new Date(10000),
-                  modelId: 'test-response-model-id',
-                },
-                rawResponse: {
-                  headers: {
-                    'custom-response-header': 'response-header-value',
-                  },
-                },
-              };
-            default:
-              throw new Error(`Unexpected response count: ${responseCount}`);
-          }
-        },
-      });
-
-      result = await generateText({
-        model: modelWithFiles,
-        tools: {
-          tool1: tool({
-            parameters: z.object({ value: z.string() }),
-            execute: async (args, options) => {
-              expect(args).toStrictEqual({ value: 'value' });
-              expect(options.messages).toStrictEqual([
-                { role: 'user', content: 'test-input' },
-              ]);
-              return 'result1';
-            },
-          }),
-        },
-        prompt: 'test-input',
-        maxSteps: 3,
-        onStepFinish: async event => {
-          onStepFinishResults.push(event);
-        },
-        experimental_prepareStep: async ({ model, stepNumber, steps }) => {
-          expect(model).toStrictEqual(modelWithFiles);
-
-          if (stepNumber === 0) {
-            expect(steps).toStrictEqual([]);
-            return {
-              model: trueModel,
-              toolChoice: {
-                type: 'tool',
-                toolName: 'tool1' as const,
-              },
-            };
-          }
-
-          if (stepNumber === 1) {
-            expect(steps.length).toStrictEqual(1);
-            return { model: trueModel, experimental_activeTools: [] };
-          }
-        },
-        experimental_generateMessageId: mockId({ prefix: 'msg' }),
-      });
-    });
-
-    it('result.text should return text from last step', async () => {
-      assert.deepStrictEqual(result.text, 'Hello, world!');
-    });
-
-    it('result.toolCalls should return empty tool calls from last step', async () => {
-      assert.deepStrictEqual(result.toolCalls, []);
-    });
-
-    it('result.toolResults should return empty tool results from last step', async () => {
-      assert.deepStrictEqual(result.toolResults, []);
-    });
-
-    it('result.response.messages should contain response messages from all steps', () => {
-      expect(result.response.messages).toMatchSnapshot();
-    });
-
-    it('result.usage should sum token usage', () => {
-      assert.deepStrictEqual(result.usage, {
-        completionTokens: 25,
-        promptTokens: 20,
-        totalTokens: 45,
-      });
-    });
-
-    it('result.steps should contain all steps', () => {
-      expect(result.steps).toMatchSnapshot();
-    });
-
-    it('onStepFinish should be called for each step', () => {
-      expect(onStepFinishResults).toMatchSnapshot();
-    });
-  });
-
-  describe('4 steps: initial, continue, continue, continue', () => {
-    let result: GenerateTextResult<any, any>;
-    let onStepFinishResults: StepResult<any>[];
-=======
       it('result.totalUsage should sum token usage', () => {
         expect(result.totalUsage).toMatchInlineSnapshot(`
         {
@@ -1137,7 +919,6 @@
         }
       `);
       });
->>>>>>> 713257cc
 
       it('result.usage should contain token usage from final step', async () => {
         expect(result.usage).toMatchInlineSnapshot(`
