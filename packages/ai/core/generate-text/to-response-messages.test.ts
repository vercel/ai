<<<<<<< HEAD
import { z } from 'zod';
import { mockValues } from '../test/mock-values';
import { tool } from '../tool';
import { DefaultGeneratedFile } from './generated-file';
import { toResponseMessages } from './to-response-messages';
=======
import z from 'zod/v4';
import { DefaultGeneratedFile } from './generated-file';
import { toResponseMessages } from './to-response-messages';
import { tool } from '../tool';
>>>>>>> 713257cc

describe('toResponseMessages', () => {
  it('should return an assistant message with text when no tool calls or results', () => {
    const result = toResponseMessages({
      content: [
        {
          type: 'text',
          text: 'Hello, world!',
        },
      ],
      tools: {
        testTool: tool({
          description: 'A test tool',
          inputSchema: z.object({}),
        }),
      },
    });

    expect(result).toEqual([
      {
        role: 'assistant',
        content: [{ type: 'text', text: 'Hello, world!' }],
      },
    ]);
  });

  it('should include tool calls in the assistant message', () => {
    const result = toResponseMessages({
      content: [
        {
          type: 'text',
          text: 'Using a tool',
        },
        {
          type: 'tool-call',
          toolCallId: '123',
          toolName: 'testTool',
          input: {},
        },
      ],
      tools: {
        testTool: tool({
          description: 'A test tool',
          inputSchema: z.object({}),
        }),
      },
    });

    expect(result).toEqual([
      {
        role: 'assistant',
        content: [
          { type: 'text', text: 'Using a tool' },
          {
            type: 'tool-call',
            toolCallId: '123',
            toolName: 'testTool',
            input: {},
          },
        ],
      },
    ]);
  });

  it('should include tool results as a separate message', () => {
    const result = toResponseMessages({
      content: [
        {
          type: 'text',
          text: 'Tool used',
        },
        {
          type: 'tool-call',
          toolCallId: '123',
          toolName: 'testTool',
          input: {},
        },
        {
          type: 'tool-result',
          toolCallId: '123',
          toolName: 'testTool',
          output: 'Tool result',
          input: {},
        },
      ],
      tools: {
        testTool: tool({
          description: 'A test tool',
          inputSchema: z.object({}),
        }),
      },
    });

    expect(result).toMatchInlineSnapshot(`
      [
        {
          "content": [
            {
              "text": "Tool used",
              "type": "text",
            },
            {
              "input": {},
              "providerExecuted": undefined,
              "toolCallId": "123",
              "toolName": "testTool",
              "type": "tool-call",
            },
          ],
          "role": "assistant",
        },
        {
          "content": [
            {
              "output": {
                "type": "text",
                "value": "Tool result",
              },
              "toolCallId": "123",
              "toolName": "testTool",
              "type": "tool-result",
            },
          ],
          "role": "tool",
        },
      ]
    `);
  });

  it('should include tool errors as a separate message', () => {
    const result = toResponseMessages({
      content: [
        {
          type: 'text',
          text: 'Tool used',
        },
        {
          type: 'tool-call',
          toolCallId: '123',
          toolName: 'testTool',
          input: {},
        },
        {
          type: 'tool-error',
          toolCallId: '123',
          toolName: 'testTool',
          error: 'Tool error',
          input: {},
        },
      ],
      tools: {
        testTool: tool({
          description: 'A test tool',
          inputSchema: z.object({}),
        }),
      },
    });

    expect(result).toMatchInlineSnapshot(`
      [
        {
          "content": [
            {
              "text": "Tool used",
              "type": "text",
            },
            {
              "input": {},
              "providerExecuted": undefined,
              "toolCallId": "123",
              "toolName": "testTool",
              "type": "tool-call",
            },
          ],
          "role": "assistant",
        },
        {
          "content": [
            {
              "output": {
                "type": "error-text",
                "value": "Tool error",
              },
              "toolCallId": "123",
              "toolName": "testTool",
              "type": "tool-result",
            },
          ],
          "role": "tool",
        },
      ]
    `);
  });

  it('should handle undefined text', () => {
    const result = toResponseMessages({
<<<<<<< HEAD
      text: undefined,
      files: [],
      reasoning: [
        {
          type: 'text',
          text: 'Thinking text',
          signature: 'sig',
=======
      content: [
        {
          type: 'reasoning',
          text: 'Thinking text',
          providerMetadata: {
            testProvider: {
              signature: 'sig',
            },
          },
>>>>>>> 713257cc
        },
      ],
      tools: {},
    });

<<<<<<< HEAD
    expect(result).toEqual([
      {
        role: 'assistant',
        content: [
          { type: 'reasoning', text: 'Thinking text', signature: 'sig' },
        ],
        id: 'msg-123',
      },
    ]);
=======
    expect(result).toMatchInlineSnapshot(`
      [
        {
          "content": [
            {
              "providerOptions": {
                "testProvider": {
                  "signature": "sig",
                },
              },
              "text": "Thinking text",
              "type": "reasoning",
            },
          ],
          "role": "assistant",
        },
      ]
    `);
>>>>>>> 713257cc
  });

  it('should include reasoning array with redacted reasoning in the assistant message', () => {
    const result = toResponseMessages({
      content: [
        {
          type: 'reasoning',
          text: 'redacted-data',
          providerMetadata: {
            testProvider: { isRedacted: true },
          },
        },
        {
          type: 'reasoning',
          text: 'Thinking text',
          providerMetadata: {
            testProvider: { signature: 'sig' },
          },
        },
        {
          type: 'text',
          text: 'Final text',
        },
      ],
      tools: {},
    });

    expect(result).toMatchInlineSnapshot(`
      [
        {
          "content": [
            {
              "providerOptions": {
                "testProvider": {
                  "isRedacted": true,
                },
              },
              "text": "redacted-data",
              "type": "reasoning",
            },
            {
              "providerOptions": {
                "testProvider": {
                  "signature": "sig",
                },
              },
              "text": "Thinking text",
              "type": "reasoning",
            },
            {
              "text": "Final text",
              "type": "text",
            },
          ],
          "role": "assistant",
        },
      ]
    `);
  });

  it('should handle multipart tool results', () => {
    const result = toResponseMessages({
      content: [
        {
          type: 'text',
          text: 'multipart tool result',
        },
        {
          type: 'tool-call',
          toolCallId: '123',
          toolName: 'testTool',
          input: {},
        },
        {
          type: 'tool-result',
          toolCallId: '123',
          toolName: 'testTool',
          output: 'image-base64',
          input: {},
        },
      ],
      tools: {
        testTool: tool({
          description: 'A test tool',
          inputSchema: z.object({}),
          toModelOutput: () => ({
            type: 'json',
            value: {
              proof: 'that toModelOutput is called',
            },
          }),
        }),
      },
    });

    expect(result).toMatchInlineSnapshot(`
      [
        {
          "content": [
            {
              "text": "multipart tool result",
              "type": "text",
            },
            {
              "input": {},
              "providerExecuted": undefined,
              "toolCallId": "123",
              "toolName": "testTool",
              "type": "tool-call",
            },
          ],
          "role": "assistant",
        },
        {
          "content": [
            {
              "output": {
                "type": "json",
                "value": {
                  "proof": "that toModelOutput is called",
                },
              },
              "toolCallId": "123",
              "toolName": "testTool",
              "type": "tool-result",
            },
          ],
          "role": "tool",
        },
      ]
    `);
  });

  it('should include images in the assistant message', () => {
    const pngFile = new DefaultGeneratedFile({
      data: new Uint8Array([137, 80, 78, 71, 13, 10, 26, 10]),
      mediaType: 'image/png',
    });

    const result = toResponseMessages({
      content: [
        {
          type: 'text',
          text: 'Here is an image',
        },
        { type: 'file', file: pngFile },
      ],
      tools: {},
    });

    expect(result).toStrictEqual([
      {
        role: 'assistant',
        content: [
          { type: 'text', text: 'Here is an image' },
          { type: 'file', data: pngFile.base64, mediaType: pngFile.mediaType },
        ],
      },
    ]);
  });

  it('should handle multiple images in the assistant message', () => {
    const pngFile = new DefaultGeneratedFile({
      data: new Uint8Array([137, 80, 78, 71, 13, 10, 26, 10]),
      mediaType: 'image/png',
    });
    const jpegFile = new DefaultGeneratedFile({
      data: new Uint8Array([255, 216, 255]),
      mediaType: 'image/jpeg',
    });

    const result = toResponseMessages({
      content: [
        {
          type: 'text',
          text: 'Here are multiple images',
        },
        { type: 'file', file: pngFile },
        { type: 'file', file: jpegFile },
      ],
      tools: {},
    });

    expect(result).toStrictEqual([
      {
        role: 'assistant',
        content: [
          { type: 'text', text: 'Here are multiple images' },
          { type: 'file', data: pngFile.base64, mediaType: pngFile.mediaType },
          {
            type: 'file',
            data: jpegFile.base64,
            mediaType: jpegFile.mediaType,
          },
        ],
      },
    ]);
  });

  it('should handle Uint8Array images', () => {
    const pngFile = new DefaultGeneratedFile({
      data: new Uint8Array([137, 80, 78, 71, 13, 10, 26, 10]),
      mediaType: 'image/png',
    });

    const result = toResponseMessages({
      content: [
        {
          type: 'text',
          text: 'Here is a binary image',
        },
        { type: 'file', file: pngFile },
      ],
      tools: {},
    });

    expect(result).toStrictEqual([
      {
        role: 'assistant',
        content: [
          { type: 'text', text: 'Here is a binary image' },
          { type: 'file', data: pngFile.base64, mediaType: pngFile.mediaType },
        ],
      },
    ]);
  });

  it('should include images, reasoning, and tool calls in the correct order', () => {
    const pngFile = new DefaultGeneratedFile({
      data: new Uint8Array([137, 80, 78, 71, 13, 10, 26, 10]),
      mediaType: 'image/png',
    });

    const result = toResponseMessages({
      content: [
        {
          type: 'reasoning',
          text: 'Thinking text',
          providerMetadata: { testProvider: { signature: 'sig' } },
        },
        { type: 'file', file: pngFile },
        {
          type: 'text',
          text: 'Combined response',
        },
        {
          type: 'tool-call',
          toolCallId: '123',
          toolName: 'testTool',
          input: {},
        },
      ],
      tools: {
        testTool: tool({
          description: 'A test tool',
          inputSchema: z.object({}),
        }),
      },
    });

    expect(result).toMatchInlineSnapshot(`
      [
        {
          "content": [
            {
              "providerOptions": {
                "testProvider": {
                  "signature": "sig",
                },
              },
              "text": "Thinking text",
              "type": "reasoning",
            },
            {
              "data": "iVBORw0KGgo=",
              "mediaType": "image/png",
              "type": "file",
            },
            {
              "text": "Combined response",
              "type": "text",
            },
            {
              "input": {},
              "providerExecuted": undefined,
              "toolCallId": "123",
              "toolName": "testTool",
              "type": "tool-call",
            },
          ],
          "role": "assistant",
        },
      ]
    `);
  });

  it('should not append text parts if text is empty string', () => {
    const result = toResponseMessages({
      content: [
        {
          type: 'text',
          text: '',
        },
        {
          type: 'tool-call',
          toolCallId: '123',
          toolName: 'testTool',
          input: {},
        },
      ],
      tools: {
        testTool: tool({
          description: 'A test tool',
          inputSchema: z.object({}),
        }),
      },
    });

    expect(result).toMatchInlineSnapshot(`
      [
        {
          "content": [
            {
              "input": {},
              "providerExecuted": undefined,
              "toolCallId": "123",
              "toolName": "testTool",
              "type": "tool-call",
            },
          ],
          "role": "assistant",
        },
      ]
    `);
  });

  it('should not append assistant message if there is no content', () => {
    const result = toResponseMessages({
      content: [],
      tools: {},
    });

    expect(result).toEqual([]);
  });

  describe('provider-executed tool calls', () => {
    it('should include provider-executed tool calls and results', () => {
      const result = toResponseMessages({
        content: [
          {
            type: 'text',
            text: 'Let me search for recent news from San Francisco.',
          },
          {
            type: 'tool-call',
            toolCallId: 'srvtoolu_011cNtbtzFARKPcAcp7w4nh9',
            toolName: 'web_search',
            input: {
              query: 'San Francisco major news events June 22 2025',
            },
            providerExecuted: true,
          },
          {
            type: 'tool-result',
            toolCallId: 'srvtoolu_011cNtbtzFARKPcAcp7w4nh9',
            toolName: 'web_search',
            input: {
              query: 'San Francisco major news events June 22 2025',
            },
            output: [
              { url: 'https://patch.com/california/san-francisco/calendar' },
            ],
            providerExecuted: true,
          },
          {
            type: 'text',
            text: 'Based on the search results, several significant events took place in San Francisco yesterday (June 22, 2025). Here are the main highlights:\n\n1. Juneteenth Celebration:\n',
          },
        ],
        tools: {
          web_search: tool({
            type: 'provider-defined',
            id: 'test.web_search',
            name: 'web_search',
            inputSchema: z.object({
              query: z.string(),
            }),
            outputSchema: z.array(
              z.object({
                url: z.string(),
              }),
            ),
            args: {},
          }),
        },
      });

      expect(result).toMatchInlineSnapshot(`
        [
          {
            "content": [
              {
                "text": "Let me search for recent news from San Francisco.",
                "type": "text",
              },
              {
                "input": {
                  "query": "San Francisco major news events June 22 2025",
                },
                "providerExecuted": true,
                "toolCallId": "srvtoolu_011cNtbtzFARKPcAcp7w4nh9",
                "toolName": "web_search",
                "type": "tool-call",
              },
              {
                "output": {
                  "type": "json",
                  "value": [
                    {
                      "url": "https://patch.com/california/san-francisco/calendar",
                    },
                  ],
                },
                "providerExecuted": true,
                "toolCallId": "srvtoolu_011cNtbtzFARKPcAcp7w4nh9",
                "toolName": "web_search",
                "type": "tool-result",
              },
              {
                "text": "Based on the search results, several significant events took place in San Francisco yesterday (June 22, 2025). Here are the main highlights:

        1. Juneteenth Celebration:
        ",
                "type": "text",
              },
            ],
            "role": "assistant",
          },
        ]
      `);
    });
  });

  it('should not append text parts if text is empty string', () => {
    const result = toResponseMessages({
      text: '',
      files: [],
      reasoning: [],
      tools: {
        testTool: {
          description: 'A test tool',
          parameters: z.object({}),
        },
      },
      toolCalls: [
        {
          type: 'tool-call',
          toolCallId: '123',
          toolName: 'testTool',
          args: {},
        },
      ],
      toolResults: [],
      messageId: 'msg-123',
      generateMessageId: mockValues('msg-345'),
    });

    expect(result).toEqual([
      {
        role: 'assistant',
        id: 'msg-123',
        content: [
          {
            type: 'tool-call',
            toolCallId: '123',
            toolName: 'testTool',
            args: {},
          },
        ],
      },
    ]);
  });

  it('should not append assistant message if there is no content', () => {
    const result = toResponseMessages({
      text: '',
      files: [],
      reasoning: [],
      tools: {},
      toolCalls: [],
      toolResults: [],
      messageId: 'msg-123',
      generateMessageId: mockValues('msg-345'),
    });

    expect(result).toEqual([]);
  });
});<|MERGE_RESOLUTION|>--- conflicted
+++ resolved
@@ -1,15 +1,7 @@
-<<<<<<< HEAD
-import { z } from 'zod';
-import { mockValues } from '../test/mock-values';
-import { tool } from '../tool';
-import { DefaultGeneratedFile } from './generated-file';
-import { toResponseMessages } from './to-response-messages';
-=======
 import z from 'zod/v4';
 import { DefaultGeneratedFile } from './generated-file';
 import { toResponseMessages } from './to-response-messages';
 import { tool } from '../tool';
->>>>>>> 713257cc
 
 describe('toResponseMessages', () => {
   it('should return an assistant message with text when no tool calls or results', () => {
@@ -206,15 +198,6 @@
 
   it('should handle undefined text', () => {
     const result = toResponseMessages({
-<<<<<<< HEAD
-      text: undefined,
-      files: [],
-      reasoning: [
-        {
-          type: 'text',
-          text: 'Thinking text',
-          signature: 'sig',
-=======
       content: [
         {
           type: 'reasoning',
@@ -224,23 +207,11 @@
               signature: 'sig',
             },
           },
->>>>>>> 713257cc
         },
       ],
       tools: {},
     });
 
-<<<<<<< HEAD
-    expect(result).toEqual([
-      {
-        role: 'assistant',
-        content: [
-          { type: 'reasoning', text: 'Thinking text', signature: 'sig' },
-        ],
-        id: 'msg-123',
-      },
-    ]);
-=======
     expect(result).toMatchInlineSnapshot(`
       [
         {
@@ -259,7 +230,6 @@
         },
       ]
     `);
->>>>>>> 713257cc
   });
 
   it('should include reasoning array with redacted reasoning in the assistant message', () => {
@@ -702,59 +672,4 @@
       `);
     });
   });
-
-  it('should not append text parts if text is empty string', () => {
-    const result = toResponseMessages({
-      text: '',
-      files: [],
-      reasoning: [],
-      tools: {
-        testTool: {
-          description: 'A test tool',
-          parameters: z.object({}),
-        },
-      },
-      toolCalls: [
-        {
-          type: 'tool-call',
-          toolCallId: '123',
-          toolName: 'testTool',
-          args: {},
-        },
-      ],
-      toolResults: [],
-      messageId: 'msg-123',
-      generateMessageId: mockValues('msg-345'),
-    });
-
-    expect(result).toEqual([
-      {
-        role: 'assistant',
-        id: 'msg-123',
-        content: [
-          {
-            type: 'tool-call',
-            toolCallId: '123',
-            toolName: 'testTool',
-            args: {},
-          },
-        ],
-      },
-    ]);
-  });
-
-  it('should not append assistant message if there is no content', () => {
-    const result = toResponseMessages({
-      text: '',
-      files: [],
-      reasoning: [],
-      tools: {},
-      toolCalls: [],
-      toolResults: [],
-      messageId: 'msg-123',
-      generateMessageId: mockValues('msg-345'),
-    });
-
-    expect(result).toEqual([]);
-  });
 });