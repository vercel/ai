--- conflicted
+++ resolved
@@ -2,11 +2,8 @@
 import { JSONObject } from '@ai-sdk/provider';
 import { FlexibleSchema, Tool } from '@ai-sdk/provider-utils';
 
-<<<<<<< HEAD
+
 export const LATEST_PROTOCOL_VERSION = '2025-03-26';
-=======
-export const LATEST_PROTOCOL_VERSION = '2025-26-03';
->>>>>>> 2321c48f
 export const SUPPORTED_PROTOCOL_VERSIONS = [
   LATEST_PROTOCOL_VERSION,
   '2024-11-05',
