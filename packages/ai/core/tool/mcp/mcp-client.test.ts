--- conflicted
+++ resolved
@@ -283,13 +283,8 @@
     });
     const tools = await client.tools();
     const tool = tools['mock-tool-no-args'];
-<<<<<<< HEAD
-    expect(tool).toHaveProperty('parameters');
-    expect(tool.parameters).toMatchObject({
-=======
     expect(tool).toHaveProperty('inputSchema');
     expect(tool.inputSchema).toMatchObject({
->>>>>>> 713257cc
       jsonSchema: {
         type: 'object',
         properties: {},
