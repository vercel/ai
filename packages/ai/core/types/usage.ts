--- conflicted
+++ resolved
@@ -42,7 +42,6 @@
   };
 }
 
-<<<<<<< HEAD
 /**
 Represents the number of tokens used in a reranking model.
  */
@@ -52,7 +51,7 @@
    */
   tokens: number;
 };
-=======
+
 export function addLanguageModelUsage(
   usage1: LanguageModelUsage,
   usage2: LanguageModelUsage,
@@ -62,5 +61,4 @@
     completionTokens: usage1.completionTokens + usage2.completionTokens,
     totalTokens: usage1.totalTokens + usage2.totalTokens,
   };
-}
->>>>>>> 95a3dcc1
+}