import {
  LanguageModelV2FilePart,
  LanguageModelV2Message,
  LanguageModelV2Prompt,
  LanguageModelV2TextPart,
} from '@ai-sdk/provider';
<<<<<<< HEAD
import { download } from '../../util/download';
import { CoreMessage } from '../prompt/message';
import {
  detectMimeType,
  imageMimeTypeSignatures,
} from '../util/detect-mimetype';
import { FilePart, ImagePart, TextPart } from './content-part';
=======
>>>>>>> 713257cc
import {
  DataContent,
  FilePart,
  ImagePart,
  isUrlSupported,
  ModelMessage,
  TextPart,
} from '@ai-sdk/provider-utils';
import {
  detectMediaType,
  imageMediaTypeSignatures,
} from '../../src/util/detect-media-type';
import { download } from '../../src/util/download';
import { convertToLanguageModelV2DataContent } from './data-content';
import { InvalidMessageRoleError } from './invalid-message-role-error';
import { StandardizedPrompt } from './standardize-prompt';

export async function convertToLanguageModelPrompt({
  prompt,
  supportedUrls,
  downloadImplementation = download,
}: {
  prompt: StandardizedPrompt;
  supportedUrls: Record<string, RegExp[]>;
  downloadImplementation?: typeof download;
}): Promise<LanguageModelV2Prompt> {
  const downloadedAssets = await downloadAssets(
    prompt.messages,
    downloadImplementation,
    supportedUrls,
  );

  return [
    ...(prompt.system != null
      ? [{ role: 'system' as const, content: prompt.system }]
      : []),
    ...prompt.messages.map(message =>
      convertToLanguageModelMessage({ message, downloadedAssets }),
    ),
  ];
}

/**
 * Convert a ModelMessage to a LanguageModelV2Message.
 *
 * @param message The ModelMessage to convert.
 * @param downloadedAssets A map of URLs to their downloaded data. Only
 *   available if the model does not support URLs, null otherwise.
 */
export function convertToLanguageModelMessage({
  message,
  downloadedAssets,
}: {
  message: ModelMessage;
  downloadedAssets: Record<
    string,
    { mediaType: string | undefined; data: Uint8Array }
  >;
}): LanguageModelV2Message {
  const role = message.role;
  switch (role) {
    case 'system': {
      return {
        role: 'system',
        content: message.content,
        providerOptions: message.providerOptions,
      };
    }

    case 'user': {
      if (typeof message.content === 'string') {
        return {
          role: 'user',
          content: [{ type: 'text', text: message.content }],
          providerOptions: message.providerOptions,
        };
      }

      return {
        role: 'user',
        content: message.content
          .map(part => convertPartToLanguageModelPart(part, downloadedAssets))
          // remove empty text parts:
          .filter(part => part.type !== 'text' || part.text !== ''),
        providerOptions: message.providerOptions,
      };
    }

    case 'assistant': {
      if (typeof message.content === 'string') {
        return {
          role: 'assistant',
          content: [{ type: 'text', text: message.content }],
          providerOptions: message.providerOptions,
        };
      }

      return {
        role: 'assistant',
        content: message.content
          .filter(
            // remove empty text parts:
            part => part.type !== 'text' || part.text !== '',
          )
          .map(part => {
            const providerOptions = part.providerOptions;

            switch (part.type) {
              case 'file': {
                const { data, mediaType } = convertToLanguageModelV2DataContent(
                  part.data,
                );
                return {
                  type: 'file',
                  data,
                  filename: part.filename,
                  mediaType: mediaType ?? part.mediaType,
                  providerOptions,
                };
              }
              case 'reasoning': {
                return {
                  type: 'reasoning',
                  text: part.text,
                  providerOptions,
                };
              }
              case 'text': {
                return {
                  type: 'text' as const,
                  text: part.text,
                  providerOptions,
                };
              }
              case 'tool-call': {
                return {
                  type: 'tool-call' as const,
                  toolCallId: part.toolCallId,
                  toolName: part.toolName,
                  input: part.input,
                  providerExecuted: part.providerExecuted,
                  providerOptions,
                };
              }
              case 'tool-result': {
                return {
                  type: 'tool-result' as const,
                  toolCallId: part.toolCallId,
                  toolName: part.toolName,
                  output: part.output,
                  providerOptions,
                };
              }
            }
          }),
        providerOptions: message.providerOptions,
      };
    }

    case 'tool': {
      return {
        role: 'tool',
        content: message.content.map(part => ({
          type: 'tool-result' as const,
          toolCallId: part.toolCallId,
          toolName: part.toolName,
          output: part.output,
          providerOptions: part.providerOptions,
        })),
        providerOptions: message.providerOptions,
      };
    }

    default: {
      const _exhaustiveCheck: never = role;
      throw new InvalidMessageRoleError({ role: _exhaustiveCheck });
    }
  }
}

/**
 * Downloads images and files from URLs in the messages.
 */
async function downloadAssets(
  messages: ModelMessage[],
  downloadImplementation: typeof download,
  supportedUrls: Record<string, RegExp[]>,
): Promise<
  Record<string, { mediaType: string | undefined; data: Uint8Array }>
> {
  const urls = messages
    .filter(message => message.role === 'user')
    .map(message => message.content)
    .filter((content): content is Array<TextPart | ImagePart | FilePart> =>
      Array.isArray(content),
    )
    .flat()
    .filter(
      (part): part is ImagePart | FilePart =>
        part.type === 'image' || part.type === 'file',
    )
    .map(part => {
      const mediaType =
        part.mediaType ?? (part.type === 'image' ? 'image/*' : undefined);

      let data = part.type === 'image' ? part.image : part.data;
      if (typeof data === 'string') {
        try {
          data = new URL(data);
        } catch (ignored) {}
      }

      return { mediaType, data };
    })
    /**
     * Filter out URLs that the model supports natively, so we don't download them.
     */
    .filter(
      (part): part is { mediaType: string; data: URL } =>
        part.data instanceof URL &&
        part.mediaType != null &&
        !isUrlSupported({
          url: part.data.toString(),
          mediaType: part.mediaType,
          supportedUrls,
        }),
    )
    .map(part => part.data);

  // download in parallel:
  const downloadedImages = await Promise.all(
    urls.map(async url => ({
      url,
      data: await downloadImplementation({ url }),
    })),
  );

  return Object.fromEntries(
    downloadedImages.map(({ url, data }) => [url.toString(), data]),
  );
}

/**
 * Convert part of a message to a LanguageModelV2Part.
 * @param part The part to convert.
 * @param downloadedAssets A map of URLs to their downloaded data. Only
 *  available if the model does not support URLs, null otherwise.
 *
 * @returns The converted part.
 */
function convertPartToLanguageModelPart(
  part: TextPart | ImagePart | FilePart,
  downloadedAssets: Record<
    string,
    { mediaType: string | undefined; data: Uint8Array }
  >,
): LanguageModelV2TextPart | LanguageModelV2FilePart {
  if (part.type === 'text') {
    return {
      type: 'text',
      text: part.text,
      providerOptions: part.providerOptions,
    };
  }

  let originalData: DataContent | URL;
  const type = part.type;
  switch (type) {
    case 'image':
      originalData = part.image;
      break;
    case 'file':
      originalData = part.data;

      break;
    default:
      throw new Error(`Unsupported part type: ${type}`);
  }

  const { data: convertedData, mediaType: convertedMediaType } =
    convertToLanguageModelV2DataContent(originalData);

  let mediaType: string | undefined = convertedMediaType ?? part.mediaType;
  let data: Uint8Array | string | URL = convertedData; // binary | base64 | url

  // If the content is a URL, we check if it was downloaded:
  if (data instanceof URL) {
    const downloadedFile = downloadedAssets[data.toString()];
    if (downloadedFile) {
      data = downloadedFile.data;
      mediaType ??= downloadedFile.mediaType;
    }
  }

  // Now that we have the normalized data either as a URL or a Uint8Array,
  // we can create the LanguageModelV2Part.
  switch (type) {
    case 'image': {
<<<<<<< HEAD
      // When possible, try to detect the mimetype automatically
      // to deal with incorrect mimetype inputs.
      // When detection fails, use provided mimetype.

      if (normalizedData instanceof Uint8Array) {
        mimeType =
          detectMimeType({
            data: normalizedData,
            signatures: imageMimeTypeSignatures,
          }) ?? mimeType;
=======
      // When possible, try to detect the media type automatically
      // to deal with incorrect media type inputs.
      // When detection fails, use provided media type.
      if (data instanceof Uint8Array || typeof data === 'string') {
        mediaType =
          detectMediaType({ data, signatures: imageMediaTypeSignatures }) ??
          mediaType;
>>>>>>> 713257cc
      }

      return {
        type: 'file',
        mediaType: mediaType ?? 'image/*', // any image
        filename: undefined,
        data,
        providerOptions: part.providerOptions,
      };
    }

    case 'file': {
      // We must have a mediaType for files, if not, throw an error.
      if (mediaType == null) {
        throw new Error(`Media type is missing for file part`);
      }

      return {
        type: 'file',
        mediaType,
        filename: part.filename,
        data,
        providerOptions: part.providerOptions,
      };
    }
  }
}<|MERGE_RESOLUTION|>--- conflicted
+++ resolved
@@ -4,16 +4,6 @@
   LanguageModelV2Prompt,
   LanguageModelV2TextPart,
 } from '@ai-sdk/provider';
-<<<<<<< HEAD
-import { download } from '../../util/download';
-import { CoreMessage } from '../prompt/message';
-import {
-  detectMimeType,
-  imageMimeTypeSignatures,
-} from '../util/detect-mimetype';
-import { FilePart, ImagePart, TextPart } from './content-part';
-=======
->>>>>>> 713257cc
 import {
   DataContent,
   FilePart,
@@ -312,18 +302,6 @@
   // we can create the LanguageModelV2Part.
   switch (type) {
     case 'image': {
-<<<<<<< HEAD
-      // When possible, try to detect the mimetype automatically
-      // to deal with incorrect mimetype inputs.
-      // When detection fails, use provided mimetype.
-
-      if (normalizedData instanceof Uint8Array) {
-        mimeType =
-          detectMimeType({
-            data: normalizedData,
-            signatures: imageMimeTypeSignatures,
-          }) ?? mimeType;
-=======
       // When possible, try to detect the media type automatically
       // to deal with incorrect media type inputs.
       // When detection fails, use provided media type.
@@ -331,7 +309,6 @@
         mediaType =
           detectMediaType({ data, signatures: imageMediaTypeSignatures }) ??
           mediaType;
->>>>>>> 713257cc
       }
 
       return {
