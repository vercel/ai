import {
  LanguageModelV2,
  NoSuchModelError,
<<<<<<< HEAD
  ProviderV1,
  TranscriptionModelV1,
=======
  ProviderV2,
  TranscriptionModelV2,
>>>>>>> 713257cc
} from '@ai-sdk/provider';
import {
  FetchFunction,
  loadApiKey,
  withoutTrailingSlash,
} from '@ai-sdk/provider-utils';
import { GroqChatLanguageModel } from './groq-chat-language-model';
<<<<<<< HEAD
import { GroqChatModelId, GroqChatSettings } from './groq-chat-settings';
import { GroqTranscriptionModelId } from './groq-transcription-settings';
=======
import { GroqChatModelId } from './groq-chat-options';
import { GroqTranscriptionModelId } from './groq-transcription-options';
>>>>>>> 713257cc
import { GroqTranscriptionModel } from './groq-transcription-model';

export interface GroqProvider extends ProviderV2 {
  /**
Creates a model for text generation.
*/
  (modelId: GroqChatModelId): LanguageModelV2;

  /**
Creates an Groq chat model for text generation.
   */
<<<<<<< HEAD
  languageModel(
    modelId: GroqChatModelId,
    settings?: GroqChatSettings,
  ): LanguageModelV1;
=======
  languageModel(modelId: GroqChatModelId): LanguageModelV2;
>>>>>>> 713257cc

  /**
Creates a model for transcription.
   */
<<<<<<< HEAD
  transcription(modelId: GroqTranscriptionModelId): TranscriptionModelV1;
=======
  transcription(modelId: GroqTranscriptionModelId): TranscriptionModelV2;
>>>>>>> 713257cc
}

export interface GroqProviderSettings {
  /**
Base URL for the Groq API calls.
     */
  baseURL?: string;

  /**
API key for authenticating requests.
     */
  apiKey?: string;

  /**
Custom headers to include in the requests.
     */
  headers?: Record<string, string>;

  /**
Custom fetch implementation. You can use it as a middleware to intercept requests,
or to provide a custom fetch implementation for e.g. testing.
    */
  fetch?: FetchFunction;
}

/**
Create an Groq provider instance.
 */
export function createGroq(options: GroqProviderSettings = {}): GroqProvider {
  const baseURL =
    withoutTrailingSlash(options.baseURL) ?? 'https://api.groq.com/openai/v1';

  const getHeaders = () => ({
    Authorization: `Bearer ${loadApiKey({
      apiKey: options.apiKey,
      environmentVariableName: 'GROQ_API_KEY',
      description: 'Groq',
    })}`,
    ...options.headers,
  });

  const createChatModel = (modelId: GroqChatModelId) =>
    new GroqChatLanguageModel(modelId, {
      provider: 'groq.chat',
      url: ({ path }) => `${baseURL}${path}`,
      headers: getHeaders,
      fetch: options.fetch,
    });

  const createLanguageModel = (modelId: GroqChatModelId) => {
    if (new.target) {
      throw new Error(
        'The Groq model function cannot be called with the new keyword.',
      );
    }

    return createChatModel(modelId);
  };

  const createTranscriptionModel = (modelId: GroqTranscriptionModelId) => {
    return new GroqTranscriptionModel(modelId, {
      provider: 'groq.transcription',
      url: ({ path }) => `${baseURL}${path}`,
      headers: getHeaders,
      fetch: options.fetch,
    });
  };

<<<<<<< HEAD
  const provider = function (
    modelId: GroqChatModelId,
    settings?: GroqChatSettings,
  ) {
    return createLanguageModel(modelId, settings);
=======
  const provider = function (modelId: GroqChatModelId) {
    return createLanguageModel(modelId);
>>>>>>> 713257cc
  };

  provider.languageModel = createLanguageModel;
  provider.chat = createChatModel;

  provider.textEmbeddingModel = (modelId: string) => {
    throw new NoSuchModelError({ modelId, modelType: 'textEmbeddingModel' });
  };
<<<<<<< HEAD
=======
  provider.imageModel = (modelId: string) => {
    throw new NoSuchModelError({ modelId, modelType: 'imageModel' });
  };
>>>>>>> 713257cc
  provider.transcription = createTranscriptionModel;

  return provider;
}

/**
Default Groq provider instance.
 */
export const groq = createGroq();<|MERGE_RESOLUTION|>--- conflicted
+++ resolved
@@ -1,13 +1,8 @@
 import {
   LanguageModelV2,
   NoSuchModelError,
-<<<<<<< HEAD
-  ProviderV1,
-  TranscriptionModelV1,
-=======
   ProviderV2,
   TranscriptionModelV2,
->>>>>>> 713257cc
 } from '@ai-sdk/provider';
 import {
   FetchFunction,
@@ -15,13 +10,8 @@
   withoutTrailingSlash,
 } from '@ai-sdk/provider-utils';
 import { GroqChatLanguageModel } from './groq-chat-language-model';
-<<<<<<< HEAD
-import { GroqChatModelId, GroqChatSettings } from './groq-chat-settings';
-import { GroqTranscriptionModelId } from './groq-transcription-settings';
-=======
 import { GroqChatModelId } from './groq-chat-options';
 import { GroqTranscriptionModelId } from './groq-transcription-options';
->>>>>>> 713257cc
 import { GroqTranscriptionModel } from './groq-transcription-model';
 
 export interface GroqProvider extends ProviderV2 {
@@ -33,23 +23,12 @@
   /**
 Creates an Groq chat model for text generation.
    */
-<<<<<<< HEAD
-  languageModel(
-    modelId: GroqChatModelId,
-    settings?: GroqChatSettings,
-  ): LanguageModelV1;
-=======
   languageModel(modelId: GroqChatModelId): LanguageModelV2;
->>>>>>> 713257cc
 
   /**
 Creates a model for transcription.
    */
-<<<<<<< HEAD
-  transcription(modelId: GroqTranscriptionModelId): TranscriptionModelV1;
-=======
   transcription(modelId: GroqTranscriptionModelId): TranscriptionModelV2;
->>>>>>> 713257cc
 }
 
 export interface GroqProviderSettings {
@@ -118,16 +97,8 @@
     });
   };
 
-<<<<<<< HEAD
-  const provider = function (
-    modelId: GroqChatModelId,
-    settings?: GroqChatSettings,
-  ) {
-    return createLanguageModel(modelId, settings);
-=======
   const provider = function (modelId: GroqChatModelId) {
     return createLanguageModel(modelId);
->>>>>>> 713257cc
   };
 
   provider.languageModel = createLanguageModel;
@@ -136,12 +107,9 @@
   provider.textEmbeddingModel = (modelId: string) => {
     throw new NoSuchModelError({ modelId, modelType: 'textEmbeddingModel' });
   };
-<<<<<<< HEAD
-=======
   provider.imageModel = (modelId: string) => {
     throw new NoSuchModelError({ modelId, modelType: 'imageModel' });
   };
->>>>>>> 713257cc
   provider.transcription = createTranscriptionModel;
 
   return provider;
