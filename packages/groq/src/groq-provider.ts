import {
  LanguageModelV2,
  NoSuchModelError,
  ProviderV2,
  TranscriptionModelV2,
} from '@ai-sdk/provider';
import {
  FetchFunction,
  loadApiKey,
  withoutTrailingSlash,
} from '@ai-sdk/provider-utils';
import { GroqChatLanguageModel } from './groq-chat-language-model';
import { GroqChatModelId } from './groq-chat-options';
import { GroqTranscriptionModelId } from './groq-transcription-options';
import { GroqTranscriptionModel } from './groq-transcription-model';

export interface GroqProvider extends ProviderV2 {
  /**
Creates a model for text generation.
*/
  (modelId: GroqChatModelId): LanguageModelV2;

  /**
Creates an Groq chat model for text generation.
   */
  languageModel(modelId: GroqChatModelId): LanguageModelV2;

  /**
Creates a model for transcription.
   */
  transcription(modelId: GroqTranscriptionModelId): TranscriptionModelV2;
}

export interface GroqProviderSettings {
  /**
Base URL for the Groq API calls.
     */
  baseURL?: string;

  /**
API key for authenticating requests.
     */
  apiKey?: string;

  /**
Custom headers to include in the requests.
     */
  headers?: Record<string, string>;

  /**
Custom fetch implementation. You can use it as a middleware to intercept requests,
or to provide a custom fetch implementation for e.g. testing.
    */
  fetch?: FetchFunction;
}

/**
Create an Groq provider instance.
 */
export function createGroq(options: GroqProviderSettings = {}): GroqProvider {
  const baseURL =
    withoutTrailingSlash(options.baseURL) ?? 'https://api.groq.com/openai/v1';

  const getHeaders = () => ({
    Authorization: `Bearer ${loadApiKey({
      apiKey: options.apiKey,
      environmentVariableName: 'GROQ_API_KEY',
      description: 'Groq',
    })}`,
    ...options.headers,
  });

  const createChatModel = (modelId: GroqChatModelId) =>
    new GroqChatLanguageModel(modelId, {
      provider: 'groq.chat',
      url: ({ path }) => `${baseURL}${path}`,
      headers: getHeaders,
      fetch: options.fetch,
    });

  const createLanguageModel = (modelId: GroqChatModelId) => {
    if (new.target) {
      throw new Error(
        'The Groq model function cannot be called with the new keyword.',
      );
    }

    return createChatModel(modelId);
  };

  const createTranscriptionModel = (modelId: GroqTranscriptionModelId) => {
    return new GroqTranscriptionModel(modelId, {
      provider: 'groq.transcription',
      url: ({ path }) => `${baseURL}${path}`,
      headers: getHeaders,
      fetch: options.fetch,
    });
  };

  const provider = function (modelId: GroqChatModelId) {
    return createLanguageModel(modelId);
  };

  provider.languageModel = createLanguageModel;
  provider.chat = createChatModel;

  provider.textEmbeddingModel = (modelId: string) => {
    throw new NoSuchModelError({ modelId, modelType: 'textEmbeddingModel' });
  };
<<<<<<< HEAD
  provider.rerankingModel = (modelId: string) => {
    throw new NoSuchModelError({ modelId, modelType: 'rerankingModel' });
  };
=======
  provider.imageModel = (modelId: string) => {
    throw new NoSuchModelError({ modelId, modelType: 'imageModel' });
  };
  provider.transcription = createTranscriptionModel;
>>>>>>> a5acc169

  return provider;
}

/**
Default Groq provider instance.
 */
export const groq = createGroq();<|MERGE_RESOLUTION|>--- conflicted
+++ resolved
@@ -107,16 +107,10 @@
   provider.textEmbeddingModel = (modelId: string) => {
     throw new NoSuchModelError({ modelId, modelType: 'textEmbeddingModel' });
   };
-<<<<<<< HEAD
-  provider.rerankingModel = (modelId: string) => {
-    throw new NoSuchModelError({ modelId, modelType: 'rerankingModel' });
-  };
-=======
   provider.imageModel = (modelId: string) => {
     throw new NoSuchModelError({ modelId, modelType: 'imageModel' });
   };
   provider.transcription = createTranscriptionModel;
->>>>>>> a5acc169
 
   return provider;
 }
