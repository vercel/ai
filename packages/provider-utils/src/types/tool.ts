--- conflicted
+++ resolved
@@ -156,11 +156,6 @@
       }
   );
 
-<<<<<<< HEAD
-export type InferToolInput<TOOL extends Tool> =
-  TOOL extends Tool<infer INPUT, any> ? INPUT : never;
-
-=======
 /**
  * Infer the input type of a tool.
  */
@@ -170,6 +165,5 @@
 /**
  * Infer the output type of a tool.
  */
->>>>>>> f9524765
 export type InferToolOutput<TOOL extends Tool> =
   TOOL extends Tool<any, infer OUTPUT> ? OUTPUT : never;