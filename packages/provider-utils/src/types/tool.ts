import { JSONValue } from '@ai-sdk/provider';
import { FlexibleSchema } from '../schema';
import { ToolResultOutput } from './content-part';
import { ModelMessage } from './model-message';
import { ProviderOptions } from './provider-options';

/**
 * Additional options that are sent into each tool call.
 */
// TODO AI SDK 6: rename to ToolExecutionOptions
export interface ToolCallOptions {
  /**
   * The ID of the tool call. You can use it e.g. when sending tool-call related information with stream data.
   */
  toolCallId: string;

  /**
   * Messages that were sent to the language model to initiate the response that contained the tool call.
   * The messages **do not** include the system prompt nor the assistant response that contained the tool call.
   */
  messages: ModelMessage[];

  /**
   * An optional abort signal that indicates that the overall operation should be aborted.
   */
  abortSignal?: AbortSignal;

  /**
   * Additional context.
   *
   * Experimental (can break in patch releases).
   */
  experimental_context?: unknown;
}

/**
 * Function that is called to determine if the tool needs approval before it can be executed.
 */
export type ToolNeedsApprovalFunction<INPUT> = (
  input: INPUT,
  options: {
    /**
     * The ID of the tool call. You can use it e.g. when sending tool-call related information with stream data.
     */
    toolCallId: string;

    /**
     * Messages that were sent to the language model to initiate the response that contained the tool call.
     * The messages **do not** include the system prompt nor the assistant response that contained the tool call.
     */
    messages: ModelMessage[];

    /**
     * Additional context.
     *
     * Experimental (can break in patch releases).
     */
    experimental_context?: unknown;
  },
) => boolean | PromiseLike<boolean>;

export type ToolExecuteFunction<INPUT, OUTPUT> = (
  input: INPUT,
  options: ToolCallOptions,
) => AsyncIterable<OUTPUT> | PromiseLike<OUTPUT> | OUTPUT;

// 0 extends 1 & N checks for any
// [N] extends [never] checks for never
type NeverOptional<N, T> = 0 extends 1 & N
  ? Partial<T>
  : [N] extends [never]
    ? Partial<Record<keyof T, undefined>>
    : T;

type ToolOutputProperties<INPUT, OUTPUT> = NeverOptional<
  OUTPUT,
  | {
      /**
An async function that is called with the arguments from the tool call and produces a result.
If not provided, the tool will not be executed automatically.

@args is the input of the tool call.
@options.abortSignal is a signal that can be used to abort the tool call.
    */
      execute: ToolExecuteFunction<INPUT, OUTPUT>;

      outputSchema?: FlexibleSchema<OUTPUT>;
    }
  | {
      outputSchema: FlexibleSchema<OUTPUT>;

      execute?: never;
    }
>;

/**
A tool contains the description and the schema of the input that the tool expects.
This enables the language model to generate the input.

The tool can also contain an optional execute function for the actual execution function of the tool.
 */
export type Tool<
  INPUT extends JSONValue | unknown | never = any,
  OUTPUT extends JSONValue | unknown | never = any,
> = {
  /**
An optional description of what the tool does.
Will be used by the language model to decide whether to use the tool.
Not used for provider-defined tools.
   */
  description?: string;

  /**
   * An optional title of the tool.
   */
  title?: string;

  /**
Additional provider-specific metadata. They are passed through
to the provider from the AI SDK and enable provider-specific
functionality that can be fully encapsulated in the provider.
   */
  providerOptions?: ProviderOptions;

  /**
The schema of the input that the tool expects. The language model will use this to generate the input.
It is also used to validate the output of the language model.
Use descriptions to make the input understandable for the language model.
   */
  inputSchema: FlexibleSchema<INPUT>;

  /**
Whether the tool needs approval before it can be executed.
   */
  needsApproval?:
    | boolean
    | ToolNeedsApprovalFunction<[INPUT] extends [never] ? unknown : INPUT>;

  /**
<<<<<<< HEAD
Whether the tool allows input modification during approval.
   */
  allowsInputEditing?: boolean;
=======
   * Strict mode setting for the tool.
   *
   * Providers that support strict mode will use this setting to determine
   * how the input should be generated. Strict mode will always produce
   * valid inputs, but it might limit what input schemas are supported.
   */
  strict?: boolean;
>>>>>>> 5a478442

  /**
   * Optional function that is called when the argument streaming starts.
   * Only called when the tool is used in a streaming context.
   */
  onInputStart?: (options: ToolCallOptions) => void | PromiseLike<void>;

  /**
   * Optional function that is called when an argument streaming delta is available.
   * Only called when the tool is used in a streaming context.
   */
  onInputDelta?: (
    options: { inputTextDelta: string } & ToolCallOptions,
  ) => void | PromiseLike<void>;

  /**
   * Optional function that is called when a tool call can be started,
   * even if the execute function is not provided.
   */
  onInputAvailable?: (
    options: {
      input: [INPUT] extends [never] ? unknown : INPUT;
    } & ToolCallOptions,
  ) => void | PromiseLike<void>;
} & ToolOutputProperties<INPUT, OUTPUT> & {
    /**
Optional conversion function that maps the tool result to an output that can be used by the language model.

If not provided, the tool result will be sent as a JSON object.
  */
    toModelOutput?: (
      output: 0 extends 1 & OUTPUT
        ? any
        : [OUTPUT] extends [never]
          ? any
          : NoInfer<OUTPUT>,
    ) => ToolResultOutput;
  } & (
    | {
        /**
Tool with user-defined input and output schemas.
     */
        type?: undefined | 'function';
      }
    | {
        /**
Tool that is defined at runtime (e.g. an MCP tool).
The types of input and output are not known at development time.
       */
        type: 'dynamic';
      }
    | {
        /**
Tool with provider-defined input and output schemas.
     */
        type: 'provider';

        /**
The ID of the tool. Must follow the format `<provider-name>.<unique-tool-name>`.
   */
        id: `${string}.${string}`;

        /**
The arguments for configuring the tool. Must match the expected arguments defined by the provider for this tool.
     */
        args: Record<string, unknown>;
      }
  );

/**
 * Infer the input type of a tool.
 */
export type InferToolInput<TOOL extends Tool> =
  TOOL extends Tool<infer INPUT, any> ? INPUT : never;

/**
 * Infer the output type of a tool.
 */
export type InferToolOutput<TOOL extends Tool> =
  TOOL extends Tool<any, infer OUTPUT> ? OUTPUT : never;

/**
Helper function for inferring the execute args of a tool.
 */
// Note: overload order is important for auto-completion
export function tool<INPUT, OUTPUT>(
  tool: Tool<INPUT, OUTPUT>,
): Tool<INPUT, OUTPUT>;
export function tool<INPUT>(tool: Tool<INPUT, never>): Tool<INPUT, never>;
export function tool<OUTPUT>(tool: Tool<never, OUTPUT>): Tool<never, OUTPUT>;
export function tool(tool: Tool<never, never>): Tool<never, never>;
export function tool(tool: any): any {
  return tool;
}

/**
 * Defines a dynamic tool.
 */
export function dynamicTool(tool: {
  description?: string;
  title?: string;
  providerOptions?: ProviderOptions;
  inputSchema: FlexibleSchema<unknown>;
  execute: ToolExecuteFunction<unknown, unknown>;
  toModelOutput?: (output: unknown) => ToolResultOutput;

  /**
   * Whether the tool needs approval before it can be executed.
   */
  needsApproval?: boolean | ToolNeedsApprovalFunction<unknown>;

  /**
   * Whether the tool allows input modification during approval.
   */
  allowsInputEditing?: boolean;
}): Tool<unknown, unknown> & {
  type: 'dynamic';
} {
  return { ...tool, type: 'dynamic' };
}<|MERGE_RESOLUTION|>--- conflicted
+++ resolved
@@ -137,11 +137,12 @@
     | ToolNeedsApprovalFunction<[INPUT] extends [never] ? unknown : INPUT>;
 
   /**
-<<<<<<< HEAD
 Whether the tool allows input modification during approval.
    */
   allowsInputEditing?: boolean;
-=======
+
+
+  /**
    * Strict mode setting for the tool.
    *
    * Providers that support strict mode will use this setting to determine
@@ -149,7 +150,6 @@
    * valid inputs, but it might limit what input schemas are supported.
    */
   strict?: boolean;
->>>>>>> 5a478442
 
   /**
    * Optional function that is called when the argument streaming starts.
