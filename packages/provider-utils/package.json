--- conflicted
+++ resolved
@@ -38,13 +38,8 @@
   },
   "dependencies": {
     "@ai-sdk/provider": "1.0.0-canary.0",
-<<<<<<< HEAD
     "eventsource-parser": "^3.0.0",
-    "nanoid": "^3.3.7",
-=======
-    "eventsource-parser": "^1.1.2",
     "nanoid": "^5.0.8",
->>>>>>> acf54156
     "secure-json-parse": "^2.7.0"
   },
   "devDependencies": {
