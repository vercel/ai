--- conflicted
+++ resolved
@@ -1,50 +1,5 @@
 # @ai-sdk/amazon-bedrock
 
-<<<<<<< HEAD
-## 2.2.10
-
-### Patch Changes
-
-- 05b8324: feat (provider/amazon-bedrock): add Claude 4 model ids (claude-sonnet-4-20250514-v1:0, claude-opus-4-20250514-v1:0)
-
-## 2.2.9
-
-### Patch Changes
-
-- Updated dependencies [d87b9d1]
-  - @ai-sdk/provider-utils@2.2.8
-
-## 2.2.8
-
-### Patch Changes
-
-- Updated dependencies [beef951]
-  - @ai-sdk/provider@1.1.3
-  - @ai-sdk/provider-utils@2.2.7
-
-## 2.2.7
-
-### Patch Changes
-
-- Updated dependencies [013faa8]
-  - @ai-sdk/provider@1.1.2
-  - @ai-sdk/provider-utils@2.2.6
-
-## 2.2.6
-
-### Patch Changes
-
-- Updated dependencies [c21fa6d]
-  - @ai-sdk/provider-utils@2.2.5
-  - @ai-sdk/provider@1.1.1
-
-## 2.2.5
-
-### Patch Changes
-
-- Updated dependencies [2c19b9a]
-  - @ai-sdk/provider-utils@2.2.4
-=======
 ## 3.0.0-beta.3
 
 ### Patch Changes
@@ -406,7 +361,6 @@
 - Updated dependencies [d5f588f]
   - @ai-sdk/provider-utils@3.0.0-canary.0
   - @ai-sdk/provider@2.0.0-canary.0
->>>>>>> 713257cc
 
 ## 2.2.4
 
