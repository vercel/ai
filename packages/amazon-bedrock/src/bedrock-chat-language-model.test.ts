--- conflicted
+++ resolved
@@ -1702,7 +1702,616 @@
     `);
   });
 
-<<<<<<< HEAD
+  it('should include text content before JSON tool call in streaming', async () => {
+    setupMockEventStreamHandler();
+    prepareChunksFixtureResponse('bedrock-json-tool.2');
+
+    const { stream } = await model.doStream({
+      prompt: [
+        { role: 'user', content: [{ type: 'text', text: 'Generate JSON' }] },
+      ],
+      responseFormat: {
+        type: 'json',
+        schema: {
+          type: 'object',
+          properties: { value: { type: 'string' } },
+          required: ['value'],
+        },
+      },
+      includeRawChunks: false,
+    });
+
+    const result = await convertReadableStreamToArray(stream);
+
+    // Text before JSON tool call should be streamed normally
+    expect(result).toMatchInlineSnapshot(`
+      [
+        {
+          "type": "stream-start",
+          "warnings": [],
+        },
+        {
+          "id": "0",
+          "type": "text-start",
+        },
+        {
+          "delta": "Let me generate",
+          "id": "0",
+          "type": "text-delta",
+        },
+        {
+          "delta": " that JSON for you.",
+          "id": "0",
+          "type": "text-delta",
+        },
+        {
+          "id": "1",
+          "type": "text-start",
+        },
+        {
+          "delta": "{"value":"test"}",
+          "id": "1",
+          "type": "text-delta",
+        },
+        {
+          "id": "1",
+          "type": "text-end",
+        },
+        {
+          "finishReason": "stop",
+          "providerMetadata": {
+            "bedrock": {
+              "isJsonResponseFromTool": true,
+            },
+          },
+          "type": "finish",
+          "usage": {
+            "inputTokens": undefined,
+            "outputTokens": undefined,
+            "totalTokens": undefined,
+          },
+        },
+      ]
+    `);
+  });
+
+  it('should stream text introduction before JSON-only response', async () => {
+    setupMockEventStreamHandler();
+    prepareChunksFixtureResponse('bedrock-json-only-text-first.1');
+
+    const { stream } = await model.doStream({
+      prompt: [
+        { role: 'user', content: [{ type: 'text', text: 'Return name data' }] },
+      ],
+      responseFormat: {
+        type: 'json',
+        schema: {
+          type: 'object',
+          properties: { name: { type: 'string' } },
+          required: ['name'],
+          additionalProperties: false,
+          $schema: 'http://json-schema.org/draft-07/schema#',
+        },
+      },
+      includeRawChunks: false,
+    });
+
+    const result = await convertReadableStreamToArray(stream);
+
+    // Should emit text events for "Here is your data:" followed by JSON output as text
+    expect(result).toMatchInlineSnapshot(`
+      [
+        {
+          "type": "stream-start",
+          "warnings": [],
+        },
+        {
+          "id": "0",
+          "type": "text-start",
+        },
+        {
+          "delta": "Here is your data:",
+          "id": "0",
+          "type": "text-delta",
+        },
+        {
+          "id": "0",
+          "type": "text-end",
+        },
+        {
+          "id": "1",
+          "type": "text-start",
+        },
+        {
+          "delta": "{"name":"John"}",
+          "id": "1",
+          "type": "text-delta",
+        },
+        {
+          "id": "1",
+          "type": "text-end",
+        },
+        {
+          "finishReason": "stop",
+          "providerMetadata": {
+            "bedrock": {
+              "isJsonResponseFromTool": true,
+            },
+          },
+          "type": "finish",
+          "usage": {
+            "cachedInputTokens": undefined,
+            "inputTokens": 100,
+            "outputTokens": 20,
+            "totalTokens": 120,
+          },
+        },
+      ]
+    `);
+  });
+
+  it('should include multiple text blocks before JSON tool call in streaming', async () => {
+    setupMockEventStreamHandler();
+    prepareChunksFixtureResponse('bedrock-json-tool.3');
+
+    const { stream } = await model.doStream({
+      prompt: [
+        { role: 'user', content: [{ type: 'text', text: 'Generate data' }] },
+      ],
+      responseFormat: {
+        type: 'json',
+        schema: {
+          type: 'object',
+          properties: { result: { type: 'number' } },
+          required: ['result'],
+        },
+      },
+      includeRawChunks: false,
+    });
+
+    const result = await convertReadableStreamToArray(stream);
+
+    // All text blocks before the JSON tool call should be streamed
+    expect(result).toMatchInlineSnapshot(`
+      [
+        {
+          "type": "stream-start",
+          "warnings": [],
+        },
+        {
+          "id": "0",
+          "type": "text-start",
+        },
+        {
+          "delta": "First text block.",
+          "id": "0",
+          "type": "text-delta",
+        },
+        {
+          "id": "1",
+          "type": "text-start",
+        },
+        {
+          "delta": "Second text block.",
+          "id": "1",
+          "type": "text-delta",
+        },
+        {
+          "id": "2",
+          "type": "text-start",
+        },
+        {
+          "delta": "Third block.",
+          "id": "2",
+          "type": "text-delta",
+        },
+        {
+          "id": "3",
+          "type": "text-start",
+        },
+        {
+          "delta": "{"result":42}",
+          "id": "3",
+          "type": "text-delta",
+        },
+        {
+          "id": "3",
+          "type": "text-end",
+        },
+        {
+          "finishReason": "stop",
+          "providerMetadata": {
+            "bedrock": {
+              "isJsonResponseFromTool": true,
+            },
+          },
+          "type": "finish",
+          "usage": {
+            "inputTokens": undefined,
+            "outputTokens": undefined,
+            "totalTokens": undefined,
+          },
+        },
+      ]
+    `);
+  });
+
+  it('should handle regular tool call before JSON tool call in streaming', async () => {
+    setupMockEventStreamHandler();
+    prepareChunksFixtureResponse('bedrock-json-with-tool.1');
+
+    const { stream } = await model.doStream({
+      prompt: [{ role: 'user', content: [{ type: 'text', text: 'Test' }] }],
+      tools: [
+        {
+          type: 'function',
+          name: 'get-weather',
+          inputSchema: {
+            type: 'object',
+            properties: { location: { type: 'string' } },
+            required: ['location'],
+          },
+        },
+      ],
+      responseFormat: {
+        type: 'json',
+        schema: {
+          type: 'object',
+          properties: { result: { type: 'string' } },
+          required: ['result'],
+        },
+      },
+      includeRawChunks: false,
+    });
+
+    const result = await convertReadableStreamToArray(stream);
+
+    // Should include text, regular tool, text, then JSON as text
+    expect(result).toMatchInlineSnapshot(`
+      [
+        {
+          "type": "stream-start",
+          "warnings": [],
+        },
+        {
+          "id": "0",
+          "type": "text-start",
+        },
+        {
+          "delta": "Calling a tool first.",
+          "id": "0",
+          "type": "text-delta",
+        },
+        {
+          "id": "tool-1",
+          "toolName": "get-weather",
+          "type": "tool-input-start",
+        },
+        {
+          "delta": "{"location":"SF"}",
+          "id": "tool-1",
+          "type": "tool-input-delta",
+        },
+        {
+          "id": "tool-1",
+          "type": "tool-input-end",
+        },
+        {
+          "input": "{"location":"SF"}",
+          "toolCallId": "tool-1",
+          "toolName": "get-weather",
+          "type": "tool-call",
+        },
+        {
+          "id": "2",
+          "type": "text-start",
+        },
+        {
+          "delta": "Now JSON.",
+          "id": "2",
+          "type": "text-delta",
+        },
+        {
+          "id": "3",
+          "type": "text-start",
+        },
+        {
+          "delta": "{"result":"data"}",
+          "id": "3",
+          "type": "text-delta",
+        },
+        {
+          "id": "3",
+          "type": "text-end",
+        },
+        {
+          "finishReason": "stop",
+          "providerMetadata": {
+            "bedrock": {
+              "isJsonResponseFromTool": true,
+            },
+          },
+          "type": "finish",
+          "usage": {
+            "inputTokens": undefined,
+            "outputTokens": undefined,
+            "totalTokens": undefined,
+          },
+        },
+      ]
+    `);
+  });
+
+  it('should handle multiple regular tool calls before JSON tool call in streaming', async () => {
+    setupMockEventStreamHandler();
+    prepareChunksFixtureResponse('bedrock-json-with-tools.1');
+
+    const { stream } = await model.doStream({
+      prompt: [{ role: 'user', content: [{ type: 'text', text: 'Test' }] }],
+      tools: [
+        {
+          type: 'function',
+          name: 'tool-a',
+          inputSchema: {
+            type: 'object',
+            properties: { a: { type: 'string' } },
+          },
+        },
+        {
+          type: 'function',
+          name: 'tool-b',
+          inputSchema: {
+            type: 'object',
+            properties: { b: { type: 'string' } },
+          },
+        },
+      ],
+      responseFormat: {
+        type: 'json',
+        schema: {
+          type: 'object',
+          properties: { final: { type: 'string' } },
+          required: ['final'],
+        },
+      },
+      includeRawChunks: false,
+    });
+
+    const result = await convertReadableStreamToArray(stream);
+
+    // Should preserve all content in order
+    expect(result).toMatchInlineSnapshot(`
+      [
+        {
+          "type": "stream-start",
+          "warnings": [],
+        },
+        {
+          "id": "0",
+          "type": "text-start",
+        },
+        {
+          "delta": "Multiple tools.",
+          "id": "0",
+          "type": "text-delta",
+        },
+        {
+          "id": "tool-1",
+          "toolName": "tool-a",
+          "type": "tool-input-start",
+        },
+        {
+          "delta": "{"a":"1"}",
+          "id": "tool-1",
+          "type": "tool-input-delta",
+        },
+        {
+          "id": "tool-1",
+          "type": "tool-input-end",
+        },
+        {
+          "input": "{"a":"1"}",
+          "toolCallId": "tool-1",
+          "toolName": "tool-a",
+          "type": "tool-call",
+        },
+        {
+          "id": "tool-2",
+          "toolName": "tool-b",
+          "type": "tool-input-start",
+        },
+        {
+          "delta": "{"b":"2"}",
+          "id": "tool-2",
+          "type": "tool-input-delta",
+        },
+        {
+          "id": "tool-2",
+          "type": "tool-input-end",
+        },
+        {
+          "input": "{"b":"2"}",
+          "toolCallId": "tool-2",
+          "toolName": "tool-b",
+          "type": "tool-call",
+        },
+        {
+          "id": "3",
+          "type": "text-start",
+        },
+        {
+          "delta": "Final JSON.",
+          "id": "3",
+          "type": "text-delta",
+        },
+        {
+          "id": "4",
+          "type": "text-start",
+        },
+        {
+          "delta": "{"final":"result"}",
+          "id": "4",
+          "type": "text-delta",
+        },
+        {
+          "id": "4",
+          "type": "text-end",
+        },
+        {
+          "finishReason": "stop",
+          "providerMetadata": {
+            "bedrock": {
+              "isJsonResponseFromTool": true,
+            },
+          },
+          "type": "finish",
+          "usage": {
+            "inputTokens": undefined,
+            "outputTokens": undefined,
+            "totalTokens": undefined,
+          },
+        },
+      ]
+    `);
+  });
+
+  it('should stream text, then regular tool calls, with JSON response format available', async () => {
+    setupMockEventStreamHandler();
+    prepareChunksFixtureResponse(
+      'bedrock-json-tool-text-then-weather-then-json.1',
+    );
+
+    const { stream } = await model.doStream({
+      prompt: [
+        {
+          role: 'user',
+          content: [
+            {
+              type: 'text',
+              text: "What's 2+2? Also check the weather in San Francisco and London.",
+            },
+          ],
+        },
+      ],
+      tools: [
+        {
+          type: 'function',
+          name: 'weather',
+          inputSchema: {
+            type: 'object',
+            properties: { location: { type: 'string' } },
+            required: ['location'],
+          },
+        },
+      ],
+      responseFormat: {
+        type: 'json',
+        schema: {
+          type: 'object',
+          properties: {
+            locations: {
+              type: 'array',
+              items: {
+                type: 'object',
+                properties: {
+                  location: { type: 'string' },
+                  temperature: { type: 'number' },
+                },
+              },
+            },
+          },
+        },
+      },
+      includeRawChunks: false,
+    });
+
+    const result = await convertReadableStreamToArray(stream);
+
+    // Should show: text answer, then tool calls (not JSON tool)
+    expect(result).toMatchInlineSnapshot(`
+      [
+        {
+          "type": "stream-start",
+          "warnings": [],
+        },
+        {
+          "id": "0",
+          "type": "text-start",
+        },
+        {
+          "delta": "2 + 2 equals 4. Now let me check",
+          "id": "0",
+          "type": "text-delta",
+        },
+        {
+          "delta": " the weather for you.",
+          "id": "0",
+          "type": "text-delta",
+        },
+        {
+          "id": "0",
+          "type": "text-end",
+        },
+        {
+          "id": "weather-tool-1",
+          "toolName": "weather",
+          "type": "tool-input-start",
+        },
+        {
+          "delta": "{"location":",
+          "id": "weather-tool-1",
+          "type": "tool-input-delta",
+        },
+        {
+          "delta": ""San Francisco"}",
+          "id": "weather-tool-1",
+          "type": "tool-input-delta",
+        },
+        {
+          "id": "weather-tool-1",
+          "type": "tool-input-end",
+        },
+        {
+          "input": "{"location":"San Francisco"}",
+          "toolCallId": "weather-tool-1",
+          "toolName": "weather",
+          "type": "tool-call",
+        },
+        {
+          "id": "weather-tool-2",
+          "toolName": "weather",
+          "type": "tool-input-start",
+        },
+        {
+          "delta": "{"location":"London"}",
+          "id": "weather-tool-2",
+          "type": "tool-input-delta",
+        },
+        {
+          "id": "weather-tool-2",
+          "type": "tool-input-end",
+        },
+        {
+          "input": "{"location":"London"}",
+          "toolCallId": "weather-tool-2",
+          "toolName": "weather",
+          "type": "tool-call",
+        },
+        {
+          "finishReason": "tool-calls",
+          "type": "finish",
+          "usage": {
+            "cachedInputTokens": undefined,
+            "inputTokens": 500,
+            "outputTokens": 100,
+            "totalTokens": 600,
+          },
+        },
+      ]
+    `);
+  });
+});
+
 describe('doGenerate', () => {
   function prepareJsonResponse({
     content = [{ type: 'text', text: 'Hello, World!' }],
@@ -1753,667 +2362,6 @@
             role: 'assistant',
             content,
           },
-=======
-  it('should include text content before JSON tool call in streaming', async () => {
-    setupMockEventStreamHandler();
-    prepareChunksFixtureResponse('bedrock-json-tool.2');
-
-    const { stream } = await model.doStream({
-      prompt: [
-        { role: 'user', content: [{ type: 'text', text: 'Generate JSON' }] },
-      ],
-      responseFormat: {
-        type: 'json',
-        schema: {
-          type: 'object',
-          properties: { value: { type: 'string' } },
-          required: ['value'],
->>>>>>> 668223ad
-        },
-      },
-      includeRawChunks: false,
-    });
-
-    const result = await convertReadableStreamToArray(stream);
-
-    // Text before JSON tool call should be streamed normally
-    expect(result).toMatchInlineSnapshot(`
-      [
-        {
-          "type": "stream-start",
-          "warnings": [],
-        },
-        {
-          "id": "0",
-          "type": "text-start",
-        },
-        {
-          "delta": "Let me generate",
-          "id": "0",
-          "type": "text-delta",
-        },
-        {
-          "delta": " that JSON for you.",
-          "id": "0",
-          "type": "text-delta",
-        },
-        {
-          "id": "1",
-          "type": "text-start",
-        },
-        {
-          "delta": "{"value":"test"}",
-          "id": "1",
-          "type": "text-delta",
-        },
-        {
-          "id": "1",
-          "type": "text-end",
-        },
-        {
-          "finishReason": "stop",
-          "providerMetadata": {
-            "bedrock": {
-              "isJsonResponseFromTool": true,
-            },
-          },
-          "type": "finish",
-          "usage": {
-            "inputTokens": undefined,
-            "outputTokens": undefined,
-            "totalTokens": undefined,
-          },
-        },
-      ]
-    `);
-  });
-
-  it('should stream text introduction before JSON-only response', async () => {
-    setupMockEventStreamHandler();
-    prepareChunksFixtureResponse('bedrock-json-only-text-first.1');
-
-    const { stream } = await model.doStream({
-      prompt: [
-        { role: 'user', content: [{ type: 'text', text: 'Return name data' }] },
-      ],
-      responseFormat: {
-        type: 'json',
-        schema: {
-          type: 'object',
-          properties: { name: { type: 'string' } },
-          required: ['name'],
-          additionalProperties: false,
-          $schema: 'http://json-schema.org/draft-07/schema#',
-        },
-      },
-      includeRawChunks: false,
-    });
-
-    const result = await convertReadableStreamToArray(stream);
-
-    // Should emit text events for "Here is your data:" followed by JSON output as text
-    expect(result).toMatchInlineSnapshot(`
-      [
-        {
-          "type": "stream-start",
-          "warnings": [],
-        },
-        {
-          "id": "0",
-          "type": "text-start",
-        },
-        {
-          "delta": "Here is your data:",
-          "id": "0",
-          "type": "text-delta",
-        },
-        {
-          "id": "0",
-          "type": "text-end",
-        },
-        {
-          "id": "1",
-          "type": "text-start",
-        },
-        {
-          "delta": "{"name":"John"}",
-          "id": "1",
-          "type": "text-delta",
-        },
-        {
-          "id": "1",
-          "type": "text-end",
-        },
-        {
-          "finishReason": "stop",
-          "providerMetadata": {
-            "bedrock": {
-              "isJsonResponseFromTool": true,
-            },
-          },
-          "type": "finish",
-          "usage": {
-            "cachedInputTokens": undefined,
-            "inputTokens": 100,
-            "outputTokens": 20,
-            "totalTokens": 120,
-          },
-        },
-      ]
-    `);
-  });
-
-  it('should include multiple text blocks before JSON tool call in streaming', async () => {
-    setupMockEventStreamHandler();
-    prepareChunksFixtureResponse('bedrock-json-tool.3');
-
-    const { stream } = await model.doStream({
-      prompt: [
-        { role: 'user', content: [{ type: 'text', text: 'Generate data' }] },
-      ],
-      responseFormat: {
-        type: 'json',
-        schema: {
-          type: 'object',
-          properties: { result: { type: 'number' } },
-          required: ['result'],
-        },
-      },
-      includeRawChunks: false,
-    });
-
-    const result = await convertReadableStreamToArray(stream);
-
-    // All text blocks before the JSON tool call should be streamed
-    expect(result).toMatchInlineSnapshot(`
-      [
-        {
-          "type": "stream-start",
-          "warnings": [],
-        },
-        {
-          "id": "0",
-          "type": "text-start",
-        },
-        {
-          "delta": "First text block.",
-          "id": "0",
-          "type": "text-delta",
-        },
-        {
-          "id": "1",
-          "type": "text-start",
-        },
-        {
-          "delta": "Second text block.",
-          "id": "1",
-          "type": "text-delta",
-        },
-        {
-          "id": "2",
-          "type": "text-start",
-        },
-        {
-          "delta": "Third block.",
-          "id": "2",
-          "type": "text-delta",
-        },
-        {
-          "id": "3",
-          "type": "text-start",
-        },
-        {
-          "delta": "{"result":42}",
-          "id": "3",
-          "type": "text-delta",
-        },
-        {
-          "id": "3",
-          "type": "text-end",
-        },
-        {
-          "finishReason": "stop",
-          "providerMetadata": {
-            "bedrock": {
-              "isJsonResponseFromTool": true,
-            },
-          },
-          "type": "finish",
-          "usage": {
-            "inputTokens": undefined,
-            "outputTokens": undefined,
-            "totalTokens": undefined,
-          },
-        },
-      ]
-    `);
-  });
-
-  it('should handle regular tool call before JSON tool call in streaming', async () => {
-    setupMockEventStreamHandler();
-    prepareChunksFixtureResponse('bedrock-json-with-tool.1');
-
-    const { stream } = await model.doStream({
-      prompt: [{ role: 'user', content: [{ type: 'text', text: 'Test' }] }],
-      tools: [
-        {
-          type: 'function',
-          name: 'get-weather',
-          inputSchema: {
-            type: 'object',
-            properties: { location: { type: 'string' } },
-            required: ['location'],
-          },
-        },
-      ],
-      responseFormat: {
-        type: 'json',
-        schema: {
-          type: 'object',
-          properties: { result: { type: 'string' } },
-          required: ['result'],
-        },
-      },
-      includeRawChunks: false,
-    });
-
-    const result = await convertReadableStreamToArray(stream);
-
-    // Should include text, regular tool, text, then JSON as text
-    expect(result).toMatchInlineSnapshot(`
-      [
-        {
-          "type": "stream-start",
-          "warnings": [],
-        },
-        {
-          "id": "0",
-          "type": "text-start",
-        },
-        {
-          "delta": "Calling a tool first.",
-          "id": "0",
-          "type": "text-delta",
-        },
-        {
-          "id": "tool-1",
-          "toolName": "get-weather",
-          "type": "tool-input-start",
-        },
-        {
-          "delta": "{"location":"SF"}",
-          "id": "tool-1",
-          "type": "tool-input-delta",
-        },
-        {
-          "id": "tool-1",
-          "type": "tool-input-end",
-        },
-        {
-          "input": "{"location":"SF"}",
-          "toolCallId": "tool-1",
-          "toolName": "get-weather",
-          "type": "tool-call",
-        },
-        {
-          "id": "2",
-          "type": "text-start",
-        },
-        {
-          "delta": "Now JSON.",
-          "id": "2",
-          "type": "text-delta",
-        },
-        {
-          "id": "3",
-          "type": "text-start",
-        },
-        {
-          "delta": "{"result":"data"}",
-          "id": "3",
-          "type": "text-delta",
-        },
-        {
-          "id": "3",
-          "type": "text-end",
-        },
-        {
-          "finishReason": "stop",
-          "providerMetadata": {
-            "bedrock": {
-              "isJsonResponseFromTool": true,
-            },
-          },
-          "type": "finish",
-          "usage": {
-            "inputTokens": undefined,
-            "outputTokens": undefined,
-            "totalTokens": undefined,
-          },
-        },
-      ]
-    `);
-  });
-
-  it('should handle multiple regular tool calls before JSON tool call in streaming', async () => {
-    setupMockEventStreamHandler();
-    prepareChunksFixtureResponse('bedrock-json-with-tools.1');
-
-    const { stream } = await model.doStream({
-      prompt: [{ role: 'user', content: [{ type: 'text', text: 'Test' }] }],
-      tools: [
-        {
-          type: 'function',
-          name: 'tool-a',
-          inputSchema: {
-            type: 'object',
-            properties: { a: { type: 'string' } },
-          },
-        },
-        {
-          type: 'function',
-          name: 'tool-b',
-          inputSchema: {
-            type: 'object',
-            properties: { b: { type: 'string' } },
-          },
-        },
-      ],
-      responseFormat: {
-        type: 'json',
-        schema: {
-          type: 'object',
-          properties: { final: { type: 'string' } },
-          required: ['final'],
-        },
-      },
-      includeRawChunks: false,
-    });
-
-    const result = await convertReadableStreamToArray(stream);
-
-    // Should preserve all content in order
-    expect(result).toMatchInlineSnapshot(`
-      [
-        {
-          "type": "stream-start",
-          "warnings": [],
-        },
-        {
-          "id": "0",
-          "type": "text-start",
-        },
-        {
-          "delta": "Multiple tools.",
-          "id": "0",
-          "type": "text-delta",
-        },
-        {
-          "id": "tool-1",
-          "toolName": "tool-a",
-          "type": "tool-input-start",
-        },
-        {
-          "delta": "{"a":"1"}",
-          "id": "tool-1",
-          "type": "tool-input-delta",
-        },
-        {
-          "id": "tool-1",
-          "type": "tool-input-end",
-        },
-        {
-          "input": "{"a":"1"}",
-          "toolCallId": "tool-1",
-          "toolName": "tool-a",
-          "type": "tool-call",
-        },
-        {
-          "id": "tool-2",
-          "toolName": "tool-b",
-          "type": "tool-input-start",
-        },
-        {
-          "delta": "{"b":"2"}",
-          "id": "tool-2",
-          "type": "tool-input-delta",
-        },
-        {
-          "id": "tool-2",
-          "type": "tool-input-end",
-        },
-        {
-          "input": "{"b":"2"}",
-          "toolCallId": "tool-2",
-          "toolName": "tool-b",
-          "type": "tool-call",
-        },
-        {
-          "id": "3",
-          "type": "text-start",
-        },
-        {
-          "delta": "Final JSON.",
-          "id": "3",
-          "type": "text-delta",
-        },
-        {
-          "id": "4",
-          "type": "text-start",
-        },
-        {
-          "delta": "{"final":"result"}",
-          "id": "4",
-          "type": "text-delta",
-        },
-        {
-          "id": "4",
-          "type": "text-end",
-        },
-        {
-          "finishReason": "stop",
-          "providerMetadata": {
-            "bedrock": {
-              "isJsonResponseFromTool": true,
-            },
-          },
-          "type": "finish",
-          "usage": {
-            "inputTokens": undefined,
-            "outputTokens": undefined,
-            "totalTokens": undefined,
-          },
-        },
-      ]
-    `);
-  });
-
-  it('should stream text, then regular tool calls, with JSON response format available', async () => {
-    setupMockEventStreamHandler();
-    prepareChunksFixtureResponse(
-      'bedrock-json-tool-text-then-weather-then-json.1',
-    );
-
-    const { stream } = await model.doStream({
-      prompt: [
-        {
-          role: 'user',
-          content: [
-            {
-              type: 'text',
-              text: "What's 2+2? Also check the weather in San Francisco and London.",
-            },
-          ],
-        },
-      ],
-      tools: [
-        {
-          type: 'function',
-          name: 'weather',
-          inputSchema: {
-            type: 'object',
-            properties: { location: { type: 'string' } },
-            required: ['location'],
-          },
-        },
-      ],
-      responseFormat: {
-        type: 'json',
-        schema: {
-          type: 'object',
-          properties: {
-            locations: {
-              type: 'array',
-              items: {
-                type: 'object',
-                properties: {
-                  location: { type: 'string' },
-                  temperature: { type: 'number' },
-                },
-              },
-            },
-          },
-        },
-      },
-      includeRawChunks: false,
-    });
-
-    const result = await convertReadableStreamToArray(stream);
-
-    // Should show: text answer, then tool calls (not JSON tool)
-    expect(result).toMatchInlineSnapshot(`
-      [
-        {
-          "type": "stream-start",
-          "warnings": [],
-        },
-        {
-          "id": "0",
-          "type": "text-start",
-        },
-        {
-          "delta": "2 + 2 equals 4. Now let me check",
-          "id": "0",
-          "type": "text-delta",
-        },
-        {
-          "delta": " the weather for you.",
-          "id": "0",
-          "type": "text-delta",
-        },
-        {
-          "id": "0",
-          "type": "text-end",
-        },
-        {
-          "id": "weather-tool-1",
-          "toolName": "weather",
-          "type": "tool-input-start",
-        },
-        {
-          "delta": "{"location":",
-          "id": "weather-tool-1",
-          "type": "tool-input-delta",
-        },
-        {
-          "delta": ""San Francisco"}",
-          "id": "weather-tool-1",
-          "type": "tool-input-delta",
-        },
-        {
-          "id": "weather-tool-1",
-          "type": "tool-input-end",
-        },
-        {
-          "input": "{"location":"San Francisco"}",
-          "toolCallId": "weather-tool-1",
-          "toolName": "weather",
-          "type": "tool-call",
-        },
-        {
-          "id": "weather-tool-2",
-          "toolName": "weather",
-          "type": "tool-input-start",
-        },
-        {
-          "delta": "{"location":"London"}",
-          "id": "weather-tool-2",
-          "type": "tool-input-delta",
-        },
-        {
-          "id": "weather-tool-2",
-          "type": "tool-input-end",
-        },
-        {
-          "input": "{"location":"London"}",
-          "toolCallId": "weather-tool-2",
-          "toolName": "weather",
-          "type": "tool-call",
-        },
-        {
-          "finishReason": "tool-calls",
-          "type": "finish",
-          "usage": {
-            "cachedInputTokens": undefined,
-            "inputTokens": 500,
-            "outputTokens": 100,
-            "totalTokens": 600,
-          },
-        },
-      ]
-    `);
-  });
-});
-
-describe('doGenerate', () => {
-  function prepareJsonResponse({
-    content = [{ type: 'text', text: 'Hello, World!' }],
-    usage = {
-      inputTokens: 4,
-      outputTokens: 34,
-      totalTokens: 38,
-      cacheReadInputTokens: undefined,
-      cacheWriteInputTokens: undefined,
-    },
-    stopReason = 'stop_sequence',
-    trace,
-  }: {
-    content?: Array<
-      | { type: 'text'; text: string }
-      | { type: 'thinking'; thinking: string; signature: string }
-      | { type: 'tool_use'; id: string; name: string; input: unknown }
-      | BedrockReasoningContentBlock
-      | BedrockRedactedReasoningContentBlock
-    >;
-    toolCalls?: Array<{
-      id?: string;
-      name: string;
-      args: Record<string, unknown>;
-    }>;
-    usage?: {
-      inputTokens: number;
-      outputTokens: number;
-      totalTokens: number;
-      cacheReadInputTokens?: number;
-      cacheWriteInputTokens?: number;
-    };
-    stopReason?: string;
-    trace?: typeof mockTrace;
-    reasoningContent?:
-      | BedrockReasoningContentBlock
-      | BedrockRedactedReasoningContentBlock
-      | Array<
-          BedrockReasoningContentBlock | BedrockRedactedReasoningContentBlock
-        >;
-  }) {
-    server.urls[generateUrl].response = {
-      type: 'json-value',
-      body: {
-        output: {
-          message: {
-            role: 'assistant',
-            content,
-          },
         },
         usage,
         stopReason,
