import {
<<<<<<< HEAD
  EmbeddingModelV1,
  LanguageModelV1,
  NoSuchModelError,
  ProviderV1,
  RerankingModelV1,
=======
  EmbeddingModelV2,
  ImageModelV2,
  LanguageModelV2,
  ProviderV2,
>>>>>>> a5acc169
} from '@ai-sdk/provider';
import {
  FetchFunction,
  generateId,
  loadOptionalSetting,
  loadSetting,
  withoutTrailingSlash,
} from '@ai-sdk/provider-utils';
import { BedrockChatLanguageModel } from './bedrock-chat-language-model';
import { BedrockChatModelId } from './bedrock-chat-options';
import { BedrockEmbeddingModel } from './bedrock-embedding-model';
import { BedrockEmbeddingModelId } from './bedrock-embedding-options';
import { BedrockImageModel } from './bedrock-image-model';
import { BedrockImageModelId } from './bedrock-image-settings';
import {
<<<<<<< HEAD
  BedrockEmbeddingModelId,
  BedrockEmbeddingSettings,
} from './bedrock-embedding-settings';
import { BedrockRerankingModel } from './bedrock-reranking-model';
import {
  BedrockRerankingModelId,
  BedrockRerankingSettings,
} from './bedrock-reranking-settings';
=======
  BedrockCredentials,
  createSigV4FetchFunction,
  createApiKeyFetchFunction,
} from './bedrock-sigv4-fetch';
>>>>>>> a5acc169

export interface AmazonBedrockProviderSettings {
  /**
The AWS region to use for the Bedrock provider. Defaults to the value of the
`AWS_REGION` environment variable.
   */
  region?: string;

  /**
API key for authenticating requests using Bearer token authentication.
When provided, this will be used instead of AWS SigV4 authentication.
Defaults to the value of the `AWS_BEARER_TOKEN_BEDROCK` environment variable.

@example
```typescript
// Using API key directly
const bedrock = createAmazonBedrock({
  apiKey: 'your-api-key-here',
  region: 'us-east-1'
});

// Using environment variable AWS_BEARER_TOKEN_BEDROCK
const bedrock = createAmazonBedrock({
  region: 'us-east-1'
});
```

Note: When `apiKey` is provided, it takes precedence over AWS SigV4 authentication.
If neither `apiKey` nor `AWS_BEARER_TOKEN_BEDROCK` environment variable is set,
the provider will fall back to AWS SigV4 authentication using AWS credentials.
   */
  apiKey?: string;

  /**
The AWS access key ID to use for the Bedrock provider. Defaults to the value of the
`AWS_ACCESS_KEY_ID` environment variable.
   */
  accessKeyId?: string;

  /**
The AWS secret access key to use for the Bedrock provider. Defaults to the value of the
`AWS_SECRET_ACCESS_KEY` environment variable.
   */
  secretAccessKey?: string;

  /**
The AWS session token to use for the Bedrock provider. Defaults to the value of the
`AWS_SESSION_TOKEN` environment variable.
   */
  sessionToken?: string;

  /**
Base URL for the Bedrock API calls.
   */
  baseURL?: string;

  /**
Custom headers to include in the requests.
   */
  headers?: Record<string, string>;

  /**
Custom fetch implementation. You can use it as a middleware to intercept requests,
or to provide a custom fetch implementation for e.g. testing.
*/
  fetch?: FetchFunction;

  /**
The AWS credential provider to use for the Bedrock provider to get dynamic
credentials similar to the AWS SDK. Setting a provider here will cause its
credential values to be used instead of the `accessKeyId`, `secretAccessKey`,
and `sessionToken` settings.
   */
  credentialProvider?: () => PromiseLike<Omit<BedrockCredentials, 'region'>>;

  // for testing
  generateId?: () => string;
}

<<<<<<< HEAD
export interface AmazonBedrockProvider extends ProviderV1 {
  (
    modelId: BedrockChatModelId,
    settings?: BedrockChatSettings,
  ): LanguageModelV1;

  languageModel(
    modelId: BedrockChatModelId,
    settings?: BedrockChatSettings,
  ): LanguageModelV1;

  embedding(
    modelId: BedrockEmbeddingModelId,
    settings?: BedrockEmbeddingSettings,
  ): EmbeddingModelV1<string>;

  reranking(
    modelId: BedrockRerankingModelId,
    settings?: BedrockRerankingSettings,
  ): RerankingModelV1<string>;
=======
export interface AmazonBedrockProvider extends ProviderV2 {
  (modelId: BedrockChatModelId): LanguageModelV2;

  languageModel(modelId: BedrockChatModelId): LanguageModelV2;

  embedding(modelId: BedrockEmbeddingModelId): EmbeddingModelV2<string>;

  /**
Creates a model for image generation.
@deprecated Use `imageModel` instead.
   */
  image(modelId: BedrockImageModelId): ImageModelV2;

  /**
Creates a model for image generation.
   */
  imageModel(modelId: BedrockImageModelId): ImageModelV2;
>>>>>>> a5acc169
}

/**
Create an Amazon Bedrock provider instance.
 */
export function createAmazonBedrock(
  options: AmazonBedrockProviderSettings = {},
): AmazonBedrockProvider {
  // Check for API key authentication first
  const rawApiKey = loadOptionalSetting({
    settingValue: options.apiKey,
    environmentVariableName: 'AWS_BEARER_TOKEN_BEDROCK',
  });

  // FIX 1: Validate API key to ensure proper fallback to SigV4
  // Only use API key if it's a non-empty, non-whitespace string
  const apiKey =
    rawApiKey && rawApiKey.trim().length > 0 ? rawApiKey.trim() : undefined;

  // Use API key authentication if available, otherwise fall back to SigV4
  const fetchFunction = apiKey
    ? createApiKeyFetchFunction(apiKey, options.fetch)
    : createSigV4FetchFunction(async () => {
        const region = loadSetting({
          settingValue: options.region,
          settingName: 'region',
          environmentVariableName: 'AWS_REGION',
          description: 'AWS region',
        });

        // If a credential provider is provided, use it to get the credentials.
        if (options.credentialProvider) {
          try {
            return {
              ...(await options.credentialProvider()),
              region,
            };
          } catch (error) {
            // FIX 2: Better error handling for credential provider failures
            const errorMessage =
              error instanceof Error ? error.message : String(error);
            throw new Error(
              `AWS credential provider failed: ${errorMessage}. ` +
                'Please ensure your credential provider returns valid AWS credentials ' +
                'with accessKeyId and secretAccessKey properties.',
            );
          }
        }

        // FIX 2: Enhanced error handling for SigV4 credential loading
        try {
          return {
            region,
            accessKeyId: loadSetting({
              settingValue: options.accessKeyId,
              settingName: 'accessKeyId',
              environmentVariableName: 'AWS_ACCESS_KEY_ID',
              description: 'AWS access key ID',
            }),
            secretAccessKey: loadSetting({
              settingValue: options.secretAccessKey,
              settingName: 'secretAccessKey',
              environmentVariableName: 'AWS_SECRET_ACCESS_KEY',
              description: 'AWS secret access key',
            }),
            sessionToken: loadOptionalSetting({
              settingValue: options.sessionToken,
              environmentVariableName: 'AWS_SESSION_TOKEN',
            }),
          };
        } catch (error) {
          // Provide helpful error message for missing AWS credentials
          const errorMessage =
            error instanceof Error ? error.message : String(error);
          if (
            errorMessage.includes('AWS_ACCESS_KEY_ID') ||
            errorMessage.includes('accessKeyId')
          ) {
            throw new Error(
              'AWS SigV4 authentication requires AWS credentials. Please provide either:\n' +
                '1. Set AWS_ACCESS_KEY_ID and AWS_SECRET_ACCESS_KEY environment variables\n' +
                '2. Provide accessKeyId and secretAccessKey in options\n' +
                '3. Use a credentialProvider function\n' +
                '4. Use API key authentication with AWS_BEARER_TOKEN_BEDROCK or apiKey option\n' +
                `Original error: ${errorMessage}`,
            );
          }
          if (
            errorMessage.includes('AWS_SECRET_ACCESS_KEY') ||
            errorMessage.includes('secretAccessKey')
          ) {
            throw new Error(
              'AWS SigV4 authentication requires both AWS_ACCESS_KEY_ID and AWS_SECRET_ACCESS_KEY. ' +
                'Please ensure both credentials are provided.\n' +
                `Original error: ${errorMessage}`,
            );
          }
          // Re-throw other errors as-is
          throw error;
        }
      }, options.fetch);

  const getBaseUrl = (): string =>
    withoutTrailingSlash(
      options.baseURL ??
        `https://bedrock-runtime.${loadSetting({
          settingValue: options.region,
          settingName: 'region',
          environmentVariableName: 'AWS_REGION',
          description: 'AWS region',
        })}.amazonaws.com`,
    ) ?? `https://bedrock-runtime.us-east-1.amazonaws.com`;

  const createChatModel = (modelId: BedrockChatModelId) =>
    new BedrockChatLanguageModel(modelId, {
      baseUrl: getBaseUrl,
      headers: options.headers ?? {},
      fetch: fetchFunction,
      generateId,
    });

  const provider = function (modelId: BedrockChatModelId) {
    if (new.target) {
      throw new Error(
        'The Amazon Bedrock model function cannot be called with the new keyword.',
      );
    }

    return createChatModel(modelId);
  };

  const createEmbeddingModel = (modelId: BedrockEmbeddingModelId) =>
    new BedrockEmbeddingModel(modelId, {
      baseUrl: getBaseUrl,
      headers: options.headers ?? {},
      fetch: fetchFunction,
    });

  const createImageModel = (modelId: BedrockImageModelId) =>
    new BedrockImageModel(modelId, {
      baseUrl: getBaseUrl,
      headers: options.headers ?? {},
      fetch: fetchFunction,
    });

  const createRerankingModel = (
    modelId: string,
    settings: BedrockEmbeddingSettings = {},
  ) =>
    new BedrockRerankingModel(modelId, settings, {
      client: createBedrockRuntimeClient(),
    });

  provider.languageModel = createChatModel;
  provider.embedding = createEmbeddingModel;
  provider.textEmbedding = createEmbeddingModel;
  provider.textEmbeddingModel = createEmbeddingModel;
<<<<<<< HEAD
  provider.reranking = createRerankingModel;
  provider.rerankingModel = createRerankingModel;
=======
  provider.image = createImageModel;
  provider.imageModel = createImageModel;
>>>>>>> a5acc169

  return provider;
}

/**
Default Bedrock provider instance.
 */
export const bedrock = createAmazonBedrock();<|MERGE_RESOLUTION|>--- conflicted
+++ resolved
@@ -1,16 +1,9 @@
 import {
-<<<<<<< HEAD
-  EmbeddingModelV1,
-  LanguageModelV1,
-  NoSuchModelError,
-  ProviderV1,
-  RerankingModelV1,
-=======
   EmbeddingModelV2,
   ImageModelV2,
   LanguageModelV2,
+  NoSuchModelError,
   ProviderV2,
->>>>>>> a5acc169
 } from '@ai-sdk/provider';
 import {
   FetchFunction,
@@ -26,21 +19,10 @@
 import { BedrockImageModel } from './bedrock-image-model';
 import { BedrockImageModelId } from './bedrock-image-settings';
 import {
-<<<<<<< HEAD
-  BedrockEmbeddingModelId,
-  BedrockEmbeddingSettings,
-} from './bedrock-embedding-settings';
-import { BedrockRerankingModel } from './bedrock-reranking-model';
-import {
-  BedrockRerankingModelId,
-  BedrockRerankingSettings,
-} from './bedrock-reranking-settings';
-=======
   BedrockCredentials,
   createSigV4FetchFunction,
   createApiKeyFetchFunction,
 } from './bedrock-sigv4-fetch';
->>>>>>> a5acc169
 
 export interface AmazonBedrockProviderSettings {
   /**
@@ -120,28 +102,6 @@
   generateId?: () => string;
 }
 
-<<<<<<< HEAD
-export interface AmazonBedrockProvider extends ProviderV1 {
-  (
-    modelId: BedrockChatModelId,
-    settings?: BedrockChatSettings,
-  ): LanguageModelV1;
-
-  languageModel(
-    modelId: BedrockChatModelId,
-    settings?: BedrockChatSettings,
-  ): LanguageModelV1;
-
-  embedding(
-    modelId: BedrockEmbeddingModelId,
-    settings?: BedrockEmbeddingSettings,
-  ): EmbeddingModelV1<string>;
-
-  reranking(
-    modelId: BedrockRerankingModelId,
-    settings?: BedrockRerankingSettings,
-  ): RerankingModelV1<string>;
-=======
 export interface AmazonBedrockProvider extends ProviderV2 {
   (modelId: BedrockChatModelId): LanguageModelV2;
 
@@ -159,7 +119,6 @@
 Creates a model for image generation.
    */
   imageModel(modelId: BedrockImageModelId): ImageModelV2;
->>>>>>> a5acc169
 }
 
 /**
@@ -305,25 +264,12 @@
       fetch: fetchFunction,
     });
 
-  const createRerankingModel = (
-    modelId: string,
-    settings: BedrockEmbeddingSettings = {},
-  ) =>
-    new BedrockRerankingModel(modelId, settings, {
-      client: createBedrockRuntimeClient(),
-    });
-
   provider.languageModel = createChatModel;
   provider.embedding = createEmbeddingModel;
   provider.textEmbedding = createEmbeddingModel;
   provider.textEmbeddingModel = createEmbeddingModel;
-<<<<<<< HEAD
-  provider.reranking = createRerankingModel;
-  provider.rerankingModel = createRerankingModel;
-=======
   provider.image = createImageModel;
   provider.imageModel = createImageModel;
->>>>>>> a5acc169
 
   return provider;
 }
