--- conflicted
+++ resolved
@@ -1,14 +1,8 @@
 import {
   EmbeddingModelV3,
-<<<<<<< HEAD
-  ImageModelV2,
+  ImageModelV3,
   LanguageModelV3,
-  ProviderV2,
-=======
-  ImageModelV3,
-  LanguageModelV2,
   ProviderV3,
->>>>>>> 67f7e765
 } from '@ai-sdk/provider';
 import {
   FetchFunction,
@@ -110,13 +104,8 @@
   generateId?: () => string;
 }
 
-<<<<<<< HEAD
-export interface AmazonBedrockProvider extends ProviderV2 {
+export interface AmazonBedrockProvider extends ProviderV3 {
   (modelId: BedrockChatModelId): LanguageModelV3;
-=======
-export interface AmazonBedrockProvider extends ProviderV3 {
-  (modelId: BedrockChatModelId): LanguageModelV2;
->>>>>>> 67f7e765
 
   languageModel(modelId: BedrockChatModelId): LanguageModelV3;
 
