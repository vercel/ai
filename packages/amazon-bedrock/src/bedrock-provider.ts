import {
<<<<<<< HEAD
  EmbeddingModelV2,
  ImageModelV2,
  LanguageModelV2,
  ProviderV2,
  RerankingModelV2,
=======
  EmbeddingModelV3,
  ImageModelV3,
  LanguageModelV3,
  ProviderV3,
>>>>>>> 75dbcb0b
} from '@ai-sdk/provider';
import {
  FetchFunction,
  generateId,
  loadOptionalSetting,
  loadSetting,
  withoutTrailingSlash,
  withUserAgentSuffix,
} from '@ai-sdk/provider-utils';
import { VERSION } from './version';
import { anthropicTools } from '@ai-sdk/anthropic/internal';
import { BedrockChatLanguageModel } from './bedrock-chat-language-model';
import { BedrockChatModelId } from './bedrock-chat-options';
import { BedrockEmbeddingModel } from './bedrock-embedding-model';
import { BedrockEmbeddingModelId } from './bedrock-embedding-options';
import { BedrockImageModel } from './bedrock-image-model';
import { BedrockImageModelId } from './bedrock-image-settings';
import { BedrockRerankingModel } from './bedrock-reranking-model';
import { BedrockRerankingModelId } from './bedrock-reranking-options';
import {
  BedrockCredentials,
  createSigV4FetchFunction,
  createApiKeyFetchFunction,
} from './bedrock-sigv4-fetch';

export interface AmazonBedrockProviderSettings {
  /**
The AWS region to use for the Bedrock provider. Defaults to the value of the
`AWS_REGION` environment variable.
   */
  region?: string;

  /**
API key for authenticating requests using Bearer token authentication.
When provided, this will be used instead of AWS SigV4 authentication.
Defaults to the value of the `AWS_BEARER_TOKEN_BEDROCK` environment variable.

@example
```typescript
// Using API key directly
const bedrock = createAmazonBedrock({
  apiKey: 'your-api-key-here',
  region: 'us-east-1'
});

// Using environment variable AWS_BEARER_TOKEN_BEDROCK
const bedrock = createAmazonBedrock({
  region: 'us-east-1'
});
```

Note: When `apiKey` is provided, it takes precedence over AWS SigV4 authentication.
If neither `apiKey` nor `AWS_BEARER_TOKEN_BEDROCK` environment variable is set,
the provider will fall back to AWS SigV4 authentication using AWS credentials.
   */
  apiKey?: string;

  /**
The AWS access key ID to use for the Bedrock provider. Defaults to the value of the
`AWS_ACCESS_KEY_ID` environment variable.
   */
  accessKeyId?: string;

  /**
The AWS secret access key to use for the Bedrock provider. Defaults to the value of the
`AWS_SECRET_ACCESS_KEY` environment variable.
   */
  secretAccessKey?: string;

  /**
The AWS session token to use for the Bedrock provider. Defaults to the value of the
`AWS_SESSION_TOKEN` environment variable.
   */
  sessionToken?: string;

  /**
Base URL for the Bedrock API calls.
   */
  baseURL?: string;

  /**
Custom headers to include in the requests.
   */
  headers?: Record<string, string>;

  /**
Custom fetch implementation. You can use it as a middleware to intercept requests,
or to provide a custom fetch implementation for e.g. testing.
*/
  fetch?: FetchFunction;

  /**
The AWS credential provider to use for the Bedrock provider to get dynamic
credentials similar to the AWS SDK. Setting a provider here will cause its
credential values to be used instead of the `accessKeyId`, `secretAccessKey`,
and `sessionToken` settings.
   */
  credentialProvider?: () => PromiseLike<Omit<BedrockCredentials, 'region'>>;

  // for testing
  generateId?: () => string;
}

<<<<<<< HEAD
export interface AmazonBedrockProvider extends ProviderV2<string | object> {
  (modelId: BedrockChatModelId): LanguageModelV2;
=======
export interface AmazonBedrockProvider extends ProviderV3 {
  (modelId: BedrockChatModelId): LanguageModelV3;
>>>>>>> 75dbcb0b

  languageModel(modelId: BedrockChatModelId): LanguageModelV3;

  embedding(modelId: BedrockEmbeddingModelId): EmbeddingModelV3<string>;

  /**
Creates a model for image generation.
   */
  image(modelId: BedrockImageModelId): ImageModelV3;

  /**
Creates a model for image generation.
   */
  imageModel(modelId: BedrockImageModelId): ImageModelV3;

  /**
Creates a model for reranking documents.
   */
  rerankingModel(
    modelId: BedrockRerankingModelId,
  ): RerankingModelV2<string | object>;

  /**
Anthropic-specific tools that can be used with Anthropic models on Bedrock.
   */
  tools: typeof anthropicTools;
}

/**
Create an Amazon Bedrock provider instance.
 */
export function createAmazonBedrock(
  options: AmazonBedrockProviderSettings = {},
): AmazonBedrockProvider {
  // Check for API key authentication first
  const rawApiKey = loadOptionalSetting({
    settingValue: options.apiKey,
    environmentVariableName: 'AWS_BEARER_TOKEN_BEDROCK',
  });

  // FIX 1: Validate API key to ensure proper fallback to SigV4
  // Only use API key if it's a non-empty, non-whitespace string
  const apiKey =
    rawApiKey && rawApiKey.trim().length > 0 ? rawApiKey.trim() : undefined;

  // Use API key authentication if available, otherwise fall back to SigV4
  const fetchFunction = apiKey
    ? createApiKeyFetchFunction(apiKey, options.fetch)
    : createSigV4FetchFunction(async () => {
        const region = loadSetting({
          settingValue: options.region,
          settingName: 'region',
          environmentVariableName: 'AWS_REGION',
          description: 'AWS region',
        });

        // If a credential provider is provided, use it to get the credentials.
        if (options.credentialProvider) {
          try {
            return {
              ...(await options.credentialProvider()),
              region,
            };
          } catch (error) {
            // Error handling for credential provider failures
            const errorMessage =
              error instanceof Error ? error.message : String(error);
            throw new Error(
              `AWS credential provider failed: ${errorMessage}. ` +
                'Please ensure your credential provider returns valid AWS credentials ' +
                'with accessKeyId and secretAccessKey properties.',
            );
          }
        }

        // Enhanced error handling for SigV4 credential loading
        try {
          return {
            region,
            accessKeyId: loadSetting({
              settingValue: options.accessKeyId,
              settingName: 'accessKeyId',
              environmentVariableName: 'AWS_ACCESS_KEY_ID',
              description: 'AWS access key ID',
            }),
            secretAccessKey: loadSetting({
              settingValue: options.secretAccessKey,
              settingName: 'secretAccessKey',
              environmentVariableName: 'AWS_SECRET_ACCESS_KEY',
              description: 'AWS secret access key',
            }),
            sessionToken: loadOptionalSetting({
              settingValue: options.sessionToken,
              environmentVariableName: 'AWS_SESSION_TOKEN',
            }),
          };
        } catch (error) {
          // Provide helpful error message for missing AWS credentials
          const errorMessage =
            error instanceof Error ? error.message : String(error);
          if (
            errorMessage.includes('AWS_ACCESS_KEY_ID') ||
            errorMessage.includes('accessKeyId')
          ) {
            throw new Error(
              'AWS SigV4 authentication requires AWS credentials. Please provide either:\n' +
                '1. Set AWS_ACCESS_KEY_ID and AWS_SECRET_ACCESS_KEY environment variables\n' +
                '2. Provide accessKeyId and secretAccessKey in options\n' +
                '3. Use a credentialProvider function\n' +
                '4. Use API key authentication with AWS_BEARER_TOKEN_BEDROCK or apiKey option\n' +
                `Original error: ${errorMessage}`,
            );
          }
          if (
            errorMessage.includes('AWS_SECRET_ACCESS_KEY') ||
            errorMessage.includes('secretAccessKey')
          ) {
            throw new Error(
              'AWS SigV4 authentication requires both AWS_ACCESS_KEY_ID and AWS_SECRET_ACCESS_KEY. ' +
                'Please ensure both credentials are provided.\n' +
                `Original error: ${errorMessage}`,
            );
          }
          // Re-throw other errors as-is
          throw error;
        }
      }, options.fetch);

  const getBedrockRuntimeBaseUrl = (): string =>
    withoutTrailingSlash(
      options.baseURL ??
        `https://bedrock-runtime.${loadSetting({
          settingValue: options.region,
          settingName: 'region',
          environmentVariableName: 'AWS_REGION',
          description: 'AWS region',
        })}.amazonaws.com`,
    ) ?? `https://bedrock-runtime.us-east-1.amazonaws.com`;

<<<<<<< HEAD
  const getBedrockAgentRuntimeBaseUrl = (): string =>
    withoutTrailingSlash(
      options.baseURL ??
        `https://bedrock-agent-runtime.${loadSetting({
          settingValue: options.region,
          settingName: 'region',
          environmentVariableName: 'AWS_REGION',
          description: 'AWS region',
        })}.amazonaws.com`,
    ) ?? `https://bedrock-agent-runtime.us-west-2.amazonaws.com`;

  const createChatModel = (modelId: BedrockChatModelId) =>
    new BedrockChatLanguageModel(modelId, {
      baseUrl: getBedrockRuntimeBaseUrl,
      headers: options.headers ?? {},
=======
  const getHeaders = () => {
    const baseHeaders = options.headers ?? {};
    return withUserAgentSuffix(baseHeaders, `ai-sdk/amazon-bedrock/${VERSION}`);
  };

  const createChatModel = (modelId: BedrockChatModelId) =>
    new BedrockChatLanguageModel(modelId, {
      baseUrl: getBaseUrl,
      headers: getHeaders,
>>>>>>> 75dbcb0b
      fetch: fetchFunction,
      generateId,
    });

  const provider = function (modelId: BedrockChatModelId) {
    if (new.target) {
      throw new Error(
        'The Amazon Bedrock model function cannot be called with the new keyword.',
      );
    }

    return createChatModel(modelId);
  };

  const createEmbeddingModel = (modelId: BedrockEmbeddingModelId) =>
    new BedrockEmbeddingModel(modelId, {
<<<<<<< HEAD
      baseUrl: getBedrockRuntimeBaseUrl,
      headers: options.headers ?? {},
=======
      baseUrl: getBaseUrl,
      headers: getHeaders,
>>>>>>> 75dbcb0b
      fetch: fetchFunction,
    });

  const createImageModel = (modelId: BedrockImageModelId) =>
    new BedrockImageModel(modelId, {
<<<<<<< HEAD
      baseUrl: getBedrockRuntimeBaseUrl,
      headers: options.headers ?? {},
      fetch: fetchFunction,
    });

  const createRerankingModel = (modelId: BedrockRerankingModelId) =>
    new BedrockRerankingModel(modelId, {
      baseUrl: getBedrockAgentRuntimeBaseUrl,
      region: loadSetting({
        settingValue: options.region,
        settingName: 'region',
        environmentVariableName: 'AWS_REGION',
        description: 'AWS region',
      }),
      headers: options.headers ?? {},
=======
      baseUrl: getBaseUrl,
      headers: getHeaders,
>>>>>>> 75dbcb0b
      fetch: fetchFunction,
    });

  provider.languageModel = createChatModel;
  provider.embedding = createEmbeddingModel;
  provider.textEmbedding = createEmbeddingModel;
  provider.textEmbeddingModel = createEmbeddingModel;
  provider.image = createImageModel;
  provider.imageModel = createImageModel;
  provider.rerankingModel = createRerankingModel;
  provider.tools = anthropicTools;

  return provider;
}

/**
Default Bedrock provider instance.
 */
export const bedrock = createAmazonBedrock();<|MERGE_RESOLUTION|>--- conflicted
+++ resolved
@@ -1,16 +1,9 @@
 import {
-<<<<<<< HEAD
-  EmbeddingModelV2,
-  ImageModelV2,
-  LanguageModelV2,
-  ProviderV2,
-  RerankingModelV2,
-=======
   EmbeddingModelV3,
   ImageModelV3,
   LanguageModelV3,
   ProviderV3,
->>>>>>> 75dbcb0b
+  RerankingModelV3,
 } from '@ai-sdk/provider';
 import {
   FetchFunction,
@@ -114,13 +107,8 @@
   generateId?: () => string;
 }
 
-<<<<<<< HEAD
-export interface AmazonBedrockProvider extends ProviderV2<string | object> {
-  (modelId: BedrockChatModelId): LanguageModelV2;
-=======
-export interface AmazonBedrockProvider extends ProviderV3 {
+export interface AmazonBedrockProvider extends ProviderV3<string | object> {
   (modelId: BedrockChatModelId): LanguageModelV3;
->>>>>>> 75dbcb0b
 
   languageModel(modelId: BedrockChatModelId): LanguageModelV3;
 
@@ -141,7 +129,7 @@
    */
   rerankingModel(
     modelId: BedrockRerankingModelId,
-  ): RerankingModelV2<string | object>;
+  ): RerankingModelV3<string | object>;
 
   /**
 Anthropic-specific tools that can be used with Anthropic models on Bedrock.
@@ -249,6 +237,11 @@
         }
       }, options.fetch);
 
+  const getHeaders = () => {
+    const baseHeaders = options.headers ?? {};
+    return withUserAgentSuffix(baseHeaders, `ai-sdk/amazon-bedrock/${VERSION}`);
+  };
+
   const getBedrockRuntimeBaseUrl = (): string =>
     withoutTrailingSlash(
       options.baseURL ??
@@ -260,7 +253,6 @@
         })}.amazonaws.com`,
     ) ?? `https://bedrock-runtime.us-east-1.amazonaws.com`;
 
-<<<<<<< HEAD
   const getBedrockAgentRuntimeBaseUrl = (): string =>
     withoutTrailingSlash(
       options.baseURL ??
@@ -275,18 +267,7 @@
   const createChatModel = (modelId: BedrockChatModelId) =>
     new BedrockChatLanguageModel(modelId, {
       baseUrl: getBedrockRuntimeBaseUrl,
-      headers: options.headers ?? {},
-=======
-  const getHeaders = () => {
-    const baseHeaders = options.headers ?? {};
-    return withUserAgentSuffix(baseHeaders, `ai-sdk/amazon-bedrock/${VERSION}`);
-  };
-
-  const createChatModel = (modelId: BedrockChatModelId) =>
-    new BedrockChatLanguageModel(modelId, {
-      baseUrl: getBaseUrl,
       headers: getHeaders,
->>>>>>> 75dbcb0b
       fetch: fetchFunction,
       generateId,
     });
@@ -303,21 +284,15 @@
 
   const createEmbeddingModel = (modelId: BedrockEmbeddingModelId) =>
     new BedrockEmbeddingModel(modelId, {
-<<<<<<< HEAD
       baseUrl: getBedrockRuntimeBaseUrl,
-      headers: options.headers ?? {},
-=======
-      baseUrl: getBaseUrl,
       headers: getHeaders,
->>>>>>> 75dbcb0b
       fetch: fetchFunction,
     });
 
   const createImageModel = (modelId: BedrockImageModelId) =>
     new BedrockImageModel(modelId, {
-<<<<<<< HEAD
       baseUrl: getBedrockRuntimeBaseUrl,
-      headers: options.headers ?? {},
+      headers: getHeaders,
       fetch: fetchFunction,
     });
 
@@ -330,11 +305,7 @@
         environmentVariableName: 'AWS_REGION',
         description: 'AWS region',
       }),
-      headers: options.headers ?? {},
-=======
-      baseUrl: getBaseUrl,
       headers: getHeaders,
->>>>>>> 75dbcb0b
       fetch: fetchFunction,
     });
 
