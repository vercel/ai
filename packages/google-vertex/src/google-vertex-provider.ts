--- conflicted
+++ resolved
@@ -1,9 +1,5 @@
 import { GoogleGenerativeAILanguageModel } from '@ai-sdk/google/internal';
-<<<<<<< HEAD
-import { ImageModelV3, LanguageModelV2, ProviderV2 } from '@ai-sdk/provider';
-=======
-import { ImageModelV2, LanguageModelV2, ProviderV3 } from '@ai-sdk/provider';
->>>>>>> ed329cb9
+import { ImageModelV3, LanguageModelV2, ProviderV3 } from '@ai-sdk/provider';
 import {
   FetchFunction,
   generateId,
