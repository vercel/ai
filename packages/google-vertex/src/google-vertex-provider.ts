<<<<<<< HEAD
import {
  LanguageModelV1,
  ProviderV1,
  ImageModelV1,
  NoSuchModelError,
} from '@ai-sdk/provider';
=======
import { GoogleGenerativeAILanguageModel } from '@ai-sdk/google/internal';
import { ImageModelV2, LanguageModelV2, ProviderV2 } from '@ai-sdk/provider';
>>>>>>> a5acc169
import {
  FetchFunction,
  generateId,
  loadSetting,
  Resolvable,
  withoutTrailingSlash,
} from '@ai-sdk/provider-utils';
import { GoogleVertexConfig } from './google-vertex-config';
import { GoogleVertexEmbeddingModel } from './google-vertex-embedding-model';
import { GoogleVertexEmbeddingModelId } from './google-vertex-embedding-options';
import { GoogleVertexImageModel } from './google-vertex-image-model';
import { GoogleVertexImageModelId } from './google-vertex-image-settings';
import { GoogleVertexModelId } from './google-vertex-options';

export interface GoogleVertexProvider extends ProviderV2 {
  /**
Creates a model for text generation.
   */
  (modelId: GoogleVertexModelId): LanguageModelV2;

  languageModel: (modelId: GoogleVertexModelId) => LanguageModelV2;

  /**
   * Creates a model for image generation.
   */
  image(modelId: GoogleVertexImageModelId): ImageModelV2;

  /**
Creates a model for image generation.
   */
  imageModel(modelId: GoogleVertexImageModelId): ImageModelV2;
}

export interface GoogleVertexProviderSettings {
  /**
Your Google Vertex location. Defaults to the environment variable `GOOGLE_VERTEX_LOCATION`.
   */
  location?: string;

  /**
Your Google Vertex project. Defaults to the environment variable `GOOGLE_VERTEX_PROJECT`.
  */
  project?: string;

  /**
   * Headers to use for requests. Can be:
   * - A headers object
   * - A Promise that resolves to a headers object
   * - A function that returns a headers object
   * - A function that returns a Promise of a headers object
   */
  headers?: Resolvable<Record<string, string | undefined>>;

  /**
Custom fetch implementation. You can use it as a middleware to intercept requests,
or to provide a custom fetch implementation for e.g. testing.
    */
  fetch?: FetchFunction;

  // for testing
  generateId?: () => string;

  /**
Base URL for the Google Vertex API calls.
     */
  baseURL?: string;
}

/**
Create a Google Vertex AI provider instance.
 */
export function createVertex(
  options: GoogleVertexProviderSettings = {},
): GoogleVertexProvider {
  const loadVertexProject = () =>
    loadSetting({
      settingValue: options.project,
      settingName: 'project',
      environmentVariableName: 'GOOGLE_VERTEX_PROJECT',
      description: 'Google Vertex project',
    });

  const loadVertexLocation = () =>
    loadSetting({
      settingValue: options.location,
      settingName: 'location',
      environmentVariableName: 'GOOGLE_VERTEX_LOCATION',
      description: 'Google Vertex location',
    });

  const loadBaseURL = () => {
    const region = loadVertexLocation();
    const project = loadVertexProject();

    // For global region, use aiplatform.googleapis.com directly
    // For other regions, use region-aiplatform.googleapis.com
    const baseHost = `${region === 'global' ? '' : region + '-'}aiplatform.googleapis.com`;

    return (
      withoutTrailingSlash(options.baseURL) ??
      `https://${baseHost}/v1/projects/${project}/locations/${region}/publishers/google`
    );
  };

  const createConfig = (name: string): GoogleVertexConfig => {
    return {
      provider: `google.vertex.${name}`,
      headers: options.headers ?? {},
      fetch: options.fetch,
      baseURL: loadBaseURL(),
    };
  };

  const createChatModel = (modelId: GoogleVertexModelId) => {
    return new GoogleGenerativeAILanguageModel(modelId, {
      ...createConfig('chat'),
      generateId: options.generateId ?? generateId,
      supportedUrls: () => ({
        '*': [
          // HTTP URLs:
          /^https?:\/\/.*$/,
          // Google Cloud Storage URLs:
          /^gs:\/\/.*$/,
        ],
      }),
    });
  };

  const createEmbeddingModel = (modelId: GoogleVertexEmbeddingModelId) =>
    new GoogleVertexEmbeddingModel(modelId, createConfig('embedding'));

  const createImageModel = (modelId: GoogleVertexImageModelId) =>
    new GoogleVertexImageModel(modelId, createConfig('image'));

  const provider = function (modelId: GoogleVertexModelId) {
    if (new.target) {
      throw new Error(
        'The Google Vertex AI model function cannot be called with the new keyword.',
      );
    }

    return createChatModel(modelId);
  };

  provider.languageModel = createChatModel;
  provider.textEmbeddingModel = createEmbeddingModel;
  provider.rerankingModel = (modelId: string) => {
    throw new NoSuchModelError({ modelId, modelType: 'rerankingModel' });
  };
  provider.image = createImageModel;
  provider.imageModel = createImageModel;

  return provider;
}<|MERGE_RESOLUTION|>--- conflicted
+++ resolved
@@ -1,14 +1,5 @@
-<<<<<<< HEAD
-import {
-  LanguageModelV1,
-  ProviderV1,
-  ImageModelV1,
-  NoSuchModelError,
-} from '@ai-sdk/provider';
-=======
 import { GoogleGenerativeAILanguageModel } from '@ai-sdk/google/internal';
 import { ImageModelV2, LanguageModelV2, ProviderV2 } from '@ai-sdk/provider';
->>>>>>> a5acc169
 import {
   FetchFunction,
   generateId,
@@ -155,9 +146,7 @@
 
   provider.languageModel = createChatModel;
   provider.textEmbeddingModel = createEmbeddingModel;
-  provider.rerankingModel = (modelId: string) => {
-    throw new NoSuchModelError({ modelId, modelType: 'rerankingModel' });
-  };
+
   provider.image = createImageModel;
   provider.imageModel = createImageModel;
 
