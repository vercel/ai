--- conflicted
+++ resolved
@@ -1,12 +1,9 @@
-<<<<<<< HEAD
 import {
   LanguageModelV1,
+  ProviderV1,
+  ImageModelV1,
   NoSuchModelError,
-  ProviderV1,
 } from '@ai-sdk/provider';
-=======
-import { LanguageModelV1, ProviderV1, ImageModelV1 } from '@ai-sdk/provider';
->>>>>>> 95a3dcc1
 import {
   FetchFunction,
   generateId,
@@ -163,13 +160,10 @@
 
   provider.languageModel = createChatModel;
   provider.textEmbeddingModel = createEmbeddingModel;
-<<<<<<< HEAD
   provider.rerankingModel = (modelId: string) => {
     throw new NoSuchModelError({ modelId, modelType: 'rerankingModel' });
   };
-=======
   provider.image = createImageModel;
->>>>>>> 95a3dcc1
 
   return provider as GoogleVertexProvider;
 }