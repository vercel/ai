import {
  LanguageModelV2,
  NoSuchModelError,
  ProviderV2,
} from '@ai-sdk/provider';
import {
  FetchFunction,
  Resolvable,
  loadOptionalSetting,
  withoutTrailingSlash,
} from '@ai-sdk/provider-utils';
import {
  anthropicTools,
  AnthropicMessagesLanguageModel,
} from '@ai-sdk/anthropic/internal';
import { GoogleVertexAnthropicMessagesModelId } from './google-vertex-anthropic-messages-options';
export interface GoogleVertexAnthropicProvider extends ProviderV2 {
  /**
Creates a model for text generation.
*/
  (modelId: GoogleVertexAnthropicMessagesModelId): LanguageModelV2;

  /**
Creates a model for text generation.
*/
  languageModel(modelId: GoogleVertexAnthropicMessagesModelId): LanguageModelV2;

  /**
Anthropic-specific computer use tool.
   */
  tools: typeof anthropicTools;
}

export interface GoogleVertexAnthropicProviderSettings {
  /**
   * Google Cloud project ID. Defaults to the value of the `GOOGLE_VERTEX_PROJECT` environment variable.
   */
  project?: string;

  /**
   * Google Cloud region. Defaults to the value of the `GOOGLE_VERTEX_LOCATION` environment variable.
   */
  location?: string;

  /**
Use a different URL prefix for API calls, e.g. to use proxy servers.
The default prefix is `https://api.anthropic.com/v1`.
   */
  baseURL?: string;

  /**
Custom headers to include in the requests.
     */
  headers?: Resolvable<Record<string, string | undefined>>;

  /**
Custom fetch implementation. You can use it as a middleware to intercept requests,
or to provide a custom fetch implementation for e.g. testing.
    */
  fetch?: FetchFunction;
}

/**
Create a Google Vertex Anthropic provider instance.
 */
export function createVertexAnthropic(
  options: GoogleVertexAnthropicProviderSettings = {},
): GoogleVertexAnthropicProvider {
  const location = loadOptionalSetting({
    settingValue: options.location,
    environmentVariableName: 'GOOGLE_VERTEX_LOCATION',
  });
  const project = loadOptionalSetting({
    settingValue: options.project,
    environmentVariableName: 'GOOGLE_VERTEX_PROJECT',
  });

  const baseURL =
    withoutTrailingSlash(options.baseURL) ??
    `https://${location === 'global' ? '' : location + '-'}aiplatform.googleapis.com/v1/projects/${project}/locations/${location}/publishers/anthropic/models`;

  const createChatModel = (modelId: GoogleVertexAnthropicMessagesModelId) =>
    new AnthropicMessagesLanguageModel(modelId, {
      provider: 'vertex.anthropic.messages',
      baseURL,
      headers: options.headers ?? {},
      fetch: options.fetch,

      buildRequestUrl: (baseURL, isStreaming) =>
        `${baseURL}/${modelId}:${
          isStreaming ? 'streamRawPredict' : 'rawPredict'
        }`,
      transformRequestBody: args => {
        // Remove model from args and add anthropic version
        const { model, ...rest } = args;
        return {
          ...rest,
          anthropic_version: 'vertex-2023-10-16',
        };
      },
      // Google Vertex Anthropic doesn't support URL sources, force download and base64 conversion
      supportedUrls: () => ({}),
    });

  const provider = function (modelId: GoogleVertexAnthropicMessagesModelId) {
    if (new.target) {
      throw new Error(
        'The Anthropic model function cannot be called with the new keyword.',
      );
    }

    return createChatModel(modelId);
  };

  provider.languageModel = createChatModel;
  provider.chat = createChatModel;
  provider.messages = createChatModel;

  provider.textEmbeddingModel = (modelId: string) => {
    throw new NoSuchModelError({ modelId, modelType: 'textEmbeddingModel' });
  };
<<<<<<< HEAD
  provider.rerankingModel = (modelId: string) => {
    throw new NoSuchModelError({ modelId, modelType: 'rerankingModel' });
=======
  provider.imageModel = (modelId: string) => {
    throw new NoSuchModelError({ modelId, modelType: 'imageModel' });
>>>>>>> a5acc169
  };

  provider.tools = anthropicTools;

  return provider;
}<|MERGE_RESOLUTION|>--- conflicted
+++ resolved
@@ -119,13 +119,8 @@
   provider.textEmbeddingModel = (modelId: string) => {
     throw new NoSuchModelError({ modelId, modelType: 'textEmbeddingModel' });
   };
-<<<<<<< HEAD
-  provider.rerankingModel = (modelId: string) => {
-    throw new NoSuchModelError({ modelId, modelType: 'rerankingModel' });
-=======
   provider.imageModel = (modelId: string) => {
     throw new NoSuchModelError({ modelId, modelType: 'imageModel' });
->>>>>>> a5acc169
   };
 
   provider.tools = anthropicTools;
