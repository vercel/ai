--- conflicted
+++ resolved
@@ -37,20 +37,7 @@
     "@types/node": "^18",
     "@vercel/ai-tsconfig": "workspace:*",
     "tsup": "^8",
-<<<<<<< HEAD
     "typescript": "5.1.3"
-=======
-    "typescript": "5.1.3",
-    "zod": "3.23.8"
-  },
-  "peerDependencies": {
-    "zod": "^3.0.0"
->>>>>>> a7c4e8c6
-  },
-  "peerDependenciesMeta": {
-    "zod": {
-      "optional": true
-    }
   },
   "engines": {
     "node": ">=18"
