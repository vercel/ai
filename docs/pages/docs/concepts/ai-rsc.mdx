---
title: Generative UI
---

import { Callout, Tabs, Tab, Steps } from 'nextra-theme-docs';
import { UIPreviewCard, Card } from '@/components/home/card';
import { Browser } from '@/components/home/browser';
import { EventPlanning } from '@/components/home/event-planning';
import { Searching } from '@/components/home/searching';

# Generative UI

The introduction of function calling with language models like GPT-3.5+ has paved the way for tailored interactive user interfaces that the language model decides to render.

Leveraging React Server Components and Server Actions, the AI SDK seamlessly integrates interface rendering capabilities through the `ai/rsc` package.
You can use models that do not support function calling with `ai/rsc` by emulating structured outputs like JSON or directly streaming their outputs.

## Examples

<div className="grid lg:grid-cols-2 grid-cols-1 gap-4 mt-8">
  <UIPreviewCard
    title="Search"
    description="Let your users see more than words can say by rendering components directly within your search experience."
  >
    <Searching />
  </UIPreviewCard>
  <UIPreviewCard
    title="Task Planning"
    description="Make it easier for your users to interpret agent execution so they can stay in the loop with the magic behind the scenes."
  >
    <EventPlanning />
  </UIPreviewCard>
</div>

## AI and UI State

The AI SDK introduces two new concepts: `AIState` and `UIState`. These states introduce a clear separation of concerns between the server-side AI operations and client-side UI rendered in the application. This separation allows developers to securely maintain the AI state, which may include something like your system prompt or other metadata. Meanwhile, the UI state is designed to allow React Server Components to be efficiently streamed to the client.

### AIState

`AIState` is a JSON representation of all the context the LLM needs to read. For a chat app, `AIState` generally stores the textual conversation history between the user and the assistant. In practice, it can also be used to store other values and meta information such as `createdAt` of each message. `AIState` by default, can be accessed/modified on both Server and Client.

### UIState

`UIState` is what the application uses to display the UI. It is a fully client-side state (very similar to `useState`) and can keep data and UI elements returned by the LLM. This state can be anything, but can't be accessed on the server.

## Setup

<Steps>

### Build your app

#### Prerequisites

Before you start, make sure you have the following:

- Node.js 18+ installed on your local development machine.
- An OpenAI API key.

If you haven't obtained your OpenAI API key, you can do so by [signing up](https://platform.openai.com/signup/) on the OpenAI website.

#### Install Next.js

<Tabs items={['Next.js (App Router)']}>
    <Tab>
    We'll start by creating a new Next.js application. This command will create a new directory named `my-ai-app` and set up a basic Next.js application inside it.

    ```sh
    pnpm dlx create-next-app@canary my-ai-app
    ```
    </Tab>

</Tabs>

Navigate to the newly created directory:

```sh
cd my-ai-app
```

#### Install Dependencies

Next, we'll install `ai` and `openai`, OpenAI's official JavaScript SDK compatible with the Vercel Edge Runtime.

```sh
pnpm install ai openai
```

#### Configure OpenAI API Key

Create a `.env.local` file in your project root and add your OpenAI API Key. This key is used to authenticate your application with the OpenAI service.

```sh
touch .env.local
```

Edit the `.env.local` file:

```env filename=".env.local"
OPENAI_API_KEY=xxxxxxxxx
```

Replace `xxxxxxxxx` with your actual OpenAI API key.

### Create an `ai/rsc` instance on the server

<Tabs items={['Next.js (App Router)']}>
  <Tab>
    ```tsx filename="app/action.tsx"
    import { OpenAI } from 'openai';
    import { createAI, getMutableAIState, render } from 'ai/rsc';

    const openai = new OpenAI({
      apiKey: process.env.OPENAI_API_KEY,
    });

    async function submitUserMessage(userInput: string) {
      'use server';

      const aiState = getMutableAIState<typeof AI>();

      // Update AI state with new message.
      aiState.update([
        ...aiState.get(),
        {
          role: 'user',
          content: userInput,
        },
      ]);

      // render() returns a stream of UI components
      const ui = render({
<<<<<<< HEAD
        model: 'gpt-3.5-turbo',
=======
        model: 'gpt-4-0125-preview',
>>>>>>> f2798efd
        provider: openai,
        messages: [
          { role: 'system', content: 'You are a flight assistant' },
          { role: 'user', content: userInput }
        ],
        // `text` is called when an AI returns a text response (as opposed to a tool call)
        text: ({ content, done }) => {
          // text can be streamed from the LLM, but we only want to close the stream with .done() when its completed.
          // done() marks the state as available for the client to access
          if (done) {
            aiState.done([
              ...aiState.get(),
              {
                role: "assistant",
                content
              }
            ]);
          }

          return <div>{content}</div>
        },
        tools: {
          get_flight_info: {
            description: 'Get the information for a flight',
            parameters: z.object({
              flightNumber: z.string().describe('the number of the flight')
            }).required(),
            // flightNumber is inferred from the parameters passed above
            render: async function* ({ flightNumber }) {
              yield <Spinner/>
              const flightInfo = await getFlightInfo(flightNumber)

              aiState.done([
                ...aiState.get(),
                {
                  role: "function",
                  name: "get_flight_info",
                  // Content can be any string to provide context to the LLM in the rest of the conversation
                  content: JSON.stringify(flightInfo),
                }
              ]);

              return <FlightCard flightInfo={flightInfo} />
            }
          }
        }
      })

      return {
        id: Date.now(),
        display: ui
      };
    }

    // Define the initial state of the AI. It can be any JSON object.
    const initialAIState: {
      role: 'user' | 'assistant' | 'system' | 'function';
      content: string;
      id?: string;
      name?: string;
    }[] = [];

    // The initial UI state that the client will keep track of.
    const initialUIState: {
      id: number;
      display: React.ReactNode;
    }[] = [];

    // AI is a provider you wrap your application with so you can access AI and UI state in your components.
    export const AI = createAI({
      actions: {
        submitUserMessage
      },
      // Each state can be any shape of object, but for chat applications
      // it makes sense to have an array of messages. Or you may prefer something like { id: number, messages: Message[] }
      initialUIState,
      initialAIState
    });
    ```

  </Tab>
</Tabs>

### Connect to the `ai/rsc` instance from the client

<Tabs items={['Next.js (App Router)']}>
  <Tab>
    ```tsx filename="app/layout.tsx"
    import { AI } from './action';

    export default function RootLayout({
      children,
    }: Readonly<{
      children: React.ReactNode;
    }>) {
      return (
        <html lang="en">
          <body>
            <AI>
              {children}
            </AI>
          </body>
        </html>
      )
    }
    ```

  </Tab>
</Tabs>

### Send and receive messages

<Tabs items={['Next.js (App Router)']}>
  <Tab>
    ```tsx filename="app/page.tsx"
    'use client'

    import { useState } from 'react';
    import { useUIState, useActions } from 'ai/rsc';
    import type { AI } from './action';

    export default function Page() {
      const [inputValue, setInputValue] = useState('');
      const [messages, setMessages] = useUIState<typeof AI>();
      const { submitUserMessage } = useActions<typeof AI>();

      return (
        <div>
          {
            // View messages in UI state
            messages.map((message) => (
              <div key={message.id}>
                {message.display}
              </div>
            ))
          }

          <form onSubmit={async (e) => {
            e.preventDefault();

            // Add user message to UI state
            setMessages((currentMessages) => [
              ...currentMessages,
              {
                id: Date.now(),
                display: <UserMessage>{inputValue}</UserMessage>,
              },
            ]);

            // Submit and get response message
            const responseMessage = await submitUserMessage(inputValue);
            setMessages((currentMessages) => [
              ...currentMessages,
              responseMessage,
            ]);

            setInputValue('');
          }}>
            <input
              placeholder="Send a message..."
              value={inputValue}
              onChange={(event) => {
                setInputValue(event.target.value)
              }}
            />
          </form>
        </div>
      )
    }
    ```

  </Tab>
</Tabs>

</Steps>

## Recipes

{/* weather blog post with returning nested action */}

### Requesting updates from the server from generated UI

In many cases, the interface you render will need to request updates from the server.
For example, a weather app might need to request the latest weather data every 5 minutes, or a button press should execute a search.
To accomplish this, you can pass Server Actions to your UI components and call them as needed.

For example, if you have an `handleUserMessage` action registered in [`createAI`](/docs/api-reference/create-ai), you can define nested Server Actions like this:

```tsx filename="app/action.tsx" {26-29}
async function handleUserMessage(userInput) {
  'use server';
  const card = createStreamableUI(<Spinner />);

  async function getCityWeather() {
    try {
      card.update(
        <>
          Analyzing...
          <WeatherCardSkeleton />
        </>,
      );

      // Your customized LLM logic, e.g. tools API.
      const res = await callLLM(
        `Return the city name from the user input: ${userInput}`,
      );

      const temperature = await getCityTemperature(res.city);
      card.done(
        <>
          Here's the weather of {res.city}:
          <WeatherCard
            city={res.city}
            temperature={temperature}
            refreshAction={async () => {
              'use server';
              return getCityTemperature(res.city);
            }}
          />
        </>,
      );
    } catch {
      card.done(<ErrorCard />);
      tokenCounter.done(0);
    }
  }

  getCityWeather();

  return {
    startedAt: Date.now(),
    ui: card.value, // Streamed UI value
    tokens: tokenCounter.value, // Extra meta information.
  };
}
```

And then your `WeatherCard` component can call the `refreshAction` function in an `onClick` event handler, an effect or something like polling to load the latest weather data and update the client UI.

{/* ### Serializing, storing, and syncing AI State */}

### Updating AI State from Client Components

The AI state represents the context of the conversation provided to the language model and is
often an array of chat messages. Sometimes, like if the user is filling out a form or interacting with a UI element like a slider,
you need to update the language models context with the new information. You can mutate the AI state on the client using the [`useAIState`](/docs/api-reference/use-ai-state)
hook.

In the example below, we have a slider that allows the user to purchase a number of shares of a stock. When the user changes the slider, we update the AI state with the new information.

```tsx filename="app/components/slider.tsx"
'use client';

import { useAIState } from 'ai/rsc';
import { useId } from 'react';
import type { AI } from '../action';

export function Slider({ name, price }) {
  const [aiState, setAIState] = useAIState<typeof AI>();

  // A unique identifier we attach to each message so we can update it later.
  const id = useId();

  // Whenever the slider changes, we need to update the local value state and the history
  // so LLM also knows what's going on without having a new message every time the slider changes.
  function onSliderChange(e: React.ChangeEvent<HTMLInputElement>) {
    setValue(Number(e.target.value));

    // Insert a new message into the AI state.
    const info = {
      role: 'assistant' as const,
      content: `[User has changed to purchase ${newValue} shares of ${name}. Total cost: $${(
        newValue * price
      ).toFixed(2)}]`,

      // Identifier of this UI component, so we don't insert it many times.
      id,
    };

    // If the last message is already inserted by us, update it. This is to avoid
    // adding every slider change to the AI state.
    if (aiState[aiState.length - 1]?.id === id) {
      setAIState([...aiState.slice(0, -1), info]);
    } else {
      // If it doesn't exist, append it to the AI state.
      setAIState([...aiState, info]);
    }
  }
}
```

### Nested UI Streaming

One powerful feature provided by the AI SDK is the ability to stream UI components _within_ other UI components. This allows you to create complex UIs that are built up from smaller, reusable components.
In the example below, we pass a `historyChart` streamable as a prop to a `StockCard` component. The `StockCard` can render the `historyChart` streamable, and it will automatically update as the server responds with new data.

```tsx filename="app/action.tsx"
// Create a streaming UI node. You can make as many as you need.
async function getStockHistoryChart() {
  'use server';

  const ui = createStreamableUI(<Spinner />);

  // We need to wrap this in an async IIFE to avoid blocking. Without it, the UI wouldn't render
  // while the fetch or LLM call are in progress.
  (async () => {
    const price = await callLLM('What is the current stock price of AAPL?');

    // Show a spinner as the history chart for now.
    // We won't be updating this again so we use `ui.done()` instead of `ui.update()`.
    const historyChart = createStreamableUI(<Spinner />);
    ui.done(<StockCard historyChart={historyChart.value} price={price} />);

    // Getting the history data and then update that part of the UI.
    const historyData = await fetch('https://my-stock-data-api.com');
    historyChart.done(<HistoryChart data={historyData} />);
  })();

  return ui;
}
```

{/* ### Streaming data other than components to the client */}
{/* Showing current stock price in document.title; you can't render react components there */}<|MERGE_RESOLUTION|>--- conflicted
+++ resolved
@@ -130,11 +130,7 @@
 
       // render() returns a stream of UI components
       const ui = render({
-<<<<<<< HEAD
-        model: 'gpt-3.5-turbo',
-=======
         model: 'gpt-4-0125-preview',
->>>>>>> f2798efd
         provider: openai,
         messages: [
           { role: 'system', content: 'You are a flight assistant' },
