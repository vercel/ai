--- conflicted
+++ resolved
@@ -4,13 +4,10 @@
   "anthropic": "Anthropic",
   "langchain": "LangChain",
   "nextjs-app": "Next.js App Router",
-<<<<<<< HEAD
   "nextjs-pages": "Next.js Pages Router"
-=======
   "sveltekit": {
     "title": "SvelteKit",
     "type": "page",
     "href": "/docs/getting-started#build-your-app"
   }
->>>>>>> 6d46aaa1
 }