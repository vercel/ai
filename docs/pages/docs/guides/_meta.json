--- conflicted
+++ resolved
@@ -4,14 +4,11 @@
   "anthropic": "Anthropic",
   "langchain": "LangChain",
   "nextjs-app": "Next.js App Router",
-<<<<<<< HEAD
-  "cohere": "Cohere"
-=======
-  "nextjs-pages": "Next.js Pages Router"
+  "nextjs-pages": "Next.js Pages Router",
   "sveltekit": {
     "title": "SvelteKit",
     "type": "page",
     "href": "/docs/getting-started#build-your-app"
-  }
->>>>>>> c530c46c
+  },
+  "cohere": "Cohere"
 }