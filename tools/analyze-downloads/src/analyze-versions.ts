#!/usr/bin/env tsx

/**
 * Converts a full version string like "1.2.3" (or "1.2.3-alpha")
 * to its "major.minor" or "major.minor (channel)" part, e.g. "1.2" or "1.2 (alpha)".
 */
function toMinorVersion(semanticVersion: string): string {
  const [versionPart, channelPart] = semanticVersion.split('-');
  const [major, minor] = versionPart.split('.');
  let minorVersion = `${major}.${minor}`;
  if (channelPart) {
    const [channel] = channelPart.split('.');
    minorVersion += ` (${channel})`;
  }
  return minorVersion;
}

/**
 * Aggregates the download counts by major.minor key.
 */
function aggregateByMinor(
  data: { version: string; weeklyDownloads: number }[],
): Record<string, number> {
  const output: Record<string, number> = {};
  for (const [versionString, downloads] of Object.entries(data)) {
    const minor = toMinorVersion(versionString);
    // ignore versions < 1.0
    if (minor.startsWith('0.')) continue;

    // ignore versions that have channel but where channel is not beta
    if (minor.includes('(') && !minor.includes('(beta)')) continue;

    output[minor] = (output[minor] || 0) + downloads;
  }
  return output;
}

/**
 * Main execution function.
 */
async function main() {
  const response = await fetch(`https://api.npmjs.org/versions/ai/last-week`);
  const { downloads } = await response.json();
<<<<<<< HEAD
  const totalDownloads = Object.values(downloads).reduce(
    (acc, curr) => acc + curr,
    0,
  );
  console.log(`Total weekly downloads: ${totalDownloads.toLocaleString()}`);
  console.log(
    `For simplicity, we remove versions < 1.0 and non-beta channels from the table below.`,
  );
=======
>>>>>>> fd9d3279

  const aggregated = aggregateByMinor(downloads);
  console.table(
    Object.entries(aggregated)
      // sort by version string
      .sort(([a], [b]) => {
        // sort 5.0 beta after 5.0
        if (a === b.replace(' (beta)', '')) return -1;
        if (b === a.replace(' (beta)', '')) return 1;
        return b.localeCompare(a);
      })
      // map to objects for better console.table formatting
<<<<<<< HEAD
      .map(([version, count]) => {
        return { 
          version,
          count,
          '%': ((count / totalDownloads) * 100).toFixed(2) + '%' };
      }),
=======
      .map(([version, count]) => ({ version, count })),
>>>>>>> fd9d3279
  );
}

main();<|MERGE_RESOLUTION|>--- conflicted
+++ resolved
@@ -41,7 +41,6 @@
 async function main() {
   const response = await fetch(`https://api.npmjs.org/versions/ai/last-week`);
   const { downloads } = await response.json();
-<<<<<<< HEAD
   const totalDownloads = Object.values(downloads).reduce(
     (acc, curr) => acc + curr,
     0,
@@ -50,8 +49,6 @@
   console.log(
     `For simplicity, we remove versions < 1.0 and non-beta channels from the table below.`,
   );
-=======
->>>>>>> fd9d3279
 
   const aggregated = aggregateByMinor(downloads);
   console.table(
@@ -64,16 +61,13 @@
         return b.localeCompare(a);
       })
       // map to objects for better console.table formatting
-<<<<<<< HEAD
       .map(([version, count]) => {
-        return { 
+        return {
           version,
           count,
-          '%': ((count / totalDownloads) * 100).toFixed(2) + '%' };
+          '%': ((count / totalDownloads) * 100).toFixed(2) + '%',
+        };
       }),
-=======
-      .map(([version, count]) => ({ version, count })),
->>>>>>> fd9d3279
   );
 }
 
