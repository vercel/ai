# You must first activate a Billing Account here: https://platform.openai.com/account/billing/overview
# Then get your OpenAI API Key here: https://platform.openai.com/account/api-keys
OPENAI_API_KEY=xxxxxxx

# You must first create an OpenAI Assistant here: https://platform.openai.com/assistants
# Then get your Assistant ID here: https://platform.openai.com/assistants
ASSISTANT_ID=xxxxxxx

# If you choose to use external files for attachments, you will need to configure a Vercel Blob Store.
# Instructions to create a Vercel Blob Store here: https://vercel.com/docs/storage/vercel-blob
BLOB_READ_WRITE_TOKEN=xxxxxxx

# Required for reasoning example
<<<<<<< HEAD
DEEPSEEK_API_KEY=xxxxxxx
=======
FIREWORKS_API_KEY=xxxxxxx
>>>>>>> 713257cc

# Required for resumable streams. You can create a Redis store here: https://vercel.com/marketplace/redis
REDIS_URL=xxxxxx<|MERGE_RESOLUTION|>--- conflicted
+++ resolved
@@ -11,11 +11,7 @@
 BLOB_READ_WRITE_TOKEN=xxxxxxx
 
 # Required for reasoning example
-<<<<<<< HEAD
-DEEPSEEK_API_KEY=xxxxxxx
-=======
 FIREWORKS_API_KEY=xxxxxxx
->>>>>>> 713257cc
 
 # Required for resumable streams. You can create a Redis store here: https://vercel.com/marketplace/redis
 REDIS_URL=xxxxxx