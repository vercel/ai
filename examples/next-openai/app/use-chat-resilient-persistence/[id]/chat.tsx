--- conflicted
+++ resolved
@@ -1,28 +1,13 @@
 'use client';
 
-<<<<<<< HEAD
-import { Message, useChat } from '@ai-sdk/react';
-=======
 import ChatInput from '@/component/chat-input';
 import { UIMessage, useChat } from '@ai-sdk/react';
 import { DefaultChatTransport } from 'ai';
->>>>>>> 713257cc
 import { createIdGenerator } from 'ai';
 
 export default function Chat({
   id,
   initialMessages,
-<<<<<<< HEAD
-}: { id?: string | undefined; initialMessages?: Message[] } = {}) {
-  const { input, status, handleInputChange, handleSubmit, messages, stop } =
-    useChat({
-      api: '/api/use-chat-resilient-persistence',
-      id, // use the provided chatId
-      initialMessages, // initial messages if provided
-      sendExtraMessageFields: true, // send id and createdAt for each message
-      generateId: createIdGenerator({ prefix: 'msgc', size: 16 }), // id format for client-side messages
-    });
-=======
 }: { id?: string | undefined; initialMessages?: UIMessage[] } = {}) {
   const { sendMessage, status, messages, stop } = useChat({
     id,
@@ -32,7 +17,6 @@
     }),
     generateId: createIdGenerator({ prefix: 'msgc', size: 16 }), // id format for client-side messages
   });
->>>>>>> 713257cc
 
   return (
     <div className="flex flex-col w-full max-w-md py-24 mx-auto stretch">
@@ -45,32 +29,11 @@
         </div>
       ))}
 
-<<<<<<< HEAD
-      <form onSubmit={handleSubmit}>
-        <input
-          className="fixed bottom-0 w-full max-w-md p-2 mb-8 border border-gray-300 rounded shadow-xl"
-          value={input}
-          placeholder="Say something..."
-          onChange={handleInputChange}
-          disabled={status !== 'ready'}
-        />
-        {status === 'streaming' && (
-          <button
-            className="fixed bottom-0 w-full max-w-md p-2 mb-8 border border-gray-300 rounded shadow-xl"
-            type="submit"
-            onClick={stop}
-          >
-            Stop
-          </button>
-        )}
-      </form>
-=======
       <ChatInput
         status={status}
         stop={stop}
         onSubmit={text => sendMessage({ text })}
       />
->>>>>>> 713257cc
     </div>
   );
 }