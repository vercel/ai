--- conflicted
+++ resolved
@@ -9,13 +9,8 @@
     "lint": "next lint"
   },
   "dependencies": {
-<<<<<<< HEAD
-    "ai": "2.2.21",
+    "ai": "2.2.22",
     "next": "14.0.1",
-=======
-    "ai": "2.2.22",
-    "next": "13.4.12",
->>>>>>> e250e168
     "openai": "4.16.1",
     "react": "18.2.0",
     "react-dom": "^18.2.0"
