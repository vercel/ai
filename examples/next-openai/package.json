{
  "name": "next-openai",
  "version": "0.0.0",
  "private": true,
  "scripts": {
    "dev": "next dev",
    "build": "next build",
    "start": "next start",
    "lint": "next lint"
  },
  "dependencies": {
<<<<<<< HEAD
    "ai": "2.2.20",
    "next": "14.0.1",
=======
    "ai": "2.2.21",
    "next": "13.4.12",
>>>>>>> b7f81957
    "openai": "4.16.1",
    "react": "18.2.0",
    "react-dom": "^18.2.0"
  },
  "devDependencies": {
    "@types/node": "^17.0.12",
    "@types/react": "18.2.8",
    "@types/react-dom": "18.2.4",
    "autoprefixer": "^10.4.14",
    "eslint": "^7.32.0",
    "eslint-config-next": "13.4.12",
    "postcss": "^8.4.23",
    "tailwindcss": "^3.3.2",
    "typescript": "5.1.3"
  }
}<|MERGE_RESOLUTION|>--- conflicted
+++ resolved
@@ -9,13 +9,8 @@
     "lint": "next lint"
   },
   "dependencies": {
-<<<<<<< HEAD
-    "ai": "2.2.20",
+    "ai": "2.2.21",
     "next": "14.0.1",
-=======
-    "ai": "2.2.21",
-    "next": "13.4.12",
->>>>>>> b7f81957
     "openai": "4.16.1",
     "react": "18.2.0",
     "react-dom": "^18.2.0"
