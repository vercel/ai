--- conflicted
+++ resolved
@@ -9,11 +9,7 @@
     "lint": "next lint"
   },
   "dependencies": {
-<<<<<<< HEAD
-    "ai": "workspace:*",
-=======
     "ai": "2.2.1",
->>>>>>> c492ac81
     "next": "13.4.12",
     "openai": "4.0.0",
     "react": "18.2.0",
