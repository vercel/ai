{
  "name": "next-openai",
  "version": "0.0.0",
  "private": true,
  "scripts": {
    "dev": "next dev",
    "build": "next build",
    "start": "next start",
    "lint": "next lint"
  },
  "dependencies": {
<<<<<<< HEAD
    "@ai-sdk/anthropic": "1.1.8",
    "@ai-sdk/deepseek": "0.1.10",
    "@ai-sdk/openai": "1.1.12",
    "@ai-sdk/fireworks": "0.1.10",
    "@ai-sdk/google-vertex": "2.1.15",
    "@ai-sdk/groq": "1.1.9",
    "@ai-sdk/perplexity": "1.0.0",
    "@ai-sdk/ui-utils": "1.1.14",
    "@ai-sdk/react": "1.1.16",
=======
    "@ai-sdk/anthropic": "1.1.9",
    "@ai-sdk/deepseek": "0.1.11",
    "@ai-sdk/openai": "1.1.13",
    "@ai-sdk/google-vertex": "2.1.16",
    "@ai-sdk/perplexity": "1.0.1",
    "@ai-sdk/ui-utils": "1.1.15",
    "@ai-sdk/react": "1.1.17",
>>>>>>> da69c394
    "@vercel/blob": "^0.26.0",
    "ai": "4.1.42",
    "next": "latest",
    "openai": "4.52.6",
    "react": "^18",
    "react-dom": "^18",
    "react-markdown": "9.0.1",
    "zod": "3.23.8"
  },
  "devDependencies": {
    "@types/node": "^17.0.12",
    "@types/react": "^18",
    "@types/react-dom": "^18",
    "autoprefixer": "^10.4.14",
    "eslint": "8.57.1",
    "eslint-config-next": "14.2.3",
    "postcss": "^8.4.49",
    "tailwindcss": "^3.4.15",
    "typescript": "5.6.3"
  }
}<|MERGE_RESOLUTION|>--- conflicted
+++ resolved
@@ -9,17 +9,6 @@
     "lint": "next lint"
   },
   "dependencies": {
-<<<<<<< HEAD
-    "@ai-sdk/anthropic": "1.1.8",
-    "@ai-sdk/deepseek": "0.1.10",
-    "@ai-sdk/openai": "1.1.12",
-    "@ai-sdk/fireworks": "0.1.10",
-    "@ai-sdk/google-vertex": "2.1.15",
-    "@ai-sdk/groq": "1.1.9",
-    "@ai-sdk/perplexity": "1.0.0",
-    "@ai-sdk/ui-utils": "1.1.14",
-    "@ai-sdk/react": "1.1.16",
-=======
     "@ai-sdk/anthropic": "1.1.9",
     "@ai-sdk/deepseek": "0.1.11",
     "@ai-sdk/openai": "1.1.13",
@@ -27,7 +16,6 @@
     "@ai-sdk/perplexity": "1.0.1",
     "@ai-sdk/ui-utils": "1.1.15",
     "@ai-sdk/react": "1.1.17",
->>>>>>> da69c394
     "@vercel/blob": "^0.26.0",
     "ai": "4.1.42",
     "next": "latest",
