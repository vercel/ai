--- conflicted
+++ resolved
@@ -9,15 +9,9 @@
     "lint": "next lint"
   },
   "dependencies": {
-<<<<<<< HEAD
-    "@ai-sdk/openai": "1.3.22",
-    "@ai-sdk/react": "1.2.12",
-    "ai": "4.3.16",
-=======
     "@ai-sdk/openai": "workspace:*",
     "@ai-sdk/react": "workspace:*",
     "ai": "workspace:*",
->>>>>>> 713257cc
     "next": "latest",
     "react": "^18",
     "react-dom": "^18",
