import { openai } from '@ai-sdk/openai';
import { StreamingTextResponse, streamText } from 'ai';
import { APIEvent } from 'solid-start/api';

export const POST = async (event: APIEvent) => {
  try {
    const { messages } = await event.request.json();

<<<<<<< HEAD
    const result = await streamText({
      model: openai.chat('gpt-4-turbo-preview'),
=======
    const result = await experimental_streamText({
      model: openai('gpt-4-turbo-preview'),
>>>>>>> dcfae61c
      messages,
    });

    return new StreamingTextResponse(result.toAIStream());
  } catch (error) {
    console.error(error);
    throw error;
  }
};<|MERGE_RESOLUTION|>--- conflicted
+++ resolved
@@ -6,13 +6,8 @@
   try {
     const { messages } = await event.request.json();
 
-<<<<<<< HEAD
     const result = await streamText({
-      model: openai.chat('gpt-4-turbo-preview'),
-=======
-    const result = await experimental_streamText({
       model: openai('gpt-4-turbo-preview'),
->>>>>>> dcfae61c
       messages,
     });
 
