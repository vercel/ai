--- conflicted
+++ resolved
@@ -15,19 +15,11 @@
     "lint": "eslint \"{src,apps,libs,test}/**/*.ts\" --fix"
   },
   "dependencies": {
-<<<<<<< HEAD
-    "@ai-sdk/openai": "1.3.22",
-    "@nestjs/common": "^10.4.15",
-    "@nestjs/core": "^10.0.0",
-    "@nestjs/platform-express": "^10.4.9",
-    "ai": "4.3.16",
-=======
     "@ai-sdk/openai": "workspace:*",
     "@nestjs/common": "^10.4.15",
     "@nestjs/core": "^10.0.0",
     "@nestjs/platform-express": "^10.4.9",
     "ai": "workspace:*",
->>>>>>> 713257cc
     "reflect-metadata": "^0.2.0",
     "rxjs": "^7.8.1"
   },
