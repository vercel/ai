{
  "name": "nuxt-openai",
  "private": true,
  "scripts": {
    "build": "nuxt build",
    "dev": "nuxt dev",
    "generate": "nuxt generate",
    "preview": "nuxt preview",
    "postinstall": "nuxt prepare"
  },
  "dependencies": {
<<<<<<< HEAD
    "@ai-sdk/vue": "2.0.0-canary.5",
    "@ai-sdk/openai": "2.0.0-canary.5",
    "ai": "5.0.0-canary.6",
    "openai": "4.52.6",
=======
    "@ai-sdk/vue": "2.0.0-canary.4",
    "@ai-sdk/openai": "2.0.0-canary.4",
    "ai": "5.0.0-canary.5",
>>>>>>> 51dfffe9
    "zod": "3.23.8"
  },
  "devDependencies": {
    "@nuxt/devtools": "1.6.3",
    "@nuxt/ui-templates": "1.3.4",
    "@nuxtjs/tailwindcss": "6.12.2",
    "@types/node": "20.17.24",
    "@vercel/ai-tsconfig": "workspace:*",
    "@vue/reactivity": "3.5.13",
    "@vue/runtime-core": "3.5.12",
    "@vue/runtime-dom": "3.5.13",
    "@vue/shared": "3.5.12",
    "nuxt": "3.14.159",
    "tailwindcss": "3.4.15",
    "unctx": "2.3.1",
    "vue": "3.5.13",
    "vue-router": "4.5.0"
  },
  "version": "0.0.0"
}<|MERGE_RESOLUTION|>--- conflicted
+++ resolved
@@ -9,16 +9,9 @@
     "postinstall": "nuxt prepare"
   },
   "dependencies": {
-<<<<<<< HEAD
     "@ai-sdk/vue": "2.0.0-canary.5",
     "@ai-sdk/openai": "2.0.0-canary.5",
     "ai": "5.0.0-canary.6",
-    "openai": "4.52.6",
-=======
-    "@ai-sdk/vue": "2.0.0-canary.4",
-    "@ai-sdk/openai": "2.0.0-canary.4",
-    "ai": "5.0.0-canary.5",
->>>>>>> 51dfffe9
     "zod": "3.23.8"
   },
   "devDependencies": {
