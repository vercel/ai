--- conflicted
+++ resolved
@@ -9,13 +9,8 @@
     "lint": "next lint"
   },
   "dependencies": {
-<<<<<<< HEAD
-    "@anthropic-ai/sdk": "0.15.0",
+    "@anthropic-ai/sdk": "0.18.0",
     "ai": "3.0.13",
-=======
-    "@anthropic-ai/sdk": "0.18.0",
-    "ai": "3.0.12",
->>>>>>> 4c4a06d2
     "next": "14.1.1",
     "react": "18.2.0",
     "react-dom": "^18.2.0"
