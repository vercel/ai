--- conflicted
+++ resolved
@@ -10,13 +10,8 @@
     "check:watch": "svelte-kit sync && svelte-check --tsconfig ./tsconfig.json --watch"
   },
   "dependencies": {
-<<<<<<< HEAD
-    "ai": "2.1.15",
     "openai-edge": "^1.1.1"
-=======
     "ai": "2.1.17",
-    "openai-edge": "^0.5.1"
->>>>>>> 51cb3ee0
   },
   "devDependencies": {
     "@fontsource/fira-mono": "^4.5.10",
