--- conflicted
+++ resolved
@@ -27,13 +27,8 @@
     "type-check": "tsc --build"
   },
   "dependencies": {
-<<<<<<< HEAD
-    "@ai-sdk/openai": "3.0.0-beta.80",
+    "@ai-sdk/openai": "3.0.0-beta.81",
     "@modelcontextprotocol/sdk": "^1.24.0",
-=======
-    "@ai-sdk/openai": "3.0.0-beta.81",
-    "@modelcontextprotocol/sdk": "^1.10.2",
->>>>>>> 24836261
     "ai": "6.0.0-beta.130",
     "dotenv": "16.4.5",
     "express": "5.0.1",
