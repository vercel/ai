--- conflicted
+++ resolved
@@ -16,12 +16,7 @@
   "dependencies": {
     "@modelcontextprotocol/sdk": "1.10.2",
     "@ai-sdk/openai": "1.3.20",
-<<<<<<< HEAD
-    "ai": "4.3.10",
-=======
-    "@modelcontextprotocol/sdk": "^1.7.0",
     "ai": "4.3.11",
->>>>>>> 1d9a12db
     "dotenv": "16.4.5",
     "express": "5.0.1",
     "zod": "3.23.8"
