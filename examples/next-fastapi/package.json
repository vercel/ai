--- conflicted
+++ resolved
@@ -11,14 +11,8 @@
     "lint": "next lint"
   },
   "dependencies": {
-<<<<<<< HEAD
-    "@ai-sdk/ui-utils": "1.2.11",
-    "@ai-sdk/react": "1.2.12",
-    "ai": "4.3.16",
-=======
     "@ai-sdk/react": "workspace:*",
     "ai": "workspace:*",
->>>>>>> 713257cc
     "geist": "^1.3.1",
     "next": "latest",
     "react": "^18",
