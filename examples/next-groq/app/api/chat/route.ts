--- conflicted
+++ resolved
@@ -1,10 +1,7 @@
-<<<<<<< HEAD
 import { OpenAI } from '@ai-sdk/openai';
 import { StreamingTextResponse, streamText } from 'ai';
-=======
 import { createOpenAI } from '@ai-sdk/openai';
 import { experimental_streamText } from 'ai';
->>>>>>> a2a71171
 
 export const dynamic = 'force-dynamic';
 
@@ -17,19 +14,11 @@
   // Extract the `messages` from the body of the request
   const { messages } = await req.json();
 
-<<<<<<< HEAD
-    // Call the language model
-    const result = await streamText({
-      model: groq.chat('llama2-70b-4096'),
-      messages,
-    });
-=======
   // Call the language model
-  const result = await experimental_streamText({
+  const result = await streamText({
     model: groq.chat('llama3-70b-8192'),
     messages,
   });
->>>>>>> a2a71171
 
   // Respond with the stream
   return result.toAIStreamResponse();
