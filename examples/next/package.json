--- conflicted
+++ resolved
@@ -11,13 +11,8 @@
   "dependencies": {
     "@ai-sdk/react": "3.0.0-beta.153",
     "@vercel/blob": "^0.26.0",
-<<<<<<< HEAD
-    "ai": "6.0.0-beta.148",
+    "ai": "6.0.0-beta.150",
     "next": "^15.5.9",
-=======
-    "ai": "6.0.0-beta.150",
-    "next": "^15.5.7",
->>>>>>> 8d73f91b
     "react": "^18",
     "react-dom": "^18",
     "react-markdown": "9.0.1",
