--- conflicted
+++ resolved
@@ -1,13 +1,8 @@
 import type { GoogleGenerativeAIProviderMetadata } from '@ai-sdk/google';
 import type {
   EmbeddingModelV3,
-<<<<<<< HEAD
-  ImageModelV2,
+  ImageModelV3,
   LanguageModelV3,
-=======
-  ImageModelV3,
-  LanguageModelV2,
->>>>>>> 67f7e765
 } from '@ai-sdk/provider';
 import {
   APICallError,
