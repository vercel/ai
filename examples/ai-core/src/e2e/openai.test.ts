--- conflicted
+++ resolved
@@ -23,11 +23,8 @@
       createChatModel('gpt-4.1'),
       createChatModel('gpt-4.1-mini'),
       createChatModel('gpt-4.1-nano'),
-<<<<<<< HEAD
       createChatModel('o3'),
       createChatModel('o4-mini'),
-=======
->>>>>>> 99fb1873
       createChatModel('o1-mini'),
       createChatModel('gpt-4o-mini'),
       createChatModel('gpt-3.5-turbo'),
