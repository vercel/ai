<<<<<<< HEAD
import { generateText, tool } from 'ai';
import { OpenAI } from '@ai-sdk/openai';
=======
import { openai } from '@ai-sdk/openai';
import { experimental_generateText, tool } from 'ai';
>>>>>>> dcfae61c
import dotenv from 'dotenv';
import { z } from 'zod';
import { weatherTool } from '../tools/weather-tool';

dotenv.config();

async function main() {
<<<<<<< HEAD
  const result = await generateText({
    model: openai.chat('gpt-3.5-turbo'),
=======
  const result = await experimental_generateText({
    model: openai('gpt-3.5-turbo'),
>>>>>>> dcfae61c
    maxTokens: 512,
    tools: {
      weather: weatherTool,
      cityAttractions: tool({
        parameters: z.object({ city: z.string() }),
      }),
    },
    prompt:
      'What is the weather in San Francisco and what attractions should I visit?',
  });

  // typed tool calls:
  for (const toolCall of result.toolCalls) {
    switch (toolCall.toolName) {
      case 'cityAttractions': {
        toolCall.args.city; // string
        break;
      }

      case 'weather': {
        toolCall.args.location; // string
        break;
      }
    }
  }

  // typed tool results for tools with execute method:
  for (const toolResult of result.toolResults) {
    switch (toolResult.toolName) {
      // NOT AVAILABLE (NO EXECUTE METHOD)
      // case 'cityAttractions': {
      //   toolResult.args.city; // string
      //   toolResult.result;
      //   break;
      // }

      case 'weather': {
        toolResult.args.location; // string
        toolResult.result.location; // string
        toolResult.result.temperature; // number
        break;
      }
    }
  }

  console.log(JSON.stringify(result, null, 2));
}

main().catch(console.error);<|MERGE_RESOLUTION|>--- conflicted
+++ resolved
@@ -1,10 +1,5 @@
-<<<<<<< HEAD
+import { openai } from '@ai-sdk/openai';
 import { generateText, tool } from 'ai';
-import { OpenAI } from '@ai-sdk/openai';
-=======
-import { openai } from '@ai-sdk/openai';
-import { experimental_generateText, tool } from 'ai';
->>>>>>> dcfae61c
 import dotenv from 'dotenv';
 import { z } from 'zod';
 import { weatherTool } from '../tools/weather-tool';
@@ -12,13 +7,8 @@
 dotenv.config();
 
 async function main() {
-<<<<<<< HEAD
   const result = await generateText({
-    model: openai.chat('gpt-3.5-turbo'),
-=======
-  const result = await experimental_generateText({
     model: openai('gpt-3.5-turbo'),
->>>>>>> dcfae61c
     maxTokens: 512,
     tools: {
       weather: weatherTool,
