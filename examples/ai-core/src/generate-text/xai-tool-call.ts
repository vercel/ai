--- conflicted
+++ resolved
@@ -7,11 +7,7 @@
 async function main() {
   const result = await generateText({
     model: xai('grok-3-beta'),
-<<<<<<< HEAD
-    maxTokens: 512,
-=======
     maxOutputTokens: 512,
->>>>>>> 713257cc
     tools: {
       weather: weatherTool,
       cityAttractions: tool({
