--- conflicted
+++ resolved
@@ -1,22 +1,12 @@
-<<<<<<< HEAD
+import { mistral } from '@ai-sdk/mistral';
 import { generateText } from 'ai';
-import { Mistral } from '@ai-sdk/mistral';
-=======
-import { mistral } from '@ai-sdk/mistral';
-import { experimental_generateText } from 'ai';
->>>>>>> dcfae61c
 import dotenv from 'dotenv';
 
 dotenv.config();
 
 async function main() {
-<<<<<<< HEAD
   const result = await generateText({
-    model: mistral.chat('open-mistral-7b'),
-=======
-  const result = await experimental_generateText({
     model: mistral('open-mistral-7b'),
->>>>>>> dcfae61c
     prompt: 'Invent a new holiday and describe its traditions.',
   });
 
