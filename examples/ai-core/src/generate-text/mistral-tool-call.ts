<<<<<<< HEAD
import { generateText, tool } from 'ai';
import { Mistral } from '@ai-sdk/mistral';
=======
import { mistral } from '@ai-sdk/mistral';
import { experimental_generateText, tool } from 'ai';
>>>>>>> dcfae61c
import dotenv from 'dotenv';
import { z } from 'zod';
import { weatherTool } from '../tools/weather-tool';

dotenv.config();

async function main() {
<<<<<<< HEAD
  const result = await generateText({
    model: mistral.chat('mistral-large-latest'),
=======
  const result = await experimental_generateText({
    model: mistral('mistral-large-latest'),
>>>>>>> dcfae61c
    maxTokens: 512,
    tools: {
      weather: weatherTool,
      cityAttractions: tool({
        parameters: z.object({ city: z.string() }),
      }),
    },
    prompt:
      'What is the weather in San Francisco and what attractions should I visit?',
  });

  // typed tool calls:
  for (const toolCall of result.toolCalls) {
    switch (toolCall.toolName) {
      case 'cityAttractions': {
        toolCall.args.city; // string
        break;
      }

      case 'weather': {
        toolCall.args.location; // string
        break;
      }
    }
  }

  // typed tool results for tools with execute method:
  for (const toolResult of result.toolResults) {
    switch (toolResult.toolName) {
      // NOT AVAILABLE (NO EXECUTE METHOD)
      // case 'cityAttractions': {
      //   toolResult.args.city; // string
      //   toolResult.result;
      //   break;
      // }

      case 'weather': {
        toolResult.args.location; // string
        toolResult.result.location; // string
        toolResult.result.temperature; // number
        break;
      }
    }
  }

  console.log(JSON.stringify(result, null, 2));
}

main().catch(console.error);<|MERGE_RESOLUTION|>--- conflicted
+++ resolved
@@ -1,10 +1,5 @@
-<<<<<<< HEAD
+import { mistral } from '@ai-sdk/mistral';
 import { generateText, tool } from 'ai';
-import { Mistral } from '@ai-sdk/mistral';
-=======
-import { mistral } from '@ai-sdk/mistral';
-import { experimental_generateText, tool } from 'ai';
->>>>>>> dcfae61c
 import dotenv from 'dotenv';
 import { z } from 'zod';
 import { weatherTool } from '../tools/weather-tool';
@@ -12,13 +7,8 @@
 dotenv.config();
 
 async function main() {
-<<<<<<< HEAD
   const result = await generateText({
-    model: mistral.chat('mistral-large-latest'),
-=======
-  const result = await experimental_generateText({
     model: mistral('mistral-large-latest'),
->>>>>>> dcfae61c
     maxTokens: 512,
     tools: {
       weather: weatherTool,
