<<<<<<< HEAD
import { generateText } from 'ai';
import { OpenAI } from '@ai-sdk/openai';
=======
import { openai } from '@ai-sdk/openai';
import { experimental_generateText } from 'ai';
>>>>>>> dcfae61c
import dotenv from 'dotenv';
import fs from 'node:fs';

dotenv.config();

async function main() {
<<<<<<< HEAD
  const result = await generateText({
    model: openai.chat('gpt-4-vision-preview'),
=======
  const result = await experimental_generateText({
    model: openai('gpt-4-vision-preview'),
>>>>>>> dcfae61c
    maxTokens: 512,
    messages: [
      {
        role: 'user',
        content: [
          { type: 'text', text: 'Describe the image in detail.' },
          { type: 'image', image: fs.readFileSync('./data/comic-cat.png') },
        ],
      },
    ],
  });

  console.log(result.text);
}

main().catch(console.error);<|MERGE_RESOLUTION|>--- conflicted
+++ resolved
@@ -1,23 +1,13 @@
-<<<<<<< HEAD
+import { openai } from '@ai-sdk/openai';
 import { generateText } from 'ai';
-import { OpenAI } from '@ai-sdk/openai';
-=======
-import { openai } from '@ai-sdk/openai';
-import { experimental_generateText } from 'ai';
->>>>>>> dcfae61c
 import dotenv from 'dotenv';
 import fs from 'node:fs';
 
 dotenv.config();
 
 async function main() {
-<<<<<<< HEAD
   const result = await generateText({
-    model: openai.chat('gpt-4-vision-preview'),
-=======
-  const result = await experimental_generateText({
-    model: openai('gpt-4-vision-preview'),
->>>>>>> dcfae61c
+    model: openai.chat('gpt-4-turbo'),
     maxTokens: 512,
     messages: [
       {
