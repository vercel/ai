--- conflicted
+++ resolved
@@ -1,9 +1,5 @@
-<<<<<<< HEAD
+import { anthropic } from '@ai-sdk/anthropic';
 import { generateText, tool } from 'ai';
-=======
->>>>>>> dcfae61c
-import { anthropic } from '@ai-sdk/anthropic';
-import { experimental_generateText, tool } from 'ai';
 import dotenv from 'dotenv';
 import { z } from 'zod';
 import { weatherTool } from '../tools/weather-tool';
@@ -11,13 +7,8 @@
 dotenv.config();
 
 async function main() {
-<<<<<<< HEAD
   const result = await generateText({
-    model: anthropic.messages('claude-3-opus-20240229'),
-=======
-  const result = await experimental_generateText({
     model: anthropic('claude-3-opus-20240229'),
->>>>>>> dcfae61c
     maxTokens: 512,
     tools: {
       weather: weatherTool,
