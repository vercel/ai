--- conflicted
+++ resolved
@@ -1,10 +1,5 @@
-<<<<<<< HEAD
+import { mistral } from '@ai-sdk/mistral';
 import { CoreMessage, streamText } from 'ai';
-import { Mistral } from '@ai-sdk/mistral';
-=======
-import { mistral } from '@ai-sdk/mistral';
-import { ExperimentalMessage, experimental_streamText } from 'ai';
->>>>>>> dcfae61c
 import dotenv from 'dotenv';
 import * as readline from 'node:readline/promises';
 
@@ -23,13 +18,8 @@
 
     messages.push({ role: 'user', content: userInput });
 
-<<<<<<< HEAD
     const result = await streamText({
-      model: mistral.chat('open-mistral-7b'),
-=======
-    const result = await experimental_streamText({
       model: mistral('open-mistral-7b'),
->>>>>>> dcfae61c
       system: `You are a helpful, respectful and honest assistant.`,
       messages,
     });
