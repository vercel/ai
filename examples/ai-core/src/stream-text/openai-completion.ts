--- conflicted
+++ resolved
@@ -1,22 +1,12 @@
-<<<<<<< HEAD
+import { openai } from '@ai-sdk/openai';
 import { streamText } from 'ai';
-import { OpenAI } from '@ai-sdk/openai';
-=======
-import { experimental_streamText } from 'ai';
-import { openai } from '@ai-sdk/openai';
->>>>>>> dcfae61c
 import dotenv from 'dotenv';
 
 dotenv.config();
 
 async function main() {
-<<<<<<< HEAD
   const result = await streamText({
-    model: openai.completion('gpt-3.5-turbo-instruct'),
-=======
-  const result = await experimental_streamText({
     model: openai('gpt-3.5-turbo-instruct'),
->>>>>>> dcfae61c
     maxTokens: 1024,
     temperature: 0.3,
     prompt: 'Invent a new holiday and describe its traditions.',
