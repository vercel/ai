--- conflicted
+++ resolved
@@ -1,5 +1,5 @@
+import { google } from '@ai-sdk/google';
 import { CoreMessage, ToolCallPart, ToolResultPart, streamText } from 'ai';
-import { google } from '@ai-sdk/google';
 import dotenv from 'dotenv';
 import * as readline from 'node:readline/promises';
 import { weatherTool } from '../tools/weather-tool';
@@ -22,13 +22,8 @@
       messages.push({ role: 'user', content: userInput });
     }
 
-<<<<<<< HEAD
     const result = await streamText({
-      model: google.generativeAI('models/gemini-pro'),
-=======
-    const result = await experimental_streamText({
       model: google('models/gemini-pro'),
->>>>>>> dcfae61c
       tools: { weatherTool },
       system: `You are a helpful, respectful and honest assistant.`,
       messages,
