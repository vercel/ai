<<<<<<< HEAD
import { streamText } from 'ai';
=======
>>>>>>> dcfae61c
import { anthropic } from '@ai-sdk/anthropic';
import { experimental_streamText } from 'ai';
import dotenv from 'dotenv';
import fs from 'node:fs';

dotenv.config();

async function main() {
<<<<<<< HEAD
  const result = await streamText({
    model: anthropic.messages('claude-3-haiku-20240307'),
=======
  const result = await experimental_streamText({
    model: anthropic('claude-3-haiku-20240307'),
>>>>>>> dcfae61c
    maxTokens: 512,
    messages: [
      {
        role: 'user',
        content: [
          { type: 'text', text: 'Describe the image in detail.' },
          { type: 'image', image: fs.readFileSync('./data/comic-cat.png') },
        ],
      },
    ],
  });

  for await (const textPart of result.textStream) {
    process.stdout.write(textPart);
  }
}

main().catch(console.error);<|MERGE_RESOLUTION|>--- conflicted
+++ resolved
@@ -1,22 +1,13 @@
-<<<<<<< HEAD
+import { anthropic } from '@ai-sdk/anthropic';
 import { streamText } from 'ai';
-=======
->>>>>>> dcfae61c
-import { anthropic } from '@ai-sdk/anthropic';
-import { experimental_streamText } from 'ai';
 import dotenv from 'dotenv';
 import fs from 'node:fs';
 
 dotenv.config();
 
 async function main() {
-<<<<<<< HEAD
   const result = await streamText({
-    model: anthropic.messages('claude-3-haiku-20240307'),
-=======
-  const result = await experimental_streamText({
     model: anthropic('claude-3-haiku-20240307'),
->>>>>>> dcfae61c
     maxTokens: 512,
     messages: [
       {
