--- conflicted
+++ resolved
@@ -1,15 +1,5 @@
-<<<<<<< HEAD
+import { openai } from '@ai-sdk/openai';
 import { CoreMessage, ToolCallPart, ToolResultPart, streamText } from 'ai';
-import { OpenAI } from '@ai-sdk/openai';
-=======
-import { openai } from '@ai-sdk/openai';
-import {
-  ExperimentalMessage,
-  ToolCallPart,
-  ToolResultPart,
-  experimental_streamText,
-} from 'ai';
->>>>>>> dcfae61c
 import dotenv from 'dotenv';
 import * as readline from 'node:readline/promises';
 import { weatherTool } from '../tools/weather-tool';
@@ -32,13 +22,8 @@
       messages.push({ role: 'user', content: userInput });
     }
 
-<<<<<<< HEAD
     const result = await streamText({
-      model: openai.chat('gpt-3.5-turbo'),
-=======
-    const result = await experimental_streamText({
       model: openai('gpt-3.5-turbo'),
->>>>>>> dcfae61c
       tools: { weatherTool },
       system: `You are a helpful, respectful and honest assistant.`,
       messages,
