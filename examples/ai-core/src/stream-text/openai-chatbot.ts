<<<<<<< HEAD
import { CoreMessage, streamText } from 'ai';
import { OpenAI } from '@ai-sdk/openai';
=======
import { openai } from '@ai-sdk/openai';
import { ExperimentalMessage, experimental_streamText } from 'ai';
>>>>>>> dcfae61c
import dotenv from 'dotenv';
import * as readline from 'node:readline/promises';

dotenv.config();

const terminal = readline.createInterface({
  input: process.stdin,
  output: process.stdout,
});

const messages: CoreMessage[] = [];

async function main() {
  while (true) {
    const userInput = await terminal.question('You: ');

    messages.push({ role: 'user', content: userInput });

<<<<<<< HEAD
    const result = await streamText({
      model: openai.chat('gpt-3.5-turbo'),
=======
    const result = await experimental_streamText({
      model: openai('gpt-3.5-turbo'),
>>>>>>> dcfae61c
      system: `You are a helpful, respectful and honest assistant.`,
      messages,
    });

    let fullResponse = '';
    process.stdout.write('\nAssistant: ');
    for await (const delta of result.textStream) {
      fullResponse += delta;
      process.stdout.write(delta);
    }
    process.stdout.write('\n\n');

    messages.push({ role: 'assistant', content: fullResponse });
  }
}

main().catch(console.error);<|MERGE_RESOLUTION|>--- conflicted
+++ resolved
@@ -1,10 +1,5 @@
-<<<<<<< HEAD
+import { openai } from '@ai-sdk/openai';
 import { CoreMessage, streamText } from 'ai';
-import { OpenAI } from '@ai-sdk/openai';
-=======
-import { openai } from '@ai-sdk/openai';
-import { ExperimentalMessage, experimental_streamText } from 'ai';
->>>>>>> dcfae61c
 import dotenv from 'dotenv';
 import * as readline from 'node:readline/promises';
 
@@ -23,13 +18,8 @@
 
     messages.push({ role: 'user', content: userInput });
 
-<<<<<<< HEAD
     const result = await streamText({
-      model: openai.chat('gpt-3.5-turbo'),
-=======
-    const result = await experimental_streamText({
       model: openai('gpt-3.5-turbo'),
->>>>>>> dcfae61c
       system: `You are a helpful, respectful and honest assistant.`,
       messages,
     });
