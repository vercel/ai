--- conflicted
+++ resolved
@@ -3,6 +3,7 @@
   "version": "0.0.0",
   "private": true,
   "dependencies": {
+    "@ai-sdk/amazon-bedrock": "latest",
     "@ai-sdk/anthropic": "latest",
     "@ai-sdk/azure": "latest",
     "@ai-sdk/cohere": "latest",
@@ -10,13 +11,9 @@
     "@ai-sdk/google-vertex": "latest",
     "@ai-sdk/mistral": "latest",
     "@ai-sdk/openai": "latest",
-<<<<<<< HEAD
     "@opentelemetry/sdk-node": "0.52.0",
     "@opentelemetry/auto-instrumentations-node": "0.47.0",
     "@opentelemetry/sdk-trace-node": "1.25.0",
-=======
-    "@ai-sdk/amazon-bedrock": "latest",
->>>>>>> 55a23687
     "ai": "latest",
     "dotenv": "16.4.5",
     "mathjs": "12.4.2",
