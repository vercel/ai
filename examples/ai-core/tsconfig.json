--- conflicted
+++ resolved
@@ -50,11 +50,10 @@
       "path": "../../packages/deepinfra"
     },
     {
-<<<<<<< HEAD
       "path": "../../packages/gladia"
-=======
+    },
+    {
       "path": "../../packages/lmnt"
->>>>>>> d809c20f
     },
     {
       "path": "../../packages/deepseek"
