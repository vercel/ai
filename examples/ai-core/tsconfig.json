--- conflicted
+++ resolved
@@ -44,11 +44,10 @@
       "path": "../../packages/cohere"
     },
     {
-<<<<<<< HEAD
       "path": "../../packages/deepgram"
-=======
+    },
+    {
       "path": "../../packages/revai"
->>>>>>> 018f3c76
     },
     {
       "path": "../../packages/deepinfra"
