{
  "private": true,
  "name": "ai-repo",
  "scripts": {
    "build": "turbo build --concurrency 16",
    "build:examples": "turbo build --filter=@example/*",
    "build:packages": "turbo build --filter=@ai-sdk/* --filter=ai",
    "changeset": "changeset",
    "clean": "turbo clean",
    "dev": "turbo dev --no-cache --concurrency 16 --continue",
    "lint": "turbo lint",
    "prepare": "husky install",
    "update-references": "update-ts-references",
    "prettier-check": "prettier --check \"**/*.{js,ts,tsx,md,mdx,svelte}\"",
    "type-check": "tsc --build",
    "type-check:full": "tsc --build tsconfig.with-examples.json",
    "prettier-fix": "prettier --write \"**/*.{js,ts,tsx,md,mdx,svelte}\"",
    "publint": "turbo publint",
<<<<<<< HEAD
    "test": "turbo test --concurrency 16",
=======
    "test": "turbo test --concurrency 16 --filter=!@example/*",
    "test:update": "turbo test:update --concurrency 16 --filter=!@example/*",
>>>>>>> 713257cc
    "ci:release": "turbo clean && turbo build && changeset publish",
    "ci:version": "changeset version && node .github/scripts/cleanup-examples-changesets.mjs && pnpm install --no-frozen-lockfile",
    "clean-examples": "node .github/scripts/cleanup-examples-changesets.mjs && pnpm install --no-frozen-lockfile"
  },
  "lint-staged": {
    "*": [
      "prettier --ignore-unknown --write"
    ]
  },
  "devDependencies": {
    "update-ts-references": "^3.6.0",
    "@changesets/cli": "2.27.10",
    "@playwright/test": "^1.44.1",
    "eslint": "8.57.1",
    "eslint-config-vercel-ai": "workspace:*",
    "husky": "^8.0.0",
    "lint-staged": "15.2.10",
    "next": "15.0.0-canary.23",
    "playwright": "^1.44.1",
    "prettier": "3.5.3",
    "prettier-plugin-svelte": "^3.3.3",
    "publint": "0.2.12",
    "react": "19.0.0-rc-cc1ec60d0d-20240607",
    "react-dom": "19.0.0-rc-cc1ec60d0d-20240607",
    "turbo": "2.4.4",
    "typescript": "5.8.3",
    "vitest": "2.1.4"
  },
  "engines": {
    "node": "^18.0.0 || ^20.0.0 || ^22.0.0"
  },
  "homepage": "https://ai-sdk.dev/docs",
  "repository": {
    "type": "git",
    "url": "git+https://github.com/vercel/ai.git"
  },
  "license": "Apache License",
  "bugs": {
    "url": "https://github.com/vercel/ai/issues"
  },
  "keywords": [
    "ai"
  ],
  "packageManager": "pnpm@10.11.0",
  "prettier": {
    "tabWidth": 2,
    "useTabs": false,
    "singleQuote": true,
    "arrowParens": "avoid",
    "trailingComma": "all",
    "plugins": [
      "prettier-plugin-svelte"
    ],
    "overrides": [
      {
        "files": "*.svelte",
        "options": {
          "parser": "svelte"
        }
      }
    ]
  },
  "pnpm": {
    "onlyBuiltDependencies": [
      "esbuild"
    ]
  }
}<|MERGE_RESOLUTION|>--- conflicted
+++ resolved
@@ -16,12 +16,8 @@
     "type-check:full": "tsc --build tsconfig.with-examples.json",
     "prettier-fix": "prettier --write \"**/*.{js,ts,tsx,md,mdx,svelte}\"",
     "publint": "turbo publint",
-<<<<<<< HEAD
-    "test": "turbo test --concurrency 16",
-=======
     "test": "turbo test --concurrency 16 --filter=!@example/*",
     "test:update": "turbo test:update --concurrency 16 --filter=!@example/*",
->>>>>>> 713257cc
     "ci:release": "turbo clean && turbo build && changeset publish",
     "ci:version": "changeset version && node .github/scripts/cleanup-examples-changesets.mjs && pnpm install --no-frozen-lockfile",
     "clean-examples": "node .github/scripts/cleanup-examples-changesets.mjs && pnpm install --no-frozen-lockfile"
