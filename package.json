--- conflicted
+++ resolved
@@ -55,11 +55,8 @@
     "@types/jest": "29.2.0",
     "@types/node": "18.11.3",
     "@types/react": "18.2.6",
-<<<<<<< HEAD
-=======
     "@typescript-eslint/eslint-plugin": "5.59.2",
     "@typescript-eslint/parser": "5.59.2",
->>>>>>> 1d45f542
     "@vercel/style-guide": "4.0.2",
     "eslint": "8.39.0",
     "eslint-config-prettier": "8.8.0",
