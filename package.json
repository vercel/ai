{
  "private": true,
  "scripts": {
    "build": "turbo build",
    "changeset": "changeset",
    "clean": "turbo clean && rm -rf node_modules",
    "dev": "turbo dev --no-cache --continue",
    "lint": "turbo lint",
    "prepare": "husky install",
    "prettier-check": "prettier --check .",
    "type-check": "turbo type-check",
    "prettier-fix": "prettier --write \"**/*.{ts,tsx,md}\"",
    "publint": "turbo publint",
    "release": "turbo build --filter=docs^... && changeset publish",
    "test": "turbo test",
    "version-packages": "changeset version"
  },
<<<<<<< HEAD
  "prettier": "@vercel/style-guide/prettier",
  "jest": {
    "preset": "ts-jest",
    "testEnvironment": "node"
  },
  "dependencies": {
    "eventsource-parser": "1.0.0",
    "nanoid": "4.0.2",
    "swr": "2.2.1-beta.0"
=======
  "lint-staged": {
    "*": [
      "prettier --ignore-unknown --write"
    ]
>>>>>>> 0e3b0798
  },
  "devDependencies": {
    "@changesets/cli": "^2.22.0",
    "eslint": "^7.32.0",
    "eslint-config-vercel-ai": "workspace:*",
    "husky": "^8.0.0",
    "jest": "29.2.1",
<<<<<<< HEAD
    "lint-staged": "13.0.3",
    "prettier": "2.7.1",
    "react": "18.2.0",
=======
    "lint-staged": "^13.2.2",
    "prettier": "2.8.8",
    "publint": "0.1.11",
>>>>>>> 0e3b0798
    "ts-jest": "29.0.3",
    "turbo": "^1.9.3"
  },
<<<<<<< HEAD
  "engines": {
    "node": ">=14.6"
  },
  "peerDependencies": {
    "react": "18.2.0"
  }
=======
  "packageManager": "pnpm@7.15.0"
>>>>>>> 0e3b0798
}<|MERGE_RESOLUTION|>--- conflicted
+++ resolved
@@ -15,22 +15,10 @@
     "test": "turbo test",
     "version-packages": "changeset version"
   },
-<<<<<<< HEAD
-  "prettier": "@vercel/style-guide/prettier",
-  "jest": {
-    "preset": "ts-jest",
-    "testEnvironment": "node"
-  },
-  "dependencies": {
-    "eventsource-parser": "1.0.0",
-    "nanoid": "4.0.2",
-    "swr": "2.2.1-beta.0"
-=======
   "lint-staged": {
     "*": [
       "prettier --ignore-unknown --write"
     ]
->>>>>>> 0e3b0798
   },
   "devDependencies": {
     "@changesets/cli": "^2.22.0",
@@ -38,26 +26,11 @@
     "eslint-config-vercel-ai": "workspace:*",
     "husky": "^8.0.0",
     "jest": "29.2.1",
-<<<<<<< HEAD
-    "lint-staged": "13.0.3",
-    "prettier": "2.7.1",
-    "react": "18.2.0",
-=======
     "lint-staged": "^13.2.2",
     "prettier": "2.8.8",
     "publint": "0.1.11",
->>>>>>> 0e3b0798
     "ts-jest": "29.0.3",
     "turbo": "^1.9.3"
   },
-<<<<<<< HEAD
-  "engines": {
-    "node": ">=14.6"
-  },
-  "peerDependencies": {
-    "react": "18.2.0"
-  }
-=======
   "packageManager": "pnpm@7.15.0"
->>>>>>> 0e3b0798
 }