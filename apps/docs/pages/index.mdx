--- conflicted
+++ resolved
@@ -19,14 +19,6 @@
   AI-powered streaming text and chat UIs**.
 </div>
 
-<<<<<<< HEAD
-## Features
-
-- [SWR](https://swr.vercel.app)-powered React hooks for streaming text responses and building chat and completion UIs
-- First-class support for [LangChain](js.langchain.com/docs) and native [OpenAI](https://openai.com), [Anthropic](https://anthropicai.com), and [HuggingFace](https://huggingface.co) Inference JavaScript SDKs
-- [Edge Runtime](https://edge-runtime.vercel.app/) compatibility
-- Callbacks for saving completed streaming responses to a database (in the same request)
-=======
 Vercel AI Utils is **a compact library for building edge-rendered AI-powered streaming text and chat UIs**. It takes care of the boilerplate code while not adding any additional abstraction or indirection between you and your AI model provider's SDK.
 
 export function Globe() {
@@ -286,5 +278,4 @@
       </svg>
     </div>
   </Card>
-</div>
->>>>>>> 9da86571
+</div>