--- conflicted
+++ resolved
@@ -30,11 +30,10 @@
 The `Anthropic` facade has been removed from the Anthropic provider.
 Please use the `anthropic` object or the `createAnthropic` function instead.
 
-<<<<<<< HEAD
 #### Removed `topK` setting
 
 The model specific `topK` setting has been removed from the Anthropic provider.
-=======
+
 ### Google Generative AI Provider: Removed `Google` facade
 
 The `Google` facade has been removed from the Google Generative AI provider.
@@ -42,7 +41,6 @@
 
 ### Google Vertex Provider: Removed `topK` setting
 
->>>>>>> 277fc6bd
 You can use the standard `topK` setting instead.
 
 ### Google Vertex Provider: Removed `topK` setting
