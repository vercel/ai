---
title: Migrate AI SDK 3.3 to 4.0
description: Learn how to upgrade AI SDK 3.3 to 4.0.
---

# Migrate AI SDK 3.3 to 4.0

<Note type="warning">
  AI SDK 4.0 has not been released yet. It is currently a canary version and
  there will be more breaking changes. We will update this guide as we make
  progress.
</Note>

## Recommended Process

1. [Migrate to AI SDK 3.3](/docs/08-troubleshooting/migration-guide/migration-guide-3-3).
2. Resolve all deprecation warnings.
3. Upgrade to AI SDK 4.0 and follow the breaking changes guide below.

## Provider Changes

### Removed `baseUrl` option

The `baseUrl` option has been removed from all providers. Please use the `baseURL` option instead.

### Anthropic Provider: Removed `Anthropic` facade

The `Anthropic` facade has been removed from the Anthropic provider.
Please use the `anthropic` object or the `createAnthropic` function instead.

### Google Vertex Provider: Removed `topK` setting

The model specific `topK` setting has been removed from the Google Vertex provider.
You can use the standard `topK` setting instead.

### Mistral Provider: Removed `Mistral` facade

The `Mistral` facade has been removed from the Mistral provider.
Please use the `mistral` object or the `createMistral` function instead.

### OpenAI Provider: Removed `OpenAI` facade

The `OpenAI` facade has been removed from the OpenAI provider.
Please use the `openai` object or the `createOpenAI` function instead.

## AI SDK 2.x Legacy Changes

### Removed 2.x prompt helpers

Prompt helpers for constructing message prompts are no longer needed with the AI SDK provider architectureand have been removed.

### Removed 2.x legacy providers

Legacy providers from AI SDK 2.x have been removed. Please use the new [AI SDK provider architecture](/docs/foundations/providers-and-models) instead.

### Removed 2.x `AIStream` legacy exports

The `AIStream` exports have been removed. Please use the new `streamText` functions instead.

## AI SDK Core Changes

### Remove roundtrips

The `maxToolRoundtrips` and `maxAutomaticRoundtrips` options have been removed from the `generateText` and `streamText` functions.
Please use the `maxSteps` option instead.

The `roundtrips` property has been removed from the `GenerateTextResult` type.
Please use the `steps` property instead.

### Removed `nanoid` export

The `nanoid` export has been removed. Please use [`generateId`](/docs/reference/stream-helpers/generate-id) instead.

### Removed `ExperimentalMessage` types

The following types have been removed:

- `ExperimentalMessage` (use `CoreMessage` instead)
- `ExperimentalUserMessage` (use `CoreUserMessage` instead)
- `ExperimentalAssistantMessage` (use `CoreAssistantMessage` instead)
- `ExperimentalToolMessage` (use `CoreToolMessage` instead)

<<<<<<< HEAD
### Removed experimental AI function exports

The following exports have been removed:

- `experimental_generateText` (use `generateText` instead)
- `experimental_streamText` (use `streamText` instead)
- `experimental_generateObject` (use `generateObject` instead)
- `experimental_streamObject` (use `streamObject` instead)
=======
## Removed AI-stream related methods from `streamText`

The following methods have been removed from the `streamText` result:

- `toAIStream`
- `pipeAIStreamToResponse`
- `toAIStreamResponse`
>>>>>>> 60e69edc

## AI SDK RSC Changes

### Removed `render` function

The AI SDK RSC 3.0 `render` function has been removed.
Please use the `streamUI` function instead or switch to AI SDK UI.

## AI SDK UI Changes

### Removed Svelte, Vue, and SolidJS exports

The `ai` package no longer exports Svelte, Vue, and SolidJS UI integrations.
You need to install the `@ai-sdk/svelte`, `@ai-sdk/vue`, and `@ai-sdk/solid` packages directly.

```ts filename="AI SDK 3.3"
import { useChat } from 'ai/svelte';
```

```ts filename="AI SDK 4.0"
import { useChat } from '@ai-sdk/svelte';
```

### `useChat` hook

#### Removed `streamMode` option

The `streamMode` options has been removed from the `useChat` hook.
Please use the `streamProtocol` parameter instead.

#### Replaced roundtrip options with `maxSteps`

The following options have been removed from the `useChat` hook:

- `experimental_maxAutomaticRoundtrips`
- `maxAutomaticRoundtrips`
- `maxToolRoundtrips`

Please use the [`maxSteps`](/docs/ai-sdk-core/tools-and-tool-calling#multi-step-calls) option instead.
The value of `maxSteps` is equal to roundtrips + 1.

#### Removed `options` parameter

The `options` parameter in the `useChat` hook has been removed.
Please use the `headers` and `body` parameters instead.

#### Removed `name` from UI message

The `name` property from the `Message` type has been removed.

#### Removed 2.x legacy function and tool calling

The legacy `function_call` and `tools` options have been removed.
Please use the [AI SDK Core tool calling](/docs/ai-sdk-core/tools-and-tool-calling) instead.

#### Removed `experimental_addToolResult` method

The `experimental_addToolResult` method has been removed from the `useChat` hook.
Please use the `addToolResult` method instead.

### `useCompletion` hook

#### Removed `streamMode` option

The `streamMode` options has been removed from the `useCompletion` hook.
Please use the `streamProtocol` parameter instead.

### `useAssistant` hook

#### Removed `experimental_useAssistant` export

The `experimental_useAssistant` export has been removed from the `useAssistant` hook.
Please use the `useAssistant` hook directly instead.

## AI SDK Errors

### Removed `isXXXError` static methods

The `isXXXError` static methods have been removed from AI SDK errors.
Please use the `isInstance` method of the corresponding error class instead.

### Removed `toJSON` method

The `toJSON` method has been removed from AI SDK errors.<|MERGE_RESOLUTION|>--- conflicted
+++ resolved
@@ -80,7 +80,6 @@
 - `ExperimentalAssistantMessage` (use `CoreAssistantMessage` instead)
 - `ExperimentalToolMessage` (use `CoreToolMessage` instead)
 
-<<<<<<< HEAD
 ### Removed experimental AI function exports
 
 The following exports have been removed:
@@ -89,7 +88,7 @@
 - `experimental_streamText` (use `streamText` instead)
 - `experimental_generateObject` (use `generateObject` instead)
 - `experimental_streamObject` (use `streamObject` instead)
-=======
+
 ## Removed AI-stream related methods from `streamText`
 
 The following methods have been removed from the `streamText` result:
@@ -97,7 +96,6 @@
 - `toAIStream`
 - `pipeAIStreamToResponse`
 - `toAIStreamResponse`
->>>>>>> 60e69edc
 
 ## AI SDK RSC Changes
 
