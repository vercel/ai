---
title: Migrate AI SDK 3.3 to 4.0
description: Learn how to upgrade AI SDK 3.3 to 4.0.
---

# Migrate AI SDK 3.3 to 4.0

<Note type="warning">
  AI SDK 4.0 has not been released yet. It is currently a canary version and
  there will be more breaking changes. We will update this guide as we make
  progress.
</Note>

## Recommended Process

1. [Migrate to AI SDK 3.3](/docs/08-troubleshooting/migration-guide/migration-guide-3-3).
2. Resolve all deprecation warnings.
3. Upgrade to AI SDK 4.0 and follow the breaking changes guide below.

## Provider Changes

### Removed `baseUrl` option

The `baseUrl` option has been removed from all providers. Please use the `baseURL` option instead.

### Anthropic Provider: Removed `Anthropic` facade

The `Anthropic` facade has been removed from the Anthropic provider.
Please use the `anthropic` object or the `createAnthropic` function instead.

### Google Vertex Provider: Removed `topK` setting

The model specific `topK` setting has been removed from the Google Vertex provider.
You can use the standard `topK` setting instead.

### Mistral Provider: Removed `Mistral` facade

The `Mistral` facade has been removed from the Mistral provider.
Please use the `mistral` object or the `createMistral` function instead.

### OpenAI Provider: Removed `OpenAI` facade

The `OpenAI` facade has been removed from the OpenAI provider.
Please use the `openai` object or the `createOpenAI` function instead.

## AI SDK 2.x Legacy Changes

### Removed 2.x prompt helpers

Prompt helpers for constructing message prompts are no longer needed with the AI SDK provider architectureand have been removed.

### Removed 2.x legacy providers

Legacy providers from AI SDK 2.x have been removed. Please use the new [AI SDK provider architecture](/docs/foundations/providers-and-models) instead.

### Removed 2.x `AIStream`

The `AIStream` function and related exports have been removed. Please use the new `streamText` functions instead.

### Removed 2.x `StreamingTextResponse`

The `StreamingTextResponse` function has been removed. Use
`streamText.toDataStreamResponse()` instead.

### Removed 2.x `streamToResponse`

The `streamToResponse` function has been removed. Use
`pipeDataStreamToResponse` from `streamText` instead.

### Removed 2.x RSC `Tokens` streaming

The legacy `Tokens` RSC streaming from 2.x has been removed.
`Tokens` were implemented prior to AI SDK RSC and are no longer needed.

## AI SDK Core Changes

### Remove roundtrips

The `maxToolRoundtrips` and `maxAutomaticRoundtrips` options have been removed from the `generateText` and `streamText` functions.
Please use the `maxSteps` option instead.

The `roundtrips` property has been removed from the `GenerateTextResult` type.
Please use the `steps` property instead.

### Removed `nanoid` export

The `nanoid` export has been removed. Please use [`generateId`](/docs/reference/stream-helpers/generate-id) instead.

<<<<<<< HEAD
### Increased default size of generated IDs

The [`generateId`](/docs/reference/stream-helpers/generate-id) function now
generates 16-character IDs. The previous default was 7 characters.
=======
### Removed `ExperimentalMessage` types

The following types have been removed:

- `ExperimentalMessage` (use `CoreMessage` instead)
- `ExperimentalUserMessage` (use `CoreUserMessage` instead)
- `ExperimentalAssistantMessage` (use `CoreAssistantMessage` instead)
- `ExperimentalToolMessage` (use `CoreToolMessage` instead)

### Removed experimental AI function exports

The following exports have been removed:

- `experimental_generateText` (use `generateText` instead)
- `experimental_streamText` (use `streamText` instead)
- `experimental_generateObject` (use `generateObject` instead)
- `experimental_streamObject` (use `streamObject` instead)

## Removed AI-stream related methods from `streamText`

The following methods have been removed from the `streamText` result:

- `toAIStream`
- `pipeAIStreamToResponse`
- `toAIStreamResponse`

## Removed deprecated telemetry data

The following telemetry data values have been removed:

- `ai.finishReason` (now in `ai.response.finishReason`)
- `ai.result.object` (now in `ai.response.object`)
- `ai.result.text` (now in `ai.response.text`)
- `ai.result.toolCalls` (now in `ai.response.toolCalls`)
- `ai.stream.msToFirstChunk` (now in `ai.response.msToFirstChunk`)
>>>>>>> 4d612954

## AI SDK RSC Changes

### Removed `render` function

The AI SDK RSC 3.0 `render` function has been removed.
Please use the `streamUI` function instead or switch to AI SDK UI.

## AI SDK UI Changes

### Removed Svelte, Vue, and SolidJS exports

The `ai` package no longer exports Svelte, Vue, and SolidJS UI integrations.
You need to install the `@ai-sdk/svelte`, `@ai-sdk/vue`, and `@ai-sdk/solid` packages directly.

```ts filename="AI SDK 3.3"
import { useChat } from 'ai/svelte';
```

```ts filename="AI SDK 4.0"
import { useChat } from '@ai-sdk/svelte';
```

### `useChat` hook

#### Removed `streamMode` option

The `streamMode` options has been removed from the `useChat` hook.
Please use the `streamProtocol` parameter instead.

#### Replaced roundtrip options with `maxSteps`

The following options have been removed from the `useChat` hook:

- `experimental_maxAutomaticRoundtrips`
- `maxAutomaticRoundtrips`
- `maxToolRoundtrips`

Please use the [`maxSteps`](/docs/ai-sdk-core/tools-and-tool-calling#multi-step-calls) option instead.
The value of `maxSteps` is equal to roundtrips + 1.

#### Removed `options` parameter

The `options` parameter in the `useChat` hook has been removed.
Please use the `headers` and `body` parameters instead.

#### Removed `name` from UI message

The `name` property from the `Message` type has been removed.

#### Removed 2.x legacy function and tool calling

The legacy `function_call` and `tools` options have been removed.
Please use the [AI SDK Core tool calling](/docs/ai-sdk-core/tools-and-tool-calling) instead.

#### Removed `experimental_addToolResult` method

The `experimental_addToolResult` method has been removed from the `useChat` hook.
Please use the `addToolResult` method instead.

### `useCompletion` hook

#### Removed `streamMode` option

The `streamMode` options has been removed from the `useCompletion` hook.
Please use the `streamProtocol` parameter instead.

### `useAssistant` hook

#### Removed `experimental_useAssistant` export

The `experimental_useAssistant` export has been removed from the `useAssistant` hook.
Please use the `useAssistant` hook directly instead.

### `experimental_useObject` hook

The `setInput` helper has been removed from the `experimental_useObject` hook.
Please use the `submit` helper instead.

## AI SDK Errors

### Removed `isXXXError` static methods

The `isXXXError` static methods have been removed from AI SDK errors.
Please use the `isInstance` method of the corresponding error class instead.

### Removed `toJSON` method

The `toJSON` method has been removed from AI SDK errors.<|MERGE_RESOLUTION|>--- conflicted
+++ resolved
@@ -86,12 +86,11 @@
 
 The `nanoid` export has been removed. Please use [`generateId`](/docs/reference/stream-helpers/generate-id) instead.
 
-<<<<<<< HEAD
 ### Increased default size of generated IDs
 
 The [`generateId`](/docs/reference/stream-helpers/generate-id) function now
 generates 16-character IDs. The previous default was 7 characters.
-=======
+
 ### Removed `ExperimentalMessage` types
 
 The following types have been removed:
@@ -127,7 +126,6 @@
 - `ai.result.text` (now in `ai.response.text`)
 - `ai.result.toolCalls` (now in `ai.response.toolCalls`)
 - `ai.stream.msToFirstChunk` (now in `ai.response.msToFirstChunk`)
->>>>>>> 4d612954
 
 ## AI SDK RSC Changes
 
