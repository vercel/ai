--- conflicted
+++ resolved
@@ -63,13 +63,11 @@
 
 The `name` property from the `Message` type has been removed.
 
-<<<<<<< HEAD
 ### Removed `toJSON` method from errors
 
 The `toJSON` method has been removed from AI SDK errors.
-=======
+
 ### Removed `streamMode` from `useChat` and `useCompletion`
 
 The `streamMode` parameter has been removed from the `useChat` and `useCompletion` hooks.
-Please use the `streamProtocol` parameter instead.
->>>>>>> 7814c4b9
+Please use the `streamProtocol` parameter instead.