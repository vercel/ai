--- conflicted
+++ resolved
@@ -82,19 +82,6 @@
       href: '/docs/reference/stream-helpers/langchain-stream',
     },
     {
-<<<<<<< HEAD
-      title: 'LangChainAdapter',
-      description:
-        "Transforms the response from LangChain's stream into data streams.",
-      href: '/docs/reference/stream-helpers/langchain-adapter',
-=======
-      title: 'LlamaIndexAdapter',
-      description:
-        "Transforms the response from LlamaIndex's streams into data streams.",
-      href: '/docs/reference/stream-helpers/llamaindex-adapter',
->>>>>>> c9fbc57b
-    },
-    {
       title: 'MistralStream',
       description:
         "Transforms the response from Mistral's language models into a readable stream.",
