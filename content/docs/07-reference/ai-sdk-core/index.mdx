---
title: AI SDK Core
description: Reference documentation for the AI SDK Core
---

# AI SDK Core

[AI SDK Core](/docs/ai-sdk-core) is a set of functions that allow you to interact with language models and other AI models.
These functions are designed to be easy-to-use and flexible, allowing you to generate text, structured data,
and embeddings from language models and other AI models.

AI SDK Core contains the following main functions:

<IndexCards
  cards={[
    {
      title: 'generateText()',
      description: 'Generate text and call tools from a language model.',
      href: '/docs/reference/ai-sdk-core/generate-text',
    },
    {
      title: 'streamText()',
      description: 'Stream text and call tools from a language model.',
      href: '/docs/reference/ai-sdk-core/stream-text',
    },
    {
      title: 'generateObject()',
      description: 'Generate structured data from a language model.',
      href: '/docs/reference/ai-sdk-core/generate-object',
    },
    {
      title: 'streamObject()',
      description: 'Stream structured data from a language model.',
      href: '/docs/reference/ai-sdk-core/stream-object',
    },
    {
      title: 'embed()',
      description:
        'Generate an embedding for a single value using an embedding model.',
      href: '/docs/reference/ai-sdk-core/embed',
    },
    {
      title: 'embedMany()',
      description:
        'Generate embeddings for several values using an embedding model (batch embedding).',
      href: '/docs/reference/ai-sdk-core/embed-many',
    },
  ]}
/>

It also contains the following helper functions and classes:

<IndexCards
  cards={[
    {
      title: 'tool()',
      description: 'Type inference helper function for tools.',
      href: '/docs/reference/ai-sdk-core/tool',
    },
    {
<<<<<<< HEAD
      title: 'ModelRegistry',
      description: 'Registry for managing multiple providers and models.',
      href: '/docs/reference/ai-sdk-core/tool',
=======
      title: 'createProviderRegistry()',
      description:
        'Creates a registry for using models from multiple providers.',
      href: '/docs/reference/ai-sdk-core/provider-registry',
    },
    {
      title: 'cosineSimilarity()',
      description:
        'Calculates the cosine similarity between two vectors, e.g. embeddings.',
      href: '/docs/reference/ai-sdk-core/cosine-similarity',
>>>>>>> 7e342ed7
    },
  ]}
/><|MERGE_RESOLUTION|>--- conflicted
+++ resolved
@@ -58,11 +58,6 @@
       href: '/docs/reference/ai-sdk-core/tool',
     },
     {
-<<<<<<< HEAD
-      title: 'ModelRegistry',
-      description: 'Registry for managing multiple providers and models.',
-      href: '/docs/reference/ai-sdk-core/tool',
-=======
       title: 'createProviderRegistry()',
       description:
         'Creates a registry for using models from multiple providers.',
@@ -73,7 +68,6 @@
       description:
         'Calculates the cosine similarity between two vectors, e.g. embeddings.',
       href: '/docs/reference/ai-sdk-core/cosine-similarity',
->>>>>>> 7e342ed7
     },
   ]}
 />