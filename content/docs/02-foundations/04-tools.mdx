--- conflicted
+++ resolved
@@ -94,12 +94,6 @@
 
 Given tools are JavaScript objects, they can be packaged and distributed through npm like any other library. This makes it easy to share reusable tools across projects and with the community.
 
-<<<<<<< HEAD
-- **[ToolSDK.ai](https://toolsdk.ai/docs/tutorials/getting-started#-quick-start)** - 5000+ MCP servers & AI tools. Connect with the Vercel AI SDK in one line of code.
-- **[agentic](https://docs.agentic.so/marketplace/ts-sdks/ai-sdk)** - A collection of 20+ tools. Most tools connect to access external APIs such as [Exa](https://exa.ai/) or [E2B](https://e2b.dev/).
-- **[browserbase](https://docs.browserbase.com/integrations/vercel/introduction#vercel-ai-integration)** - Browser tool that runs a headless browser
-- **[browserless](https://docs.browserless.io/ai-integrations/vercel-ai-sdk)** - Browser automation service with AI integration - self hosted or cloud based
-=======
 ### Using Ready-Made Tool Packages
 
 Install a tool package and import the tools you need:
@@ -156,7 +150,6 @@
 
 - **[@exalabs/ai-sdk](https://www.npmjs.com/package/@exalabs/ai-sdk)** - Web search tool that lets AI search the web and get real-time information.
 - **[@parallel-web/ai-sdk-tools](https://www.npmjs.com/package/@parallel-web/ai-sdk-tools)** - Web search and extract tools powered by Parallel Web API for real-time information and content extraction.
->>>>>>> e649a602
 - **[Stripe agent tools](https://docs.stripe.com/agents?framework=vercel)** - Tools for interacting with Stripe.
 - **[StackOne ToolSet](https://docs.stackone.com/agents/typescript/frameworks/vercel-ai-sdk)** - Agentic integrations for hundreds of [enterprise SaaS](https://www.stackone.com/integrations) platforms.
 - **[agentic](https://docs.agentic.so/marketplace/ts-sdks/ai-sdk)** - A collection of 20+ tools that connect to external APIs such as [Exa](https://exa.ai/) or [E2B](https://e2b.dev/).
