---
title: Tools
description: Learn about tools with the AI SDK.
---

# Tools

While [large language models (LLMs)](/docs/foundations/overview#large-language-models) have incredible generation capabilities,
they struggle with discrete tasks (e.g. mathematics) and interacting with the outside world (e.g. getting the weather).

Tools are actions that an LLM can invoke.
The results of these actions can be reported back to the LLM to be considered in the next response.

For example, when you ask an LLM for the "weather in London", and there is a weather tool available, it could call a tool
with London as the argument. The tool would then fetch the weather data and return it to the LLM. The LLM can then use this
information in its response.

## What is a tool?

A tool is an object that can be called by the model to perform a specific task.
You can use tools with [`generateText`](/docs/reference/ai-sdk-core/generate-text)
and [`streamText`](/docs/reference/ai-sdk-core/stream-text) by passing one or more tools to the `tools` parameter.

A tool consists of three properties:

- **`description`**: An optional description of the tool that can influence when the tool is picked.
- **`inputSchema`**: A [Zod schema](/docs/foundations/tools#schema-specification-and-validation-with-zod) or a [JSON schema](/docs/reference/ai-sdk-core/json-schema) that defines the input required for the tool to run. The schema is consumed by the LLM, and also used to validate the LLM tool calls.
- **`execute`**: An optional async function that is called with the arguments from the tool call.

<Note>
  `streamUI` uses UI generator tools with a `generate` function that can return
  React components.
</Note>

If the LLM decides to use a tool, it will generate a tool call.
Tools with an `execute` function are run automatically when these calls are generated.
The output of the tool calls are returned using tool result objects.

You can automatically pass tool results back to the LLM
using [multi-step calls](/docs/ai-sdk-core/tools-and-tool-calling#multi-step-calls) with `streamText` and `generateText`.

## Schemas

Schemas are used to define the parameters for tools and to validate the [tool calls](/docs/ai-sdk-core/tools-and-tool-calling).

The AI SDK supports both raw JSON schemas (using the [`jsonSchema` function](/docs/reference/ai-sdk-core/json-schema))
and [Zod](https://zod.dev/) schemas (either directly or using the [`zodSchema` function](/docs/reference/ai-sdk-core/zod-schema)).

[Zod](https://zod.dev/) is a popular TypeScript schema validation library.
You can install it with:

<Tabs items={['pnpm', 'npm', 'yarn', 'bun']}>
  <Tab>
    <Snippet text="pnpm add zod" dark />
  </Tab>
  <Tab>
    <Snippet text="npm install zod" dark />
  </Tab>
  <Tab>
    <Snippet text="yarn add zod" dark />
  </Tab>

  <Tab>
    <Snippet text="bun add zod" dark />
  </Tab>
</Tabs>

You can then specify a Zod schema, for example:

```ts
import z from 'zod';

const recipeSchema = z.object({
  recipe: z.object({
    name: z.string(),
    ingredients: z.array(
      z.object({
        name: z.string(),
        amount: z.string(),
      }),
    ),
    steps: z.array(z.string()),
  }),
});
```

<Note>
  You can also use schemas for structured output generation with
  [`generateObject`](/docs/reference/ai-sdk-core/generate-object) and
  [`streamObject`](/docs/reference/ai-sdk-core/stream-object).
</Note>

## Toolkits

When you work with tools, you typically need a mix of application specific tools and general purpose tools.
There are several providers that offer pre-built tools as **toolkits** that you can use out of the box:

<<<<<<< HEAD
- **[ToolSDK.ai](https://toolsdk.ai/help/tutorials/getting-started)** – 5000+ MCP servers & AI tools. Connect with the Vercel AI SDK in one line of code.
- **[agentic](https://github.com/transitive-bullshit/agentic)** - A collection of 20+ tools. Most tools connect to access external APIs such as [Exa](https://exa.ai/) or [E2B](https://e2b.dev/).
=======
- **[agentic](https://docs.agentic.so/marketplace/ts-sdks/ai-sdk)** - A collection of 20+ tools. Most tools connect to access external APIs such as [Exa](https://exa.ai/) or [E2B](https://e2b.dev/).
>>>>>>> b5fda10a
- **[browserbase](https://docs.browserbase.com/integrations/vercel/introduction#vercel-ai-integration)** - Browser tool that runs a headless browser
- **[browserless](https://docs.browserless.io/ai-integrations/vercel-ai-sdk)** - Browser automation service with AI integration - self hosted or cloud based
- **[Stripe agent tools](https://docs.stripe.com/agents?framework=vercel)** - Tools for interacting with Stripe.
- **[StackOne ToolSet](https://docs.stackone.com/agents/typescript/frameworks/vercel-ai-sdk)** - Agentic integrations for hundreds of [enterprise SaaS](https://www.stackone.com/integrations)
- **[Toolhouse](https://docs.toolhouse.ai/toolhouse/toolhouse-sdk/using-vercel-ai)** - AI function-calling in 3 lines of code for over 25 different actions.
- **[Agent Tools](https://ai-sdk-agents.vercel.app/?item=introduction)** - A collection of tools for agents.
- **[AI Tool Maker](https://github.com/nihaocami/ai-tool-maker)** - A CLI utility to generate AI SDK tools from OpenAPI specs.
- **[Composio](https://docs.composio.dev/providers/vercel)** - Composio provides 250+ tools like GitHub, Gmail, Salesforce and [more](https://composio.dev/tools).
- **[Interlify](https://www.interlify.com/docs/integrate-with-vercel-ai)** - Convert APIs into tools so that AI can connect to your backend in minutes.
- **[JigsawStack](http://www.jigsawstack.com/docs/integration/vercel)** - JigsawStack provides over 30+ small custom fine tuned models available for specific uses.

<Note>
  Do you have open source tools or tool libraries that are compatible with the
  AI SDK? Please [file a pull request](https://github.com/vercel/ai/pulls) to
  add them to this list.
</Note>

## Learn more

The AI SDK Core [Tool Calling](/docs/ai-sdk-core/tools-and-tool-calling)
and [Agents](/docs/foundations/agents) documentation has more information about tools and tool calling.<|MERGE_RESOLUTION|>--- conflicted
+++ resolved
@@ -95,12 +95,8 @@
 When you work with tools, you typically need a mix of application specific tools and general purpose tools.
 There are several providers that offer pre-built tools as **toolkits** that you can use out of the box:
 
-<<<<<<< HEAD
 - **[ToolSDK.ai](https://toolsdk.ai/help/tutorials/getting-started)** – 5000+ MCP servers & AI tools. Connect with the Vercel AI SDK in one line of code.
-- **[agentic](https://github.com/transitive-bullshit/agentic)** - A collection of 20+ tools. Most tools connect to access external APIs such as [Exa](https://exa.ai/) or [E2B](https://e2b.dev/).
-=======
 - **[agentic](https://docs.agentic.so/marketplace/ts-sdks/ai-sdk)** - A collection of 20+ tools. Most tools connect to access external APIs such as [Exa](https://exa.ai/) or [E2B](https://e2b.dev/).
->>>>>>> b5fda10a
 - **[browserbase](https://docs.browserbase.com/integrations/vercel/introduction#vercel-ai-integration)** - Browser tool that runs a headless browser
 - **[browserless](https://docs.browserless.io/ai-integrations/vercel-ai-sdk)** - Browser automation service with AI integration - self hosted or cloud based
 - **[Stripe agent tools](https://docs.stripe.com/agents?framework=vercel)** - Tools for interacting with Stripe.
