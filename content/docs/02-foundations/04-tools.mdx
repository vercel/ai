---
title: Tools
description: Learn about tools with the AI SDK.
---

# Tools

While [large language models (LLMs)](/docs/foundations/overview#large-language-models) have incredible generation capabilities,
they struggle with discrete tasks (e.g. mathematics) and interacting with the outside world (e.g. getting the weather).

Tools are actions that an LLM can invoke.
The results of these actions can be reported back to the LLM to be considered in the next response.

For example, when you ask an LLM for the "weather in London", and there is a weather tool available, it could call a tool
with London as the argument. The tool would then fetch the weather data and return it to the LLM. The LLM can then use this
information in its response.

## What is a tool?

A tool is an object that can be called by the model to perform a specific task.
You can use tools with [`generateText`](/docs/reference/ai-sdk-core/generate-text)
and [`streamText`](/docs/reference/ai-sdk-core/stream-text) by passing one or more tools to the `tools` parameter.

A tool consists of three properties:

- **`description`**: An optional description of the tool that can influence when the tool is picked.
- **`inputSchema`**: A [Zod schema](/docs/foundations/tools#schema-specification-and-validation-with-zod) or a [JSON schema](/docs/reference/ai-sdk-core/json-schema) that defines the input required for the tool to run. The schema is consumed by the LLM, and also used to validate the LLM tool calls.
- **`execute`**: An optional async function that is called with the arguments from the tool call.

<Note>
  `streamUI` uses UI generator tools with a `generate` function that can return
  React components.
</Note>

If the LLM decides to use a tool, it will generate a tool call.
Tools with an `execute` function are run automatically when these calls are generated.
The output of the tool calls are returned using tool result objects.

You can automatically pass tool results back to the LLM
using [multi-step calls](/docs/ai-sdk-core/tools-and-tool-calling#multi-step-calls) with `streamText` and `generateText`.

## Schemas

Schemas are used to define the parameters for tools and to validate the [tool calls](/docs/ai-sdk-core/tools-and-tool-calling).

The AI SDK supports both raw JSON schemas (using the [`jsonSchema` function](/docs/reference/ai-sdk-core/json-schema))
and [Zod](https://zod.dev/) schemas (either directly or using the [`zodSchema` function](/docs/reference/ai-sdk-core/zod-schema)).

[Zod](https://zod.dev/) is a popular TypeScript schema validation library.
You can install it with:

<Tabs items={['pnpm', 'npm', 'yarn', 'bun']}>
  <Tab>
    <Snippet text="pnpm add zod" dark />
  </Tab>
  <Tab>
    <Snippet text="npm install zod" dark />
  </Tab>
  <Tab>
    <Snippet text="yarn add zod" dark />
  </Tab>

  <Tab>
    <Snippet text="bun add zod" dark />
  </Tab>
</Tabs>

You can then specify a Zod schema, for example:

```ts
import z from 'zod';

const recipeSchema = z.object({
  recipe: z.object({
    name: z.string(),
    ingredients: z.array(
      z.object({
        name: z.string(),
        amount: z.string(),
      }),
    ),
    steps: z.array(z.string()),
  }),
});
```

<Note>
  You can also use schemas for structured output generation with
  [`generateObject`](/docs/reference/ai-sdk-core/generate-object) and
  [`streamObject`](/docs/reference/ai-sdk-core/stream-object).
</Note>

## Tool Packages

Given tools are JavaScript objects, they can be packaged and distributed through npm like any other library. This makes it easy to share reusable tools across projects and with the community.

### Using Ready-Made Tool Packages

Install a tool package and import the tools you need:

```bash
pnpm add some-tool-package
```

Then pass them directly to `generateText`, `streamText`, or your agent definition:

```ts highlight="2, 8"
import { generateText, stepCountIs } from 'ai';
import { searchTool } from 'some-tool-package';

const { text } = await generateText({
  model: 'anthropic/claude-haiku-4.5',
  prompt: 'When was Vercel Ship AI?',
  tools: {
    webSearch: searchTool,
  },
  stopWhen: stepCountIs(10),
});
```

### Publishing Your Own Tools

You can publish your own tool packages to npm for others to use. Simply export your tool objects from your package:

```ts
// my-tools/index.ts
export const myTool = {
  description: 'A helpful tool',
  inputSchema: z.object({
    query: z.string(),
  }),
  execute: async ({ query }) => {
    // your tool logic
    return result;
  },
};
```

Anyone can then install and use your tools by importing them.

To get started, you can use the [AI SDK Tool Package Template](https://github.com/vercel-labs/ai-sdk-tool-as-package-template) which provides a ready-to-use starting point for publishing your own tools.

## Toolsets

When you work with tools, you typically need a mix of application-specific tools and general-purpose tools. The community has created various toolsets and resources to help you build and use tools.

### Ready-to-Use Tool Packages

These packages provide pre-built tools you can install and use immediately:

- **[@exalabs/ai-sdk](https://www.npmjs.com/package/@exalabs/ai-sdk)** - Web search tool that lets AI search the web and get real-time information.
- **[@parallel-web/ai-sdk-tools](https://www.npmjs.com/package/@parallel-web/ai-sdk-tools)** - Web search and extract tools powered by Parallel Web API for real-time information and content extraction.
- **[Stripe agent tools](https://docs.stripe.com/agents?framework=vercel)** - Tools for interacting with Stripe.
- **[StackOne ToolSet](https://docs.stackone.com/agents/typescript/frameworks/vercel-ai-sdk)** - Agentic integrations for hundreds of [enterprise SaaS](https://www.stackone.com/integrations) platforms.
- **[agentic](https://docs.agentic.so/marketplace/ts-sdks/ai-sdk)** - A collection of 20+ tools that connect to external APIs such as [Exa](https://exa.ai/) or [E2B](https://e2b.dev/).
- **[Composio](https://docs.composio.dev/providers/vercel)** - 250+ tools like GitHub, Gmail, Salesforce and [more](https://composio.dev/tools).
- **[JigsawStack](http://www.jigsawstack.com/docs/integration/vercel)** - Over 30+ small custom fine-tuned models available for specific uses.
- **[AI Tools Registry](https://ai-tools-registry.vercel.app)** - A Shadcn-compatible tool definitions and components registry for the AI SDK.
- **[Toolhouse](https://docs.toolhouse.ai/toolhouse/toolhouse-sdk/using-vercel-ai)** - AI function-calling in 3 lines of code for over 25 different actions.

### MCP Tools

These are pre-built tools available as MCP servers:

- **[Smithery](https://smithery.ai/docs/integrations/vercel_ai_sdk)** - An open marketplace of 6,000+ MCPs, including [Browserbase](https://browserbase.com/) and [Exa](https://exa.ai/).
- **[Pipedream](https://pipedream.com/docs/connect/mcp/ai-frameworks/vercel-ai-sdk)** - Developer toolkit that lets you easily add 3,000+ integrations to your app or AI agent.
- **[Apify](https://docs.apify.com/platform/integrations/vercel-ai-sdk)** - Apify provides a [marketplace](https://apify.com/store) of thousands of tools for web scraping, data extraction, and browser automation.

### Tool Building Tutorials

These tutorials and guides help you build your own tools that integrate with specific services:

- **[browserbase](https://docs.browserbase.com/integrations/vercel/introduction#vercel-ai-integration)** - Tutorial for building browser tools that run a headless browser.
- **[browserless](https://docs.browserless.io/ai-integrations/vercel-ai-sdk)** - Guide for integrating browser automation (self-hosted or cloud-based).
- **[AI Tool Maker](https://github.com/nihaocami/ai-tool-maker)** - A CLI utility to generate AI SDK tools from OpenAPI specs.
<<<<<<< HEAD
- **[Composio](https://docs.composio.dev/providers/vercel)** - Composio provides 250+ tools like GitHub, Gmail, Salesforce and [more](https://composio.dev/tools).
- **[Interlify](https://www.interlify.com/docs/integrate-with-vercel-ai)** - Convert APIs into tools so that AI can connect to your backend in minutes.
- **[JigsawStack](http://www.jigsawstack.com/docs/integration/vercel)** - JigsawStack provides over 30+ small custom fine tuned models available for specific uses.
- **[Pipedream](https://pipedream.com/docs/connect/mcp/ai-frameworks/vercel-ai-sdk)** - Pipedream Connect provides a developer toolkit that lets you easily add 3,000+ integrations to your app or AI agent.
- **[AI Tools Registry](https://ai-tools-registry.vercel.app)** - A Shadcn compatible tool definitions and components registry for the AI SDK.
- **[DeepAgent](https://deepagent.amardeep.space/docs/vercel-ai-sdk)** - A powerful suite of 50+ AI tools and integrations, seamlessly connecting with APIs like Tavily, E2B, Airtable and [more](https://deepagent.amardeep.space/docs) to build enterprise-ready AI agents.
- **[Smithery](https://smithery.ai/docs/integrations/vercel_ai_sdk)** - Smithery provides an open marketplace of 6K+ MCPs, including [Browserbase](https://browserbase.com/) and [Exa](https://exa.ai/).
- **[Bright Data](https://docs.brightdata.com/integrations/vercel-ai-sdk)** - Search, extract, and navigate the web without getting blocked.
=======
- **[Interlify](https://www.interlify.com/docs/integrate-with-vercel-ai)** - Guide for converting APIs into tools.
- **[DeepAgent](https://deepagent.amardeep.space/docs/vercel-ai-sdk)** - A suite of 50+ AI tools and integrations, seamlessly connecting with APIs like Tavily, E2B, Airtable and [more](https://deepagent.amardeep.space/docs).
>>>>>>> 8ba58539

<Note>
  Do you have open source tools or tool libraries that are compatible with the
  AI SDK? Please [file a pull request](https://github.com/vercel/ai/pulls) to
  add them to this list.
</Note>

## Learn more

The AI SDK Core [Tool Calling](/docs/ai-sdk-core/tools-and-tool-calling)
and [Agents](/docs/foundations/agents) documentation has more information about tools and tool calling.<|MERGE_RESOLUTION|>--- conflicted
+++ resolved
@@ -170,10 +170,10 @@
 
 These tutorials and guides help you build your own tools that integrate with specific services:
 
+- **[Bright Data](https://docs.brightdata.com/integrations/vercel-ai-sdk)** - Search, extract, and navigate the web without getting blocked.
 - **[browserbase](https://docs.browserbase.com/integrations/vercel/introduction#vercel-ai-integration)** - Tutorial for building browser tools that run a headless browser.
 - **[browserless](https://docs.browserless.io/ai-integrations/vercel-ai-sdk)** - Guide for integrating browser automation (self-hosted or cloud-based).
 - **[AI Tool Maker](https://github.com/nihaocami/ai-tool-maker)** - A CLI utility to generate AI SDK tools from OpenAPI specs.
-<<<<<<< HEAD
 - **[Composio](https://docs.composio.dev/providers/vercel)** - Composio provides 250+ tools like GitHub, Gmail, Salesforce and [more](https://composio.dev/tools).
 - **[Interlify](https://www.interlify.com/docs/integrate-with-vercel-ai)** - Convert APIs into tools so that AI can connect to your backend in minutes.
 - **[JigsawStack](http://www.jigsawstack.com/docs/integration/vercel)** - JigsawStack provides over 30+ small custom fine tuned models available for specific uses.
@@ -181,11 +181,8 @@
 - **[AI Tools Registry](https://ai-tools-registry.vercel.app)** - A Shadcn compatible tool definitions and components registry for the AI SDK.
 - **[DeepAgent](https://deepagent.amardeep.space/docs/vercel-ai-sdk)** - A powerful suite of 50+ AI tools and integrations, seamlessly connecting with APIs like Tavily, E2B, Airtable and [more](https://deepagent.amardeep.space/docs) to build enterprise-ready AI agents.
 - **[Smithery](https://smithery.ai/docs/integrations/vercel_ai_sdk)** - Smithery provides an open marketplace of 6K+ MCPs, including [Browserbase](https://browserbase.com/) and [Exa](https://exa.ai/).
-- **[Bright Data](https://docs.brightdata.com/integrations/vercel-ai-sdk)** - Search, extract, and navigate the web without getting blocked.
-=======
 - **[Interlify](https://www.interlify.com/docs/integrate-with-vercel-ai)** - Guide for converting APIs into tools.
 - **[DeepAgent](https://deepagent.amardeep.space/docs/vercel-ai-sdk)** - A suite of 50+ AI tools and integrations, seamlessly connecting with APIs like Tavily, E2B, Airtable and [more](https://deepagent.amardeep.space/docs).
->>>>>>> 8ba58539
 
 <Note>
   Do you have open source tools or tool libraries that are compatible with the
