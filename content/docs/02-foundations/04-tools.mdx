--- conflicted
+++ resolved
@@ -100,21 +100,12 @@
 - **[Composio](https://docs.composio.dev/javascript/vercel)** - Composio provides 250+ tools like GitHub, Gmail, Salesforce and [more](https://composio.dev/tools).
 - **[Interlify](https://www.interlify.com/docs/integrate-with-vercel-ai)** - Convert APIs into tools so that AI can connect to your backend in minutes.
 - **[Freestyle](https://docs.freestyle.sh/integrations/vercel)** — Tool for your AI to execute JavaScript or TypeScript with arbitrary node modules.
-<<<<<<< HEAD
-  s
-  <Note>
-    Do you have open source tools or tool libraries that are compatible with the
-    AI SDK? Please [file a pull request](https://github.com/vercel/ai/pulls) to
-    add them to this list.
-  </Note>
-=======
 
 <Note>
   Do you have open source tools or tool libraries that are compatible with the
   AI SDK? Please [file a pull request](https://github.com/vercel/ai/pulls) to
   add them to this list.
 </Note>
->>>>>>> 4dece70c
 
 ## Learn more
 
