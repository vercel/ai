--- conflicted
+++ resolved
@@ -344,113 +344,6 @@
 
 To resume a chat stream, you will use the `experimental_resume` function returned by the `useChat` hook. You will call this function during the initial mount of the hook inside the main chat component.
 
-<<<<<<< HEAD
-```tsx filename="app/components/chat.tsx"
-'use client';
-
-import { useChat } from '@ai-sdk/react';
-import { Input } from '@/components/input';
-import { Messages } from '@/components/messages';
-
-export function Chat() {
-  const { experimental_resume } = useChat({ id });
-
-  useEffect(() => {
-    experimental_resume();
-
-    // we use an empty dependency array to
-    // ensure this effect runs only once
-  }, []);
-
-  return (
-    <div>
-      <Messages />
-      <Input />
-    </div>
-  );
-}
-```
-
-For a more resilient implementation that handles race conditions that can occur in-flight during a resume request, you can use the following `useAutoResume` hook. This will automatically process the `append-message` SSE data part streamed by the server.
-
-```tsx filename="app/hooks/use-auto-resume.ts"
-'use client';
-
-import { useEffect } from 'react';
-import type { UIMessage } from 'ai';
-import type { UseChatHelpers } from '@ai-sdk/react';
-
-export type DataPart = { type: 'append-message'; message: string };
-
-export interface Props {
-  autoResume: boolean;
-  initialMessages: UIMessage[];
-  experimental_resume: UseChatHelpers['experimental_resume'];
-  data: UseChatHelpers['data'];
-  setMessages: UseChatHelpers['setMessages'];
-}
-
-export function useAutoResume({
-  autoResume,
-  initialMessages,
-  experimental_resume,
-  data,
-  setMessages,
-}: Props) {
-  useEffect(() => {
-    if (!autoResume) return;
-
-    const mostRecentMessage = initialMessages.at(-1);
-
-    if (mostRecentMessage?.role === 'user') {
-      experimental_resume();
-    }
-
-    // we intentionally run this once
-    // eslint-disable-next-line react-hooks/exhaustive-deps
-  }, []);
-
-  useEffect(() => {
-    if (!data || data.length === 0) return;
-
-    const dataPart = data[0] as DataPart;
-
-    if (dataPart.type === 'append-message') {
-      const message = JSON.parse(dataPart.message) as UIMessage;
-      setMessages([...initialMessages, message]);
-    }
-  }, [data, initialMessages, setMessages]);
-}
-```
-
-You can then use this hook in your chat component as follows.
-
-```tsx filename="app/components/chat.tsx"
-'use client';
-
-import { useChat } from '@ai-sdk/react';
-import { Input } from '@/components/input';
-import { Messages } from '@/components/messages';
-import { useAutoResume } from '@/hooks/use-auto-resume';
-
-export function Chat() {
-  const { experimental_resume, data, setMessages } = useChat({ id });
-
-  useAutoResume({
-    autoResume: true,
-    initialMessages: [],
-    experimental_resume,
-    data,
-    setMessages,
-  });
-
-  return (
-    <div>
-      <Messages />
-      <Input />
-    </div>
-  );
-=======
 ```tsx filename="ui/chat.tsx"
 'use client';
 
@@ -491,7 +384,6 @@
   }, []);
 
   return <div>{/* Your chat UI here */}</div>;
->>>>>>> 713257cc
 }
 ```
 
@@ -517,17 +409,6 @@
 
 ```ts filename="app/api/chat/route.ts"
 import { loadStreams } from '@/util/chat-store';
-<<<<<<< HEAD
-import { createDataStream, getMessagesByChatId } from 'ai';
-import { after } from 'next/server';
-import { createResumableStreamContext } from 'resumable-stream';
-
-const streamContext = createResumableStreamContext({
-  waitUntil: after,
-});
-
-export async function GET(request: Request) {
-=======
 import { createUIMessageStream, JsonToSseTransformStream } from 'ai';
 import { after } from 'next/server';
 import { createResumableStreamContext } from 'resumable-stream';
@@ -537,7 +418,6 @@
     waitUntil: after,
   });
 
->>>>>>> 713257cc
   const { searchParams } = new URL(request.url);
   const chatId = searchParams.get('chatId');
 
@@ -557,45 +437,6 @@
     return new Response('No recent stream found', { status: 404 });
   }
 
-<<<<<<< HEAD
-  const emptyDataStream = createDataStream({
-    execute: () => {},
-  });
-
-  const stream = await streamContext.resumableStream(
-    recentStreamId,
-    () => emptyDataStream,
-  );
-
-  if (stream) {
-    return new Response(stream, { status: 200 });
-  }
-
-  /*
-   * For when the generation is "active" during SSR but the
-   * resumable stream has concluded after reaching this point.
-   */
-
-  const messages = await getMessagesByChatId({ id: chatId });
-  const mostRecentMessage = messages.at(-1);
-
-  if (!mostRecentMessage || mostRecentMessage.role !== 'assistant') {
-    return new Response(emptyDataStream, { status: 200 });
-  }
-
-  const messageCreatedAt = new Date(mostRecentMessage.createdAt);
-
-  const streamWithMessage = createDataStream({
-    execute: buffer => {
-      buffer.writeData({
-        type: 'append-message',
-        message: JSON.stringify(mostRecentMessage),
-      });
-    },
-  });
-
-  return new Response(streamWithMessage, { status: 200 });
-=======
   const emptyDataStream = createUIMessageStream({
     execute: () => {},
   });
@@ -605,7 +446,6 @@
       emptyDataStream.pipeThrough(new JsonToSseTransformStream()),
     ),
   );
->>>>>>> 713257cc
 }
 ```
 
@@ -622,15 +462,6 @@
 
 ```ts filename="app/api/chat/route.ts"
 import {
-<<<<<<< HEAD
-  appendResponseMessages,
-  createDataStream,
-  generateId,
-  streamText,
-} from 'ai';
-import { appendStreamId, saveChat } from '@/util/chat-store';
-import { createResumableStreamContext } from 'resumable-stream';
-=======
   convertToModelMessages,
   createDataStream,
   generateId,
@@ -640,46 +471,12 @@
 import { appendStreamId, saveChat } from '@/util/chat-store';
 import { createResumableStreamContext } from 'resumable-stream';
 import { openai } from '@ai-sdk/openai';
->>>>>>> 713257cc
 
 const streamContext = createResumableStreamContext({
   waitUntil: after,
 });
 
 async function POST(request: Request) {
-<<<<<<< HEAD
-  const { id, messages } = await req.json();
-  const streamId = generateId();
-
-  // Record this new stream so we can resume later
-  await appendStreamId({ chatId: id, streamId });
-
-  // Build the data stream that will emit tokens
-  const stream = createDataStream({
-    execute: dataStream => {
-      const result = streamText({
-        model: openai('gpt-4o'),
-        messages,
-        onFinish: async ({ response }) => {
-          await saveChat({
-            id,
-            messages: appendResponseMessages({
-              messages,
-              responseMessages: response.messages,
-            }),
-          });
-        },
-      });
-
-      // Return a resumable stream to the client
-      result.mergeIntoDataStream(dataStream);
-    },
-  });
-
-  return new Response(
-    await streamContext.resumableStream(streamId, () => stream),
-  );
-=======
   const { chatId, messages }: { chatId: string; messages: UIMessage[] } =
     await request.json();
   const streamId = generateId();
@@ -711,7 +508,6 @@
       saveChat({ chatId, messages });
     },
   });
->>>>>>> 713257cc
 }
 ```
 
