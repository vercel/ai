---
title: Overview
description: An overview of AI SDK UI.
---

# AI SDK UI

AI SDK UI is designed to help you build interactive chat, completion, and assistant applications with ease. It is a **framework-agnostic toolkit**, streamlining the integration of advanced AI functionalities into your applications.

AI SDK UI provides robust abstractions that simplify the complex tasks of managing chat streams and UI updates on the frontend, enabling you to develop dynamic AI-driven interfaces more efficiently. With four main hooks — **`useChat`**, **`useCompletion`**, and **`useObject`** — you can incorporate real-time chat capabilities, text completions, streamed JSON, and interactive assistant features into your app.

- **[`useChat`](/docs/ai-sdk-ui/chatbot)** offers real-time streaming of chat messages, abstracting state management for inputs, messages, loading, and errors, allowing for seamless integration into any UI design.
- **[`useCompletion`](/docs/ai-sdk-ui/completion)** enables you to handle text completions in your applications, managing the prompt input and automatically updating the UI as new completions are streamed.
- **[`useObject`](/docs/ai-sdk-ui/object-generation)** is a hook that allows you to consume streamed JSON objects, providing a simple way to handle and display structured data in your application.

These hooks are designed to reduce the complexity and time required to implement AI interactions, letting you focus on creating exceptional user experiences.

## UI Framework Support

AI SDK UI supports the following frameworks: [React](https://react.dev/), [Svelte](https://svelte.dev/), and [Vue.js](https://vuejs.org/).
Here is a comparison of the supported functions across these frameworks:

<<<<<<< HEAD
| Function                                                  | React               | Svelte                               | Vue.js              | SolidJS (deprecated) |
| --------------------------------------------------------- | ------------------- | ------------------------------------ | ------------------- | -------------------- |
| [useChat](/docs/reference/ai-sdk-ui/use-chat)             | <Check size={18} /> | <Check size={18} /> Chat             | <Check size={18} /> | <Check size={18} />  |
| [useCompletion](/docs/reference/ai-sdk-ui/use-completion) | <Check size={18} /> | <Check size={18} /> Completion       | <Check size={18} /> | <Check size={18} />  |
| [useObject](/docs/reference/ai-sdk-ui/use-object)         | <Check size={18} /> | <Check size={18} /> StructuredObject | <Cross size={18} /> | <Check size={18} />  |
=======
| Function                                                  | React               | Svelte                               | Vue.js              |
| --------------------------------------------------------- | ------------------- | ------------------------------------ | ------------------- |
| [useChat](/docs/reference/ai-sdk-ui/use-chat)             | <Check size={18} /> | <Check size={18} /> Chat             | <Check size={18} /> |
| [useCompletion](/docs/reference/ai-sdk-ui/use-completion) | <Check size={18} /> | <Check size={18} /> Completion       | <Check size={18} /> |
| [useObject](/docs/reference/ai-sdk-ui/use-object)         | <Check size={18} /> | <Check size={18} /> StructuredObject | <Cross size={18} /> |
| [useAssistant](/docs/reference/ai-sdk-ui/use-assistant)   | <Check size={18} /> | <Cross size={18} />                  | <Check size={18} /> |
>>>>>>> f8794558

<Note>
  [Contributions](https://github.com/vercel/ai/blob/main/CONTRIBUTING.md) are
  welcome to implement missing features for non-React frameworks.
</Note>

## API Reference

Please check out the [AI SDK UI API Reference](/docs/reference/ai-sdk-ui) for more details on each function.<|MERGE_RESOLUTION|>--- conflicted
+++ resolved
@@ -20,20 +20,11 @@
 AI SDK UI supports the following frameworks: [React](https://react.dev/), [Svelte](https://svelte.dev/), and [Vue.js](https://vuejs.org/).
 Here is a comparison of the supported functions across these frameworks:
 
-<<<<<<< HEAD
-| Function                                                  | React               | Svelte                               | Vue.js              | SolidJS (deprecated) |
-| --------------------------------------------------------- | ------------------- | ------------------------------------ | ------------------- | -------------------- |
-| [useChat](/docs/reference/ai-sdk-ui/use-chat)             | <Check size={18} /> | <Check size={18} /> Chat             | <Check size={18} /> | <Check size={18} />  |
-| [useCompletion](/docs/reference/ai-sdk-ui/use-completion) | <Check size={18} /> | <Check size={18} /> Completion       | <Check size={18} /> | <Check size={18} />  |
-| [useObject](/docs/reference/ai-sdk-ui/use-object)         | <Check size={18} /> | <Check size={18} /> StructuredObject | <Cross size={18} /> | <Check size={18} />  |
-=======
 | Function                                                  | React               | Svelte                               | Vue.js              |
 | --------------------------------------------------------- | ------------------- | ------------------------------------ | ------------------- |
 | [useChat](/docs/reference/ai-sdk-ui/use-chat)             | <Check size={18} /> | <Check size={18} /> Chat             | <Check size={18} /> |
 | [useCompletion](/docs/reference/ai-sdk-ui/use-completion) | <Check size={18} /> | <Check size={18} /> Completion       | <Check size={18} /> |
 | [useObject](/docs/reference/ai-sdk-ui/use-object)         | <Check size={18} /> | <Check size={18} /> StructuredObject | <Cross size={18} /> |
-| [useAssistant](/docs/reference/ai-sdk-ui/use-assistant)   | <Check size={18} /> | <Cross size={18} />                  | <Check size={18} /> |
->>>>>>> f8794558
 
 <Note>
   [Contributions](https://github.com/vercel/ai/blob/main/CONTRIBUTING.md) are
