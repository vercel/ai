---
title: Language Model Middleware
description: Learn how to use middleware to enhance the behavior of language models
---

# Language Model Middleware

Language model middleware is a way to enhance the behavior of language models
by intercepting and modifying the calls to the language model.

It can be used to add features like guardrails, RAG, caching, and logging
in a language model agnostic way. Such middleware can be developed and
distributed independently from the language models that they are applied to.

## Using Language Model Middleware

You can use language model middleware with the `wrapLanguageModel` function.
It takes a language model and a language model middleware and returns a new
language model that incorporates the middleware.

```ts
import { wrapLanguageModel } from 'ai';

const wrappedLanguageModel = wrapLanguageModel({
  model: yourModel,
  middleware: yourLanguageModelMiddleware,
});
```

The wrapped language model can be used just like any other language model, e.g. in `streamText`:

```ts highlight="2"
const result = streamText({
  model: wrappedLanguageModel,
  prompt: 'What cities are in the United States?',
});
```

## Multiple middlewares

You can provide multiple middlewares to the `wrapLanguageModel` function.
The middlewares will be applied in the order they are provided.

```ts
const wrappedLanguageModel = wrapLanguageModel({
  model: yourModel,
  middleware: [firstMiddleware, secondMiddleware],
});

// applied as: firstMiddleware(secondMiddleware(yourModel))
```

## Built-in Middleware

The AI SDK comes with several built-in middlewares that you can use to configure language models:

- `extractReasoningMiddleware`: Extracts reasoning information from the generated text and exposes it as a `reasoning` property on the result.
- `simulateStreamingMiddleware`: Simulates streaming behavior with responses from non-streaming language models.
- `defaultSettingsMiddleware`: Applies default settings to a language model.

### Extract Reasoning

Some providers and models expose reasoning information in the generated text using special tags,
e.g. &lt;think&gt; and &lt;/think&gt;.

The `extractReasoningMiddleware` function can be used to extract this reasoning information and expose it as a `reasoning` property on the result.

```ts
import { wrapLanguageModel, extractReasoningMiddleware } from 'ai';

const model = wrapLanguageModel({
  model: yourModel,
  middleware: extractReasoningMiddleware({ tagName: 'think' }),
});
```

You can then use that enhanced model in functions like `generateText` and `streamText`.

The `extractReasoningMiddleware` function also includes a `startWithReasoning` option.
When set to `true`, the reasoning tag will be prepended to the generated text.
This is useful for models that do not include the reasoning tag at the beginning of the response.
For more details, see the [DeepSeek R1 guide](/docs/guides/r1#deepseek-r1-middleware).

### Simulate Streaming

The `simulateStreamingMiddleware` function can be used to simulate streaming behavior with responses from non-streaming language models.
This is useful when you want to maintain a consistent streaming interface even when using models that only provide complete responses.

```ts
import { wrapLanguageModel, simulateStreamingMiddleware } from 'ai';

const model = wrapLanguageModel({
  model: yourModel,
  middleware: simulateStreamingMiddleware(),
});
```

### Default Settings

The `defaultSettingsMiddleware` function can be used to apply default settings to a language model.

```ts
import { wrapLanguageModel, defaultSettingsMiddleware } from 'ai';

const model = wrapLanguageModel({
  model: yourModel,
  middleware: defaultSettingsMiddleware({
    settings: {
      temperature: 0.5,
      maxOutputTokens: 800,
      providerOptions: { openai: { store: false } },
    },
  }),
});
```

## Community Middleware

The AI SDK provides a Language Model Middleware specification. Community members can develop middleware that adheres to this specification, making it compatible with the AI SDK ecosystem.

Here are some community middlewares that you can explore:

### Custom tool call parser

The [Custom tool call parser](https://github.com/minpeter/ai-sdk-tool-call-middleware) middleware extends tool call capabilities to models that don't natively support the OpenAI-style `tools` parameter. This includes many self-hosted and third-party models that lack native function calling features.

<Note>
  Using this middleware on models that support native function calls may result
  in unintended performance degradation, so check whether your model supports
  native function calls before deciding to use it.
</Note>

This middleware enables function calling capabilities by converting function schemas into prompt instructions and parsing the model's responses into structured function calls. It works by transforming the JSON function definitions into natural language instructions the model can understand, then analyzing the generated text to extract function call attempts. This approach allows developers to use the same function calling API across different model providers, even with models that don't natively support the OpenAI-style function calling format, providing a consistent function calling experience regardless of the underlying model implementation.

The `@ai-sdk-tool/parser` package offers three middleware variants:

- `createToolMiddleware`: A flexible function for creating custom tool call middleware tailored to specific models
- `hermesToolMiddleware`: Ready-to-use middleware for Hermes & Qwen format function calls
- `gemmaToolMiddleware`: Pre-configured middleware for Gemma 3 model series function call format

Here's how you can enable function calls with Gemma models that don't support them natively:

```ts
import { wrapLanguageModel } from 'ai';
import { gemmaToolMiddleware } from '@ai-sdk-tool/parser';

const model = wrapLanguageModel({
  model: openrouter('google/gemma-3-27b-it'),
  middleware: gemmaToolMiddleware,
});
```

Find more examples at this [link](https://github.com/minpeter/ai-sdk-tool-call-middleware/tree/main/examples/core/src).

## Implementing Language Model Middleware

<Note>
  Implementing language model middleware is advanced functionality and requires
  a solid understanding of the [language model
  specification](https://github.com/vercel/ai/blob/v5/packages/provider/src/language-model/v2/language-model-v2.ts).
</Note>

You can implement any of the following three function to modify the behavior of the language model:

1. `transformParams`: Transforms the parameters before they are passed to the language model, for both `doGenerate` and `doStream`.
2. `wrapGenerate`: Wraps the `doGenerate` method of the [language model](https://github.com/vercel/ai/blob/v5/packages/provider/src/language-model/v2/language-model-v2.ts).
   You can modify the parameters, call the language model, and modify the result.
3. `wrapStream`: Wraps the `doStream` method of the [language model](https://github.com/vercel/ai/blob/v5/packages/provider/src/language-model/v2/language-model-v2.ts).
   You can modify the parameters, call the language model, and modify the result.

Here are some examples of how to implement language model middleware:

## Examples

<Note>
  These examples are not meant to be used in production. They are just to show
  how you can use middleware to enhance the behavior of language models.
</Note>

### Logging

This example shows how to log the parameters and generated text of a language model call.

```ts
import type { LanguageModelV2Middleware, LanguageModelV2StreamPart } from 'ai';

export const yourLogMiddleware: LanguageModelV2Middleware = {
  wrapGenerate: async ({ doGenerate, params }) => {
    console.log('doGenerate called');
    console.log(`params: ${JSON.stringify(params, null, 2)}`);

    const result = await doGenerate();

    console.log('doGenerate finished');
    console.log(`generated text: ${result.text}`);

    return result;
  },

  wrapStream: async ({ doStream, params }) => {
    console.log('doStream called');
    console.log(`params: ${JSON.stringify(params, null, 2)}`);

    const { stream, ...rest } = await doStream();

    let generatedText = '';

    const transformStream = new TransformStream<
      LanguageModelV2StreamPart,
      LanguageModelV2StreamPart
    >({
      transform(chunk, controller) {
        if (chunk.type === 'text') {
          generatedText += chunk.text;
        }

        controller.enqueue(chunk);
      },

      flush() {
        console.log('doStream finished');
        console.log(`generated text: ${generatedText}`);
      },
    });

    return {
      stream: stream.pipeThrough(transformStream),
      ...rest,
    };
  },
};
```

### Caching

This example shows how to build a simple cache for the generated text of a language model call.

```ts
import type { LanguageModelV2Middleware } from 'ai';

const cache = new Map<string, any>();

export const yourCacheMiddleware: LanguageModelV2Middleware = {
  wrapGenerate: async ({ doGenerate, params }) => {
    const cacheKey = JSON.stringify(params);

    if (cache.has(cacheKey)) {
      return cache.get(cacheKey);
    }

    const result = await doGenerate();

    cache.set(cacheKey, result);

    return result;
  },

  // here you would implement the caching logic for streaming
};
```

### Retrieval Augmented Generation (RAG)

This example shows how to use RAG as middleware.

<Note>
  Helper functions like `getLastUserMessageText` and `findSources` are not part
  of the AI SDK. They are just used in this example to illustrate the concept of
  RAG.
</Note>

```ts
import type { LanguageModelV2Middleware } from 'ai';

export const yourRagMiddleware: LanguageModelV2Middleware = {
  transformParams: async ({ params }) => {
    const lastUserMessageText = getLastUserMessageText({
      prompt: params.prompt,
    });

    if (lastUserMessageText == null) {
      return params; // do not use RAG (send unmodified parameters)
    }

    const instruction =
      'Use the following information to answer the question:\n' +
      findSources({ text: lastUserMessageText })
        .map(chunk => JSON.stringify(chunk))
        .join('\n');

    return addToLastUserMessage({ params, text: instruction });
  },
};
```

### Guardrails

Guard rails are a way to ensure that the generated text of a language model call
is safe and appropriate. This example shows how to use guardrails as middleware.

```ts
import type { LanguageModelV2Middleware } from 'ai';

export const yourGuardrailMiddleware: LanguageModelV2Middleware = {
  wrapGenerate: async ({ doGenerate }) => {
    const { text, ...rest } = await doGenerate();

    // filtering approach, e.g. for PII or other sensitive information:
    const cleanedText = text?.replace(/badword/g, '<REDACTED>');

    return { text: cleanedText, ...rest };
  },

  // here you would implement the guardrail logic for streaming
  // Note: streaming guardrails are difficult to implement, because
  // you do not know the full content of the stream until it's finished.
};
```

## Configuring Per Request Custom Metadata

To send and access custom metadata in Middleware, you can use `providerOptions`. This is useful when building logging middleware where you want to pass additional context like user IDs, timestamps, or other contextual data that can help with tracking and debugging.

```ts
import { openai } from '@ai-sdk/openai';
<<<<<<< HEAD
import { generateText, wrapLanguageModel, LanguageModelV1Middleware } from 'ai';

export const yourLogMiddleware: LanguageModelV1Middleware = {
=======
import { generateText, wrapLanguageModel, LanguageModelV2Middleware } from 'ai';

export const yourLogMiddleware: LanguageModelV2Middleware = {
>>>>>>> 713257cc
  wrapGenerate: async ({ doGenerate, params }) => {
    console.log('METADATA', params?.providerMetadata?.yourLogMiddleware);
    const result = await doGenerate();
    return result;
  },
};

const { text } = await generateText({
  model: wrapLanguageModel({
    model: openai('gpt-4o'),
    middleware: yourLogMiddleware,
  }),
  prompt: 'Invent a new holiday and describe its traditions.',
  providerOptions: {
    yourLogMiddleware: {
      hello: 'world',
    },
  },
});

console.log(text);
```<|MERGE_RESOLUTION|>--- conflicted
+++ resolved
@@ -323,15 +323,9 @@
 
 ```ts
 import { openai } from '@ai-sdk/openai';
-<<<<<<< HEAD
-import { generateText, wrapLanguageModel, LanguageModelV1Middleware } from 'ai';
-
-export const yourLogMiddleware: LanguageModelV1Middleware = {
-=======
 import { generateText, wrapLanguageModel, LanguageModelV2Middleware } from 'ai';
 
 export const yourLogMiddleware: LanguageModelV2Middleware = {
->>>>>>> 713257cc
   wrapGenerate: async ({ doGenerate, params }) => {
     console.log('METADATA', params?.providerMetadata?.yourLogMiddleware);
     const result = await doGenerate();
