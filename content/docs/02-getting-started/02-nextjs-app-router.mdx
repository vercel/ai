--- conflicted
+++ resolved
@@ -250,13 +250,6 @@
    - Defines `inputSchema` using a Zod schema, specifying that it requires a `location` string to execute this tool. The model will attempt to extract this input from the context of the conversation. If it can't, it will ask the user for the missing information.
    - Defines an `execute` function that simulates getting weather data (in this case, it returns a random temperature). This is an asynchronous function running on the server so you can fetch real data from an external API.
 
-<<<<<<< HEAD
-Now your chatbot can "fetch" weather information for any location the user asks about. When the model determines it needs to use the weather tool, it will generate a tool call with the necessary parameters. The `execute` function will then be automatically run, and you can access the results via `tool-invocations` part that is available on the `message.parts` array.
-
-Try asking something like "What's the weather in New York?" and see how the model uses the new tool.
-
-Notice the blank response in the UI? This is because instead of generating a text response, the model generated a tool call. You can access the tool call and subsequent tool result via the `tool-invocation` part of the `message.parts` array.
-=======
 Now your chatbot can "fetch" weather information for any location the user asks about. When the model determines it needs to use the weather tool, it will generate a tool call with the necessary input. The `execute` function will then be automatically run, and the tool output will be added to the `messages` as a `tool` message.
 
 Try asking something like "What's the weather in New York?" and see how the model uses the new tool.
@@ -268,7 +261,6 @@
   you used when defining the tool. In this case, since we defined the tool as
   `weather`, the part type is `tool-weather`.
 </Note>
->>>>>>> 713257cc
 
 ### Update the UI
 
