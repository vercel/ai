---
title: Next.js App Router
description: Welcome to the Vercel AI SDK documentation!
---

# Next.js App Router Quickstart

In this quick start tutorial, you'll build a simple AI-chatbot with a streaming user interface. Along the way, you'll learn key concepts and techniques that are fundamental to using the SDK in your own projects.

Check out [Prompt Engineering](/docs/advanced/prompt-engineering) and [HTTP Streaming](/docs/advanced/why-streaming) if you haven't heard of them.

## Prerequisites

To follow this quickstart, you'll need:

- Node.js 18+ and pnpm installed on your local development machine.
- An OpenAI API key.

If you haven't obtained your OpenAI API key, you can do so by [signing up](https://platform.openai.com/signup/) on the OpenAI website.

## Create Your Application

Start by creating a new Next.js application. This command will create a new directory named `my-ai-app` and set up a basic Next.js application inside it.

<div className="mb-4">
  <Note>
    {' '}
    Be sure to select yes when prompted to use the App Router. If you are looking
    for the Next.js Pages Router quickstart guide, you can find it [ here ](/docs/getting-started/nextjs-pages-router).
  </Note>
</div>

<Snippet text="pnpm create next-app@latest my-ai-app" />

Navigate to the newly created directory:

<Snippet text="cd my-ai-app" />

### Install dependencies

Install `ai` and `@ai-sdk/openai`, the Vercel AI package and Vercel AI SDK's [ OpenAI provider ](/providers/ai-sdk-providers/openai) respectively.

<Note>
  Vercel AI SDK is designed to be a unified interface to interact with any large
  language model. This means that you can change model and providers with just
  one line of code! Learn more about [available providers](/providers) and
  [building custom providers](/providers/community-providers/custom-providers)
  in the [providers](/providers) section.
</Note>
<div className="my-4">
  <Snippet text="pnpm install ai @ai-sdk/openai zod" />
</div>

<Note type="secondary" fill>
  Make sure you are using `ai` version 3.1 or higher.
</Note>

### Configure OpenAI API key

Create a `.env.local` file in your project root and add your OpenAI API Key. This key is used to authenticate your application with the OpenAI service.

<Snippet text="touch .env.local" />

Edit the `.env.local` file:

```env filename=".env.local"
OPENAI_API_KEY=xxxxxxxxx
```

Replace `xxxxxxxxx` with your actual OpenAI API key.

## Create a Route Handler

Create a route handler, `app/api/chat/route.ts` and add the following code:

```tsx filename="app/api/chat/route.ts"
import { openai } from '@ai-sdk/openai';
import { streamText } from 'ai';

export async function POST(req: Request) {
  const { messages } = await req.json();

  const result = await streamText({
    model: openai('gpt-4-turbo'),
    messages,
  });

  return result.toAIStreamResponse();
}
```

Let's take a look at what is happening in this code:

<<<<<<< HEAD
1. We define an asynchronous `POST` request handler and extract `messages` from the body of the request. The `messages` variable contains a history of the conversation with you and the chatbot and will provide the chatbot with the necessary context to make the next generation.
2. Next, we call [`streamText`](/docs/reference/ai-sdk-core/stream-text), which is imported from the `ai` package. This function accepts a configuration object that contains a `model` provider (imported from `@ai-sdk/openai`) and `messages` (defined in step 1). You can pass additional [settings](/docs/ai-sdk-core/settings) to the configuration object to further customise the model's behaviour.
3. The `streamText` function returns a [`StreamTextResult`](/docs/reference/ai-sdk-core/stream-text#result-object). This result object contains the [ `toAIStream` ](/docs/reference/ai-sdk-core/stream-text#to-ai-stream) function which will be used in the next step to convert the stream into a format compatible with `StreamingTextResponse`.
4. Finally, you send the result to the client by returning a new [`StreamingTextResponse`](/docs/reference/stream-helpers/streaming-text-response), passing the AI Stream from the `result` object described in the previous step. This will set the required headers and response details to allow the client to stream the response.
=======
1. First, you define an asynchronous `POST` request and extract `messages` from the body of the request. The `messages` variable contains a history of the conversation with you and the chatbot and will provide the chatbot with the necessary context to make the next generation.
2. Next, you call the [`streamText`](/docs/reference/ai-sdk-core/stream-text) function which is imported from the `ai` package. To use this function, you pass it a configuration object that contains a `model` provider (imported from `@ai-sdk/openai`) and `messages` (defined in step 1). You can pass additional [settings](/docs/ai-sdk-core/settings) in this configuration object to further customise the models behaviour.
3. The `streamText` function will return a [`StreamTextResult`](/docs/reference/ai-sdk-core/stream-text#result-object). This result object contains the [ `toAIStreamResponse` ](/docs/reference/ai-sdk-core/stream-text#to-ai-stream-response) function which converts the result to a streamed response object.
   .
4. Finally, you send the result to the client to stream the response.
>>>>>>> 067a2abd

This Route Handler creates a POST request endpoint at `/api/chat`.

## Wire up the UI

Now that you have a Route Handler that can query an LLM, it's time to setup your frontend. Vercel AI SDK's [ UI ](docs/building-applications) package abstract the complexity of a chat interface into one hook, [`useChat`](/docs/reference/ai-sdk-ui/use-chat).

Update your root page (`app/page.tsx`) with the following code to show a list of chat messages and provide a user message input:

```tsx filename="app/page.tsx"
'use client';

import { useChat } from 'ai/react';

export default function Chat() {
  const { messages, input, handleInputChange, handleSubmit } = useChat();
  return (
    <div className="flex flex-col w-full max-w-md py-24 mx-auto stretch">
      {messages.map(m => (
        <div key={m.id} className="whitespace-pre-wrap">
          {m.role === 'user' ? 'User: ' : 'AI: '}
          {m.content}
        </div>
      ))}

      <form onSubmit={handleSubmit}>
        <input
          className="fixed bottom-0 w-full max-w-md p-2 mb-8 border border-gray-300 rounded shadow-xl"
          value={input}
          placeholder="Say something..."
          onChange={handleInputChange}
        />
      </form>
    </div>
  );
}
```

<Note>
  Make sure you add the `"use client"` directive to the top of your file. This
  allows you to add interactivity with Javascript.
</Note>

This page utilizes the `useChat` hook, which will, by default, use the `POST` API route you created earlier (`/api/chat`). The hook provides functions and state for handling user input and form submission. The `useChat` hook provides multiple utility functions and state variables:

- `messages` - the current chat messages (an array of objects with `id`, `role`, and `content` properties).
- `input` - the current value of the user's input field.
- `handleInputChange` and `handleSubmit` - functions to handle user interactions (typing into the input field and submitting the form, respectively).
- `isLoading` - boolean that indicates whether the API request is in progress.

## Running Your Application

With that, you have built everything you need for your chatbot! To start your application, use the command:

<Snippet text="pnpm run dev" />

Head to your browser and open http://localhost:3000. You should see an input field. Test it out by entering a message and see the AI chatbot respond in real-time! Vercel AI SDK makes it fast and easy to build AI chat interfaces with Next.js.

## Stream Data Alongside Response

Depending on your use case, you may want to stream additional data alongside the model's response. This can be done using [`StreamData`](/docs/reference/stream-helpers/stream-data).

### Update your Route Handler

Make the following changes to your Route Handler (`app/api/chat/route.ts`):

```ts filename="app/api/chat/route.ts" highlight="2,12-22"
import { openai } from '@ai-sdk/openai';
import { StreamingTextResponse, streamText, StreamData } from 'ai';

export async function POST(req: Request) {
  const { messages } = await req.json();

  const result = await streamText({
    model: openai('gpt-4-turbo'),
    messages,
  });

  const data = new StreamData();

  data.append({ test: 'value' });

  const stream = result.toAIStream({
    onFinal(_) {
      data.close();
    },
  });

  return new StreamingTextResponse(stream, {}, data);
}
```

In this code, you:

1. Create a new instance of `StreamData`.
2. Append the data you want to stream alongside the model's response.
3. Create a new AI stream with the `toAIStream` method on the `StreamTextResult` object.
4. Listen for the onFinal callback on the AI Stream created above.
5. Pass the data alongside the stream to the new `StreamingTextResponse`.

### Update your frontend

To access this data on the frontend, the `useChat` hook returns an optional value that stores this data. Update your root route with the following code to render the streamed data:

```tsx filename="app/page.tsx" highlight="6, 9"
'use client';

import { useChat } from 'ai/react';

export default function Chat() {
  const { messages, input, handleInputChange, handleSubmit, data } = useChat();
  return (
    <div className="flex flex-col w-full max-w-md py-24 mx-auto stretch">
      {data && <pre>{JSON.stringify(data, null, 2)}</pre>}
      {messages.map(m => (
        <div key={m.id} className="whitespace-pre-wrap">
          {m.role === 'user' ? 'User: ' : 'AI: '}
          {m.content}
        </div>
      ))}

      <form onSubmit={handleSubmit}>
        <input
          className="fixed bottom-0 w-full max-w-md p-2 mb-8 border border-gray-300 rounded shadow-xl"
          value={input}
          placeholder="Say something..."
          onChange={handleInputChange}
        />
      </form>
    </div>
  );
}
```

Head back to your browser (http://localhost:3000) and enter a new message. You should see a JSON object appear with the value you sent from your API route!

## Introducing more granular control with `ai/rsc`

So far, you have used Vercel AI SDK's [ UI ](/docs/ai-sdk-ui) package to connect your frontend to your API route. This package is framework agnostic and provides simple abstractions for quickly building chat-like interfaces with LLMs.

The Vercel AI SDK also has a package ([`ai/rsc`](/docs/ai-sdk-rsc)) specifically designed for frameworks that support the [React Server Component](https://nextjs.org/docs/app/building-your-application/rendering/server-components) architecture. With `ai/rsc`, you can build AI applications that go beyond pure text.

## Next.js App Router

The [Next.js App Router](https://nextjs.org/docs/app) is a React Server Component (RSC) framework. This means that pages and components are rendered on the server. Optionally, you can add directives, like `"use client"` when you want to add interactivity using Javascript and `"use server"` when you want to ensure code will only run on the server.

The server-first architecture of RSCs enables a number of powerful features, like Server Actions, which we will use as our server-side environment to query the language model.

<Note>
  Server Actions are functions that run on a server, but can be called directly
  from your Next.js frontend. Server Actions reduce the amount of code you write
  while also providing end-to-end type safety between the client and server. You
  can learn more
  [here](https://nextjs.org/docs/app/building-your-application/data-fetching/server-actions-and-mutations#with-client-components)
</Note>

### Create a Server Action

Create your first Server Action (`app/actions.tsx`) and add the following code:

```tsx filename="app/actions.tsx"
'use server';

import { createStreamableValue } from 'ai/rsc';
import { CoreMessage, streamText } from 'ai';
import { openai } from '@ai-sdk/openai';

export async function continueConversation(messages: CoreMessage[]) {
  const result = await streamText({
    model: openai('gpt-4-turbo'),
    messages,
  });

  const stream = createStreamableValue(result.textStream);
  return stream.value;
}
```

Let's take a look at what is happening in this code:

1. First, you add the `"use server"` directive at the top of the file to indicate to Next.js that this file can only run on the server.
2. Next, you define and export an async function (`continueConversation`) that takes one argument, `messages`, which is an array of type `Message`. The `messages` variable contains a history of the conversation with you and the chatbot and will provide the chatbot with the necessary context to make the next generation.
3. Next, you call the [`streamText`](/docs/reference/ai-sdk-core/stream-text) function which is imported from the `ai` package. To use this function, you pass it a configuration object that contains a `model` provider (imported from `@ai-sdk/openai`) and `messages` (defined in step 2). You can pass additional [settings](/docs/ai-sdk-core/settings) in this configuration object to further customise the models behaviour.
4. Next, you create a streamable value using the [ `createStreamableValue` ](/docs/reference/ai-sdk-rsc/create-streamable-value) function imported from the `ai/rsc` package. To use this function you pass model response as a text stream which can be accessed directly on the model response object (`result.textStream`).
5. Finally, you return the value of the stream (`stream.value`).

### Update the UI

Now that you have created a Server Action that can query an LLM, it's time to update your frontend. With `ai/rsc`, you have much finer control over how you send and receive streamable values from the LLM.

Update your root page (`app/page.tsx`) with the following code:

```tsx filename="app/page.tsx"
'use client';

import { type CoreMessage } from 'ai';
import { useState } from 'react';
import { continueConversation } from './actions';
import { readStreamableValue } from 'ai/rsc';

export default function Chat() {
  const [messages, setMessages] = useState<CoreMessage[]>([]);
  const [input, setInput] = useState('');
  return (
    <div className="flex flex-col w-full max-w-md py-24 mx-auto stretch">
      {messages.map((m, i) => (
        <div key={i} className="whitespace-pre-wrap">
          {m.role === 'user' ? 'User: ' : 'AI: '}
          {m.content as string}
        </div>
      ))}

      <form
        action={async () => {
          const newMessages: CoreMessage[] = [
            ...messages,
            { content: input, role: 'user' },
          ];

          setMessages(newMessages);
          setInput('');

          const result = await continueConversation(newMessages);

          for await (const content of readStreamableValue(result)) {
            setMessages([
              ...newMessages,
              {
                role: 'assistant',
                content: content as string,
              },
            ]);
          }
        }}
      >
        <input
          className="fixed bottom-0 w-full max-w-md p-2 mb-8 border border-gray-300 rounded shadow-xl"
          value={input}
          placeholder="Say something..."
          onChange={e => setInput(e.target.value)}
        />
      </form>
    </div>
  );
}
```

Let's look at how your implementation has changed. As you are no longer using `useChat`, you have to manage your own state. You achieve this using the `useState` hook to manage the user\'s `input` and `messages` respectively. The biggest change in your implementation is how you manage the form submission behaviour:

1. First, you define a new variable that will house the existing `messages` and append the users message.
2. Next, you update the `messages` state by passing the variable declared above to the `setMessages` function.
3. Next, you clear the `input` state with `setInput("")`.
4. Next, you call your Server Action just like any other asynchronous function, passing the `newMessages` variable declared in the first step. This function will return a streamable value.
5. Next, you use an asynchronous for-loop in conjunction with the `readStreamableValue` function to iterate over the stream returned by the Server Action and read its value.
6. Finally, you update the `messages` state with the content streamed via the Server Action.

## Streaming Additional Data

If your use case requires that you stream additional data alongside the response from the model, this is as simple as returning an additional value in your Server Action.
Update your `app/actions.tsx`with the following code:

```ts filename="app/actions.tsx" highlight="13,15"
'use server';

import { createStreamableValue } from 'ai/rsc';
import { CoreMessage, streamText } from 'ai';
import { openai } from '@ai-sdk/openai';

export async function continueConversation(messages: CoreMessage[]) {
  'use server';
  const result = await streamText({
    model: openai('gpt-4-turbo'),
    messages,
  });
  const data = { test: 'hello' };
  const stream = createStreamableValue(result.textStream);
  return { message: stream.value, data };
}
```

The only change that you make here is to declare a new value (`data`) and return it alongside the stream.

### Update the UI

Update your root route with the following code:

```tsx filename="app/page.tsx" highlight="11, 14, 33"
'use client';

import { type CoreMessage } from 'ai';
import { useState } from 'react';
import { continueConversation } from './actions';
import { readStreamableValue } from 'ai/rsc';

export default function Chat() {
  const [messages, setMessages] = useState<CoreMessage[]>([]);
  const [input, setInput] = useState('');
  const [data, setData] = useState<any>();
  return (
    <div className="flex flex-col w-full max-w-md py-24 mx-auto stretch">
      {data && <pre>{JSON.stringify(data, null, 2)}</pre>}
      {messages.map((m, i) => (
        <div key={i} className="whitespace-pre-wrap">
          {m.role === 'user' ? 'User: ' : 'AI: '}
          {m.content as string}
        </div>
      ))}

      <form
        action={async () => {
          const newMessages: CoreMessage[] = [
            ...messages,
            { content: input, role: 'user' },
          ];

          setMessages(newMessages);
          setInput('');

          const result = await continueConversation(newMessages);
          setData(result.data);

          for await (const content of readStreamableValue(result.message)) {
            setMessages([
              ...newMessages,
              {
                role: 'assistant',
                content: content as string,
              },
            ]);
          }
        }}
      >
        <input
          className="fixed bottom-0 w-full max-w-md p-2 mb-8 border border-gray-300 rounded shadow-xl"
          value={input}
          placeholder="Say something..."
          onChange={e => setInput(e.target.value)}
        />
      </form>
    </div>
  );
}
```

In the code above, you first create a new variable to manage the state of the additional data (`data`). Then, you update the state of the additional data with `setData(result.data)`. Just like that, you've sent additional data alongside the model's response.

The `ai/rsc` library is designed to give you complete control to easily work with streamable values. This unlocks LLM applications beyond the traditional chat format.

## Where to Next?

You've built an AI chatbot using the Vercel AI SDK! Remember, your imagination is the limit when it comes to using AI to build apps, so feel free to experiment and extend the functionality of this application further.

If you are looking to leverage the broader capabilities of LLMs, Vercel [ AI SDK Core ](/docs/ai-sdk-core) provides a comprehensive set of lower-level tools and APIs that will help you unlock a wider range of AI functionalities beyond the chatbot paradigm.<|MERGE_RESOLUTION|>--- conflicted
+++ resolved
@@ -91,18 +91,10 @@
 
 Let's take a look at what is happening in this code:
 
-<<<<<<< HEAD
-1. We define an asynchronous `POST` request handler and extract `messages` from the body of the request. The `messages` variable contains a history of the conversation with you and the chatbot and will provide the chatbot with the necessary context to make the next generation.
-2. Next, we call [`streamText`](/docs/reference/ai-sdk-core/stream-text), which is imported from the `ai` package. This function accepts a configuration object that contains a `model` provider (imported from `@ai-sdk/openai`) and `messages` (defined in step 1). You can pass additional [settings](/docs/ai-sdk-core/settings) to the configuration object to further customise the model's behaviour.
-3. The `streamText` function returns a [`StreamTextResult`](/docs/reference/ai-sdk-core/stream-text#result-object). This result object contains the [ `toAIStream` ](/docs/reference/ai-sdk-core/stream-text#to-ai-stream) function which will be used in the next step to convert the stream into a format compatible with `StreamingTextResponse`.
-4. Finally, you send the result to the client by returning a new [`StreamingTextResponse`](/docs/reference/stream-helpers/streaming-text-response), passing the AI Stream from the `result` object described in the previous step. This will set the required headers and response details to allow the client to stream the response.
-=======
-1. First, you define an asynchronous `POST` request and extract `messages` from the body of the request. The `messages` variable contains a history of the conversation with you and the chatbot and will provide the chatbot with the necessary context to make the next generation.
-2. Next, you call the [`streamText`](/docs/reference/ai-sdk-core/stream-text) function which is imported from the `ai` package. To use this function, you pass it a configuration object that contains a `model` provider (imported from `@ai-sdk/openai`) and `messages` (defined in step 1). You can pass additional [settings](/docs/ai-sdk-core/settings) in this configuration object to further customise the models behaviour.
-3. The `streamText` function will return a [`StreamTextResult`](/docs/reference/ai-sdk-core/stream-text#result-object). This result object contains the [ `toAIStreamResponse` ](/docs/reference/ai-sdk-core/stream-text#to-ai-stream-response) function which converts the result to a streamed response object.
-   .
-4. Finally, you send the result to the client to stream the response.
->>>>>>> 067a2abd
+1. We define an asynchronous `POST` request handler and extract `messages` from the body of the request. The `messages` variable contains a history of the conversation with you and the chatbot and provides the chatbot with the necessary context to make the next generation.
+2. Next, we call [`streamText`](/docs/reference/ai-sdk-core/stream-text), which is imported from the `ai` package. This function accepts a configuration object that contains a `model` provider (imported from `@ai-sdk/openai`) and `messages` (defined in step 1). You can pass additional [settings](/docs/ai-sdk-core/settings) to further customise the model's behaviour.
+3. The `streamText` function returns a [`StreamTextResult`](/docs/reference/ai-sdk-core/stream-text#result-object). This result object contains the [ `toAIStreamResponse` ](/docs/reference/ai-sdk-core/stream-text#to-ai-stream-response) function which converts the result to a streamed response object.
+4. Finally, we return the result to the client to stream the response.
 
 This Route Handler creates a POST request endpoint at `/api/chat`.
 
