---
title: SAP AI Core
description: SAP AI Core Provider for the AI SDK
---

# SAP AI Core

## Important Note

> **Third-Party Provider**: This SAP AI Core provider (`@mymediset/sap-ai-provider`) is developed and maintained by Mymediset, not by SAP SE. While it uses the official SAP AI SDK and integrates with SAP AI Core services, it is not an official SAP product. For official SAP AI solutions, please refer to the [SAP AI Core Documentation](https://help.sap.com/docs/ai-core).

[SAP AI Core](https://help.sap.com/docs/ai-core) is SAP's enterprise-grade AI platform that provides access to leading AI models from OpenAI, Anthropic, Google, Amazon, and more through a unified, secure, and scalable infrastructure. The SAP AI Core provider for the AI SDK enables seamless integration with enterprise AI capabilities while offering unique advantages:

- **Multi-Model Access**: Support for 40+ models including GPT-4, Claude, Gemini, and Amazon Nova
- **Automatic Authentication**: Built-in credential handling via SAP AI SDK
- **Data Masking**: Built-in SAP Data Privacy Integration (DPI) for privacy
- **Content Filtering**: Azure Content Safety and Llama Guard support
- **Cost Management**: Enterprise billing and usage tracking through SAP BTP
- **High Availability**: Enterprise-grade infrastructure with SLA guarantees
- **Hybrid Deployment**: Support for both cloud and on-premise deployments
- **Tool Calling**: Full function calling capabilities for compatible models
- **Multi-modal Support**: Text and image inputs for compatible models

Learn more about SAP AI Core's capabilities in the [SAP AI Core Documentation](https://help.sap.com/docs/ai-core).

## Setup

The SAP AI Core provider is available in the `@mymediset/sap-ai-provider` module. You can install it with:

<Tabs items={['pnpm', 'npm', 'yarn', 'bun']}>
  <Tab>
    <Snippet text="pnpm add @mymediset/sap-ai-provider ai" dark />
  </Tab>
  <Tab>
    <Snippet text="npm install @mymediset/sap-ai-provider ai" dark />
  </Tab>
  <Tab>
    <Snippet text="yarn add @mymediset/sap-ai-provider ai" dark />
  </Tab>
  <Tab>
    <Snippet text="bun add @mymediset/sap-ai-provider ai" dark />
  </Tab>
</Tabs>

## Provider Instance

To create an SAP AI Core provider instance, use the `createSAPAIProvider` function. The provider is now **synchronous** and authentication is handled automatically via the SAP AI SDK:

```typescript
import { createSAPAIProvider } from '@mymediset/sap-ai-provider';

// Authentication via AICORE_SERVICE_KEY environment variable
const sapai = createSAPAIProvider();
```

You can obtain your SAP AI Core service key from your SAP BTP Cockpit by creating a service key for your AI Core instance, then set it as the `AICORE_SERVICE_KEY` environment variable.

## Language Models

You can create SAP AI Core models using the provider instance and model name:

```typescript
// Azure OpenAI models
const gpt4Model = sapai('gpt-4o');

// Anthropic models (via AWS Bedrock)
const claudeModel = sapai('anthropic--claude-3.5-sonnet');

<<<<<<< HEAD
// Google models
const geminiModel = sapai('gemini-2.0-flash');
=======
// Google Vertex AI models
const geminiModel = sapai('gemini-2.5-flash');
>>>>>>> 63f48c69

// Amazon Nova models (via AWS Bedrock)
const novaModel = sapai('amazon--nova-pro');
```

## Supported Models

The provider supports a wide range of models available in your SAP AI Core deployment:

### Azure OpenAI Models

- `gpt-4o`, `gpt-4o-mini`
- `gpt-4.1`, `gpt-4.1-mini`, `gpt-4.1-nano`
- `o1`, `o3`, `o3-mini`, `o4-mini`

### Anthropic Models (AWS Bedrock)

- `anthropic--claude-3-haiku`, `anthropic--claude-3-sonnet`, `anthropic--claude-3-opus`
- `anthropic--claude-3.5-sonnet`, `anthropic--claude-3.7-sonnet`
- `anthropic--claude-4-sonnet`, `anthropic--claude-4-opus`

### Google Vertex AI Models

<<<<<<< HEAD
- `gemini-2.0-pro`, `gemini-2.0-flash`
=======
- `gemini-2.0-flash`, `gemini-2.0-flash-lite`
- `gemini-2.5-flash`, `gemini-2.5-pro`
>>>>>>> 63f48c69

### Amazon Nova Models (AWS Bedrock)

- `amazon--nova-premier`, `amazon--nova-pro`, `amazon--nova-lite`, `amazon--nova-micro`

### AI Core Open Source Models

- `mistralai--mistral-large-instruct`, `mistralai--mistral-medium-instruct`, `mistralai--mistral-small-instruct`
- `cohere--command-a-reasoning`

Note: Model availability may vary based on your SAP AI Core subscription and region. Some models may require additional configuration or permissions.

## Examples

Here are examples of using SAP AI Core with the AI SDK:

### generateText

```typescript
import { createSAPAIProvider } from '@mymediset/sap-ai-provider';
import { generateText } from 'ai';

// Authentication via AICORE_SERVICE_KEY environment variable
const sapai = createSAPAIProvider();

const { text } = await generateText({
  model: sapai('gpt-4o'),
  prompt: 'What are the benefits of enterprise AI platforms?',
});

console.log(text);
```

### streamText

```typescript
import { createSAPAIProvider } from '@mymediset/sap-ai-provider';
import { streamText } from 'ai';

const sapai = createSAPAIProvider();

const result = await streamText({
  model: sapai('anthropic--claude-3.5-sonnet'),
  prompt: 'Write a short story about AI.',
});

for await (const textPart of result.textStream) {
  process.stdout.write(textPart);
}
```

### Tool Calling

```typescript
import { createSAPAIProvider } from '@mymediset/sap-ai-provider';
import { generateText, tool } from 'ai';
import { z } from 'zod';

const sapai = createSAPAIProvider();

const result = await generateText({
  model: sapai('gpt-4o'),
  prompt: 'What is the current status of our inventory system?',
  tools: {
    checkInventory: tool({
      description: 'Check current inventory levels',
      parameters: z.object({
        item: z.string().describe('Item to check'),
        location: z.string().describe('Warehouse location'),
      }),
      execute: async ({ item, location }) => {
        // Your inventory system integration
        return { item, location, quantity: 150, status: 'In Stock' };
      },
    }),
  },
  maxSteps: 3,
});

console.log(result.text);
```

### Multi-modal Input

```typescript
import { createSAPAIProvider } from '@mymediset/sap-ai-provider';
import { generateText } from 'ai';

const sapai = createSAPAIProvider();

const result = await generateText({
  model: sapai('gpt-4o'),
  messages: [
    {
      role: 'user',
      content: [
        { type: 'text', text: 'Analyze this business process diagram.' },
        {
          type: 'image',
          image: new URL('https://example.com/diagram.jpg'),
        },
      ],
    },
  ],
});

console.log(result.text);
```

### Data Masking (SAP DPI)

Use SAP's Data Privacy Integration to automatically mask sensitive data:

```typescript
import {
  createSAPAIProvider,
  buildDpiMaskingProvider,
} from '@mymediset/sap-ai-provider';
import { generateText } from 'ai';

const dpiConfig = buildDpiMaskingProvider({
  method: 'anonymization',
  entities: [
    'profile-email',
    'profile-person',
    {
      type: 'profile-phone',
      replacement_strategy: { method: 'constant', value: 'REDACTED' },
    },
  ],
});

const sapai = createSAPAIProvider({
  defaultSettings: {
    masking: {
      masking_providers: [dpiConfig],
    },
  },
});

const result = await generateText({
  model: sapai('gpt-4o'),
  prompt: 'Email john@example.com about the meeting.',
});

console.log(result.text);
```

### Content Filtering

```typescript
import {
  createSAPAIProvider,
  buildAzureContentSafetyFilter,
} from '@mymediset/sap-ai-provider';

const sapai = createSAPAIProvider({
  defaultSettings: {
    filtering: {
      input: {
        filters: [
          buildAzureContentSafetyFilter('input', {
            hate: 'ALLOW_SAFE',
            violence: 'ALLOW_SAFE_LOW_MEDIUM',
          }),
        ],
      },
    },
  },
});
```

## Configuration

### Provider Settings

```typescript
interface SAPAIProviderSettings {
  resourceGroup?: string; // SAP AI Core resource group (default: 'default')
  deploymentId?: string; // Specific deployment ID (auto-resolved if not set)
  destination?: HttpDestinationOrFetchOptions; // Custom destination
  defaultSettings?: SAPAISettings; // Default settings for all models
}
```

### Model Settings

```typescript
interface SAPAISettings {
  modelVersion?: string; // Model version (default: 'latest')
  modelParams?: {
    maxTokens?: number; // Maximum tokens to generate
    temperature?: number; // Sampling temperature (0-2)
    topP?: number; // Nucleus sampling parameter
    frequencyPenalty?: number; // Frequency penalty (-2 to 2)
    presencePenalty?: number; // Presence penalty (-2 to 2)
    n?: number; // Number of completions
    parallel_tool_calls?: boolean; // Enable parallel tool calls
  };
  masking?: MaskingModule; // Data masking configuration
  filtering?: FilteringModule; // Content filtering configuration
}
```

## Environment Variables

### On SAP BTP (Recommended)

When running on SAP BTP, bind an AI Core service instance to your application. The SDK will automatically detect the service binding from `VCAP_SERVICES`.

### Local Development

Set the `AICORE_SERVICE_KEY` environment variable with your service key JSON:

```bash
AICORE_SERVICE_KEY='{"serviceurls":{"AI_API_URL":"https://..."},"clientid":"...","clientsecret":"...","url":"..."}'
```

Get your service key from SAP BTP:

1. Go to your SAP BTP Cockpit
2. Navigate to your AI Core instance
3. Create a service key
4. Copy the JSON and set it as the environment variable

## Enterprise Features

SAP AI Core offers several enterprise-grade features:

- **Multi-Tenant Architecture**: Isolated environments for different business units
- **Cost Allocation**: Detailed usage tracking and cost center allocation
- **Custom Models**: Deploy and manage your own fine-tuned models
- **Hybrid Deployment**: Support for both cloud and on-premise installations
- **Integration Ready**: Native integration with SAP S/4HANA, SuccessFactors, and other SAP solutions

For more information about these features and advanced configuration options, visit the [SAP AI Core Documentation](https://help.sap.com/docs/ai-core).

## Migration from v1

Version 2.0 is a complete rewrite using the official SAP AI SDK. Here are the key changes:

### Authentication

**Before (v1):**

```typescript
const provider = await createSAPAIProvider({
  serviceKey: process.env.SAP_AI_SERVICE_KEY,
});
```

**After (v2):**

```typescript
// Set AICORE_SERVICE_KEY env var instead
const provider = createSAPAIProvider();
```

### Provider is now synchronous

**Before (v1):**

```typescript
const provider = await createSAPAIProvider({ serviceKey });
```

**After (v2):**

```typescript
const provider = createSAPAIProvider();
```

### Data Masking Configuration

**Before (v1):**

```typescript
const dpiMasking = {
  type: 'sap_data_privacy_integration',
  method: 'anonymization',
  entities: [{ type: 'profile-email' }],
};
```

**After (v2):**

```typescript
import { buildDpiMaskingProvider } from '@mymediset/sap-ai-provider';

const dpiMasking = buildDpiMaskingProvider({
  method: 'anonymization',
  entities: ['profile-email'],
});
```

## Additional Resources

- [SAP AI Provider Repository](https://github.com/BITASIA/sap-ai-provider)
- [SAP AI Core Documentation](https://help.sap.com/docs/ai-core)
- [SAP BTP Documentation](https://help.sap.com/docs/btp)
- [SAP Community](https://community.sap.com/t5/c-khhcw49343/SAP+AI+Core/pd-p/73555000100800003283)
- [SAP AI Core Service Guide](https://help.sap.com/docs/sap-ai-core/sap-ai-core-service-guide)<|MERGE_RESOLUTION|>--- conflicted
+++ resolved
@@ -66,13 +66,8 @@
 // Anthropic models (via AWS Bedrock)
 const claudeModel = sapai('anthropic--claude-3.5-sonnet');
 
-<<<<<<< HEAD
-// Google models
-const geminiModel = sapai('gemini-2.0-flash');
-=======
 // Google Vertex AI models
 const geminiModel = sapai('gemini-2.5-flash');
->>>>>>> 63f48c69
 
 // Amazon Nova models (via AWS Bedrock)
 const novaModel = sapai('amazon--nova-pro');
@@ -96,12 +91,8 @@
 
 ### Google Vertex AI Models
 
-<<<<<<< HEAD
-- `gemini-2.0-pro`, `gemini-2.0-flash`
-=======
 - `gemini-2.0-flash`, `gemini-2.0-flash-lite`
 - `gemini-2.5-flash`, `gemini-2.5-pro`
->>>>>>> 63f48c69
 
 ### Amazon Nova Models (AWS Bedrock)
 
