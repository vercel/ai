---
title: Writing a Custom Provider
description: Learn how to write a custom provider for the AI SDK
---

# Writing a Custom Provider

The AI SDK provides a [Language Model Specification](https://github.com/vercel/ai/tree/main/packages/provider/src/language-model/v2) that enables you to create custom providers compatible with the AI SDK. This specification ensures consistency across different providers.

## Publishing Your Provider

Please publish your custom provider in your own GitHub repository and as an NPM package. You are responsible for hosting and maintaining your provider. Once published, you can submit a PR to the AI SDK repository to add your provider to the [Community Providers](/providers/community-providers) documentation section. Use the [OpenRouter provider documentation](https://github.com/vercel/ai/blob/main/content/providers/03-community-providers/13-openrouter.mdx) as a template for your documentation.

## Why the Language Model Specification?

The Language Model Specification V3 is a standardized specification for interacting with language models that provides a unified abstraction layer across all AI providers. This specification creates a consistent interface that works seamlessly with different language models, ensuring that developers can interact with any provider using the same patterns and methods. It enables:

<Note>
  If you open-source a provider, we'd love to promote it here. Please send us a
  PR to add it to the [Community Providers](/providers/community-providers)
  section.
</Note>

## Understanding the V3 Specification

The Language Model Specification V3 creates a robust abstraction layer that works across all current and future AI providers. By establishing a standardized interface, it provides the flexibility to support emerging LLM capabilities while ensuring your application code remains provider-agnostic and future-ready.

### Architecture

At its heart, the V2 specification defines three main interfaces:

<<<<<<< HEAD
1. **ProviderV2**: The top-level interface that serves as a factory for different model types
2. **LanguageModelV3**: The primary interface for text generation models
3. **EmbeddingModelV3** and **ImageModelV2**: Interfaces for embeddings and image generation
=======
1. **ProviderV3**: The top-level interface that serves as a factory for different model types
2. **LanguageModelV2**: The primary interface for text generation models
3. **EmbeddingModelV3** and **ImageModelV3**: Interfaces for embeddings and image generation
>>>>>>> 67f7e765

### `ProviderV3`

The `ProviderV3` interface acts as the entry point:

```ts
<<<<<<< HEAD
interface ProviderV2 {
  languageModel(modelId: string): LanguageModelV3;
=======
interface ProviderV3 {
  languageModel(modelId: string): LanguageModelV2;
>>>>>>> 67f7e765
  textEmbeddingModel(modelId: string): EmbeddingModelV3<string>;
  imageModel(modelId: string): ImageModelV3;
}
```

### `LanguageModelV3`

The `LanguageModelV3` interface defines the methods your provider must implement:

```ts
interface LanguageModelV3 {
  specificationVersion: 'V3';
  provider: string;
  modelId: string;
  supportedUrls: Record<string, RegExp[]>;

  doGenerate(options: LanguageModelV3CallOptions): Promise<GenerateResult>;
  doStream(options: LanguageModelV3CallOptions): Promise<StreamResult>;
}
```

Key aspects:

- **specificationVersion**: Must be 'V3'
- **supportedUrls**: Declares which URLs (for file parts) the provider can handle natively
- **doGenerate/doStream**: methods for non-streaming and streaming generation

### Understanding Input vs Output

Before diving into the details, it's important to understand the distinction between two key concepts in the V3 specification:

1. **LanguageModelV3Content**: The specification for what the models generate
2. **LanguageModelV3Prompt**: The specification for what you send to the model

### `LanguageModelV3Content`

The V3 specification supports five distinct content types that models can generate, each designed for specific use cases:

#### Text Content

The fundamental building block for all text generation:

```ts
type LanguageModelV3Text = {
  type: 'text';
  text: string;
};
```

This is used for standard model responses, system messages, and any plain text output.

#### Tool Calls

Enable models to invoke functions with structured arguments:

```ts
type LanguageModelV3ToolCall = {
  type: 'tool-call';
  toolCallType: 'function';
  toolCallId: string;
  toolName: string;
  args: string;
};
```

The `toolCallId` is crucial for correlating tool results back to their calls, especially in streaming scenarios.

#### File Generation

Support for multimodal output generation:

```ts
type LanguageModelV3File = {
  type: 'file';
  mediaType: string; // IANA media type (e.g., 'image/png', 'audio/mp3')
  data: string | Uint8Array; // Generated file data as base64 encoded strings or binary data
};
```

This enables models to generate images, audio, documents, and other file types directly.

#### Reasoning

Dedicated support for chain-of-thought reasoning (essential for models like OpenAI's o1):

```ts
type LanguageModelV3Reasoning = {
  type: 'reasoning';
  text: string;

  /**
   * Optional provider-specific metadata for the reasoning part.
   */
  providerMetadata?: SharedV2ProviderMetadata;
};
```

Reasoning content is tracked separately from regular text, allowing for proper token accounting and UI presentation.

#### Sources

```ts
type LanguageModelV3Source = {
  type: 'source';
  sourceType: 'url';
  id: string;
  url: string;
  title?: string;
  providerMetadata?: SharedV2ProviderMetadata;
};
```

### `LanguageModelV3Prompt`

The V3 prompt format (`LanguageModelV3Prompt`) is designed as a flexible message array that supports multimodal inputs:

#### Message Roles

Each message has a specific role with allowed content types:

- **System**: Model instructions (text only)

  ```ts
  { role: 'system', content: string }
  ```

- **User**: Human inputs supporting text and files

  ```ts
  { role: 'user', content: Array<LanguageModelV3TextPart | LanguageModelV3FilePart> }
  ```

- **Assistant**: Model outputs with full content type support

  ```ts
  { role: 'assistant', content: Array<LanguageModelV3TextPart | LanguageModelV3FilePart | LanguageModelV3ReasoningPart | LanguageModelV3ToolCallPart> }
  ```

- **Tool**: Results from tool executions
  ```ts
  { role: 'tool', content: Array<LanguageModelV3ToolResultPart> }
  ```

#### Prompt Parts

Prompt parts are the building blocks of messages in the prompt structure. While `LanguageModelV3Content` represents the model's output content, prompt parts are specifically designed for constructing input messages. Each message role supports different types of prompt parts:

- **System messages**: Only support text content
- **User messages**: Support text and file parts
- **Assistant messages**: Support text, file, reasoning, and tool call parts
- **Tool messages**: Only support tool result parts

Let's explore each prompt part type:

##### Text Parts

The most basic prompt part, containing plain text content:

```ts
interface LanguageModelV3TextPart {
  type: 'text';
  text: string;
  providerOptions?: SharedV2ProviderOptions;
}
```

##### Reasoning Parts

Used in assistant messages to capture the model's reasoning process:

```ts
interface LanguageModelV3ReasoningPart {
  type: 'reasoning';
  text: string;
  providerOptions?: SharedV2ProviderOptions;
}
```

##### File Parts

Enable multimodal inputs by including files in prompts:

```ts
interface LanguageModelV3FilePart {
  type: 'file';
  filename?: string;
  data: LanguageModelV3DataContent;
  mediaType: string;
  providerOptions?: SharedV2ProviderOptions;
}
```

The `data` field offers flexibility:

- **Uint8Array**: Direct binary data
- **string**: Base64-encoded data
- **URL**: Reference to external content (if supported by provider via `supportedUrls`)

##### Tool Call Parts

Represent tool calls made by the assistant:

```ts
interface LanguageModelV3ToolCallPart {
  type: 'tool-call';
  toolCallId: string;
  toolName: string;
  args: unknown;
  providerOptions?: SharedV2ProviderOptions;
}
```

##### Tool Result Parts

Contain the results of executed tool calls:

```ts
interface LanguageModelV3ToolResultPart {
  type: 'tool-result';
  toolCallId: string;
  toolName: string;
  result: unknown;
  isError?: boolean;
  content?: Array<{
    type: 'text' | 'image';
    text?: string;
    data?: string; // base64 encoded image data
    mediaType?: string;
  }>;
  providerOptions?: SharedV2ProviderOptions;
}
```

The optional `content` field enables rich tool results including images, providing more flexibility than the basic `result` field.

### Streaming

#### Stream Parts

The streaming system uses typed events for different stages:

1. **Stream Lifecycle Events**:

   - `stream-start`: Initial event with any warnings about unsupported features
   - `response-metadata`: Model information and response headers
   - `finish`: Final event with usage statistics and finish reason
   - `error`: Error events that can occur at any point

2. **Content Events**:
   - All content types (`text`, `file`, `reasoning`, `source`, `tool-call`) stream directly
   - `tool-call-delta`: Incremental updates for tool call arguments
   - `reasoning-part-finish`: Explicit marker for reasoning section completion

Example stream sequence:

```ts
{ type: 'stream-start', warnings: [] }
{ type: 'text', text: 'Hello' }
{ type: 'text', text: ' world' }
{ type: 'tool-call', toolCallId: '1', toolName: 'search', args: {...} }
{ type: 'response-metadata', modelId: 'gpt-4.1', ... }
{ type: 'finish', usage: { inputTokens: 10, outputTokens: 20 }, finishReason: 'stop' }
```

#### Usage Tracking

Enhanced usage information:

```ts
type LanguageModelV3Usage = {
  inputTokens: number | undefined;
  outputTokens: number | undefined;
  totalTokens: number | undefined;
  reasoningTokens?: number | undefined;
  cachedInputTokens?: number | undefined;
};
```

### Tools

The V3 specification supports two types of tools:

#### Function Tools

Standard user-defined functions with JSON Schema validation:

```ts
type LanguageModelV3FunctionTool = {
  type: 'function';
  name: string;
  description?: string;
  parameters: JSONSchema7; // Full JSON Schema support
};
```

#### Provider-Defined Client Tools

Native provider capabilities exposed as tools:

```ts
export type LanguageModelV2ProviderClientDefinedTool = {
  type: 'provider-defined-client';
  id: string; // e.g., 'anthropic.computer-use'
  name: string; // Human-readable name
  args: Record<string, unknown>;
};
```

Tool choice can be controlled via:

```ts
toolChoice: 'auto' | 'none' | 'required' | { type: 'tool', toolName: string };
```

### Native URL Support

Providers can declare URLs they can access directly:

```ts
supportedUrls: {
  'image/*': [/^https:\/\/cdn\.example\.com\/.*/],
  'application/pdf': [/^https:\/\/docs\.example\.com\/.*/],
  'audio/*': [/^https:\/\/media\.example\.com\/.*/]
}
```

The AI SDK checks these patterns before downloading any URL-based content.

### Provider Options

The specification includes a flexible system for provider-specific features without breaking the standard interface:

```ts
providerOptions: {
  anthropic: {
    cacheControl: true,
    maxTokens: 4096
  },
  openai: {
    parallelToolCalls: false,
    responseFormat: { type: 'json_object' }
  }
}
```

Provider options can be specified at multiple levels:

- **Call level**: In `LanguageModelV3CallOptions`
- **Message level**: On individual messages
- **Part level**: On specific content parts (text, file, etc.)

This layered approach allows fine-grained control while maintaining compatibility.

### Error Handling

The V2 specification emphasizes robust error handling:

1. **Streaming Errors**: Can be emitted at any point via `{ type: 'error', error: unknown }`
2. **Warnings**: Non-fatal issues reported in `stream-start` and response objects
3. **Finish Reasons**: Clear indication of why generation stopped:
   - `'stop'`: Natural completion
   - `'length'`: Hit max tokens
   - `'content-filter'`: Safety filtering
   - `'tool-calls'`: Stopped to execute tools
   - `'error'`: Generation failed
   - `'other'`: Provider-specific reasons

## Provider Implementation Guide

To implement a custom language model provider, you'll need to install the required packages:

```bash
npm install @ai-sdk/provider @ai-sdk/provider-utils
```

Implementing a custom language model provider involves several steps:

- Creating an entry point
- Adding a language model implementation
- Mapping the input (prompt, tools, settings)
- Processing the results (generate, streaming, tool calls)
- Supporting object generation

<Note>
  The best way to get started is to use the [Mistral
  provider](https://github.com/vercel/ai/tree/main/packages/mistral) as a
  reference implementation.
</Note>

### Step 1: Create the Provider Entry Point

Start by creating a `provider.ts` file that exports a factory function and a default instance:

```ts filename="provider.ts"
import {
  generateId,
  loadApiKey,
  withoutTrailingSlash,
} from '@ai-sdk/provider-utils';
import { ProviderV3 } from '@ai-sdk/provider';
import { CustomChatLanguageModel } from './custom-chat-language-model';

// Define your provider interface extending ProviderV3
interface CustomProvider extends ProviderV3 {
  (modelId: string, settings?: CustomChatSettings): CustomChatLanguageModel;

  // Add specific methods for different model types
  languageModel(
    modelId: string,
    settings?: CustomChatSettings,
  ): CustomChatLanguageModel;
}

// Provider settings
interface CustomProviderSettings {
  /**
   * Base URL for API calls
   */
  baseURL?: string;

  /**
   * API key for authentication
   */
  apiKey?: string;

  /**
   * Custom headers for requests
   */
  headers?: Record<string, string>;
}

// Factory function to create provider instance
function createCustom(options: CustomProviderSettings = {}): CustomProvider {
  const createChatModel = (
    modelId: string,
    settings: CustomChatSettings = {},
  ) =>
    new CustomChatLanguageModel(modelId, settings, {
      provider: 'custom',
      baseURL:
        withoutTrailingSlash(options.baseURL) ?? 'https://api.custom.ai/v1',
      headers: () => ({
        Authorization: `Bearer ${loadApiKey({
          apiKey: options.apiKey,
          environmentVariableName: 'CUSTOM_API_KEY',
          description: 'Custom Provider',
        })}`,
        ...options.headers,
      }),
      generateId: options.generateId ?? generateId,
    });

  const provider = function (modelId: string, settings?: CustomChatSettings) {
    if (new.target) {
      throw new Error(
        'The model factory function cannot be called with the new keyword.',
      );
    }

    return createChatModel(modelId, settings);
  };

  provider.languageModel = createChatModel;

  return provider as CustomProvider;
}

// Export default provider instance
const custom = createCustom();
```

### Step 2: Implement the Language Model

Create a `custom-chat-language-model.ts` file that implements `LanguageModelV3`:

```ts filename="custom-chat-language-model.ts"
import { LanguageModelV3, LanguageModelV3CallOptions } from '@ai-sdk/provider';
import { postJsonToApi } from '@ai-sdk/provider-utils';

class CustomChatLanguageModel implements LanguageModelV3 {
  readonly specificationVersion = 'V3';
  readonly provider: string;
  readonly modelId: string;

  constructor(
    modelId: string,
    settings: CustomChatSettings,
    config: CustomChatConfig,
  ) {
    this.provider = config.provider;
    this.modelId = modelId;
    // Initialize with settings and config
  }

  // Convert AI SDK prompt to provider format
  private getArgs(options: LanguageModelV3CallOptions) {
    const warnings: LanguageModelV3CallWarning[] = [];

    // Map messages to provider format
    const messages = this.convertToProviderMessages(options.prompt);

    // Handle tools if provided
    const tools = options.tools
      ? this.prepareTools(options.tools, options.toolChoice)
      : undefined;

    // Build request body
    const body = {
      model: this.modelId,
      messages,
      temperature: options.temperature,
      max_tokens: options.maxOutputTokens,
      stop: options.stopSequences,
      tools,
      // ... other parameters
    };

    return { args: body, warnings };
  }

  async doGenerate(options: LanguageModelV3CallOptions) {
    const { args, warnings } = this.getArgs(options);

    // Make API call
    const response = await postJsonToApi({
      url: `${this.config.baseURL}/chat/completions`,
      headers: this.config.headers(),
      body: args,
      abortSignal: options.abortSignal,
    });

    // Convert provider response to AI SDK format
    const content: LanguageModelV3Content[] = [];

    // Extract text content
    if (response.choices[0].message.content) {
      content.push({
        type: 'text',
        text: response.choices[0].message.content,
      });
    }

    // Extract tool calls
    if (response.choices[0].message.tool_calls) {
      for (const toolCall of response.choices[0].message.tool_calls) {
        content.push({
          type: 'tool-call',
          toolCallType: 'function',
          toolCallId: toolCall.id,
          toolName: toolCall.function.name,
          args: JSON.stringify(toolCall.function.arguments),
        });
      }
    }

    return {
      content,
      finishReason: this.mapFinishReason(response.choices[0].finish_reason),
      usage: {
        inputTokens: response.usage?.prompt_tokens,
        outputTokens: response.usage?.completion_tokens,
        totalTokens: response.usage?.total_tokens,
      },
      request: { body: args },
      response: { body: response },
      warnings,
    };
  }

  async doStream(options: LanguageModelV3CallOptions) {
    const { args, warnings } = this.getArgs(options);

    // Create streaming response
    const response = await fetch(`${this.config.baseURL}/chat/completions`, {
      method: 'POST',
      headers: {
        ...this.config.headers(),
        'Content-Type': 'application/json',
      },
      body: JSON.stringify({ ...args, stream: true }),
      signal: options.abortSignal,
    });

    // Transform stream to AI SDK format
    const stream = response
      .body!.pipeThrough(new TextDecoderStream())
      .pipeThrough(this.createParser())
      .pipeThrough(this.createTransformer(warnings));

    return { stream, warnings };
  }

  // Supported URL patterns for native file handling
  get supportedUrls() {
    return {
      'image/*': [/^https:\/\/example\.com\/images\/.*/],
    };
  }
}
```

### Step 3: Implement Message Conversion

Map AI SDK messages to your provider's format:

```ts filename="custom-chat-language-model.ts#L50-100"
private convertToProviderMessages(prompt: LanguageModelV3Prompt) {
  return prompt.map((message) => {
    switch (message.role) {
      case 'system':
        return { role: 'system', content: message.content };

      case 'user':
        return {
          role: 'user',
          content: message.content.map((part) => {
            switch (part.type) {
              case 'text':
                return { type: 'text', text: part.text };
              case 'file':
                return {
                  type: 'image_url',
                  image_url: {
                    url: this.convertFileToUrl(part.data),
                  },
                };
              default:
                throw new Error(`Unsupported part type: ${part.type}`);
            }
          }),
        };

      case 'assistant':
        // Handle assistant messages with text, tool calls, etc.
        return this.convertAssistantMessage(message);

      case 'tool':
        // Handle tool results
        return this.convertToolMessage(message);

      default:
        throw new Error(`Unsupported message role: ${message.role}`);
    }
  });
}
```

### Step 4: Implement Streaming

Create a streaming transformer that converts provider chunks to AI SDK stream parts:

```ts filename="custom-chat-language-model.ts#L150-200"
private createTransformer(warnings: LanguageModelV3CallWarning[]) {
  let isFirstChunk = true;

  return new TransformStream<ParsedChunk, LanguageModelV3StreamPart>({
    async transform(chunk, controller) {
      // Send warnings with first chunk
      if (isFirstChunk) {
        controller.enqueue({ type: 'stream-start', warnings });
        isFirstChunk = false;
      }

      // Handle different chunk types
      if (chunk.choices?.[0]?.delta?.content) {
        controller.enqueue({
          type: 'text',
          text: chunk.choices[0].delta.content,
        });
      }

      if (chunk.choices?.[0]?.delta?.tool_calls) {
        for (const toolCall of chunk.choices[0].delta.tool_calls) {
          controller.enqueue({
            type: 'tool-call-delta',
            toolCallType: 'function',
            toolCallId: toolCall.id,
            toolName: toolCall.function.name,
            argsTextDelta: toolCall.function.arguments,
          });
        }
      }

      // Handle finish reason
      if (chunk.choices?.[0]?.finish_reason) {
        controller.enqueue({
          type: 'finish',
          finishReason: this.mapFinishReason(chunk.choices[0].finish_reason),
          usage: {
            inputTokens: chunk.usage?.prompt_tokens,
            outputTokens: chunk.usage?.completion_tokens,
            totalTokens: chunk.usage?.total_tokens,
          },
        });
      }
    },
  });
}
```

### Step 5: Handle Errors

Use standardized AI SDK errors for consistent error handling:

```ts filename="custom-chat-language-model.ts#L250-280"
import {
  APICallError,
  InvalidResponseDataError,
  TooManyRequestsError,
} from '@ai-sdk/provider';

private handleError(error: unknown): never {
  if (error instanceof Response) {
    const status = error.status;

    if (status === 429) {
      throw new TooManyRequestsError({
        cause: error,
        retryAfter: this.getRetryAfter(error),
      });
    }

    throw new APICallError({
      statusCode: status,
      statusText: error.statusText,
      cause: error,
      isRetryable: status >= 500 && status < 600,
    });
  }

  throw error;
}
```

## Next Steps

- Dig into the [Language Model Specification V3](https://github.com/vercel/ai/tree/main/packages/provider/src/language-model/v3)
- Check out the [Mistral provider](https://github.com/vercel/ai/tree/main/packages/mistral) reference implementation
- Check out [provider utilities](https://github.com/vercel/ai/tree/main/packages/provider-utils) for helpful functions
- Test your provider with the AI SDK's built-in examples
- Explore the V2 types in detail at [`@ai-sdk/provider`](https://github.com/vercel/ai/tree/main/packages/provider/src/language-model/V2)<|MERGE_RESOLUTION|>--- conflicted
+++ resolved
@@ -29,28 +29,17 @@
 
 At its heart, the V2 specification defines three main interfaces:
 
-<<<<<<< HEAD
-1. **ProviderV2**: The top-level interface that serves as a factory for different model types
+1. **ProviderV3**: The top-level interface that serves as a factory for different model types
 2. **LanguageModelV3**: The primary interface for text generation models
-3. **EmbeddingModelV3** and **ImageModelV2**: Interfaces for embeddings and image generation
-=======
-1. **ProviderV3**: The top-level interface that serves as a factory for different model types
-2. **LanguageModelV2**: The primary interface for text generation models
 3. **EmbeddingModelV3** and **ImageModelV3**: Interfaces for embeddings and image generation
->>>>>>> 67f7e765
 
 ### `ProviderV3`
 
 The `ProviderV3` interface acts as the entry point:
 
 ```ts
-<<<<<<< HEAD
-interface ProviderV2 {
+interface ProviderV3 {
   languageModel(modelId: string): LanguageModelV3;
-=======
-interface ProviderV3 {
-  languageModel(modelId: string): LanguageModelV2;
->>>>>>> 67f7e765
   textEmbeddingModel(modelId: string): EmbeddingModelV3<string>;
   imageModel(modelId: string): ImageModelV3;
 }
