--- conflicted
+++ resolved
@@ -98,10 +98,6 @@
 the [standard call settings](/docs/ai-sdk-core/settings). You can pass them in the `providerOptions` argument:
 
 ```ts
-<<<<<<< HEAD
-const model = xai('grok-3', {
-  user: 'test-user', // optional unique user identifier
-=======
 const model = xai('grok-3-mini');
 
 await generateText({
@@ -111,7 +107,6 @@
       reasoningEffort: 'high',
     },
   },
->>>>>>> 713257cc
 });
 ```
 
@@ -387,43 +382,8 @@
 console.log('Sources:', await result.sources);
 ```
 
-xAI chat models also support some model specific provider options. You can pass them in `providerOptions` argument:
-
-```ts
-const model = xai('grok-3');
-
-await generateText({
-  model,
-  providerOptions: {
-    xai: {
-      reasoningEffort: 'high',
-    },
-  },
-});
-```
-
-The following optional provider options are available for xAI chat models:
-
-- **reasoningEffort** _'low' | 'medium' | 'high'_
-
-  Reasoning effort for reasoning models. Defaults to `medium`. If you use
-  `providerOptions` to set the `reasoningEffort` option, this
-  model setting will be ignored.
-
 ## Model Capabilities
 
-<<<<<<< HEAD
-| Model                | Image Input         | Object Generation   | Tool Usage          | Tool Streaming      |
-| -------------------- | ------------------- | ------------------- | ------------------- | ------------------- |
-| `grok-3`             | <Cross size={18} /> | <Check size={18} /> | <Check size={18} /> | <Check size={18} /> |
-| `grok-3-fast`        | <Cross size={18} /> | <Check size={18} /> | <Check size={18} /> | <Check size={18} /> |
-| `grok-3-mini`        | <Cross size={18} /> | <Check size={18} /> | <Check size={18} /> | <Check size={18} /> |
-| `grok-3-mini-fast`   | <Cross size={18} /> | <Check size={18} /> | <Check size={18} /> | <Check size={18} /> |
-| `grok-2-1212`        | <Cross size={18} /> | <Check size={18} /> | <Check size={18} /> | <Check size={18} /> |
-| `grok-2-vision-1212` | <Check size={18} /> | <Check size={18} /> | <Check size={18} /> | <Check size={18} /> |
-| `grok-beta`          | <Cross size={18} /> | <Check size={18} /> | <Check size={18} /> | <Check size={18} /> |
-| `grok-vision-beta`   | <Check size={18} /> | <Cross size={18} /> | <Cross size={18} /> | <Cross size={18} /> |
-=======
 | Model                     | Image Input         | Object Generation   | Tool Usage          | Tool Streaming      | Reasoning           |
 | ------------------------- | ------------------- | ------------------- | ------------------- | ------------------- | ------------------- |
 | `grok-3`                  | <Cross size={18} /> | <Check size={18} /> | <Check size={18} /> | <Check size={18} /> | <Cross size={18} /> |
@@ -442,7 +402,6 @@
 | `grok-2-vision-1212`      | <Check size={18} /> | <Check size={18} /> | <Check size={18} /> | <Check size={18} /> | <Cross size={18} /> |
 | `grok-beta`               | <Cross size={18} /> | <Check size={18} /> | <Check size={18} /> | <Check size={18} /> | <Cross size={18} /> |
 | `grok-vision-beta`        | <Check size={18} /> | <Cross size={18} /> | <Cross size={18} /> | <Cross size={18} /> | <Cross size={18} /> |
->>>>>>> 713257cc
 
 <Note>
   The table above lists popular models. Please see the [xAI
