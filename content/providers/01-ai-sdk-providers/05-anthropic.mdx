---
title: Anthropic
description: Learn how to use the Anthropic provider for the AI SDK.
---

# Anthropic Provider

The [Anthropic](https://www.anthropic.com/) provider contains language model support for the [Anthropic Messages API](https://docs.anthropic.com/claude/reference/messages_post).

## Setup

The Anthropic provider is available in the `@ai-sdk/anthropic` module. You can install it with

<Tabs items={['pnpm', 'npm', 'yarn']}>
  <Tab>
    <Snippet text="pnpm add @ai-sdk/anthropic" dark />
  </Tab>
  <Tab>
    <Snippet text="npm install @ai-sdk/anthropic" dark />
  </Tab>
  <Tab>
    <Snippet text="yarn add @ai-sdk/anthropic" dark />
  </Tab>
</Tabs>

## Provider Instance

You can import the default provider instance `anthropic` from `@ai-sdk/anthropic`:

```ts
import { anthropic } from '@ai-sdk/anthropic';
```

If you need a customized setup, you can import `createAnthropic` from `@ai-sdk/anthropic` and create a provider instance with your settings:

```ts
import { createAnthropic } from '@ai-sdk/anthropic';

const anthropic = createAnthropic({
  // custom settings
});
```

You can use the following optional settings to customize the Anthropic provider instance:

- **baseURL** _string_

  Use a different URL prefix for API calls, e.g. to use proxy servers.
  The default prefix is `https://api.anthropic.com/v1`.

- **apiKey** _string_

  API key that is being sent using the `x-api-key` header.
  It defaults to the `ANTHROPIC_API_KEY` environment variable.

- **headers** _Record&lt;string,string&gt;_

  Custom headers to include in the requests.

- **fetch** _(input: RequestInfo, init?: RequestInit) => Promise&lt;Response&gt;_

  Custom [fetch](https://developer.mozilla.org/en-US/docs/Web/API/fetch) implementation.
  Defaults to the global `fetch` function.
  You can use it as a middleware to intercept requests,
  or to provide a custom fetch implementation for e.g. testing.

## Language Models

You can create models that call the [Anthropic Messages API](https://docs.anthropic.com/claude/reference/messages_post) using the provider instance.
The first argument is the model id, e.g. `claude-3-haiku-20240307`.
Some models have multi-modal capabilities.

```ts
const model = anthropic('claude-3-haiku-20240307');
```

You can use Anthropic language models to generate text with the `generateText` function:

```ts
import { anthropic } from '@ai-sdk/anthropic';
import { generateText } from 'ai';

const { text } = await generateText({
  model: anthropic('claude-3-haiku-20240307'),
  prompt: 'Write a vegetarian lasagna recipe for 4 people.',
});
```

Anthropic language models can also be used in the `streamText`, `generateObject`, and `streamObject` functions
(see [AI SDK Core](/docs/ai-sdk-core)).

<Note>
  The Anthropic API returns streaming tool calls all at once after a delay. This
  causes the `streamObject` function to generate the object fully after a delay
  instead of streaming it incrementally.
</Note>

The following optional provider options are available for Anthropic models:

- `sendReasoning` _boolean_

  Optional. Include reasoning content in requests sent to the model. Defaults to `true`.

  If you are experiencing issues with the model handling requests involving
  reasoning content, you can set this to `false` to omit them from the request.

- `thinking` _object_

  Optional. See [Reasoning section](#reasoning) for more details.

### Reasoning

Anthropic has reasoning support for `claude-4-opus-20250514`, `claude-4-sonnet-20250514`, and `claude-3-7-sonnet-20250219` models.

You can enable it using the `thinking` provider option
and specifying a thinking budget in tokens.

```ts
import { anthropic, AnthropicProviderOptions } from '@ai-sdk/anthropic';
import { generateText } from 'ai';

const { text, reasoning, reasoningDetails } = await generateText({
  model: anthropic('claude-4-opus-20250514'),
  prompt: 'How many people will live in the world in 2040?',
  providerOptions: {
    anthropic: {
      thinking: { type: 'enabled', budgetTokens: 12000 },
    } satisfies AnthropicProviderOptions,
  },
});

console.log(reasoning); // reasoning text
console.log(reasoningDetails); // reasoning details including redacted reasoning
console.log(text); // text response
```

See [AI SDK UI: Chatbot](/docs/ai-sdk-ui/chatbot#reasoning) for more details
on how to integrate reasoning into your chatbot.

### Cache Control

<Note>
  Anthropic cache control was originally a beta feature and required passing an
  opt-in `cacheControl` setting when creating the model instance. It is now
  Generally Available and enabled by default. The `cacheControl` setting is no
  longer needed and will be removed in a future release.
</Note>

In the messages and message parts, you can use the `providerOptions` property to set cache control breakpoints.
You need to set the `anthropic` property in the `providerOptions` object to `{ cacheControl: { type: 'ephemeral' } }` to set a cache control breakpoint.

The cache creation input tokens are then returned in the `providerMetadata` object
for `generateText` and `generateObject`, again under the `anthropic` property.
When you use `streamText` or `streamObject`, the response contains a promise
that resolves to the metadata. Alternatively you can receive it in the
`onFinish` callback.

```ts highlight="8,18-20,29-30"
import { anthropic } from '@ai-sdk/anthropic';
import { generateText } from 'ai';

const errorMessage = '... long error message ...';

const result = await generateText({
  model: anthropic('claude-3-5-sonnet-20240620'),
  messages: [
    {
      role: 'user',
      content: [
        { type: 'text', text: 'You are a JavaScript expert.' },
        {
          type: 'text',
          text: `Error message: ${errorMessage}`,
          providerOptions: {
            anthropic: { cacheControl: { type: 'ephemeral' } },
          },
        },
        { type: 'text', text: 'Explain the error message.' },
      ],
    },
  ],
});

console.log(result.text);
console.log(result.providerMetadata?.anthropic);
// e.g. { cacheCreationInputTokens: 2118 }
```

You can also use cache control on system messages by providing multiple system messages at the head of your messages array:

```ts highlight="3,7-9"
const result = await generateText({
  model: anthropic('claude-3-5-sonnet-20240620'),
  messages: [
    {
      role: 'system',
      content: 'Cached system message part',
      providerOptions: {
        anthropic: { cacheControl: { type: 'ephemeral' } },
      },
    },
    {
      role: 'system',
      content: 'Uncached system message part',
    },
    {
      role: 'user',
      content: 'User prompt',
    },
  ],
});
```

The minimum cacheable prompt length is:

- 1024 tokens for Claude 3.7 Sonnet, Claude 3.5 Sonnet and Claude 3 Opus
- 2048 tokens for Claude 3.5 Haiku and Claude 3 Haiku

Shorter prompts cannot be cached, even if marked with `cacheControl`. Any requests to cache fewer than this number of tokens will be processed without caching.

For more on prompt caching with Anthropic, see [Anthropic's Cache Control documentation](https://docs.anthropic.com/en/docs/build-with-claude/prompt-caching).

<Note type="warning">
  Because the `UIMessage` type (used by AI SDK UI hooks like `useChat`) does not
<<<<<<< HEAD
  support the `providerOptions` property, you can use `convertToCoreMessages`
=======
  support the `providerOptions` property, you can use `convertToModelMessages`
>>>>>>> 713257cc
  first before passing the messages to functions like `generateText` or
  `streamText`. For more details on `providerOptions` usage, see
  [here](/docs/foundations/prompts#provider-options).
</Note>

### Computer Use

Anthropic provides three built-in tools that can be used to interact with external systems:

1. **Bash Tool**: Allows running bash commands.
2. **Text Editor Tool**: Provides functionality for viewing and editing text files.
3. **Computer Tool**: Enables control of keyboard and mouse actions on a computer.

They are available via the `tools` property of the provider instance.

#### Bash Tool

The Bash Tool allows running bash commands. Here's how to create and use it:

```ts
const bashTool = anthropic.tools.bash_20241022({
  execute: async ({ command, restart }) => {
    // Implement your bash command execution logic here
    // Return the result of the command execution
  },
});
```

Parameters:

- `command` (string): The bash command to run. Required unless the tool is being restarted.
- `restart` (boolean, optional): Specifying true will restart this tool.

#### Text Editor Tool

The Text Editor Tool provides functionality for viewing and editing text files:

```ts
const textEditorTool = anthropic.tools.textEditor_20241022({
  execute: async ({
    command,
    path,
    file_text,
    insert_line,
    new_str,
    old_str,
    view_range,
  }) => {
    // Implement your text editing logic here
    // Return the result of the text editing operation
  },
});
```

Parameters:

- `command` ('view' | 'create' | 'str_replace' | 'insert' | 'undo_edit'): The command to run.
- `path` (string): Absolute path to file or directory, e.g. `/repo/file.py` or `/repo`.
- `file_text` (string, optional): Required for `create` command, with the content of the file to be created.
- `insert_line` (number, optional): Required for `insert` command. The line number after which to insert the new string.
- `new_str` (string, optional): New string for `str_replace` or `insert` commands.
- `old_str` (string, optional): Required for `str_replace` command, containing the string to replace.
- `view_range` (number[], optional): Optional for `view` command to specify line range to show.

When using the Text Editor Tool, make sure to name the key in the tools object `str_replace_editor`.

```ts
const response = await generateText({
  model: anthropic('claude-3-5-sonnet-20241022'),
  prompt:
    "Create a new file called example.txt, write 'Hello World' to it, and run 'cat example.txt' in the terminal",
  tools: {
    str_replace_editor: textEditorTool,
  },
});
```

#### Computer Tool

The Computer Tool enables control of keyboard and mouse actions on a computer:

```ts
const computerTool = anthropic.tools.computer_20241022({
  displayWidthPx: 1920,
  displayHeightPx: 1080,
  displayNumber: 0, // Optional, for X11 environments

  execute: async ({ action, coordinate, text }) => {
    // Implement your computer control logic here
    // Return the result of the action

    // Example code:
    switch (action) {
      case 'screenshot': {
        // multipart result:
        return {
          type: 'image',
          data: fs
            .readFileSync('./data/screenshot-editor.png')
            .toString('base64'),
        };
      }
      default: {
        console.log('Action:', action);
        console.log('Coordinate:', coordinate);
        console.log('Text:', text);
        return `executed ${action}`;
      }
    }
  },

  // map to tool result content for LLM consumption:
  experimental_toToolResultContent(result) {
    return typeof result === 'string'
      ? [{ type: 'text', text: result }]
      : [{ type: 'image', data: result.data, mediaType: 'image/png' }];
  },
});
```

Parameters:

- `action` ('key' | 'type' | 'mouse_move' | 'left_click' | 'left_click_drag' | 'right_click' | 'middle_click' | 'double_click' | 'screenshot' | 'cursor_position'): The action to perform.
- `coordinate` (number[], optional): Required for `mouse_move` and `left_click_drag` actions. Specifies the (x, y) coordinates.
- `text` (string, optional): Required for `type` and `key` actions.

These tools can be used in conjunction with the `sonnet-3-5-sonnet-20240620` model to enable more complex interactions and tasks.

### Web Search

Anthropic provides a built-in web search tool that gives Claude direct access to real-time web content, allowing it to answer questions with up-to-date information beyond its knowledge cutoff.

<Note>
  Web search must be enabled in your organization's [Console
  settings](https://console.anthropic.com/settings/privacy).
</Note>

You can enable web search using the `webSearch` provider option:

```ts
import { anthropic } from '@ai-sdk/anthropic';
import { generateText } from 'ai';

const result = await generateText({
  model: anthropic('claude-opus-4-20250514'),
  prompt: 'What are the latest developments in AI?',
  providerOptions: {
    anthropic: {
      webSearch: {
        maxUses: 5,
      },
    },
  },
});
```

#### Configuration Options

The web search tool supports several configuration options:

- **maxUses** _number_

  Maximum number of web searches Claude can perform during the conversation.

- **allowedDomains** _string[]_

  Optional list of domains that Claude is allowed to search. If provided, searches will be restricted to these domains.

- **blockedDomains** _string[]_

  Optional list of domains that Claude should avoid when searching.

- **userLocation** _object_

  Optional user location information to provide geographically relevant search results.

```ts
const result = await generateText({
  model: anthropic('claude-opus-4-20250514'),
  prompt: 'Find local news about technology',
  providerOptions: {
    anthropic: {
      webSearch: {
        maxUses: 3,
        allowedDomains: ['techcrunch.com', 'wired.com'],
        blockedDomains: ['example-spam-site.com'],
        userLocation: {
          type: 'approximate',
          country: 'US',
          region: 'California',
          city: 'San Francisco',
          timezone: 'America/Los_Angeles',
        },
      },
    },
  },
});
```

#### Error Handling

Web search errors are handled differently depending on whether you're using streaming or non-streaming:

**Non-streaming (`generateText`, `generateObject`):**
Web search errors throw exceptions that you can catch:

```ts
try {
  const result = await generateText({
    model: anthropic('claude-opus-4-20250514'),
    prompt: 'Search for something',
    providerOptions: {
      anthropic: {
        webSearch: { maxUses: 1 },
      },
    },
  });
} catch (error) {
  if (error.message.includes('Web search failed')) {
    console.log('Search error:', error.message);
    // Handle search error appropriately
  }
}
```

**Streaming (`streamText`, `streamObject`):**
Web search errors are delivered as error parts in the stream:

```ts
const result = await streamText({
  model: anthropic('claude-opus-4-20250514'),
  prompt: 'Search for something',
  providerOptions: {
    anthropic: {
      webSearch: { maxUses: 1 },
    },
  },
});

for await (const part of result.textStream) {
  if (part.type === 'error') {
    console.log('Search error:', part.error);
    // Handle search error appropriately
  }
}
```

### PDF support

Anthropic Sonnet `claude-3-5-sonnet-20241022` supports reading PDF files.
You can pass PDF files as part of the message content using the `file` type:

Option 1: URL-based PDF document

<<<<<<< HEAD
```ts
const result = await generateText({
  model: anthropic('claude-3-5-sonnet-20241022'),
  messages: [
    {
      role: 'user',
      content: [
        {
          type: 'text',
          text: 'What is an embedding model according to this document?',
        },
        {
          type: 'file',
          data: new URL(
            'https://github.com/vercel/ai/blob/main/examples/ai-core/data/ai.pdf?raw=true',
          ),
          mimeType: 'application/pdf',
        },
      ],
    },
  ],
});
```

Option 2: Base64-encoded PDF document

=======
>>>>>>> 713257cc
```ts
const result = await generateText({
  model: anthropic('claude-3-5-sonnet-20241022'),
  messages: [
    {
      role: 'user',
      content: [
        {
          type: 'text',
          text: 'What is an embedding model according to this document?',
        },
        {
          type: 'file',
          data: new URL(
            'https://github.com/vercel/ai/blob/main/examples/ai-core/data/ai.pdf?raw=true',
          ),
          mimeType: 'application/pdf',
        },
      ],
    },
  ],
});
```

Option 2: Base64-encoded PDF document

```ts
const result = await generateText({
  model: anthropic('claude-3-5-sonnet-20241022'),
  messages: [
    {
      role: 'user',
      content: [
        {
          type: 'text',
          text: 'What is an embedding model according to this document?',
        },
        {
          type: 'file',
          data: fs.readFileSync('./data/ai.pdf'),
          mediaType: 'application/pdf',
        },
      ],
    },
  ],
});
```

The model will have access to the contents of the PDF file and
respond to questions about it.
The PDF file should be passed using the `data` field,
and the `mediaType` should be set to `'application/pdf'`.

### Model Capabilities

<<<<<<< HEAD
| Model                        | Image Input         | Object Generation   | Tool Usage          | Computer Use        |
| ---------------------------- | ------------------- | ------------------- | ------------------- | ------------------- |
| `claude-4-opus-20250514`     | <Check size={18} /> | <Check size={18} /> | <Check size={18} /> | <Check size={18} /> |
| `claude-4-sonnet-20250514`   | <Check size={18} /> | <Check size={18} /> | <Check size={18} /> | <Check size={18} /> |
| `claude-3-7-sonnet-20250219` | <Check size={18} /> | <Check size={18} /> | <Check size={18} /> | <Check size={18} /> |
| `claude-3-5-sonnet-20241022` | <Check size={18} /> | <Check size={18} /> | <Check size={18} /> | <Check size={18} /> |
| `claude-3-5-sonnet-20240620` | <Check size={18} /> | <Check size={18} /> | <Check size={18} /> | <Cross size={18} /> |
| `claude-3-5-haiku-20241022`  | <Cross size={18} /> | <Check size={18} /> | <Check size={18} /> | <Cross size={18} /> |
| `claude-3-opus-20240229`     | <Check size={18} /> | <Check size={18} /> | <Check size={18} /> | <Cross size={18} /> |
| `claude-3-sonnet-20240229`   | <Check size={18} /> | <Check size={18} /> | <Check size={18} /> | <Cross size={18} /> |
| `claude-3-haiku-20240307`    | <Check size={18} /> | <Check size={18} /> | <Check size={18} /> | <Cross size={18} /> |
=======
| Model                        | Image Input         | Object Generation   | Tool Usage          | Computer Use        | Web Search          |
| ---------------------------- | ------------------- | ------------------- | ------------------- | ------------------- | ------------------- |
| `claude-4-opus-20250514`     | <Check size={18} /> | <Check size={18} /> | <Check size={18} /> | <Check size={18} /> | <Check size={18} /> |
| `claude-4-sonnet-20250514`   | <Check size={18} /> | <Check size={18} /> | <Check size={18} /> | <Check size={18} /> | <Check size={18} /> |
| `claude-3-7-sonnet-20250219` | <Check size={18} /> | <Check size={18} /> | <Check size={18} /> | <Check size={18} /> | <Check size={18} /> |
| `claude-3-5-sonnet-20241022` | <Check size={18} /> | <Check size={18} /> | <Check size={18} /> | <Check size={18} /> | <Check size={18} /> |
| `claude-3-5-sonnet-20240620` | <Check size={18} /> | <Check size={18} /> | <Check size={18} /> | <Cross size={18} /> | <Check size={18} /> |
| `claude-3-5-haiku-20241022`  | <Cross size={18} /> | <Check size={18} /> | <Check size={18} /> | <Cross size={18} /> | <Check size={18} /> |
| `claude-3-opus-20240229`     | <Check size={18} /> | <Check size={18} /> | <Check size={18} /> | <Cross size={18} /> | <Cross size={18} /> |
| `claude-3-sonnet-20240229`   | <Check size={18} /> | <Check size={18} /> | <Check size={18} /> | <Cross size={18} /> | <Cross size={18} /> |
| `claude-3-haiku-20240307`    | <Check size={18} /> | <Check size={18} /> | <Check size={18} /> | <Cross size={18} /> | <Cross size={18} /> |
>>>>>>> 713257cc

<Note>
  The table above lists popular models. Please see the [Anthropic
  docs](https://docs.anthropic.com/en/docs/about-claude/models) for a full list
  of available models. The table above lists popular models. You can also pass
  any available provider model ID as a string if needed.
</Note><|MERGE_RESOLUTION|>--- conflicted
+++ resolved
@@ -222,11 +222,7 @@
 
 <Note type="warning">
   Because the `UIMessage` type (used by AI SDK UI hooks like `useChat`) does not
-<<<<<<< HEAD
-  support the `providerOptions` property, you can use `convertToCoreMessages`
-=======
   support the `providerOptions` property, you can use `convertToModelMessages`
->>>>>>> 713257cc
   first before passing the messages to functions like `generateText` or
   `streamText`. For more details on `providerOptions` usage, see
   [here](/docs/foundations/prompts#provider-options).
@@ -481,7 +477,6 @@
 
 Option 1: URL-based PDF document
 
-<<<<<<< HEAD
 ```ts
 const result = await generateText({
   model: anthropic('claude-3-5-sonnet-20241022'),
@@ -508,34 +503,6 @@
 
 Option 2: Base64-encoded PDF document
 
-=======
->>>>>>> 713257cc
-```ts
-const result = await generateText({
-  model: anthropic('claude-3-5-sonnet-20241022'),
-  messages: [
-    {
-      role: 'user',
-      content: [
-        {
-          type: 'text',
-          text: 'What is an embedding model according to this document?',
-        },
-        {
-          type: 'file',
-          data: new URL(
-            'https://github.com/vercel/ai/blob/main/examples/ai-core/data/ai.pdf?raw=true',
-          ),
-          mimeType: 'application/pdf',
-        },
-      ],
-    },
-  ],
-});
-```
-
-Option 2: Base64-encoded PDF document
-
 ```ts
 const result = await generateText({
   model: anthropic('claude-3-5-sonnet-20241022'),
@@ -565,19 +532,6 @@
 
 ### Model Capabilities
 
-<<<<<<< HEAD
-| Model                        | Image Input         | Object Generation   | Tool Usage          | Computer Use        |
-| ---------------------------- | ------------------- | ------------------- | ------------------- | ------------------- |
-| `claude-4-opus-20250514`     | <Check size={18} /> | <Check size={18} /> | <Check size={18} /> | <Check size={18} /> |
-| `claude-4-sonnet-20250514`   | <Check size={18} /> | <Check size={18} /> | <Check size={18} /> | <Check size={18} /> |
-| `claude-3-7-sonnet-20250219` | <Check size={18} /> | <Check size={18} /> | <Check size={18} /> | <Check size={18} /> |
-| `claude-3-5-sonnet-20241022` | <Check size={18} /> | <Check size={18} /> | <Check size={18} /> | <Check size={18} /> |
-| `claude-3-5-sonnet-20240620` | <Check size={18} /> | <Check size={18} /> | <Check size={18} /> | <Cross size={18} /> |
-| `claude-3-5-haiku-20241022`  | <Cross size={18} /> | <Check size={18} /> | <Check size={18} /> | <Cross size={18} /> |
-| `claude-3-opus-20240229`     | <Check size={18} /> | <Check size={18} /> | <Check size={18} /> | <Cross size={18} /> |
-| `claude-3-sonnet-20240229`   | <Check size={18} /> | <Check size={18} /> | <Check size={18} /> | <Cross size={18} /> |
-| `claude-3-haiku-20240307`    | <Check size={18} /> | <Check size={18} /> | <Check size={18} /> | <Cross size={18} /> |
-=======
 | Model                        | Image Input         | Object Generation   | Tool Usage          | Computer Use        | Web Search          |
 | ---------------------------- | ------------------- | ------------------- | ------------------- | ------------------- | ------------------- |
 | `claude-4-opus-20250514`     | <Check size={18} /> | <Check size={18} /> | <Check size={18} /> | <Check size={18} /> | <Check size={18} /> |
@@ -589,7 +543,6 @@
 | `claude-3-opus-20240229`     | <Check size={18} /> | <Check size={18} /> | <Check size={18} /> | <Cross size={18} /> | <Cross size={18} /> |
 | `claude-3-sonnet-20240229`   | <Check size={18} /> | <Check size={18} /> | <Check size={18} /> | <Cross size={18} /> | <Cross size={18} /> |
 | `claude-3-haiku-20240307`    | <Check size={18} /> | <Check size={18} /> | <Check size={18} /> | <Cross size={18} /> | <Cross size={18} /> |
->>>>>>> 713257cc
 
 <Note>
   The table above lists popular models. Please see the [Anthropic
