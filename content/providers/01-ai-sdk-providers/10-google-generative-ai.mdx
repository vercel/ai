---
title: Google Generative AI
description: Learn how to use Google Generative AI Provider.
---

# Google Generative AI Provider

The [Google Generative AI](https://ai.google/discover/generativeai/) provider contains language model support for the [Google Generative AI](https://ai.google.dev/api/rest) APIs.

## Setup

The Google provider is available in the `@ai-sdk/google` module. You can install it with

<Tabs items={['pnpm', 'npm', 'yarn']}>
  <Tab>
    <Snippet text="pnpm install @ai-sdk/google" dark />
  </Tab>
  <Tab>
    <Snippet text="npm install @ai-sdk/google" dark />
  </Tab>
  <Tab>
    <Snippet text="yarn add @ai-sdk/google" dark />
  </Tab>
</Tabs>

## Provider Instance

You can import the default provider instance `google` from `@ai-sdk/google`:

```ts
import { google } from '@ai-sdk/google';
```

If you need a customized setup, you can import `createGoogleGenerativeAI` from `@ai-sdk/google` and create a provider instance with your settings:

```ts
import { createGoogleGenerativeAI } from '@ai-sdk/google';

const google = createGoogleGenerativeAI({
  // custom settings
});
```

You can use the following optional settings to customize the Google Generative AI provider instance:

- **baseURL** _string_

  Use a different URL prefix for API calls, e.g. to use proxy servers.
  The default prefix is `https://generativelanguage.googleapis.com/v1beta`.

- **apiKey** _string_

  API key that is being send using the `x-goog-api-key` header.
  It defaults to the `GOOGLE_GENERATIVE_AI_API_KEY` environment variable.

- **headers** _Record&lt;string,string&gt;_

  Custom headers to include in the requests.

- **fetch** _(input: RequestInfo, init?: RequestInit) => Promise&lt;Response&gt;_

  Custom [fetch](https://developer.mozilla.org/en-US/docs/Web/API/fetch) implementation.
  Defaults to the global `fetch` function.
  You can use it as a middleware to intercept requests,
  or to provide a custom fetch implementation for e.g. testing.

## Language Models

You can create models that call the [Google Generative AI API](https://ai.google.dev/api/rest) using the provider instance.
The first argument is the model id, e.g. `models/gemini-1.5-pro-latest`.
The models support tool calls and some have multi-modal capabilities.

```ts
const model = google('models/gemini-1.5-pro-latest');
```

Google Generative AI models support also some model specific settings that are not part of the [standard call settings](/docs/ai-sdk-core/settings).
You can pass them as an options argument:

```ts
const model = google('models/gemini-1.5-pro-latest', {
  topK: 0.2,
});
```

The following optional settings are available for Google Generative AI models:

- **topK** _number_

  Optional. The maximum number of tokens to consider when sampling.

  Models use nucleus sampling or combined Top-k and nucleus sampling.
  Top-k sampling considers the set of topK most probable tokens.
  Models running with nucleus sampling don't allow topK setting.

- **cachedContent** _string_

  Optional. The name of the cached content used as context to serve the prediction.
<<<<<<< HEAD
  Format: cachedContents/{cachedContent}
=======
  Format: cachedContents/\{cachedContent\}
>>>>>>> 9d4ed83d

- **safetySettings** _Array\<\{ category: string; threshold: string \}\>_

  Optional. Safety settings for the model.

  - **category** _string_

    The category of the safety setting. Can be one of the following:

    - `HARM_CATEGORY_HATE_SPEECH`
    - `HARM_CATEGORY_DANGEROUS_CONTENT`
    - `HARM_CATEGORY_HARASSMENT`
    - `HARM_CATEGORY_SEXUALLY_EXPLICIT`

  - **threshold** _string_

    The threshold of the safety setting. Can be one of the following:

    - `HARM_BLOCK_THRESHOLD_UNSPECIFIED`
    - `BLOCK_LOW_AND_ABOVE`
    - `BLOCK_MEDIUM_AND_ABOVE`
    - `BLOCK_ONLY_HIGH`
    - `BLOCK_NONE`

### Example

You can use Google Generative AI language models to generate text with the `generateText` function:

```ts
import { google } from '@ai-sdk/google';
import { generateText } from 'ai';

const { text } = await generateText({
  model: google('models/gemini-pro'),
  prompt: 'Write a vegetarian lasagna recipe for 4 people.',
});
```

Google Generative AI language models can also be used in the `streamText`, `generateObject`, `streamObject`, and `streamUI` functions
(see [AI SDK Core](/docs/ai-sdk-core) and [AI SDK RSC](/docs/ai-sdk-rsc)).

### Model Capabilities

| Model                          | Image Input         | Object Generation   | Tool Usage          | Tool Streaming      |
| ------------------------------ | ------------------- | ------------------- | ------------------- | ------------------- |
| `models/gemini-1.5-pro-latest` | <Check size={18} /> | <Check size={18} /> | <Check size={18} /> | <Check size={18} /> |<|MERGE_RESOLUTION|>--- conflicted
+++ resolved
@@ -96,11 +96,7 @@
 - **cachedContent** _string_
 
   Optional. The name of the cached content used as context to serve the prediction.
-<<<<<<< HEAD
-  Format: cachedContents/{cachedContent}
-=======
   Format: cachedContents/\{cachedContent\}
->>>>>>> 9d4ed83d
 
 - **safetySettings** _Array\<\{ category: string; threshold: string \}\>_
 
