--- conflicted
+++ resolved
@@ -71,10 +71,8 @@
 | [Cerebras](/providers/ai-sdk-providers/cerebras)                         | `llama3.1-8b`                                       | <Cross size={18} /> | <Check size={18} /> | <Check size={18} /> | <Check size={18} /> |
 | [Cerebras](/providers/ai-sdk-providers/cerebras)                         | `llama3.3-70b`                                      | <Cross size={18} /> | <Check size={18} /> | <Check size={18} /> | <Check size={18} /> |
 | [Fireworks](/providers/ai-sdk-providers/fireworks)                       | `kimi-k2-instruct`                                  | <Cross size={18} /> | <Check size={18} /> | <Check size={18} /> | <Cross size={18} /> |
-<<<<<<< HEAD
 | [Hugging Face](/providers/ai-sdk-providers/huggingface)                  | `meta-llama/Llama-3.1-8B-Instruct`                  | <Cross size={18} /> | <Check size={18} /> | <Check size={18} /> | <Check size={18} /> |
 | [Hugging Face](/providers/ai-sdk-providers/huggingface)                  | `moonshotai/Kimi-K2-Instruct`                       | <Cross size={18} /> | <Check size={18} /> | <Check size={18} /> | <Check size={18} /> |
-=======
 | [Baseten](/providers/ai-sdk-providers/baseten)                           | `openai/gpt-oss-120b`                               | <Cross size={18} /> | <Check size={18} /> | <Check size={18} /> | <Cross size={18} /> |
 | [Baseten](/providers/ai-sdk-providers/baseten)                           | `Qwen/Qwen3-235B-A22B-Instruct-2507`                | <Cross size={18} /> | <Check size={18} /> | <Check size={18} /> | <Cross size={18} /> |
 | [Baseten](/providers/ai-sdk-providers/baseten)                           | `Qwen/Qwen3-Coder-480B-A35B-Instruct`               | <Cross size={18} /> | <Check size={18} /> | <Check size={18} /> | <Cross size={18} /> |
@@ -85,7 +83,6 @@
 | [Baseten](/providers/ai-sdk-providers/baseten)                           | `deepseek-ai/DeepSeek-V3-0324`                      | <Cross size={18} /> | <Check size={18} /> | <Check size={18} /> | <Cross size={18} /> |
 | [Baseten](/providers/ai-sdk-providers/baseten)                           | `meta-llama/Llama-4-Maverick-17B-128E-Instruct`     | <Cross size={18} /> | <Check size={18} /> | <Check size={18} /> | <Cross size={18} /> |
 | [Baseten](/providers/ai-sdk-providers/baseten)                           | `meta-llama/Llama-4-Scout-17B-16E-Instruct`         | <Cross size={18} /> | <Check size={18} /> | <Check size={18} /> | <Cross size={18} /> |
->>>>>>> 84945822
 
 <Note>
   This table is not exhaustive. Additional models can be found in the provider
