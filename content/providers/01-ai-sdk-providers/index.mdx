---
title: AI SDK Providers
description: Learn how to use AI SDK providers.
---

# AI SDK Providers

The AI SDK comes with several providers that you can use to interact with different language models:

<OfficialModelCards />

There are also [community providers](./community-providers) that have been created using the [Language Model Specification](./community-providers/custom-providers).

<CommunityModelCards />

## Provider support

Not all providers support all AI SDK features. Here's a quick comparison of the capabilities of popular models:

| Provider                                                                 | Model                                               | Image Input         | Object Generation   | Tool Usage          | Tool Streaming      |
| ------------------------------------------------------------------------ | --------------------------------------------------- | ------------------- | ------------------- | ------------------- | ------------------- |
| [xAI Grok](/providers/ai-sdk-providers/xai)                              | `grok-3`                                            | <Cross size={18} /> | <Check size={18} /> | <Check size={18} /> | <Check size={18} /> |
| [xAI Grok](/providers/ai-sdk-providers/xai)                              | `grok-3-fast`                                       | <Cross size={18} /> | <Check size={18} /> | <Check size={18} /> | <Check size={18} /> |
| [xAI Grok](/providers/ai-sdk-providers/xai)                              | `grok-3-mini`                                       | <Cross size={18} /> | <Check size={18} /> | <Check size={18} /> | <Check size={18} /> |
| [xAI Grok](/providers/ai-sdk-providers/xai)                              | `grok-3-mini-fast`                                  | <Cross size={18} /> | <Check size={18} /> | <Check size={18} /> | <Check size={18} /> |
| [xAI Grok](/providers/ai-sdk-providers/xai)                              | `grok-2-1212`                                       | <Cross size={18} /> | <Check size={18} /> | <Check size={18} /> | <Check size={18} /> |
| [xAI Grok](/providers/ai-sdk-providers/xai)                              | `grok-2-vision-1212`                                | <Check size={18} /> | <Check size={18} /> | <Check size={18} /> | <Check size={18} /> |
| [xAI Grok](/providers/ai-sdk-providers/xai)                              | `grok-beta`                                         | <Cross size={18} /> | <Check size={18} /> | <Check size={18} /> | <Check size={18} /> |
| [xAI Grok](/providers/ai-sdk-providers/xai)                              | `grok-vision-beta`                                  | <Check size={18} /> | <Cross size={18} /> | <Cross size={18} /> | <Cross size={18} /> |
| [Vercel](/providers/ai-sdk-providers/vercel)                             | `v0-1.0-md`                                         | <Check size={18} /> | <Check size={18} /> | <Check size={18} /> | <Check size={18} /> |
| [OpenAI](/providers/ai-sdk-providers/openai)                             | `gpt-4.1`                                           | <Check size={18} /> | <Check size={18} /> | <Check size={18} /> | <Check size={18} /> |
| [OpenAI](/providers/ai-sdk-providers/openai)                             | `gpt-4.1-mini`                                      | <Check size={18} /> | <Check size={18} /> | <Check size={18} /> | <Check size={18} /> |
| [OpenAI](/providers/ai-sdk-providers/openai)                             | `gpt-4.1-nano`                                      | <Check size={18} /> | <Check size={18} /> | <Check size={18} /> | <Check size={18} /> |
| [OpenAI](/providers/ai-sdk-providers/openai)                             | `gpt-4o`                                            | <Check size={18} /> | <Check size={18} /> | <Check size={18} /> | <Check size={18} /> |
| [OpenAI](/providers/ai-sdk-providers/openai)                             | `gpt-4o-mini`                                       | <Check size={18} /> | <Check size={18} /> | <Check size={18} /> | <Check size={18} /> |
<<<<<<< HEAD
| [OpenAI](/providers/ai-sdk-providers/openai)                             | `gpt-4-turbo`                                       | <Check size={18} /> | <Check size={18} /> | <Check size={18} /> | <Check size={18} /> |
=======
| [OpenAI](/providers/ai-sdk-providers/openai)                             | `gpt-4.1`                                           | <Check size={18} /> | <Check size={18} /> | <Check size={18} /> | <Check size={18} /> |
>>>>>>> 713257cc
| [OpenAI](/providers/ai-sdk-providers/openai)                             | `gpt-4`                                             | <Cross size={18} /> | <Check size={18} /> | <Check size={18} /> | <Check size={18} /> |
| [OpenAI](/providers/ai-sdk-providers/openai)                             | `o1`                                                | <Check size={18} /> | <Cross size={18} /> | <Check size={18} /> | <Check size={18} /> |
| [OpenAI](/providers/ai-sdk-providers/openai)                             | `o1-mini`                                           | <Check size={18} /> | <Cross size={18} /> | <Check size={18} /> | <Check size={18} /> |
| [OpenAI](/providers/ai-sdk-providers/openai)                             | `o1-preview`                                        | <Cross size={18} /> | <Cross size={18} /> | <Cross size={18} /> | <Cross size={18} /> |
| [Anthropic](/providers/ai-sdk-providers/anthropic)                       | `claude-3-7-sonnet-20250219`                        | <Check size={18} /> | <Check size={18} /> | <Check size={18} /> | <Check size={18} /> |
| [Anthropic](/providers/ai-sdk-providers/anthropic)                       | `claude-3-5-sonnet-20241022`                        | <Check size={18} /> | <Check size={18} /> | <Check size={18} /> | <Check size={18} /> |
| [Anthropic](/providers/ai-sdk-providers/anthropic)                       | `claude-3-5-sonnet-20240620`                        | <Check size={18} /> | <Check size={18} /> | <Check size={18} /> | <Check size={18} /> |
| [Anthropic](/providers/ai-sdk-providers/anthropic)                       | `claude-3-5-haiku-20241022`                         | <Cross size={18} /> | <Check size={18} /> | <Check size={18} /> | <Check size={18} /> |
| [Groq](/providers/ai-sdk-providers/groq)                                 | `meta-llama/llama-4-scout-17b-16e-instruct`         | <Check size={18} /> | <Check size={18} /> | <Check size={18} /> | <Check size={18} /> |
| [Groq](/providers/ai-sdk-providers/groq)                                 | `deepseek-r1-distill-llama-70b`                     | <Cross size={18} /> | <Check size={18} /> | <Check size={18} /> | <Check size={18} /> |
| [Groq](/providers/ai-sdk-providers/groq)                                 | `llama-3.3-70b-versatile`                           | <Cross size={18} /> | <Check size={18} /> | <Check size={18} /> | <Check size={18} /> |
| [Groq](/providers/ai-sdk-providers/groq)                                 | `llama-3.1-8b-instant`                              | <Cross size={18} /> | <Check size={18} /> | <Check size={18} /> | <Check size={18} /> |
| [Groq](/providers/ai-sdk-providers/groq)                                 | `mistral-saba-24b`                                  | <Cross size={18} /> | <Check size={18} /> | <Check size={18} /> | <Check size={18} /> |
| [Groq](/providers/ai-sdk-providers/groq)                                 | `qwen-qwq-32b`                                      | <Cross size={18} /> | <Check size={18} /> | <Check size={18} /> | <Check size={18} /> |
| [Groq](/providers/ai-sdk-providers/groq)                                 | `mixtral-8x7b-32768`                                | <Cross size={18} /> | <Check size={18} /> | <Check size={18} /> | <Check size={18} /> |
| [Groq](/providers/ai-sdk-providers/groq)                                 | `gemma2-9b-it`                                      | <Cross size={18} /> | <Check size={18} /> | <Check size={18} /> | <Check size={18} /> |
| [DeepInfra](/providers/ai-sdk-providers/deepinfra)                       | `meta-llama/Llama-4-Maverick-17B-128E-Instruct-FP8` | <Check size={18} /> | <Cross size={18} /> | <Cross size={18} /> | <Cross size={18} /> |
| [DeepInfra](/providers/ai-sdk-providers/deepinfra)                       | `meta-llama/Llama-4-Scout-17B-16E-Instruct`         | <Check size={18} /> | <Cross size={18} /> | <Cross size={18} /> | <Cross size={18} /> |
| [DeepInfra](/providers/ai-sdk-providers/deepinfra)                       | `meta-llama/Meta-Llama-3.1-8B-Instruct-Turbo`       | <Cross size={18} /> | <Check size={18} /> | <Check size={18} /> | <Cross size={18} /> |
| [DeepInfra](/providers/ai-sdk-providers/deepinfra)                       | `meta-llama/Llama-3.3-70B-Instruct`                 | <Cross size={18} /> | <Check size={18} /> | <Check size={18} /> | <Cross size={18} /> |
| [DeepInfra](/providers/ai-sdk-providers/deepinfra)                       | `deepseek-ai/DeepSeek-V3`                           | <Cross size={18} /> | <Cross size={18} /> | <Cross size={18} /> | <Cross size={18} /> |
| [DeepInfra](/providers/ai-sdk-providers/deepinfra)                       | `deepseek-ai/DeepSeek-R1`                           | <Cross size={18} /> | <Cross size={18} /> | <Cross size={18} /> | <Cross size={18} /> |
| [DeepInfra](/providers/ai-sdk-providers/deepinfra)                       | `deepseek-ai/DeepSeek-R1-Distill-Llama-70B`         | <Cross size={18} /> | <Cross size={18} /> | <Cross size={18} /> | <Cross size={18} /> |
| [DeepInfra](/providers/ai-sdk-providers/deepinfra)                       | `deepseek-ai/DeepSeek-R1-Turbo`                     | <Cross size={18} /> | <Cross size={18} /> | <Cross size={18} /> | <Cross size={18} /> |
| [Mistral](/providers/ai-sdk-providers/mistral)                           | `pixtral-large-latest`                              | <Check size={18} /> | <Check size={18} /> | <Check size={18} /> | <Check size={18} /> |
| [Mistral](/providers/ai-sdk-providers/mistral)                           | `mistral-large-latest`                              | <Cross size={18} /> | <Check size={18} /> | <Check size={18} /> | <Check size={18} /> |
| [Mistral](/providers/ai-sdk-providers/mistral)                           | `mistral-small-latest`                              | <Cross size={18} /> | <Check size={18} /> | <Check size={18} /> | <Check size={18} /> |
| [Mistral](/providers/ai-sdk-providers/mistral)                           | `pixtral-12b-2409`                                  | <Check size={18} /> | <Check size={18} /> | <Check size={18} /> | <Check size={18} /> |
| [Google Generative AI](/providers/ai-sdk-providers/google-generative-ai) | `gemini-2.0-flash-exp`                              | <Check size={18} /> | <Check size={18} /> | <Check size={18} /> | <Check size={18} /> |
| [Google Generative AI](/providers/ai-sdk-providers/google-generative-ai) | `gemini-1.5-flash`                                  | <Check size={18} /> | <Check size={18} /> | <Check size={18} /> | <Check size={18} /> |
| [Google Generative AI](/providers/ai-sdk-providers/google-generative-ai) | `gemini-1.5-pro`                                    | <Check size={18} /> | <Check size={18} /> | <Check size={18} /> | <Check size={18} /> |
| [Google Vertex](/providers/ai-sdk-providers/google-vertex)               | `gemini-2.0-flash-exp`                              | <Check size={18} /> | <Check size={18} /> | <Check size={18} /> | <Check size={18} /> |
| [Google Vertex](/providers/ai-sdk-providers/google-vertex)               | `gemini-1.5-flash`                                  | <Check size={18} /> | <Check size={18} /> | <Check size={18} /> | <Check size={18} /> |
| [Google Vertex](/providers/ai-sdk-providers/google-vertex)               | `gemini-1.5-pro`                                    | <Check size={18} /> | <Check size={18} /> | <Check size={18} /> | <Check size={18} /> |
| [DeepSeek](/providers/ai-sdk-providers/deepseek)                         | `deepseek-chat`                                     | <Cross size={18} /> | <Check size={18} /> | <Check size={18} /> | <Check size={18} /> |
| [DeepSeek](/providers/ai-sdk-providers/deepseek)                         | `deepseek-reasoner`                                 | <Cross size={18} /> | <Cross size={18} /> | <Cross size={18} /> | <Cross size={18} /> |
| [Cerebras](/providers/ai-sdk-providers/cerebras)                         | `llama3.1-8b`                                       | <Cross size={18} /> | <Check size={18} /> | <Check size={18} /> | <Check size={18} /> |
| [Cerebras](/providers/ai-sdk-providers/cerebras)                         | `llama3.3-70b`                                      | <Cross size={18} /> | <Check size={18} /> | <Check size={18} /> | <Check size={18} /> |

<Note>
  This table is not exhaustive. Additional models can be found in the provider
  documentation pages and on the provider websites.
</Note><|MERGE_RESOLUTION|>--- conflicted
+++ resolved
@@ -33,11 +33,7 @@
 | [OpenAI](/providers/ai-sdk-providers/openai)                             | `gpt-4.1-nano`                                      | <Check size={18} /> | <Check size={18} /> | <Check size={18} /> | <Check size={18} /> |
 | [OpenAI](/providers/ai-sdk-providers/openai)                             | `gpt-4o`                                            | <Check size={18} /> | <Check size={18} /> | <Check size={18} /> | <Check size={18} /> |
 | [OpenAI](/providers/ai-sdk-providers/openai)                             | `gpt-4o-mini`                                       | <Check size={18} /> | <Check size={18} /> | <Check size={18} /> | <Check size={18} /> |
-<<<<<<< HEAD
-| [OpenAI](/providers/ai-sdk-providers/openai)                             | `gpt-4-turbo`                                       | <Check size={18} /> | <Check size={18} /> | <Check size={18} /> | <Check size={18} /> |
-=======
 | [OpenAI](/providers/ai-sdk-providers/openai)                             | `gpt-4.1`                                           | <Check size={18} /> | <Check size={18} /> | <Check size={18} /> | <Check size={18} /> |
->>>>>>> 713257cc
 | [OpenAI](/providers/ai-sdk-providers/openai)                             | `gpt-4`                                             | <Cross size={18} /> | <Check size={18} /> | <Check size={18} /> | <Check size={18} /> |
 | [OpenAI](/providers/ai-sdk-providers/openai)                             | `o1`                                                | <Check size={18} /> | <Cross size={18} /> | <Check size={18} /> | <Check size={18} /> |
 | [OpenAI](/providers/ai-sdk-providers/openai)                             | `o1-mini`                                           | <Check size={18} /> | <Cross size={18} /> | <Check size={18} /> | <Check size={18} /> |
