--- conflicted
+++ resolved
@@ -143,49 +143,6 @@
     - `BLOCK_ONLY_HIGH`
     - `BLOCK_NONE`
 
-<<<<<<< HEAD
-Further configuration can be done using Google Generative AI provider options. You can validate the provider options using the `GoogleGenerativeAIProviderOptions` type.
-
-```ts
-import { google } from '@ai-sdk/google';
-import { GoogleGenerativeAIProviderOptions } from '@ai-sdk/google';
-import { generateText } from 'ai';
-
-const { text } = await generateText({
-  model: google('gemini-1.5-pro-latest'),
-  providerOptions: {
-    google: {
-      responseModalities: ['TEXT', 'IMAGE'],
-    } satisfies GoogleGenerativeAIProviderOptions,
-  },
-  // ...
-});
-```
-
-Another example showing the use of provider options to specify the thinking budget for a Google Generative AI thinking model:
-
-```ts
-import { google } from '@ai-sdk/google';
-import { GoogleGenerativeAIProviderOptions } from '@ai-sdk/google';
-import { generateText } from 'ai';
-
-const { text } = await generateText({
-  model: google('gemini-2.5-flash-preview-04-17'),
-  providerOptions: {
-    google: {
-      thinkingConfig: {
-        thinkingBudget: 2048,
-      },
-    } satisfies GoogleGenerativeAIProviderOptions,
-  },
-  // ...
-});
-```
-
-The following provider options are available:
-
-=======
->>>>>>> 713257cc
 - **responseModalities** _string[]_
   The modalities to use for the response. The following modalities are supported: `TEXT`, `IMAGE`. When not defined or empty, the model defaults to returning only text.
 
@@ -271,46 +228,7 @@
 
 ### Cached Content
 
-Google Generative AI supports both explicit and implicit caching to help reduce costs on repetitive content.
-
-#### Implicit Caching
-
-Gemini 2.5 models automatically provide cache cost savings without needing to create an explicit cache. When you send requests that share common prefixes with previous requests, you'll receive a 75% token discount on cached content.
-
-To maximize cache hits with implicit caching:
-
-- Keep content at the beginning of requests consistent
-- Add variable content (like user questions) at the end of prompts
-- Ensure requests meet minimum token requirements:
-  - Gemini 2.5 Flash: 1024 tokens minimum
-  - Gemini 2.5 Pro: 2048 tokens minimum
-
-```ts
-import { google } from '@ai-sdk/google';
-import { generateText } from 'ai';
-
-// Structure prompts with consistent content at the beginning
-const baseContext =
-  'You are a cooking assistant with expertise in Italian cuisine. Here are 1000 lasagna recipes for reference...';
-
-const { text: veggieLasagna } = await generateText({
-  model: google('gemini-2.5-pro'),
-  prompt: `${baseContext}\n\nWrite a vegetarian lasagna recipe for 4 people.`,
-});
-
-// Second request with same prefix - eligible for cache hit
-const { text: meatLasagna, response } = await generateText({
-  model: google('gemini-2.5-pro'),
-  prompt: `${baseContext}\n\nWrite a meat lasagna recipe for 12 people.`,
-});
-
-// Check cached token count in usage metadata
-console.log('Cached tokens:', response.body.usageMetadata);
-```
-
-#### Explicit Caching
-
-For guaranteed cost savings, you can still use explicit caching with Gemini 2.5 and 2.0 models:
+You can use Google Generative AI language models to cache content:
 
 ```ts
 import { google } from '@ai-sdk/google';
@@ -321,34 +239,26 @@
   process.env.GOOGLE_GENERATIVE_AI_API_KEY,
 );
 
-// Supported models for explicit caching
+// As of August 23rd, 2024, these are the only models that support caching
 type GoogleModelCacheableId =
-  | 'models/gemini-2.5-pro'
-  | 'models/gemini-2.5-flash'
-  | 'models/gemini-2.0-flash'
   | 'models/gemini-1.5-flash-001'
   | 'models/gemini-1.5-pro-001';
 
-const model: GoogleModelCacheableId = 'models/gemini-2.5-pro';
+const model: GoogleModelCacheableId = 'models/gemini-1.5-pro-001';
 
 const { name: cachedContent } = await cacheManager.create({
   model,
   contents: [
     {
       role: 'user',
-      parts: [{ text: '1000 Lasagna Recipes...' }],
+      parts: [{ text: '1000 Lasanga Recipes...' }],
     },
   ],
   ttlSeconds: 60 * 5,
 });
 
-<<<<<<< HEAD
-const { text: veggieLasagnaRecipe } = await generateText({
-  model: google(model, { cachedContent }),
-=======
 const { text: veggieLasangaRecipe } = await generateText({
   model: google(model),
->>>>>>> 713257cc
   prompt: 'Write a vegetarian lasagna recipe for 4 people.',
   providerOptions: {
     google: {
@@ -357,13 +267,8 @@
   },
 });
 
-<<<<<<< HEAD
-const { text: meatLasagnaRecipe } = await generateText({
-  model: google(model, { cachedContent }),
-=======
 const { text: meatLasangaRecipe } = await generateText({
   model: google(model),
->>>>>>> 713257cc
   prompt: 'Write a meat lasagna recipe for 12 people.',
   providerOptions: {
     google: {
@@ -621,20 +526,6 @@
 
 ### Model Capabilities
 
-<<<<<<< HEAD
-| Model                            | Image Input         | Object Generation   | Tool Usage          | Tool Streaming      |
-| -------------------------------- | ------------------- | ------------------- | ------------------- | ------------------- |
-| `gemini-2.5-pro-preview-05-06`   | <Check size={18} /> | <Check size={18} /> | <Check size={18} /> | <Check size={18} /> |
-| `gemini-2.5-flash-preview-04-17` | <Check size={18} /> | <Check size={18} /> | <Check size={18} /> | <Check size={18} /> |
-| `gemini-2.5-pro-exp-03-25`       | <Check size={18} /> | <Check size={18} /> | <Check size={18} /> | <Check size={18} /> |
-| `gemini-2.0-flash`               | <Check size={18} /> | <Check size={18} /> | <Check size={18} /> | <Check size={18} /> |
-| `gemini-1.5-pro`                 | <Check size={18} /> | <Check size={18} /> | <Check size={18} /> | <Check size={18} /> |
-| `gemini-1.5-pro-latest`          | <Check size={18} /> | <Check size={18} /> | <Check size={18} /> | <Check size={18} /> |
-| `gemini-1.5-flash`               | <Check size={18} /> | <Check size={18} /> | <Check size={18} /> | <Check size={18} /> |
-| `gemini-1.5-flash-latest`        | <Check size={18} /> | <Check size={18} /> | <Check size={18} /> | <Check size={18} /> |
-| `gemini-1.5-flash-8b`            | <Check size={18} /> | <Check size={18} /> | <Check size={18} /> | <Check size={18} /> |
-| `gemini-1.5-flash-8b-latest`     | <Check size={18} /> | <Check size={18} /> | <Check size={18} /> | <Check size={18} /> |
-=======
 | Model                        | Image Input         | Object Generation   | Tool Usage          | Tool Streaming      |
 | ---------------------------- | ------------------- | ------------------- | ------------------- | ------------------- |
 | `gemini-2.5-pro`             | <Check size={18} /> | <Check size={18} /> | <Check size={18} /> | <Check size={18} /> |
@@ -646,7 +537,6 @@
 | `gemini-1.5-flash-latest`    | <Check size={18} /> | <Check size={18} /> | <Check size={18} /> | <Check size={18} /> |
 | `gemini-1.5-flash-8b`        | <Check size={18} /> | <Check size={18} /> | <Check size={18} /> | <Check size={18} /> |
 | `gemini-1.5-flash-8b-latest` | <Check size={18} /> | <Check size={18} /> | <Check size={18} /> | <Check size={18} /> |
->>>>>>> 713257cc
 
 <Note>
   The table above lists popular models. Please see the [Google Generative AI
@@ -667,11 +557,6 @@
 Google Generative AI embedding models support aditional settings. You can pass them as an options argument:
 
 ```ts
-<<<<<<< HEAD
-const model = google.textEmbeddingModel('text-embedding-004', {
-  outputDimensionality: 512, // optional, number of dimensions for the embedding
-  taskType: 'SEMANTIC_SIMILARITY', // optional, specifies the task type for generating embeddings
-=======
 const model = google.textEmbeddingModel('text-embedding-004');
 
 await model.doEmbed({
@@ -681,7 +566,6 @@
       taskType: 'SEMANTIC_SIMILARITY', // optional, specifies the task type for generating embeddings
     },
   },
->>>>>>> 713257cc
 });
 ```
 
