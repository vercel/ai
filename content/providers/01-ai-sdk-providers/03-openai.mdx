--- conflicted
+++ resolved
@@ -138,33 +138,18 @@
 You can validate the provider options using the `OpenAIResponsesProviderOptions` type.
 
 ```ts
-<<<<<<< HEAD
-import { openai, type OpenAIChatLanguageModelOptions } from '@ai-sdk/openai';
-
-const model = openai.chat('gpt-5');
-=======
 import { openai, OpenAIResponsesProviderOptions } from '@ai-sdk/openai';
 import { generateText } from 'ai';
->>>>>>> 103c4e5c
 
 const result = await generateText({
   model: openai('gpt-5'), // or openai.responses('gpt-5')
   providerOptions: {
     openai: {
-<<<<<<< HEAD
-      logitBias: {
-        // optional likelihood for specific tokens
-        '50256': -100,
-      },
-      user: 'test-user', // optional unique user identifier
-    } satisfies OpenAIChatLanguageModelOptions,
-=======
       parallelToolCalls: false,
       store: false,
       user: 'user_123',
       // ...
     } satisfies OpenAIResponsesProviderOptions,
->>>>>>> 103c4e5c
   },
   // ...
 });
@@ -639,6 +624,8 @@
 You can pass them in the `providerOptions` argument:
 
 ```ts
+import { openai, type OpenAIChatLanguageModelOptions } from '@ai-sdk/openai';
+
 const model = openai.chat('gpt-5');
 
 await generateText({
@@ -650,7 +637,7 @@
         '50256': -100,
       },
       user: 'test-user', // optional unique user identifier
-    },
+    } satisfies OpenAIChatLanguageModelOptions,
   },
 });
 ```
