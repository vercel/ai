--- conflicted
+++ resolved
@@ -119,11 +119,10 @@
     npmUrl: 'https://www.npmjs.com/package/@parallel-web/ai-sdk-tools',
   },
   {
-<<<<<<< HEAD
       slug: 'ctx-zip',
       name: 'MCP Code Mode',
       description:
-        'Transform MCP tools and AI SDK tools into code, write it to a Vercel sandbox file system and have the agent import the tools, write code, and execute it. Learn more about MCP Code Mode [here](https://www.anthropic.com/engineering/code-execution-with-mcp).',
+        'Transform MCP tools and AI SDK tools into code, write it to a Vercel sandbox file system and have the agent import the tools, write code, and execute it.',
       packageName: 'ctx-zip',
       tags: ['code-execution', 'sandbox', 'mcp', 'code-mode'],
       apiKeyEnvName: 'VERCEL_OIDC_TOKEN',
@@ -169,8 +168,8 @@
       apiKeyUrl: 'https://vercel.com/docs/vercel-sandbox#authentication',
       websiteUrl: 'https://github.com/karthikscale3/ctx-zip/blob/main/README.md',
       npmUrl: 'https://www.npmjs.com/package/ctx-zip',
-  }
-=======
+  },
+  {
     slug: 'perplexity-search',
     name: 'Perplexity Search',
     description:
@@ -384,5 +383,4 @@
     websiteUrl: 'https://valyu.ai',
     npmUrl: 'https://www.npmjs.com/package/@valyu/ai-sdk',
   },
->>>>>>> 01044ee6
 ];