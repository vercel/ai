--- conflicted
+++ resolved
@@ -119,8 +119,6 @@
     npmUrl: 'https://www.npmjs.com/package/@parallel-web/ai-sdk-tools',
   },
   {
-<<<<<<< HEAD
-=======
     slug: 'perplexity-search',
     name: 'Perplexity Search',
     description:
@@ -153,7 +151,6 @@
     npmUrl: 'https://www.npmjs.com/package/@perplexity-ai/ai-sdk',
   },
   {
->>>>>>> f6ff67fb
     slug: 'tavily',
     name: 'Tavily',
     description:
