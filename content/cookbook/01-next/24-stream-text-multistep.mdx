--- conflicted
+++ resolved
@@ -55,11 +55,7 @@
           'You are a helpful assistant with a different system prompt. Repeat the extract user goal in your answer.',
         // continue the workflow stream with the messages from the previous step:
         messages: [
-<<<<<<< HEAD
-          ...convertToCoreMessages(messages),
-=======
           ...convertToModelMessages(messages),
->>>>>>> 713257cc
           ...(await result1.response).messages,
         ],
       });
