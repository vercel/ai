---
title: Embed Text in Batch
description: Learn how to embed multiple text using the AI SDK and Node
tags: ['node', 'embedding']
---

# Embed Text in Batch

When working with large datasets or multiple pieces of text, processing embeddings one at a time can be inefficient. Batch embedding allows you to convert multiple text inputs into embeddings simultaneously, significantly improving performance and reducing API calls. This is particularly useful when processing documents, chat messages, or any collection of text that needs to be vectorized.

This example shows how to embed multiple text inputs in a single operation using the AI SDK. For single text embedding, see our [Embed Text](/cookbook/node/embed-text) example, or for a practical application, check out our [RAG example](/cookbook/node/retrieval-augmented-generation) which demonstrates how batch embeddings can be used in a document retrieval system.

```ts
import { embedMany } from 'ai';
import 'dotenv/config';

async function main() {
  const { embeddings, usage } = await embedMany({
<<<<<<< HEAD
    model: openai.embeddingModel('text-embedding-3-small'),
=======
    model: 'openai/text-embedding-3-small',
>>>>>>> 4ce81f39
    values: [
      'sunny day at the beach',
      'rainy afternoon in the city',
      'snowy night in the mountains',
    ],
  });

  console.log(embeddings);
  console.log(usage);
}

main().catch(console.error);
```<|MERGE_RESOLUTION|>--- conflicted
+++ resolved
@@ -16,11 +16,7 @@
 
 async function main() {
   const { embeddings, usage } = await embedMany({
-<<<<<<< HEAD
-    model: openai.embeddingModel('text-embedding-3-small'),
-=======
     model: 'openai/text-embedding-3-small',
->>>>>>> 4ce81f39
     values: [
       'sunny day at the beach',
       'rainy afternoon in the city',
