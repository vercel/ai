--- conflicted
+++ resolved
@@ -161,8 +161,6 @@
 console.log(text);
 ```
 
-<<<<<<< HEAD
-=======
 #### Perplexity Search
 
 <Note>
@@ -197,7 +195,6 @@
 
 For more configuration options and customization, see the [Perplexity Search API documentation](https://docs.perplexity.ai/guides/search-quickstart).
 
->>>>>>> f6ff67fb
 #### Tavily
 
 <Note>
